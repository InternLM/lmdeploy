# Copyright (c) OpenMMLab. All rights reserved.
import glob
import json
import logging
import os
import shutil
import subprocess
from collections import OrderedDict
from typing import List

import fire
import pandas as pd
from mmengine.config import Config


def run_cmd(cmd_lines: List[str], log_path: str, cwd: str = None):
    """
    Args:
        cmd_lines: (list[str]): A command in multiple line style.
        log_path (str): Path to log file.
        cwd (str): Path to the current working directory.

    Returns:
        int: error code.
    """
    import platform

    system = platform.system().lower()

    if system == 'windows':
        sep = r'`'
    else:  # 'Linux', 'Darwin'
        sep = '\\'
    cmd_for_run = ' '.join(cmd_lines)
    cmd_for_log = f' {sep}\n'.join(cmd_lines) + '\n'
    with open(log_path, 'w', encoding='utf-8') as file_handler:
        file_handler.write(f'Command:\n{cmd_for_log}\n')
        file_handler.flush()
        process_res = subprocess.Popen(cmd_for_run,
                                       shell=True,
                                       cwd=cwd,
                                       stdout=file_handler,
                                       stderr=file_handler)
        process_res.wait()
        return_code = process_res.returncode

    if return_code != 0:
        logging.error(f'Got shell abnormal return code={return_code}')
        with open(log_path, 'r') as f:
            content = f.read()
            logging.error(f'Log error message\n{content}')
    return return_code


def _append_summary(content):
    summary_file = os.environ['GITHUB_STEP_SUMMARY']
    with open(summary_file, 'a') as f:
        f.write(content + '\n')


def add_summary(csv_path: str):
    """Add csv file to github step summary.

    Args:
        csv_path (str): Input csv file.
    """
    with open(csv_path, 'r') as fr:
        lines = fr.readlines()
        header = lines[0].strip().split(',')
        n_col = len(header)
        header = '|' + '|'.join(header) + '|'
        aligner = '|' + '|'.join([':-:'] * n_col) + '|'
        _append_summary(header)
        _append_summary(aligner)
        for line in lines[1:]:
            line = '|' + line.strip().replace(',', '|') + '|'
            _append_summary(line)
        _append_summary('\n')


def _load_hf_results(test_results: dict, model_name: str):
    """Read opencompass eval results."""
    lmdeploy_dir = os.path.abspath(os.environ['LMDEPLOY_DIR'])
    hf_res_path = os.path.join(
        lmdeploy_dir, '.github/resources/opencompass-hf-results.json')
    out = OrderedDict()
    if os.path.exists(hf_res_path):
        with open(hf_res_path, 'r') as f:
            data = json.load(f)
            if model_name in data:
                res = data[model_name]
                for dataset in test_results:
                    value = '-'
                    if dataset in res:
                        value = res[dataset]
                    out[dataset] = value
            else:
                logging.warning(
                    f'No opencompass results found for model {model_name}')
    return out


def evaluate(models: List[str], datasets: List[str], workspace: str):
    """Evaluate models from lmdeploy using opencompass.

    Args:
        models: Input models.
        workspace: Working directory.
    """
    os.makedirs(workspace, exist_ok=True)
    output_csv = os.path.join(workspace, 'results.csv')
    num_model = len(models)
    test_model_names = set()
    for idx, ori_model in enumerate(models):
        print()
        print(50 * '==')
        print(f'Start evaluating {idx+1}/{num_model} {ori_model} ...')
        model = ori_model.lower()
        model_, precision = model.rsplit('_', 1)
        do_lite = precision in ['4bits', 'kvint4', 'kvint8']
        if do_lite:
            model = model_
        engine_type, model_ = model.split('_', 1)
        if engine_type not in ['tb', 'pt', 'hf']:
            engine_type = 'tb'
        else:
            model = model_

        opencompass_dir = os.path.abspath(os.environ['OPENCOMPASS_DIR'])
        lmdeploy_dir = os.path.abspath(os.environ['LMDEPLOY_DIR'])
        config_path = os.path.join(
            lmdeploy_dir, '.github/scripts/eval_opencompass_config.py')
        config_path_new = os.path.join(opencompass_dir, 'configs',
                                       'eval_lmdeploy.py')
        if os.path.exists(config_path_new):
            os.remove(config_path_new)
        shutil.copy(config_path, config_path_new)
        target_model = f'{engine_type}_{model}'
        if do_lite:
            target_model = target_model + f'_{precision}'
        cfg = Config.fromfile(config_path_new)
        if not hasattr(cfg, target_model):
            logging.error(
                f'Model {target_model} not found in configuration file')
            continue
        if engine_type != 'hf':
            model_cfg = cfg[target_model]
            hf_model_path = model_cfg['path']
            if not os.path.exists(hf_model_path):
                logging.error(f'Model path not exists: {hf_model_path}')
                continue
            logging.info(
                f'Start evaluating {target_model} ...\\nn{model_cfg}\n\n')
        else:
            hf_model_path = target_model

        with open(config_path_new, 'a') as f:
            f.write(f'\ndatasets = {datasets}\n')
            if engine_type == 'hf':
                f.write(f'\nmodels = [ *{target_model} ]\n')
            else:
                f.write(f'\nmodels = [ {target_model} ]\n')

        work_dir = os.path.join(workspace, target_model)
        cmd_eval = [
            f'python3 {opencompass_dir}/run.py {config_path_new} -w {work_dir} --reuse --max-num-workers 8'  # noqa: E501
        ]
        eval_log = os.path.join(workspace, f'eval.{ori_model}.txt')
        ret = run_cmd(cmd_eval, log_path=eval_log, cwd=lmdeploy_dir)
        if ret != 0:
            continue
        csv_files = glob.glob(f'{work_dir}/*/summary/summary_*.csv')

        if len(csv_files) < 1:
            logging.error(f'Did not find summary csv file {csv_files}')
            continue
        else:
            csv_file = max(csv_files, key=os.path.getctime)
        # print csv_txt to screen
        csv_txt = csv_file.replace('.csv', '.txt')
        if os.path.exists(csv_txt):
            with open(csv_txt, 'r') as f:
                print(f.read())

        # parse evaluation results from csv file
        model_results = OrderedDict()
        with open(csv_file, 'r') as f:
            lines = f.readlines()
            for line in lines[1:]:
                row = line.strip().split(',')
                row = [_.strip() for _ in row]
                if row[-1] != '-':
                    model_results[row[0]] = row[-1]
        crows_pairs_json = glob.glob(os.path.join(
            work_dir, '*/results/*/crows_pairs.json'),
                                     recursive=True)
        if len(crows_pairs_json) == 1:
            with open(crows_pairs_json[0], 'r') as f:
                acc = json.load(f)['accuracy']
                acc = f'{float(acc):.2f}'
                model_results['crows_pairs'] = acc
        logging.info(f'\n{hf_model_path}\n{model_results}')
        dataset_names = list(model_results.keys())
        prec = precision if do_lite else '-'

        row = ','.join([model, engine_type, prec] +
                       [model_results[_] for _ in dataset_names])
        hf_res_row = None
        if hf_model_path not in test_model_names:
            test_model_names.add(hf_model_path)
            hf_res = _load_hf_results(model_results, hf_model_path)
            if hf_res:
                hf_metrics = [
                    hf_res[d] if d in hf_res else '-' for d in dataset_names
                ]
                hf_res_row = ','.join([model, 'hf', '-'] + hf_metrics)
        if not os.path.exists(output_csv):
            with open(output_csv, 'w') as f:
                header = ','.join(['Model', 'Engine', 'Precision'] +
                                  dataset_names)
                f.write(header + '\n')
                if hf_res_row:
                    f.write(hf_res_row + '\n')
                f.write(row + '\n')
        else:
            with open(output_csv, 'a') as f:
                if hf_res_row:
                    f.write(hf_res_row + '\n')
                f.write(row + '\n')

    # write to github action summary
    _append_summary('## Evaluation Results')
    if os.path.exists(output_csv):
        add_summary(output_csv)


def create_model_links(src_dir: str, dst_dir: str):
    """Create softlinks for models."""
    paths = glob.glob(os.path.join(src_dir, '*'))
    model_paths = [os.path.abspath(p) for p in paths if os.path.isdir(p)]
    os.makedirs(dst_dir, exist_ok=True)
    for src in model_paths:
        _, model_name = os.path.split(src)
        dst = os.path.join(dst_dir, model_name)
        if not os.path.exists(dst):
            os.symlink(src, dst)
        else:
            logging.warning(f'Model_path exists: {dst}')


def generate_benchmark_report(report_path: str):
    # write to github action summary
    _append_summary('## Benchmark Results Start')
    subfolders = [f.path for f in os.scandir(report_path) if f.is_dir()]
    for dir_path in subfolders:
        second_subfolders = [
            f.path for f in os.scandir(dir_path) if f.is_dir()
        ]
        for sec_dir_path in second_subfolders:
            model = sec_dir_path.replace(report_path + '/', '')
            print('-' * 25, model, '-' * 25)
            _append_summary('-' * 25 + model + '-' * 25 + '\n')

            benchmark_subfolders = [
                f.path for f in os.scandir(sec_dir_path) if f.is_dir()
            ]
<<<<<<< HEAD
            for backend_subfolder in benchmark_subfolders:
                benchmark_type = backend_subfolder.replace(
                    sec_dir_path + '/', '')
                print('*' * 10, benchmark_type, '*' * 10)
                _append_summary('-' * 10 + benchmark_type + '-' * 10 + '\n')
                merged_csv_path = os.path.join(backend_subfolder,
                                               'summary.csv')
                csv_files = glob.glob(os.path.join(backend_subfolder, '*.csv'))
                average_csv_path = os.path.join(backend_subfolder,
                                                'average.csv')
                if merged_csv_path in csv_files:
                    csv_files.remove(merged_csv_path)
                if average_csv_path in csv_files:
                    csv_files.remove(average_csv_path)
                merged_df = pd.DataFrame()

                if len(csv_files) > 0:
                    for f in csv_files:
                        df = pd.read_csv(f)
                        merged_df = pd.concat([merged_df, df],
                                              ignore_index=True)

                    merged_df = merged_df.sort_values(by=merged_df.columns[0])

                    grouped_df = merged_df.groupby(merged_df.columns[0])
                    if 'generation' not in backend_subfolder:
                        average_values = grouped_df.pipe(
                            (lambda group: {
                                'mean': group.mean().round(decimals=3)
                            }))['mean']
                        average_values.to_csv(average_csv_path, index=True)
                        avg_df = pd.read_csv(average_csv_path)
                        merged_df = pd.concat([merged_df, avg_df],
                                              ignore_index=True)
                        add_summary(average_csv_path)
                    merged_df.to_csv(merged_csv_path, index=False)
                    if 'generation' in backend_subfolder:
                        add_summary(merged_csv_path)

    _append_summary('## Evaluation Results End')
=======
            for benchmark_subfolder in benchmark_subfolders:
                backend_subfolders = [
                    f.path for f in os.scandir(benchmark_subfolder)
                    if f.is_dir()
                ]
                for backend_subfolder in backend_subfolders:
                    benchmark_type = backend_subfolder.replace(
                        sec_dir_path + '/', '')
                    print('*' * 10, benchmark_type, '*' * 10)
                    _append_summary('-' * 10 + benchmark_type + '-' * 10 +
                                    '\n')
                    merged_csv_path = os.path.join(backend_subfolder,
                                                   'summary.csv')
                    csv_files = glob.glob(
                        os.path.join(backend_subfolder, '*.csv'))
                    average_csv_path = os.path.join(backend_subfolder,
                                                    'average.csv')
                    if merged_csv_path in csv_files:
                        csv_files.remove(merged_csv_path)
                    if average_csv_path in csv_files:
                        csv_files.remove(average_csv_path)
                    merged_df = pd.DataFrame()

                    if len(csv_files) > 0:
                        for f in csv_files:
                            df = pd.read_csv(f)
                            merged_df = pd.concat([merged_df, df],
                                                  ignore_index=True)

                        merged_df = merged_df.sort_values(
                            by=merged_df.columns[0])

                        grouped_df = merged_df.groupby(merged_df.columns[0])
                        if 'generation' not in benchmark_subfolder:
                            average_values = grouped_df.pipe(
                                (lambda group: {
                                    'mean': group.mean().round(decimals=3)
                                }))['mean']
                            average_values.to_csv(average_csv_path, index=True)
                            avg_df = pd.read_csv(average_csv_path)
                            merged_df = pd.concat([merged_df, avg_df],
                                                  ignore_index=True)
                            add_summary(average_csv_path)
                        merged_df.to_csv(merged_csv_path, index=False)
                        if 'generation' in benchmark_subfolder:
                            add_summary(merged_csv_path)
                        print(merged_df)
    _append_summary('## Benchmark Results End')
>>>>>>> 01885377


if __name__ == '__main__':
    fire.Fire()<|MERGE_RESOLUTION|>--- conflicted
+++ resolved
@@ -264,7 +264,6 @@
             benchmark_subfolders = [
                 f.path for f in os.scandir(sec_dir_path) if f.is_dir()
             ]
-<<<<<<< HEAD
             for backend_subfolder in benchmark_subfolders:
                 benchmark_type = backend_subfolder.replace(
                     sec_dir_path + '/', '')
@@ -304,57 +303,7 @@
                     if 'generation' in backend_subfolder:
                         add_summary(merged_csv_path)
 
-    _append_summary('## Evaluation Results End')
-=======
-            for benchmark_subfolder in benchmark_subfolders:
-                backend_subfolders = [
-                    f.path for f in os.scandir(benchmark_subfolder)
-                    if f.is_dir()
-                ]
-                for backend_subfolder in backend_subfolders:
-                    benchmark_type = backend_subfolder.replace(
-                        sec_dir_path + '/', '')
-                    print('*' * 10, benchmark_type, '*' * 10)
-                    _append_summary('-' * 10 + benchmark_type + '-' * 10 +
-                                    '\n')
-                    merged_csv_path = os.path.join(backend_subfolder,
-                                                   'summary.csv')
-                    csv_files = glob.glob(
-                        os.path.join(backend_subfolder, '*.csv'))
-                    average_csv_path = os.path.join(backend_subfolder,
-                                                    'average.csv')
-                    if merged_csv_path in csv_files:
-                        csv_files.remove(merged_csv_path)
-                    if average_csv_path in csv_files:
-                        csv_files.remove(average_csv_path)
-                    merged_df = pd.DataFrame()
-
-                    if len(csv_files) > 0:
-                        for f in csv_files:
-                            df = pd.read_csv(f)
-                            merged_df = pd.concat([merged_df, df],
-                                                  ignore_index=True)
-
-                        merged_df = merged_df.sort_values(
-                            by=merged_df.columns[0])
-
-                        grouped_df = merged_df.groupby(merged_df.columns[0])
-                        if 'generation' not in benchmark_subfolder:
-                            average_values = grouped_df.pipe(
-                                (lambda group: {
-                                    'mean': group.mean().round(decimals=3)
-                                }))['mean']
-                            average_values.to_csv(average_csv_path, index=True)
-                            avg_df = pd.read_csv(average_csv_path)
-                            merged_df = pd.concat([merged_df, avg_df],
-                                                  ignore_index=True)
-                            add_summary(average_csv_path)
-                        merged_df.to_csv(merged_csv_path, index=False)
-                        if 'generation' in benchmark_subfolder:
-                            add_summary(merged_csv_path)
-                        print(merged_df)
     _append_summary('## Benchmark Results End')
->>>>>>> 01885377
 
 
 if __name__ == '__main__':
