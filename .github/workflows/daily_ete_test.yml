name: daily_ete_test

on:
  workflow_dispatch:
    inputs:
      repo_org:
        required: false
        description: 'Tested repository organization name. Default is InternLM'
        type: string
        default: 'InternLM/lmdeploy'
      repo_ref:
        required: false
        description: 'Set branch or tag or commit id. Default is "main"'
        type: string
        default: 'main'
      backend:
        required: true
        description: 'Set backend testcase filter: turbomind or pytorch or turbomind, pytorch. Default is "["turbomind", "pytorch"]"'
        type: string
        default: "['turbomind', 'pytorch']"
      model:
        required: true
        description: 'Set testcase module filter: llm, vllm. Default contains all models'
        type: string
        default: "['llm','mllm']"
      function:
        required: true
        description: 'Set testcase function filter: chat, restful, pipeline. Default contains all functions'
        type: string
        default: '["pipeline", "restful", "chat"]'
      offline_mode:
        required: true
        description: 'Whether start a offline mode, if true, you should prepare code and whl package by yourself'
        type: boolean
        default: false
      regression_func:
        required: true
        description: 'regression functions'
        type: string
        default: "['quant', 'tools','restful','pipeline','benchmark','evaluation']"
  schedule:
    - cron:  '00 16 * * 0-4'

env:
  HOST_PIP_CACHE_DIR: /nvme/github-actions/pip-cache
  HOST_LOCALTIME: /usr/share/zoneinfo/Asia/Shanghai
  OUTPUT_FOLDER: cuda11.8_dist_${{ github.run_id }}
  ACTIONS_ALLOW_USE_UNSECURE_NODE_VERSION: true
  REPORT_DIR: /nvme/qa_test_models/test-reports/${{ github.run_id }}
  COV_PARAM: --cov /opt/py3/lib/python3.10/site-packages/lmdeploy
  FAIL_CONFIG: ${{ github.event_name == 'schedule' && github.run_attempt != 1 && '--lf --lfnf none' || '--lf'}}
  TEST_CODE_PATH: /nvme/qa_test_models/test_pkg/lmdeploy
  OFFLINE_CODE_PATH: /nvme/qa_test_models/offline_pkg/lmdeploy
  OFFLINE_REQUIREMENTS: /nvme/qa_test_models/offline_pkg/requirements.txt
  DEEPSEEK_VL: /nvme/qa_test_models/offline_pkg/DeepSeek-VL

jobs:
  linux-build:
    if: ${{!cancelled() && (github.event_name == 'schedule' || !inputs.offline_mode)}}
    strategy:
      matrix:
        pyver: [py310]
    runs-on: ubuntu-latest
    env:
      PYTHON_VERSION: ${{ matrix.pyver }}
      PLAT_NAME: manylinux2014_x86_64
      DOCKER_TAG: cuda11.8
    steps:
      - name: Checkout repository
        uses: actions/checkout@v3
        with:
          repository: ${{ github.event.inputs.repo_org || 'InternLM/lmdeploy' }}
          ref: ${{github.event.inputs.repo_ref || 'main'}}
      - name: Build
        run: |
          echo ${PYTHON_VERSION}
          echo ${PLAT_NAME}
          echo ${DOCKER_TAG}
          echo ${OUTPUT_FOLDER}
          echo ${GITHUB_RUN_ID}
          # remove -it
          sed -i 's/docker run --rm -it/docker run --rm/g' builder/manywheel/build_wheel.sh
          bash builder/manywheel/build_wheel.sh ${PYTHON_VERSION} ${PLAT_NAME} ${DOCKER_TAG} ${OUTPUT_FOLDER}
      - name: Upload Artifacts
        uses: actions/upload-artifact@v4
        with:
          if-no-files-found: error
          path: builder/manywheel/${{ env.OUTPUT_FOLDER }}
          retention-days: 1
          name: my-artifact-${{ github.run_id }}-${{ matrix.pyver }}


  download_pkgs:
    needs: linux-build
    if: ${{!cancelled()}}
    runs-on: [self-hosted, linux-a100]
    timeout-minutes: 50
    container:
      image: openmmlab/lmdeploy:latest-cu11
      options: "--gpus=all --ipc=host --user root -e PIP_CACHE_DIR=/root/.cache/pip -e NVIDIA_DISABLE_REQUIRE=1 --pull never"
      volumes:
        - /nvme/qa_test_models:/nvme/qa_test_models
        - /usr/share/zoneinfo/Asia/Shanghai:/etc/localtime:ro
    steps:
      - name: Clone repository
        uses: actions/checkout@v2
        if: ${{github.event_name == 'schedule' || !inputs.offline_mode}}
        with:
          repository: ${{ github.event.inputs.repo_org || 'InternLM/lmdeploy' }}
          ref: ${{github.event.inputs.repo_ref || 'main'}}
      - name: Copy repository
        if: ${{github.event_name == 'schedule' || !inputs.offline_mode}}
        run: rm -rf ${{env.TEST_CODE_PATH}} && mkdir ${{env.TEST_CODE_PATH}} && cp -r . ${{env.TEST_CODE_PATH}}
      - name: Copy repository - offline
        if: ${{inputs.offline_mode}}
        run: rm -rf ${{env.TEST_CODE_PATH}} && mkdir ${{env.TEST_CODE_PATH}} && cp -r ${{env.OFFLINE_CODE_PATH}}/. ${{env.TEST_CODE_PATH}}
      - name: Download Artifacts
        if: ${{github.event_name == 'schedule' || !inputs.offline_mode}}
        uses: actions/download-artifact@v4
        with:
          name: my-artifact-${{ github.run_id }}-py310
      - name: Copy Artifacts
        if: ${{github.event_name == 'schedule' || !inputs.offline_mode}}
        run: rm ${{env.TEST_CODE_PATH}}/lmdeploy-*.whl -f && cp lmdeploy-*.whl ${{env.TEST_CODE_PATH}}
      - name: Copy Artifacts - offline
        if: ${{inputs.offline_mode}}
        run: rm ${{env.TEST_CODE_PATH}}/lmdeploy-*.whl -f && cp ${{env.OFFLINE_CODE_PATH}}/lmdeploy-*.whl ${{env.TEST_CODE_PATH}}

  test_quantization:
    needs: download_pkgs
    if: ${{!cancelled() && (github.event_name == 'schedule' || contains(fromJSON(github.event.inputs.regression_func), 'quant') )}}
    runs-on: [self-hosted, linux-a100]
    timeout-minutes: 150
    env:
      PYTHONPATH: /nvme/qa_test_models/offline_pkg/LLaVA
      MODELSCOPE_CACHE: /root/modelscope_hub
      MODELSCOPE_MODULES_CACHE: /root/modelscope_modules
    container:
      image: openmmlab/lmdeploy:latest-cu11
      options: "--gpus=all --ipc=host --user root -e PIP_CACHE_DIR=/root/.cache/pip -e NVIDIA_DISABLE_REQUIRE=1 --pull never"
      volumes:
        - /nvme/github-actions/pip-cache:/root/.cache/pip
        - /nvme/github-actions/packages:/root/packages
        - /nvme/github-actions/modelscope_hub:/root/modelscope_hub
        - /nvme/github-actions/modelscope_modules:/root/modelscope_modules
        - /nvme/qa_test_models:/nvme/qa_test_models
        - /mnt/shared:/mnt/shared
        - /nvme/qa_test_models/lmdeploy/autotest:/local_case
        - /usr/share/zoneinfo/Asia/Shanghai:/etc/localtime:ro
    steps:
      - name: Copy repository and Artifacts
        run: |
          cp -r ${{env.TEST_CODE_PATH}}/. .
      - name: Install lmdeploy - dependency
        run: |
          # manually install flash attn
          # the install packeage from. https://github.com/Dao-AILab/flash-attention/releases
<<<<<<< HEAD
          python3 -m pip install /root/packages/flash_attn-2.6.3+cu118torch2.3cxx11abiFALSE-cp310-cp310-linux_x86_64.whl
          python3 -m pip install /root/packages/xformers-0.0.27+cu118-cp310-cp310-manylinux2014_x86_64.whl --no-deps
=======
          python3 -m pip install /root/packages/flash_attn-*.whl
          python3 -m pip install -e /root/packages/AutoAWQ_kernels
          python3 -m pip install /root/packages/autoawq-*.whl --no-deps
          python3 -m pip install /root/packages/xformers-*.whl --no-deps
>>>>>>> 9cdf3cf1
          python3 -m pip install -r ${{env.OFFLINE_REQUIREMENTS}}
      - name: Install lmdeploy
        run: |
          python3 -m pip install lmdeploy-*.whl --no-deps
          python3 -m pip install -r requirements/test.txt
          pip install ${{env.DEEPSEEK_VL}} --no-deps
      - name: Check env
        run: |
          pip uninstall -y nvidia-nccl-cu11
          python3 -m pip list
          lmdeploy check_env
          rm -rf allure-results
          # remove tmp log in testcase
          rm -rf /nvme/qa_test_models/autotest_model/log/*
          mkdir ${{env.REPORT_DIR}}/.pytest_cache -p
          ln -s ${{env.REPORT_DIR}}/.pytest_cache autotest
      - name: Test lmdeploy - quantization w4a16
        continue-on-error: true
        if: github.event_name == 'schedule' || contains(fromJSON(github.event.inputs.backend), 'turbomind')
        run: |
          pytest autotest/tools/quantization/test_quantization_awq.py -m 'not pr_test' -n 8 --alluredir=${{env.REPORT_DIR}} --clean-alluredir ${{env.COV_PARAM}} || true
          mv .coverage ${{env.REPORT_DIR}}/.coverage.$(date +'%Y%m%d%H%M%S')
      - name: Test lmdeploy - quantization w8a8
        continue-on-error: true
        if: github.event_name == 'schedule' || contains(fromJSON(github.event.inputs.backend), 'pytorch')
        run: |
          pytest autotest/tools/quantization/test_quantization_w8a8.py -n 8 --alluredir=${{env.REPORT_DIR}} ${{env.COV_PARAM}} || true
          mv .coverage ${{env.REPORT_DIR}}/.coverage.$(date +'%Y%m%d%H%M%S')
      - name: Test lmdeploy - convert
        continue-on-error: true
        if: github.event_name == 'schedule' || contains(fromJSON(github.event.inputs.backend), 'turbomind')
        run: |
          pytest autotest/tools/convert -m 'not pr_test' -n 8 --alluredir=${{env.REPORT_DIR}} ${{env.COV_PARAM}} || true
          mv .coverage ${{env.REPORT_DIR}}/.coverage.$(date +'%Y%m%d%H%M%S')
      - name: Clear workfile
        if: always()
        run: |
          chmod -R 777 $REPORT_DIR
          export workdir=$(pwd)
          cd ..
          rm -rf $workdir
          mkdir $workdir
          chmod -R 777 $workdir

  test_tools:
    if: ${{!cancelled() && (github.event_name == 'schedule' || contains(fromJSON(github.event.inputs.regression_func), 'tools'))}}
    runs-on: [self-hosted, linux-a100]
    needs: test_quantization
    timeout-minutes: 150
    strategy:
      fail-fast: false
      matrix:
        backend: ${{ fromJSON(inputs.backend || '["turbomind", "pytorch"]')}}
        model: ${{ fromJSON(inputs.model || '["llm", "mllm"]')}}
        function: ${{ fromJSON(inputs.function || '["pipeline","restful","chat"]')}}
        exclude:
          - backend: turbomind
            model: mllm
            function: chat
          - backend: pytorch
            model: mllm
            function: chat
        include:
          - backend: turbomind
            model: llm
            function: local_case
    env:
      PYTHONPATH: /nvme/qa_test_models/offline_pkg/LLaVA
      MODELSCOPE_CACHE: /root/modelscope_hub
      MODELSCOPE_MODULES_CACHE: /root/modelscope_modules
    container:
      image: openmmlab/lmdeploy:latest-cu11
      options: "--gpus=all --ipc=host --user root -e PIP_CACHE_DIR=/root/.cache/pip -e NVIDIA_DISABLE_REQUIRE=1 --pull never"
      volumes:
        - /nvme/github-actions/pip-cache:/root/.cache/pip
        - /nvme/github-actions/packages:/root/packages
        - /nvme/github-actions/modelscope_hub:/root/modelscope_hub
        - /nvme/github-actions/modelscope_modules:/root/modelscope_modules
        - /nvme/github-actions/resources/lora:/root/lora
        - /nvme/qa_test_models:/nvme/qa_test_models
        - /mnt/shared:/mnt/shared
        - /nvme/qa_test_models/lmdeploy/autotest:/local_case
        - /usr/share/zoneinfo/Asia/Shanghai:/etc/localtime:ro
    steps:
      - name: Copy repository and Artifacts
        run: |
          cp -r ${{env.TEST_CODE_PATH}}/. .
      - name: Install lmdeploy - dependency
        run: |
          # manually install flash attn
          # the install packeage from. https://github.com/Dao-AILab/flash-attention/releases
<<<<<<< HEAD
          python3 -m pip install /root/packages/flash_attn-2.6.3+cu118torch2.3cxx11abiFALSE-cp310-cp310-linux_x86_64.whl
          python3 -m pip install /root/packages/xformers-0.0.27+cu118-cp310-cp310-manylinux2014_x86_64.whl --no-deps
=======
          python3 -m pip install /root/packages/flash_attn-*.whl
          python3 -m pip install -e /root/packages/AutoAWQ_kernels
          python3 -m pip install /root/packages/autoawq-*.whl --no-deps
          python3 -m pip install /root/packages/xformers-*.whl --no-deps
>>>>>>> 9cdf3cf1
          python3 -m pip install -r ${{env.OFFLINE_REQUIREMENTS}}
      - name: Install lmdeploy
        run: |
          python3 -m pip install lmdeploy-*.whl --no-deps
          python3 -m pip install -r requirements/test.txt
          rm -rf ${{env.DEEPSEEK_VL}}/build
          pip install ${{env.DEEPSEEK_VL}} --no-deps
      - name: Check env
        run: |
          pip uninstall -y nvidia-nccl-cu11
          python3 -m pip list
          lmdeploy check_env
          cp -r /root/lora .
          rm -rf allure-results
          # remove tmp log in testcase
          rm -rf /nvme/qa_test_models/autotest_model/log/*
          mkdir ${{env.REPORT_DIR}}/.pytest_cache -p
          ln -s ${{env.REPORT_DIR}}/.pytest_cache autotest
      - name: Test lmdeploy - chat workspace
        continue-on-error: true
        if: matrix.backend == 'turbomind' && matrix.model == 'llm' && matrix.function == 'chat'
        run: |
          pytest autotest/tools/chat/test_command_chat_workspace.py -m 'gpu_num_1 and not pr_test' -n 8 --alluredir=${{env.REPORT_DIR}} ${{env.COV_PARAM}} || true
          mv .coverage ${{env.REPORT_DIR}}/.coverage.$(date +'%Y%m%d%H%M%S') || true
          pytest autotest/tools/chat/test_command_chat_workspace.py -m 'gpu_num_2 and not pr_test' -n 4 --alluredir=${{env.REPORT_DIR}} ${{env.COV_PARAM}} || true
          mv .coverage ${{env.REPORT_DIR}}/.coverage.$(date +'%Y%m%d%H%M%S')
      - name: Test lmdeploy - chat
        continue-on-error: true
        if: (matrix.backend == 'pytorch' || matrix.backend == 'turbomind') && matrix.model == 'llm' && matrix.function == 'chat'
        run: |
          pytest autotest/tools/chat/test_command_chat_hf_${{matrix.backend}}.py -m 'gpu_num_1 and not pr_test' -n 8 --alluredir=${{env.REPORT_DIR}} ${{env.COV_PARAM}} || true
          mv .coverage ${{env.REPORT_DIR}}/.coverage.$(date +'%Y%m%d%H%M%S') || true
          pytest autotest/tools/chat/test_command_chat_hf_${{matrix.backend}}.py -m 'gpu_num_2 and not pr_test' -n 4 --alluredir=${{env.REPORT_DIR}} ${{env.COV_PARAM}} || true
          mv .coverage ${{env.REPORT_DIR}}/.coverage.$(date +'%Y%m%d%H%M%S')
          pytest autotest/tools/chat/test_command_chat_hf_${{matrix.backend}}.py -m 'gpu_num_4 and not pr_test' -n 2 --alluredir=${{env.REPORT_DIR}} ${{env.COV_PARAM}} || true
          mv .coverage ${{env.REPORT_DIR}}/.coverage.$(date +'%Y%m%d%H%M%S')
      - name: Test lmdeploy - pipeline
        continue-on-error: true
        if: matrix.function == 'pipeline'
        run: |
          pytest autotest/tools/pipeline/test_pipeline_chat_${{matrix.backend}}_${{matrix.model}}.py -m 'gpu_num_1 and not pr_test' -n 8 --alluredir=${{env.REPORT_DIR}} ${{env.COV_PARAM}} || true
          mv .coverage ${{env.REPORT_DIR}}/.coverage.$(date +'%Y%m%d%H%M%S') || true
          pytest autotest/tools/pipeline/test_pipeline_chat_${{matrix.backend}}_${{matrix.model}}.py -m 'gpu_num_2 and not pr_test' -n 4 --alluredir=${{env.REPORT_DIR}} ${{env.COV_PARAM}} || true
          mv .coverage ${{env.REPORT_DIR}}/.coverage.$(date +'%Y%m%d%H%M%S')
          pytest autotest/tools/pipeline/test_pipeline_chat_${{matrix.backend}}_${{matrix.model}}.py -m 'gpu_num_4 and not pr_test' -n 2 --alluredir=${{env.REPORT_DIR}} ${{env.COV_PARAM}} || true
          mv .coverage ${{env.REPORT_DIR}}/.coverage.$(date +'%Y%m%d%H%M%S')
      - name: Test lmdeploy - restful
        continue-on-error: true
        if: matrix.function == 'restful'
        run: |
          pytest autotest/tools/restful/test_restful_chat_hf_${{matrix.backend}}_${{matrix.model}}.py -m 'gpu_num_1 and not pr_test' -n 8 --alluredir=${{env.REPORT_DIR}} ${{env.COV_PARAM}} || true
          mv .coverage ${{env.REPORT_DIR}}/.coverage.$(date +'%Y%m%d%H%M%S') || true
          pytest autotest/tools/restful/test_restful_chat_hf_${{matrix.backend}}_${{matrix.model}}.py -m 'gpu_num_2 and not pr_test' -n 4 --alluredir=${{env.REPORT_DIR}} ${{env.COV_PARAM}} || true
          mv .coverage ${{env.REPORT_DIR}}/.coverage.$(date +'%Y%m%d%H%M%S')
          pytest autotest/tools/restful/test_restful_chat_hf_${{matrix.backend}}_${{matrix.model}}.py -m 'gpu_num_4 and not pr_test' -n 2 --alluredir=${{env.REPORT_DIR}} ${{env.COV_PARAM}} || true
          mv .coverage ${{env.REPORT_DIR}}/.coverage.$(date +'%Y%m%d%H%M%S')
      - name: Test lmdeploy - restful workspace
        continue-on-error: true
        if: matrix.backend == 'turbomind' && matrix.model == 'llm' && matrix.function == 'restful'
        run: |
          pytest autotest/tools/restful/test_restful_chat_workspace.py -m 'gpu_num_1 and not pr_test' -n 8 --alluredir=${{env.REPORT_DIR}} ${{env.COV_PARAM}} || true
          mv .coverage ${{env.REPORT_DIR}}/.coverage.$(date +'%Y%m%d%H%M%S') || true
          pytest autotest/tools/restful/test_restful_chat_workspace.py -m 'gpu_num_2 and not pr_test' -n 4 --alluredir=${{env.REPORT_DIR}} ${{env.COV_PARAM}} || true
          mv .coverage ${{env.REPORT_DIR}}/.coverage.$(date +'%Y%m%d%H%M%S')
          pytest autotest/tools/restful/test_restful_chat_workspace.py -m 'gpu_num_4 and not pr_test' -n 2 --alluredir=${{env.REPORT_DIR}} ${{env.COV_PARAM}} || true
          mv .coverage ${{env.REPORT_DIR}}/.coverage.$(date +'%Y%m%d%H%M%S')
      - name: Test lmdeploy - local testcase
        if: matrix.backend == 'turbomind' && matrix.model == 'llm' && matrix.function == 'local_case'
        run: |
          pytest /local_case/issue_regression --alluredir=${{env.REPORT_DIR}} ${{env.COV_PARAM}}|| true
          mv .coverage ${{env.REPORT_DIR}}/.coverage.$(date +'%Y%m%d%H%M%S')
      - name: Clear workfile
        if: always()
        run: |
          chmod -R 777 $REPORT_DIR
          export workdir=$(pwd)
          cd ..
          rm -rf $workdir
          mkdir $workdir
          chmod -R 777 $workdir

  test_restful:
    if: ${{!cancelled() && (github.event_name == 'schedule' || contains(fromJSON(github.event.inputs.regression_func), 'restful'))}}
    runs-on: [self-hosted, linux-a100]
    needs: test_quantization
    strategy:
      fail-fast: false
      matrix:
        backend: ${{ fromJSON(inputs.backend || '["turbomind", "pytorch"]')}}
    timeout-minutes: 60
    container:
      image: openmmlab/lmdeploy:latest-cu11
      options: "--gpus=all --ipc=host --user root -e PIP_CACHE_DIR=/root/.cache/pip -e NVIDIA_DISABLE_REQUIRE=1 --pull never"
      volumes:
        - /nvme/github-actions/pip-cache:/root/.cache/pip
        - /nvme/github-actions/packages:/root/packages
        - /nvme/qa_test_models:/nvme/qa_test_models
        - /usr/share/zoneinfo/Asia/Shanghai:/etc/localtime:ro
    steps:
      - name: Copy repository and Artifacts
        run: |
          cp -r ${{env.TEST_CODE_PATH}}/. .
      - name: Install lmdeploy - dependency
        run: |
          # manually install flash attn
          # the install packeage from. https://github.com/Dao-AILab/flash-attention/releases
<<<<<<< HEAD
          python3 -m pip install /root/packages/flash_attn-2.6.3+cu118torch2.3cxx11abiFALSE-cp310-cp310-linux_x86_64.whl
          python3 -m pip install /root/packages/xformers-0.0.27+cu118-cp310-cp310-manylinux2014_x86_64.whl --no-deps
=======
          python3 -m pip install /root/packages/flash_attn-*.whl
          python3 -m pip install -e /root/packages/AutoAWQ_kernels
          python3 -m pip install /root/packages/autoawq-*.whl --no-deps
          python3 -m pip install /root/packages/xformers-*.whl --no-deps
>>>>>>> 9cdf3cf1
          python3 -m pip install -r ${{env.OFFLINE_REQUIREMENTS}}
      - name: Install lmdeploy
        run: |
          python3 -m pip install lmdeploy-*.whl --no-deps
          python3 -m pip install -r requirements/test.txt
          pip install ${{env.DEEPSEEK_VL}} --no-deps
      - name: Check env
        run: |
          pip uninstall -y nvidia-nccl-cu11
          python3 -m pip list
          lmdeploy check_env
          rm -rf allure-results
          # remove tmp log in testcase
          rm -rf /nvme/qa_test_models/autotest_model/log/*
          mkdir ${{env.REPORT_DIR}}/.pytest_cache -p
          ln -s ${{env.REPORT_DIR}}/.pytest_cache autotest
      - name: Start restful api turbomind
        if: matrix.backend == 'turbomind'
        run: |
          CUDA_VISIBLE_DEVICES=6,7 lmdeploy serve api_server /nvme/qa_test_models/internlm/internlm2_5-20b-chat --tp 2 > restful.log  2>&1  &
          echo "restful_pid=$!" >> "$GITHUB_ENV"
          sleep 120s
      - name: Start restful api pytorch
        if: matrix.backend == 'pytorch'
        run: |
          CUDA_VISIBLE_DEVICES=6,7 lmdeploy serve api_server /nvme/qa_test_models/internlm/internlm2_5-20b-chat --tp 2 --backend pytorch > restful.log  2>&1  &
          echo "restful_pid=$!" >> "$GITHUB_ENV"
          sleep 180s
      - name: Test lmdeploy - restful api
        timeout-minutes: 75
        run: |
          pytest autotest/interface/restful/test_restful_chat_func.py -n 20 -m 'not not_${{matrix.backend}}' --alluredir=${{env.REPORT_DIR}} ${{env.COV_PARAM}} || true
          mv .coverage ${{env.REPORT_DIR}}/.coverage.$(date +'%Y%m%d%H%M%S')
      - name: Kill api server
        if: always()
        run: |
          kill -15 "$restful_pid"
      - name: Start restful api turbomind - base
        if: matrix.backend == 'turbomind'
        run: |
          CUDA_VISIBLE_DEVICES=6,7 lmdeploy serve api_server /nvme/qa_test_models/internlm/internlm2_5-20b --tp 2 > restful.log  2>&1  &
          echo "restful_pid=$!" >> "$GITHUB_ENV"
          sleep 120s
      - name: Start restful api pytorch - base
        if: matrix.backend == 'pytorch'
        run: |
          CUDA_VISIBLE_DEVICES=6,7 lmdeploy serve api_server /nvme/qa_test_models/internlm/internlm2_5-20b --tp 2 --backend pytorch > restful.log  2>&1  &
          echo "restful_pid=$!" >> "$GITHUB_ENV"
          sleep 180s
      - name: Test lmdeploy - restful api - base
        timeout-minutes: 40
        run: |
          pytest autotest/interface/restful/test_restful_completions_v1.py -n 20 --alluredir=${{env.REPORT_DIR}} ${{env.COV_PARAM}} || true
          mv .coverage ${{env.REPORT_DIR}}/.coverage.$(date +'%Y%m%d%H%M%S')
      - name: Kill api server
        if: always()
        run: |
          kill -15 "$restful_pid"
      - name: Clear workfile
        if: always()
        run: |
          chmod -R 777 $REPORT_DIR
          export workdir=$(pwd)
          cd ..
          rm -rf $workdir
          mkdir $workdir
          chmod -R 777 $workdir

  test_pipeline:
    if: ${{!cancelled() && (github.event_name == 'schedule' || contains(fromJSON(github.event.inputs.regression_func), 'pipeline'))}}
    runs-on: [self-hosted, linux-a100]
    needs: test_quantization
    timeout-minutes: 120
    container:
      image: openmmlab/lmdeploy:latest-cu11
      options: "--gpus=all --ipc=host --user root -e PIP_CACHE_DIR=/root/.cache/pip -e NVIDIA_DISABLE_REQUIRE=1 --pull never"
      volumes:
        - /nvme/github-actions/pip-cache:/root/.cache/pip
        - /nvme/github-actions/packages:/root/packages
        - /nvme/qa_test_models:/nvme/qa_test_models
        - /usr/share/zoneinfo/Asia/Shanghai:/etc/localtime:ro
    steps:
      - name: Copy repository and Artifacts
        run: |
          cp -r ${{env.TEST_CODE_PATH}}/. .
      - name: Install lmdeploy - dependency
        run: |
          # manually install flash attn
          # the install packeage from. https://github.com/Dao-AILab/flash-attention/releases
<<<<<<< HEAD
          python3 -m pip install /root/packages/flash_attn-2.6.3+cu118torch2.3cxx11abiFALSE-cp310-cp310-linux_x86_64.whl
          python3 -m pip install /root/packages/xformers-0.0.27+cu118-cp310-cp310-manylinux2014_x86_64.whl --no-deps
=======
          python3 -m pip install /root/packages/flash_attn-*.whl
          python3 -m pip install -e /root/packages/AutoAWQ_kernels
          python3 -m pip install /root/packages/autoawq-*.whl --no-deps
          python3 -m pip install /root/packages/xformers-*.whl --no-deps
>>>>>>> 9cdf3cf1
          python3 -m pip install -r ${{env.OFFLINE_REQUIREMENTS}}
      - name: Install lmdeploy
        run: |
          python3 -m pip install lmdeploy-*.whl --no-deps
          python3 -m pip install -r requirements/test.txt
          pip install ${{env.DEEPSEEK_VL}} --no-deps
      - name: Check env
        run: |
          pip uninstall -y nvidia-nccl-cu11
          python3 -m pip list
          lmdeploy check_env
          rm -rf allure-results
          # remove tmp log in testcase
          rm -rf /nvme/qa_test_models/autotest_model/log/*
          mkdir ${{env.REPORT_DIR}}/.pytest_cache -p
          ln -s ${{env.REPORT_DIR}}/.pytest_cache autotest
      - name: Test lmdeploy - interface pipeline case
        run: |
          pytest autotest/interface/pipeline/test_pipeline_func.py -m 'not pr_test' -n 4 --alluredir=${{env.REPORT_DIR}} ${{env.COV_PARAM}} || true
          mv .coverage ${{env.REPORT_DIR}}/.coverage.$(date +'%Y%m%d%H%M%S') || true
          pytest autotest/interface/pipeline/test_pipeline_longtext_func.py -m 'gpu_num_1 and not pr_test' -n 8 --alluredir=${{env.REPORT_DIR}} ${{env.COV_PARAM}} || true
          mv .coverage ${{env.REPORT_DIR}}/.coverage.$(date +'%Y%m%d%H%M%S') || true
          pytest autotest/interface/pipeline/test_pipeline_longtext_func.py -m 'gpu_num_2 and not pr_test' -n 4 --alluredir=${{env.REPORT_DIR}} ${{env.COV_PARAM}} || true
          mv .coverage ${{env.REPORT_DIR}}/.coverage.$(date +'%Y%m%d%H%M%S') || true
          pytest autotest/interface/pipeline/test_pipeline_longtext_func.py -m 'gpu_num_4 and not pr_test' -n 2 --alluredir=${{env.REPORT_DIR}} ${{env.COV_PARAM}} || true
          mv .coverage ${{env.REPORT_DIR}}/.coverage.$(date +'%Y%m%d%H%M%S')
      - name: Clear workfile
        if: always()
        run: |
          chmod -R 777 $REPORT_DIR
          export workdir=$(pwd)
          cd ..
          rm -rf $workdir
          mkdir $workdir
          chmod -R 777 $workdir


  test_benchmark:
    if: ${{!cancelled() && (github.event_name == 'schedule' || contains(fromJSON(github.event.inputs.regression_func), 'benchmark'))}}
    runs-on: [self-hosted, linux-a100]
    needs: test_quantization
    timeout-minutes: 120
    container:
      image: openmmlab/lmdeploy:latest-cu11
      options: "--gpus=all --ipc=host --user root -e PIP_CACHE_DIR=/root/.cache/pip -e NVIDIA_DISABLE_REQUIRE=1 --pull never"
      volumes:
        - /nvme/github-actions/pip-cache:/root/.cache/pip
        - /nvme/github-actions/packages:/root/packages
        - /nvme/qa_test_models:/nvme/qa_test_models
        - /usr/share/zoneinfo/Asia/Shanghai:/etc/localtime:ro
    steps:
      - name: Copy repository and Artifacts
        run: |
          cp -r ${{env.TEST_CODE_PATH}}/. .
      - name: Install lmdeploy - dependency
        run: |
          # manually install flash attn
          # the install packeage from. https://github.com/Dao-AILab/flash-attention/releases
<<<<<<< HEAD
          python3 -m pip install /root/packages/flash_attn-2.6.3+cu118torch2.3cxx11abiFALSE-cp310-cp310-linux_x86_64.whl
          python3 -m pip install /root/packages/xformers-0.0.27+cu118-cp310-cp310-manylinux2014_x86_64.whl --no-deps
=======
          python3 -m pip install /root/packages/flash_attn-*.whl
          python3 -m pip install -e /root/packages/AutoAWQ_kernels
          python3 -m pip install /root/packages/autoawq-*.whl --no-deps
          python3 -m pip install /root/packages/xformers-*.whl --no-deps
>>>>>>> 9cdf3cf1
          python3 -m pip install -r ${{env.OFFLINE_REQUIREMENTS}}
      - name: Install lmdeploy
        run: |
          python3 -m pip install lmdeploy-*.whl --no-deps
          python3 -m pip install -r requirements/test.txt
          pip install ${{env.DEEPSEEK_VL}} --no-deps
      - name: Check env
        run: |
          pip uninstall -y nvidia-nccl-cu11
          python3 -m pip list
          lmdeploy check_env
          rm -rf allure-results
          # remove tmp log in testcase
          rm -rf /nvme/qa_test_models/autotest_model/log/*
          mkdir ${{env.REPORT_DIR}}/.pytest_cache -p
          ln -s ${{env.REPORT_DIR}}/.pytest_cache autotest
      - name: Test benchmark script
        run: |
          pytest autotest/benchmark -n 4 --run_id ${{ github.run_id }} -m function ${{env.FAIL_CONFIG}} --alluredir=${{env.REPORT_DIR}} ${{env.COV_PARAM}} || true
          mv .coverage ${{env.REPORT_DIR}}/.coverage.$(date +'%Y%m%d%H%M%S')
      - name: Clear workfile
        if: always()
        run: |
          chmod -R 777 $REPORT_DIR
          chmod -R 777 /nvme/qa_test_models/benchmark-reports/${{ github.run_id }}
          export workdir=$(pwd)
          cd ..
          rm -rf $workdir
          mkdir $workdir
          chmod -R 777 $workdir

  test_evaluation:
    if: ${{!cancelled() && (github.event_name == 'schedule' || contains(fromJSON(github.event.inputs.regression_func), 'evaluation'))}}
    runs-on: [self-hosted, linux-a100]
    needs: test_quantization
    timeout-minutes: 120 # 2hours
    strategy:
      fail-fast: false
      matrix:
        evaluate_type: ['chat', 'base']
    container:
      image: openmmlab/lmdeploy:latest-cu11
      options: "--gpus=all --ipc=host --user root -e PIP_CACHE_DIR=/root/.cache/pip -e NVIDIA_DISABLE_REQUIRE=1 --pull never"
      volumes:
        - /nvme/github-actions/pip-cache:/root/.cache/pip
        - /nvme/github-actions/packages:/root/packages
        - /nvme/github-actions/resources:/root/resources
        - /nvme/github-actions/opencompass-data:/root/opencompass-data
        - /nvme/qa_test_models/evaluation-reports:/root/evaluation-reports
        - /nvme/qa_test_models:/nvme/qa_test_models
        - /mnt/shared:/mnt/shared
        - /usr/share/zoneinfo/Asia/Shanghai:/etc/localtime:ro
    steps:
      - name: Copy repository and Artifacts
        run: |
          cp -r ${{env.TEST_CODE_PATH}}/. .
      - name: Install lmdeploy - dependency
        run: |
          # manually install flash attn
          # the install packeage from. https://github.com/Dao-AILab/flash-attention/releases
<<<<<<< HEAD
          python3 -m pip install /root/packages/flash_attn-2.6.3+cu118torch2.3cxx11abiFALSE-cp310-cp310-linux_x86_64.whl
          python3 -m pip install /root/packages/xformers-0.0.27+cu118-cp310-cp310-manylinux2014_x86_64.whl --no-deps
=======
          python3 -m pip install /root/packages/flash_attn-*.whl
          python3 -m pip install -e /root/packages/AutoAWQ_kernels
          python3 -m pip install /root/packages/autoawq-*.whl --no-deps
          python3 -m pip install /root/packages/xformers-*.whl --no-deps
>>>>>>> 9cdf3cf1
          python3 -m pip install -r ${{env.OFFLINE_REQUIREMENTS}}
      - name: Install lmdeploy
        run: |
          python3 -m pip install lmdeploy-*.whl --no-deps
          python3 -m pip install -r requirements/test.txt
          pip install ${{env.DEEPSEEK_VL}} --no-deps
      - name: Install opencompass
        run: |
          git clone --depth=1 https://github.com/open-compass/opencompass.git
          cd opencompass
          python3 -m pip install -e .
          echo "OPENCOMPASS_DIR=$(pwd)" >> $GITHUB_ENV
      - name: Check env
        run: |
          pip uninstall -y nvidia-nccl-cu11
          python3 -m pip list
          lmdeploy check_env
          rm -rf allure-results
          # remove tmp log in testcase
          rm -rf /nvme/qa_test_models/autotest_model/log/*
          mkdir ${{env.REPORT_DIR}}/.pytest_cache -p
          ln -s ${{env.REPORT_DIR}}/.pytest_cache autotest
      - name: Setup paths for evaluation
        run: |
          ln -s /root/opencompass-data ./data
          python3 .github/scripts/action_tools.py create_model_links /nvme/qa_test_models .
      - name: Evaluate models
        if: matrix.evaluate_type == 'chat'
        run: |
          export LMDEPLOY_DIR=$(pwd)

          python3 .github/scripts/action_tools.py evaluate "[turbomind_internlm2_chat_7b, pytorch_internlm2_chat_7b, turbomind_internlm2_5_7b_chat, pytorch_internlm2_5_7b_chat, pytorch_internlm2_5_7b_chat_w8a8, turbomind_internlm2_5_20b_chat, pytorch_internlm2_5_20b_chat, turbomind_qwen1_5_7b_chat, pytorch_qwen1_5_7b_chat, turbomind_llama2_7b_chat, turbomind_llama3_8b_instruct, pytorch_llama3_8b_instruct, turbomind_llama3_1_8b_instruct, pytorch_llama3_1_8b_instruct, pytorch_llama3_1_8b_instruct_w8a8, turbomind_qwen2_7b_instruct, pytorch_qwen2_7b_instruct, turbomind_qwen2_5_7b_instruct, pytorch_qwen2_5_7b_instruct, pytorch_qwen2_5_7b_instruct_w8a8, pytorch_qwen1_5_moe_2_7b_chat, pytorch_gemma_2_9b_it, pytorch_gemma_2_27b_it]" "[*race_datasets, *gsm8k_datasets, *ifeval_datasets]" /root/evaluation-reports/${{ github.run_id }} chat true
      - name: Evaluate base models
        if: matrix.evaluate_type == 'base'
        run: |
          export LMDEPLOY_DIR=$(pwd)

          python3 .github/scripts/action_tools.py evaluate "[turbomind_internlm2_5_7b, turbomind_qwen2_5_14b, turbomind_internlm2_5_7b_batch1]" "[*race_datasets, *gsm8k_datasets, *gpqa_datasets, *winogrande_datasets]" /root/evaluation-reports/${{ github.run_id }} base true
      - name: Clear workspace
        if: always()
        run: |
          export workdir=$(pwd)
          cd ..
          rm -rf $workdir
          mkdir $workdir
          chmod -R 777 $workdir


  get_benchmark_result:
    if: ${{!cancelled() && (github.event_name == 'schedule' || contains(fromJSON(github.event.inputs.regression_func), 'benchmark'))}}
    needs: [test_benchmark]
    timeout-minutes: 5
    runs-on: [self-hosted, linux-a100]
    container:
      image: openmmlab/lmdeploy:latest-cu11
      options: "--gpus=all --ipc=host --user root -e PIP_CACHE_DIR=/root/.cache/pip -e NVIDIA_DISABLE_REQUIRE=1 --pull never"
      volumes:
        - /nvme/qa_test_models:/nvme/qa_test_models
        - /usr/share/zoneinfo/Asia/Shanghai:/etc/localtime:ro
    env:
      BENCHMARK_REPORT_DIR: /nvme/qa_test_models/benchmark-reports/${{ github.run_id }}
    steps:
      - name: Clone repository
        uses: actions/checkout@v2
        with:
          repository: ${{ github.event.inputs.repo_org || 'InternLM/lmdeploy' }}
          ref: ${{github.event.inputs.repo_ref || 'main'}}
      - name: Get overview
        run: |
          pip install pandas fire mmengine
          python3 .github/scripts/action_tools.py generate_benchmark_report $BENCHMARK_REPORT_DIR


  get_coverage_report:
    if: ${{!cancelled()}}
    runs-on: [self-hosted, linux-a100]
    needs: [test_tools, test_restful, test_pipeline, test_benchmark]
    timeout-minutes: 5
    container:
      image: openmmlab/lmdeploy:latest-cu11
      options: "--gpus=all --ipc=host --user root -e PIP_CACHE_DIR=/root/.cache/pip -e NVIDIA_DISABLE_REQUIRE=1 --pull never"
      volumes:
        - /nvme/github-actions/pip-cache:/root/.cache/pip
        - /nvme/github-actions/packages:/root/packages
        - /nvme/qa_test_models:/nvme/qa_test_models
        - /usr/share/zoneinfo/Asia/Shanghai:/etc/localtime:ro
    steps:
      - name: Copy repository and Artifacts
        run: cp -r ${{env.TEST_CODE_PATH}}/. .
      - name: Install lmdeploy
        run: |
          python3 -m pip install lmdeploy-*.whl --no-deps
          python3 -m pip install -r requirements/test.txt
      - name: Get coverage report
        run: |
          pip install coverage
          coverage combine ${{env.REPORT_DIR}}
          coverage xml -o ${{env.REPORT_DIR}}/coverage.xml
          coverage report -m
          mv .coverage ${{env.REPORT_DIR}}/.coverage
      - name: Clear workfile
        if: always()
        run: |
          chmod -R 777 $REPORT_DIR
          export workdir=$(pwd)
          cd ..
          rm -rf $workdir
          mkdir $workdir
          chmod -R 777 $workdir

  notify_to_feishu:
    if: always() && !cancelled() && (github.ref_name == 'develop' || github.ref_name == 'main')
    needs: [get_benchmark_result, get_coverage_report, test_evaluation]
    timeout-minutes: 5
    runs-on: [self-hosted, linux-a100]
    steps:
      - name: notify
        if: contains(needs.*.result, 'failure')
        run: |
          curl -X POST -H "Content-Type: application/json" -d '{"msg_type":"post","content":{"post":{"zh_cn":{"title":"Lmdeploy- Daily test finished！！！","content":[[{"tag":"text","text":"branch: ${{github.ref_name}}, run action: ${{github.workflow}} failed. "},{"tag":"a","text":"Please click here for details ","href":"https://github.com/'${{ github.repository }}'/actions/runs/'${GITHUB_RUN_ID}'"},{"tag":"at","user_id":"'${{ secrets.FEISHU_USER_ID }}'"}]]}}}}'  ${{ secrets.FEISHU_WEBHOOK_URL }}<|MERGE_RESOLUTION|>--- conflicted
+++ resolved
@@ -155,15 +155,8 @@
         run: |
           # manually install flash attn
           # the install packeage from. https://github.com/Dao-AILab/flash-attention/releases
-<<<<<<< HEAD
-          python3 -m pip install /root/packages/flash_attn-2.6.3+cu118torch2.3cxx11abiFALSE-cp310-cp310-linux_x86_64.whl
-          python3 -m pip install /root/packages/xformers-0.0.27+cu118-cp310-cp310-manylinux2014_x86_64.whl --no-deps
-=======
           python3 -m pip install /root/packages/flash_attn-*.whl
-          python3 -m pip install -e /root/packages/AutoAWQ_kernels
-          python3 -m pip install /root/packages/autoawq-*.whl --no-deps
           python3 -m pip install /root/packages/xformers-*.whl --no-deps
->>>>>>> 9cdf3cf1
           python3 -m pip install -r ${{env.OFFLINE_REQUIREMENTS}}
       - name: Install lmdeploy
         run: |
@@ -255,15 +248,8 @@
         run: |
           # manually install flash attn
           # the install packeage from. https://github.com/Dao-AILab/flash-attention/releases
-<<<<<<< HEAD
-          python3 -m pip install /root/packages/flash_attn-2.6.3+cu118torch2.3cxx11abiFALSE-cp310-cp310-linux_x86_64.whl
-          python3 -m pip install /root/packages/xformers-0.0.27+cu118-cp310-cp310-manylinux2014_x86_64.whl --no-deps
-=======
           python3 -m pip install /root/packages/flash_attn-*.whl
-          python3 -m pip install -e /root/packages/AutoAWQ_kernels
-          python3 -m pip install /root/packages/autoawq-*.whl --no-deps
           python3 -m pip install /root/packages/xformers-*.whl --no-deps
->>>>>>> 9cdf3cf1
           python3 -m pip install -r ${{env.OFFLINE_REQUIREMENTS}}
       - name: Install lmdeploy
         run: |
@@ -370,15 +356,8 @@
         run: |
           # manually install flash attn
           # the install packeage from. https://github.com/Dao-AILab/flash-attention/releases
-<<<<<<< HEAD
-          python3 -m pip install /root/packages/flash_attn-2.6.3+cu118torch2.3cxx11abiFALSE-cp310-cp310-linux_x86_64.whl
-          python3 -m pip install /root/packages/xformers-0.0.27+cu118-cp310-cp310-manylinux2014_x86_64.whl --no-deps
-=======
           python3 -m pip install /root/packages/flash_attn-*.whl
-          python3 -m pip install -e /root/packages/AutoAWQ_kernels
-          python3 -m pip install /root/packages/autoawq-*.whl --no-deps
           python3 -m pip install /root/packages/xformers-*.whl --no-deps
->>>>>>> 9cdf3cf1
           python3 -m pip install -r ${{env.OFFLINE_REQUIREMENTS}}
       - name: Install lmdeploy
         run: |
@@ -468,15 +447,8 @@
         run: |
           # manually install flash attn
           # the install packeage from. https://github.com/Dao-AILab/flash-attention/releases
-<<<<<<< HEAD
-          python3 -m pip install /root/packages/flash_attn-2.6.3+cu118torch2.3cxx11abiFALSE-cp310-cp310-linux_x86_64.whl
-          python3 -m pip install /root/packages/xformers-0.0.27+cu118-cp310-cp310-manylinux2014_x86_64.whl --no-deps
-=======
           python3 -m pip install /root/packages/flash_attn-*.whl
-          python3 -m pip install -e /root/packages/AutoAWQ_kernels
-          python3 -m pip install /root/packages/autoawq-*.whl --no-deps
           python3 -m pip install /root/packages/xformers-*.whl --no-deps
->>>>>>> 9cdf3cf1
           python3 -m pip install -r ${{env.OFFLINE_REQUIREMENTS}}
       - name: Install lmdeploy
         run: |
@@ -535,15 +507,8 @@
         run: |
           # manually install flash attn
           # the install packeage from. https://github.com/Dao-AILab/flash-attention/releases
-<<<<<<< HEAD
-          python3 -m pip install /root/packages/flash_attn-2.6.3+cu118torch2.3cxx11abiFALSE-cp310-cp310-linux_x86_64.whl
-          python3 -m pip install /root/packages/xformers-0.0.27+cu118-cp310-cp310-manylinux2014_x86_64.whl --no-deps
-=======
           python3 -m pip install /root/packages/flash_attn-*.whl
-          python3 -m pip install -e /root/packages/AutoAWQ_kernels
-          python3 -m pip install /root/packages/autoawq-*.whl --no-deps
           python3 -m pip install /root/packages/xformers-*.whl --no-deps
->>>>>>> 9cdf3cf1
           python3 -m pip install -r ${{env.OFFLINE_REQUIREMENTS}}
       - name: Install lmdeploy
         run: |
@@ -604,15 +569,8 @@
         run: |
           # manually install flash attn
           # the install packeage from. https://github.com/Dao-AILab/flash-attention/releases
-<<<<<<< HEAD
-          python3 -m pip install /root/packages/flash_attn-2.6.3+cu118torch2.3cxx11abiFALSE-cp310-cp310-linux_x86_64.whl
-          python3 -m pip install /root/packages/xformers-0.0.27+cu118-cp310-cp310-manylinux2014_x86_64.whl --no-deps
-=======
           python3 -m pip install /root/packages/flash_attn-*.whl
-          python3 -m pip install -e /root/packages/AutoAWQ_kernels
-          python3 -m pip install /root/packages/autoawq-*.whl --no-deps
           python3 -m pip install /root/packages/xformers-*.whl --no-deps
->>>>>>> 9cdf3cf1
           python3 -m pip install -r ${{env.OFFLINE_REQUIREMENTS}}
       - name: Install lmdeploy
         run: |
