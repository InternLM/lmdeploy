--- conflicted
+++ resolved
@@ -93,7 +93,6 @@
           python3 -m pip list
           lmdeploy check_env
       - name: Test lmdeploy - quantization w4a16
-<<<<<<< HEAD
         continue-on-error: true
         if: contains(${{github.event.inputs.model}}, 'w4a16') && contains(${{github.event.inputs.backend}}, 'turbomind')
         run: |
@@ -104,50 +103,27 @@
         run: |
           pytest autotest/tools/quantization/test_quantization_kvint8.py -n 8 --alluredir=allure-results
       - name: Test lmdeploy - quantization w8a8
-=======
->>>>>>> 4f6bb780
         continue-on-error: true
         if: contains(${{github.event.inputs.model}}, 'w8a8') && contains(${{github.event.inputs.backend}}, 'pytorch')
         run: |
-<<<<<<< HEAD
           pytest autotest/tools/quantization/test_quantization_w8a8.py -n 8 --alluredir=allure-results
       - name: Test lmdeploy - quantization kv int8 and w4a16
         continue-on-error: true
         if: contains(${{github.event.inputs.model}}, 'kvint8-w4a16') && contains(${{github.event.inputs.backend}}, 'turbomind')
-=======
-          pytest autotest/tools/quantization/test_quantization_w4a16.py -m 'not pr_test' -n 8 --alluredir=allure-results --clean-alluredir
-      - name: Test lmdeploy - quantization kv int8
-        continue-on-error: true
-        run: |
-          pytest autotest/tools/quantization/test_quantization_kvint8.py -n 8 --alluredir=allure-results
-      - name: Test lmdeploy - quantization w8a8
-        continue-on-error: true
-        run: |
-          pytest autotest/tools/quantization/test_quantization_w8a8.py -n 8 --alluredir=allure-results
-      - name: Test lmdeploy - quantization kv int8 and w4a16
-        continue-on-error: true
->>>>>>> 4f6bb780
         run: |
           pytest autotest/tools/quantization/test_quantization_kvint8_w4a16.py -n 8 --alluredir=allure-results
       - name: Test lmdeploy - convert
         continue-on-error: true
         if: contains(${{github.event.inputs.model}}, 'convert') && contains(${{github.event.inputs.backend}}, 'turbomind')
         run: |
-<<<<<<< HEAD
           pytest autotest/tools/convert -m 'not pr_test' -n 8 --alluredir=allure-results --dist loadgroup
       - name: Test lmdeploy - interface pipeline turbomind case
         continue-on-error: true
         if: contains(${{github.event.inputs.model}}, 'interface-pipeline') && contains(${{github.event.inputs.backend}}, 'turbomind')
-=======
-          pytest autotest/tools/convert -m 'not pr_test' -n 6 --alluredir=allure-results --dist loadgroup
-      - name: Test lmdeploy - interface turbomind case
-        continue-on-error: true
->>>>>>> 4f6bb780
         timeout-minutes: 20
         run: |
           pytest autotest/interface/pipeline/test_pipeline_turbomind_func.py -m 'not pr_test' --alluredir=allure-results
       - name: Test lmdeploy - pipeline turbomind
-<<<<<<< HEAD
         continue-on-error: true
         if: contains(${{github.event.inputs.model}}, 'pipeline') && contains(${{github.event.inputs.backend}}, 'turbomind')
         timeout-minutes: 45
@@ -161,15 +137,6 @@
         run: |
           pytest autotest/tools/pipeline/test_pipeline_chat_pytorch.py -m 'gpu_num_1 and not pr_test' -n 8 --alluredir=allure-results
           pytest autotest/tools/pipeline/test_pipeline_chat_pytorch.py -m 'gpu_num_2 and not pr_test' -n 4 --alluredir=allure-results
-=======
-        continue-on-error: true
-        timeout-minutes: 45
-        run: pytest autotest/tools/pipeline/test_pipeline_chat_turbomind.py -m 'not pr_test' --alluredir=allure-results
-      - name: Test lmdeploy - pipeline torch
-        continue-on-error: true
-        timeout-minutes: 75
-        run: pytest autotest/tools/pipeline/test_pipeline_chat_pytorch.py -m 'not pr_test' --alluredir=allure-results
->>>>>>> 4f6bb780
       - name: Test lmdeploy - restful turbomind
         continue-on-error: true
         if: contains(${{github.event.inputs.model}}, 'restful') && contains(${{github.event.inputs.backend}}, 'turbomind')
@@ -183,7 +150,6 @@
         continue-on-error: true
         timeout-minutes: 30
         run: |
-<<<<<<< HEAD
           pytest autotest/tools/restful/test_restful_chat_turbomind.py -m 'gpu_num_1 and not pr_test' -n 8 --alluredir=allure-results
           pytest autotest/tools/restful/test_restful_chat_turbomind.py -m 'gpu_num_2 and not pr_test' -n 4 --alluredir=allure-results
       - name: Test lmdeploy - restful torch
@@ -214,19 +180,6 @@
         run: |
           pytest autotest/tools/chat/test_command_chat_hf_pytorch.py -m 'gpu_num_1 and not pr_test' -n 8 --alluredir=allure-results
           pytest autotest/tools/chat/test_command_chat_hf_pytorch.py -m 'gpu_num_2 and not pr_test' -n 4 --alluredir=allure-results
-=======
-          pytest autotest/tools/chat/test_command_chat_workspace.py -m 'not pr_test' -n 4 --alluredir=allure-results
-      - name: Test lmdeploy - chat hf turbomind
-        continue-on-error: true
-        timeout-minutes: 45
-        run: |
-          pytest autotest/tools/chat/test_command_chat_hf_turbomind.py -m 'not pr_test' -n 4 --alluredir=allure-results
-      - name: Test lmdeploy - chat hf torch
-        continue-on-error: true
-        timeout-minutes: 60
-        run: |
-          pytest autotest/tools/chat/test_command_chat_hf_pytorch.py -m 'not pr_test' -n 4 --alluredir=allure-results
->>>>>>> 4f6bb780
       - name: Test lmdeploy - rerun all fail cases
         timeout-minutes: 60
         run: |
