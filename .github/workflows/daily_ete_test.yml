--- conflicted
+++ resolved
@@ -17,11 +17,7 @@
         required: true
         description: 'Set backend testcase filter: turbomind or pytorch or turbomind, pytorch. Default is "["turbomind", "pytorch"]"'
         type: string
-<<<<<<< HEAD
         default: "['turbomind', 'pytorch']"
-=======
-        default: '["turbomind", "pytorch", "turbomind_vl"]'
->>>>>>> 47b0d1ab
       model:
         required: true
         description: 'Set testcase module filter: llm, vllm. Default contains all models'
@@ -215,14 +211,9 @@
     strategy:
       fail-fast: false
       matrix:
-<<<<<<< HEAD
-        backend: ${{ fromJSON(inputs.backend) || fromJSON('["turbomind", "pytorch"]')}}
-        model: ${{ fromJSON(inputs.model) || fromJSON('["llm", "mllm"]')}}
-        function: ${{ fromJSON(inputs.function) || fromJSON('["pipeline","restful","chat"]')}}
-=======
-        backend: ${{ fromJSON(inputs.backend || '["turbomind", "pytorch", "turbomind_vl"]')}}
-        model: ${{ fromJSON(inputs.model || '["pipeline", "restful", "chat"]')}}
->>>>>>> 47b0d1ab
+        backend: ${{ fromJSON(inputs.backend || '["turbomind", "pytorch"]')}}
+        model: ${{ fromJSON(inputs.model || '["llm", "mllm"]')}}
+        function: ${{ fromJSON(inputs.function || '["pipeline","restful","chat"]')}}
         exclude:
           - backend: turbomind
             model: mllm
@@ -278,7 +269,7 @@
           ln -s ${{env.REPORT_DIR}}/.pytest_cache autotest
       - name: Test lmdeploy - chat workspace
         continue-on-error: true
-        if: matrix.backend == 'turbomind' && matrix.function == 'chat'
+        if: matrix.backend == 'turbomind' && matrix.model == 'llm' && matrix.function == 'chat'
         run: |
           pytest autotest/tools/chat/test_command_chat_workspace.py -m 'gpu_num_1 and not pr_test' -n 8 --alluredir=${{env.REPORT_DIR}} ${{env.COV_PARAM}} || true
           mv .coverage ${{env.REPORT_DIR}}/.coverage.$(date +'%Y%m%d%H%M%S') || true
@@ -286,7 +277,7 @@
           mv .coverage ${{env.REPORT_DIR}}/.coverage.$(date +'%Y%m%d%H%M%S')
       - name: Test lmdeploy - chat
         continue-on-error: true
-        if: (matrix.backend == 'pytorch' || matrix.backend == 'turbomind') && matrix.function == 'chat'
+        if: (matrix.backend == 'pytorch' || matrix.backend == 'turbomind') && matrix.model == 'llm' && matrix.function == 'chat'
         run: |
           pytest autotest/tools/chat/test_command_chat_hf_${{matrix.backend}}.py -m 'gpu_num_1 and not pr_test' -n 8 --alluredir=${{env.REPORT_DIR}} ${{env.COV_PARAM}} || true
           mv .coverage ${{env.REPORT_DIR}}/.coverage.$(date +'%Y%m%d%H%M%S') || true
@@ -296,28 +287,28 @@
         continue-on-error: true
         if: matrix.function == 'pipeline'
         run: |
-          pytest autotest/tools/pipeline/test_pipeline_chat_${{matrix.backend}}.py -m 'gpu_num_1 and not pr_test' -n 8 --alluredir=${{env.REPORT_DIR}} ${{env.COV_PARAM}} || true
-          mv .coverage ${{env.REPORT_DIR}}/.coverage.$(date +'%Y%m%d%H%M%S') || true
-          pytest autotest/tools/pipeline/test_pipeline_chat_${{matrix.backend}}.py -m 'gpu_num_2 and not pr_test' -n 4 --alluredir=${{env.REPORT_DIR}} ${{env.COV_PARAM}} || true
+          pytest autotest/tools/pipeline/test_pipeline_chat_${{matrix.backend}}_${{matrix.model}}.py -m 'gpu_num_1 and not pr_test' -n 8 --alluredir=${{env.REPORT_DIR}} ${{env.COV_PARAM}} || true
+          mv .coverage ${{env.REPORT_DIR}}/.coverage.$(date +'%Y%m%d%H%M%S') || true
+          pytest autotest/tools/pipeline/test_pipeline_chat_${{matrix.backend}}_${{matrix.model}}.py -m 'gpu_num_2 and not pr_test' -n 4 --alluredir=${{env.REPORT_DIR}} ${{env.COV_PARAM}} || true
           mv .coverage ${{env.REPORT_DIR}}/.coverage.$(date +'%Y%m%d%H%M%S')
       - name: Test lmdeploy - restful
         continue-on-error: true
         if: matrix.function == 'restful'
         run: |
-          pytest autotest/tools/restful/test_restful_chat_hf_${{matrix.backend}}.py -m 'gpu_num_1 and not pr_test' -n 8 --alluredir=${{env.REPORT_DIR}} ${{env.COV_PARAM}} || true
-          mv .coverage ${{env.REPORT_DIR}}/.coverage.$(date +'%Y%m%d%H%M%S') || true
-          pytest autotest/tools/restful/test_restful_chat_hf_${{matrix.backend}}.py -m 'gpu_num_2 and not pr_test' -n 4 --alluredir=${{env.REPORT_DIR}} ${{env.COV_PARAM}} || true
+          pytest autotest/tools/restful/test_restful_chat_hf_${{matrix.backend}}_${{matrix.model}}.py -m 'gpu_num_1 and not pr_test' -n 8 --alluredir=${{env.REPORT_DIR}} ${{env.COV_PARAM}} || true
+          mv .coverage ${{env.REPORT_DIR}}/.coverage.$(date +'%Y%m%d%H%M%S') || true
+          pytest autotest/tools/restful/test_restful_chat_hf_${{matrix.backend}}_${{matrix.model}}.py -m 'gpu_num_2 and not pr_test' -n 4 --alluredir=${{env.REPORT_DIR}} ${{env.COV_PARAM}} || true
           mv .coverage ${{env.REPORT_DIR}}/.coverage.$(date +'%Y%m%d%H%M%S')
       - name: Test lmdeploy - restful workspace
         continue-on-error: true
-        if: matrix.backend == 'turbomind' && matrix.function == 'restful'
+        if: matrix.backend == 'turbomind' && matrix.model == 'llm' && matrix.function == 'restful'
         run: |
           pytest autotest/tools/restful/test_restful_chat_workspace.py -m 'gpu_num_1 and not pr_test' -n 8 --alluredir=${{env.REPORT_DIR}} ${{env.COV_PARAM}} || true
           mv .coverage ${{env.REPORT_DIR}}/.coverage.$(date +'%Y%m%d%H%M%S') || true
           pytest autotest/tools/restful/test_restful_chat_workspace.py -m 'gpu_num_2 and not pr_test' -n 4 --alluredir=${{env.REPORT_DIR}} ${{env.COV_PARAM}} || true
           mv .coverage ${{env.REPORT_DIR}}/.coverage.$(date +'%Y%m%d%H%M%S')
       - name: Test lmdeploy - local testcase
-        if: matrix.backend == 'turbomind' && matrix.function == 'local_case'
+        if: matrix.backend == 'turbomind' && matrix.model == 'llm' && matrix.function == 'local_case'
         run: |
           pytest /local_case/issue_regression --alluredir=${{env.REPORT_DIR}} ${{env.COV_PARAM}}|| true
           mv .coverage ${{env.REPORT_DIR}}/.coverage.$(date +'%Y%m%d%H%M%S')
@@ -338,7 +329,7 @@
     strategy:
       fail-fast: false
       matrix:
-        backend: ['turbomind', 'pytorch']
+        backend: ${{ fromJSON(inputs.backend || '["turbomind", "pytorch"]')}}
     timeout-minutes: 60
     container:
       image: openmmlab/lmdeploy:latest-cu11
