--- conflicted
+++ resolved
@@ -529,17 +529,12 @@
   test_evaluation:
     if: ${{!cancelled() && (github.event_name == 'schedule' || contains(fromJSON(github.event.inputs.regression_func), 'evaluation'))}}
     runs-on: [self-hosted, linux-a100]
-<<<<<<< HEAD
-    needs: test_tools
+    needs: test_quantization
     timeout-minutes: 120 # 2hours
     strategy:
       fail-fast: false
       matrix:
         evaluate_type: ['chat', 'base']
-=======
-    needs: test_quantization
-    timeout-minutes: 120 # 5hours
->>>>>>> 1bb7a9e9
     container:
       image: openmmlab/lmdeploy:latest-cu11
       options: "--gpus=all --ipc=host --user root -e PIP_CACHE_DIR=/root/.cache/pip -e NVIDIA_DISABLE_REQUIRE=1 --pull never"
@@ -588,15 +583,9 @@
       - name: Setup paths for evaluation
         run: |
           ln -s /root/opencompass-data ./data
-<<<<<<< HEAD
-          python3 .github/scripts/action_tools.py create_model_links /root/models .
-
-      - name: Evaluate chat models
-        if: matrix.evaluate_type == 'chat'
-=======
           python3 .github/scripts/action_tools.py create_model_links /nvme/qa_test_models .
       - name: Evaluate models
->>>>>>> 1bb7a9e9
+        if: matrix.evaluate_type == 'chat'
         run: |
           export LMDEPLOY_DIR=$(pwd)
 
