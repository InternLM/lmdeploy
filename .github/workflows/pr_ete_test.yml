name: pr_ete_test

on:
  pull_request:
    paths:
      - ".github/workflows/pr_ete_test.yml"
      - "cmake/**"
      - "src/**"
      - "autotest/**"
      - "3rdparty/**"
      - "lmdeploy/**"
      - "requirements/**"
      - "requirements_cuda.txt"
      - "CMakeLists.txt"
      - "setup.py"
  workflow_dispatch:

concurrency:
  group: ${{ github.workflow }}-${{ github.event.pull_request.number || github.ref }}
  cancel-in-progress: true


env:
  HOST_PIP_CACHE_DIR: /nvme/github-actions/pip-cache
  HOST_LOCALTIME: /usr/share/zoneinfo/Asia/Shanghai
  ACTIONS_ALLOW_USE_UNSECURE_NODE_VERSION: true
  PYTHONPATH: /nvme/qa_test_models/offline_pkg/LLaVA


jobs:
  pr_functions_test:
    runs-on: [self-hosted, linux-a100-pr]
    timeout-minutes: 120
    env:
      REPORT_DIR: /nvme/qa_test_models/test-reports
    container:
      image: nvidia/cuda:12.4.1-devel-ubuntu22.04
      options: "--gpus=all --ipc=host --user root -e PIP_CACHE_DIR=/root/.cache/pip --pull never"
      volumes:
        - /nvme/share_data/github-actions/pip-cache:/root/.cache/pip
        - /nvme/share_data/github-actions/packages:/root/packages
        - /nvme/qa_test_models:/nvme/qa_test_models
        - /mnt/187:/mnt/187
        - /mnt/shared:/mnt/shared
        - /usr/share/zoneinfo/Asia/Shanghai:/etc/localtime:ro
    steps:
      - name: Setup systems
        run: |
          apt-get update -y && apt-get install -y software-properties-common wget vim git curl &&\
          curl https://sh.rustup.rs -sSf | sh -s -- -y &&\
          add-apt-repository ppa:deadsnakes/ppa -y && apt-get update -y && apt-get install -y --no-install-recommends \
          ninja-build rapidjson-dev libgoogle-glog-dev gdb python3.10 python3.10-dev python3.10-venv \
          && apt-get clean -y && rm -rf /var/lib/apt/lists/* && cd /opt && python3 -m venv py3
          echo "PATH=/opt/py3/bin:$PATH" >> "$GITHUB_ENV"
      - name: Clone repository
        uses: actions/checkout@v2
      - name: Install pytorch
        run: |
          python3 -m pip cache dir
          python3 -m pip install --upgrade pip setuptools==69.5.1
<<<<<<< HEAD
=======
          python3 -m pip install torch==2.6.0 torchvision==0.21.0
>>>>>>> 3ed8231c
          # the install packeage from. https://github.com/Dao-AILab/flash-attention/releases
          python3 -m pip install /root/packages/flash_attn-2.7.4.post1+cu12torch2.6cxx11abiFALSE-cp310-cp310-linux_x86_64.whl
      - name: Build lmdeploy
        run: |
          cp /nvme/qa_test_models/offline_pkg/openmpi-4.1.5.tar.gz .
          tar xf openmpi-4.1.5.tar.gz && cd openmpi-4.1.5 && ./configure --prefix=/usr/local/openmpi
          make -j$(nproc) && make install && cd .. && rm -rf openmpi-4.1.5*
          export PATH=$PATH:/usr/local/openmpi/bin
          export LD_LIBRARY_PATH=$LD_LIBRARY_PATH:/usr/local/openmpi/lib
          python3 -m pip install cmake packaging wheel transformers_stream_generator transformers==4.51.3 datasets openai einops timm decord
          python3 -m pip install -r requirements_cuda.txt -r requirements/test.txt -r requirements/build.txt
          mkdir -p build && cd build &&\
          sh ../generate.sh &&\
          ninja -j$(nproc) && ninja install &&\
          cd .. &&\
          python3 -m pip install -e . &&\
          rm -rf build
      - name: Check env
        run: |
          python3 -m pip list
          lmdeploy check_env
      - name: Test lmdeploy
        run: |
          CUDA_VISIBLE_DEVICES=5,6 pytest autotest -m 'pr_test and gpu_num_2' -x --alluredir=allure-results --clean-alluredir
          CUDA_VISIBLE_DEVICES=5,6 pytest autotest -m 'pr_test and gpu_num_1' -n 2 -x --alluredir=allure-results
      - name: Generate reports
        if: always()
        run: |
          export date_today="$(date +'%Y%m%d-%H%M%S')"
          export report_dir="$REPORT_DIR/$date_today"
          echo "Save report to $report_dir"
          mv allure-results $report_dir
      - name: Clear workfile
        if: always()
        run: |
          export workdir=$(pwd)
          cd ..
          rm -rf $workdir
          mkdir $workdir
          chmod -R 777 $workdir<|MERGE_RESOLUTION|>--- conflicted
+++ resolved
@@ -58,10 +58,6 @@
         run: |
           python3 -m pip cache dir
           python3 -m pip install --upgrade pip setuptools==69.5.1
-<<<<<<< HEAD
-=======
-          python3 -m pip install torch==2.6.0 torchvision==0.21.0
->>>>>>> 3ed8231c
           # the install packeage from. https://github.com/Dao-AILab/flash-attention/releases
           python3 -m pip install /root/packages/flash_attn-2.7.4.post1+cu12torch2.6cxx11abiFALSE-cp310-cp310-linux_x86_64.whl
       - name: Build lmdeploy
