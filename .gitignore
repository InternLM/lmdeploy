--- conflicted
+++ resolved
@@ -63,17 +63,6 @@
 *.pth
 *.py~
 *.sh~
-<<<<<<< HEAD
-
-*.out
-*.pkl
-*.csv
-*.txt
-*.log
-*.json
-*.ipynb
-*.sh
-=======
 *.pyc
 **/src/pytorch-sphinx-theme/
 
@@ -83,4 +72,5 @@
 *.out
 *.csv
 *.pkl
->>>>>>> cbb5a6c7
+*.json
+*.ipynb