<div align="center">
  <img src="resources/lmdeploy-logo.png" width="450"/>
  <div>&nbsp;</div>
  <div align="center">
    <b><font size="5">OpenMMLab website</font></b>
    <sup>
        <a href="https://openmmlab.com">
        <i><font size="4">HOT</font></i>
      </a>
    </sup>
    &nbsp;&nbsp;&nbsp;&nbsp;
    <b><font size="5">OpenMMLab platform</font></b>
    <sup>
      <a href="https://platform.openmmlab.com">
        <i><font size="4">TRY IT OUT</font></i>
      </a>
    </sup>
  </div>
  <div>&nbsp;</div>

[![docs](https://img.shields.io/badge/docs-latest-blue)](https://lmdeploy.readthedocs.io/en/latest/)
[![codecov](https://codecov.io/gh/open-mmlab/lmdeploy/branch/main/graph/badge.svg)](https://codecov.io/gh/open-mmlab/lmdeploy)
[![license](https://img.shields.io/github/license/open-mmlab/lmdeploy.svg)](https://github.com/open-mmlab/mmdeploy/tree/main/LICENSE)
[![issue resolution](https://img.shields.io/github/issues-closed-raw/open-mmlab/lmdeploy)](https://github.com/open-mmlab/lmdeploy/issues)
[![open issues](https://img.shields.io/github/issues-raw/open-mmlab/lmdeploy)](https://github.com/open-mmlab/lmdeploy/issues)

English | [简体中文](README_zh-CN.md)

</div>

<div align="center">
  <a href="https://openmmlab.medium.com/" style="text-decoration:none;">
    <img src="https://user-images.githubusercontent.com/25839884/219255827-67c1a27f-f8c5-46a9-811d-5e57448c61d1.png" width="3%" alt="" /></a>
  <img src="https://user-images.githubusercontent.com/25839884/218346358-56cc8e2f-a2b8-487f-9088-32480cceabcf.png" width="3%" alt="" />
  <a href="https://discord.com/channels/1037617289144569886/1046608014234370059" style="text-decoration:none;">
    <img src="https://user-images.githubusercontent.com/25839884/218347213-c080267f-cbb6-443e-8532-8e1ed9a58ea9.png" width="3%" alt="" /></a>
  <img src="https://user-images.githubusercontent.com/25839884/218346358-56cc8e2f-a2b8-487f-9088-32480cceabcf.png" width="3%" alt="" />
  <a href="https://twitter.com/OpenMMLab" style="text-decoration:none;">
    <img src="https://user-images.githubusercontent.com/25839884/218346637-d30c8a0f-3eba-4699-8131-512fb06d46db.png" width="3%" alt="" /></a>
  <img src="https://user-images.githubusercontent.com/25839884/218346358-56cc8e2f-a2b8-487f-9088-32480cceabcf.png" width="3%" alt="" />
  <a href="https://www.youtube.com/openmmlab" style="text-decoration:none;">
    <img src="https://user-images.githubusercontent.com/25839884/218346691-ceb2116a-465a-40af-8424-9f30d2348ca9.png" width="3%" alt="" /></a>
  <img src="https://user-images.githubusercontent.com/25839884/218346358-56cc8e2f-a2b8-487f-9088-32480cceabcf.png" width="3%" alt="" />
  <a href="https://space.bilibili.com/1293512903" style="text-decoration:none;">
    <img src="https://user-images.githubusercontent.com/25839884/219026751-d7d14cce-a7c9-4e82-9942-8375fca65b99.png" width="3%" alt="" /></a>
  <img src="https://user-images.githubusercontent.com/25839884/218346358-56cc8e2f-a2b8-487f-9088-32480cceabcf.png" width="3%" alt="" />
  <a href="https://www.zhihu.com/people/openmmlab" style="text-decoration:none;">
    <img src="https://user-images.githubusercontent.com/25839884/219026120-ba71e48b-6e94-4bd4-b4e9-b7d175b5e362.png" width="3%" alt="" /></a>
</div>

## Introduction

LMDeploy is a toolkit for compressing, deploying, and serving LLM, developed by the [MMRazor](https://github.com/open-mmlab/mmrazor) and [MMDeploy](https://github.com/open-mmlab/mmdeploy) teams. It has the following core features:

- A high throughput inference engine named as **TurboMind** based on [FasterTransformer](https://github.com/NVIDIA/FasterTransformer) for LLaMA family models

- Interactive generation is supported. LMDeploy can remember the history by caching the attention k/v in multi-turn dialogues, so that it can avoid repetitive decoding of historical conversations.

<div align="center">
  <img src="https://github.com/NVIDIA/FasterTransformer/blob/main/docs/images/gpt/gpt_interactive_generation.2.png?raw=true" width="600"/>
</div>

- Support persistent-batch inference

  TODO: gif to show what persistent batch is

## Quick Start

### Installation

Below are quick steps for installation:

```shell
conda create -n open-mmlab python=3.8
conda activate open-mmlab
git clone https://github.com/open-mmlab/lmdeploy.git
cd lmdeploy
pip install -e .
```

### Build

Pull docker image `openmmlab/lmdeploy:latest` and build lmdeploy libs in its launched container

```shell
mkdir build && cd build
../generate.sh
make -j$(nproc) && make install
```

### Serving [LLaMA](https://github.com/facebookresearch/llama)

Weights for the LLaMA models can be obtained from by filling out [this form](https://docs.google.com/forms/d/e/1FAIpQLSfqNECQnMkycAp2jP4Z9TFX0cGR4uf7b_fBxjY_OjhJILlKGA/viewform?usp=send_form)

Run one of the following commands to serve a LLaMA model on NVIDIA GPU server:

<details open>
<summary><b>7B</b></summary>

```shell
python3 lmdeploy/serve/fastertransformer/deploy.py llama-7B /path/to/llama-7b llama \
    --tokenizer_path /path/to/tokenizer/model
bash workspace/service_docker_up.sh --lib-dir $(pwd)/build/install/backends/fastertransformer
```

</details>

<details open>
<summary><b>13B</b></summary>

```shell
python3 lmdeploy/serve/fastertransformer/deploy.py llama-13B /path/to/llama-13b llama \
    --tokenizer_path /path/to/tokenizer/model --tp 2
bash workspace/service_docker_up.sh --lib-dir $(pwd)/build/install/backends/fastertransformer
```

</details>

### Serving [Vicuna](https://lmsys.org/blog/2023-03-30-vicuna/)

<details open>
<summary><b>7B</b></summary>

```shell
python3 -m pip install fschat
python3 -m fastchat.model.apply_delta \
  --base-model-path /path/to/llama-7b \
  --target-model-path /path/to/vicuna-7b \
  --delta-path lmsys/vicuna-7b-delta-v1.1

python3 lmdeploy/serve/fastertransformer/deploy.py vicuna-7B /path/to/vicuna-7b hf
bash workspace/service_docker_up.sh --lib-dir $(pwd)/build/install/backends/fastertransformer
```

</details>

<details>
<summary><b>13B</b></summary>

```shell
python3 -m pip install fschat
python3 -m fastchat.model.apply_delta \
  --base-model-path /path/to/llama-13b \
  --target-model-path /path/to/vicuna-13b \
  --delta-path lmsys/vicuna-13b-delta-v1.1

python3 lmdeploy/serve/fastertransformer/deploy.py vicuna-13B /path/to/vicuna-13b hf
bash workspace/service_docker_up.sh --lib-dir $(pwd)/build/install/backends/fastertransformer
```

</details>

## Inference with Command Line Interface

```shell
python3 lmdeploy/serve/client.py {server_ip_addresss}:33337
```

## Inference with Web UI

```shell
python3 lmdeploy/app.py {server_ip_addresss}:33337 {model_name}
```

## User Guide

## Quantization

In fp16 mode, kv_cache int8 quantization can be enabled, and a single card can serve more users.
First execute the quantization script, and the quantization parameters are stored in the weight directory transformed by `deploy.py`.
Then adjust `config.ini`
<<<<<<< HEAD

- `use_context_fmha` changed to 0, means off
- `quant_policy` is set to 4. This parameter defaults to 0, which means it is not enabled
=======
>>>>>>> 46f4738c

- `use_context_fmha` changed to 0, means off
- `quant_policy` is set to 4. This parameter defaults to 0, which means it is not enabled

## Contributing

<<<<<<< HEAD
=======
We appreciate all contributions to LMDeploy. Please refer to [CONTRIBUTING.md](.github/CONTRIBUTING.md) for the contributing guideline.

>>>>>>> 46f4738c
## Acknowledgement

- [FasterTransformer](https://github.com/NVIDIA/FasterTransformer)

## License

This project is released under the [Apache 2.0 license](LICENSE).<|MERGE_RESOLUTION|>--- conflicted
+++ resolved
@@ -169,23 +169,14 @@
 In fp16 mode, kv_cache int8 quantization can be enabled, and a single card can serve more users.
 First execute the quantization script, and the quantization parameters are stored in the weight directory transformed by `deploy.py`.
 Then adjust `config.ini`
-<<<<<<< HEAD
-
-- `use_context_fmha` changed to 0, means off
-- `quant_policy` is set to 4. This parameter defaults to 0, which means it is not enabled
-=======
->>>>>>> 46f4738c
 
 - `use_context_fmha` changed to 0, means off
 - `quant_policy` is set to 4. This parameter defaults to 0, which means it is not enabled
 
 ## Contributing
 
-<<<<<<< HEAD
-=======
 We appreciate all contributions to LMDeploy. Please refer to [CONTRIBUTING.md](.github/CONTRIBUTING.md) for the contributing guideline.
 
->>>>>>> 46f4738c
 ## Acknowledgement
 
 - [FasterTransformer](https://github.com/NVIDIA/FasterTransformer)
