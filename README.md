<div align="center">
  <img src="docs/en/_static/image/lmdeploy-logo.svg" width="450"/>

[![PyPI](https://img.shields.io/pypi/v/lmdeploy)](https://pypi.org/project/lmdeploy)
![PyPI - Downloads](https://img.shields.io/pypi/dm/lmdeploy)
[![license](https://img.shields.io/github/license/InternLM/lmdeploy.svg)](https://github.com/InternLM/lmdeploy/tree/main/LICENSE)
[![issue resolution](https://img.shields.io/github/issues-closed-raw/InternLM/lmdeploy)](https://github.com/InternLM/lmdeploy/issues)
[![open issues](https://img.shields.io/github/issues-raw/InternLM/lmdeploy)](https://github.com/InternLM/lmdeploy/issues)

[📘Documentation](https://lmdeploy.readthedocs.io/en/latest/) |
[🛠️Quick Start](https://lmdeploy.readthedocs.io/en/latest/get_started.html) |
[🤔Reporting Issues](https://github.com/InternLM/lmdeploy/issues/new/choose)

English | [简体中文](README_zh-CN.md)

👋 join us on [![Static Badge](https://img.shields.io/badge/-grey?style=social&logo=wechat&label=WeChat)](https://cdn.vansin.top/internlm/lmdeploy.jpg)
[![Static Badge](https://img.shields.io/badge/-grey?style=social&logo=twitter&label=Twitter)](https://twitter.com/intern_lm)
[![Static Badge](https://img.shields.io/badge/-grey?style=social&logo=discord&label=Discord)](https://discord.gg/xa29JuW87d)

</div>

______________________________________________________________________

## Latest News 🎉

<details open>
<summary><b>2024</b></summary>

- \[2024/04\] Support Llama3 and more VLMs, such as InternVL v1.1, v1.2, MiniGemini, InternLMXComposer2.
- \[2024/04\] TurboMind adds online int8/int4 KV cache quantization and inference for all supported devices. Refer [here](docs/en/quantization/kv_quant.md) for detailed guide
- \[2024/04\] TurboMind latest upgrade boosts GQA, rocketing the [internlm2-20b](https://huggingface.co/internlm/internlm2-20b) model inference to 16+ RPS, about 1.8x faster than vLLM.
- \[2024/04\] Support Qwen1.5-MOE and dbrx.
- \[2024/03\] Support DeepSeek-VL offline inference pipeline and serving.
- \[2024/03\] Support VLM offline inference pipeline and serving.
- \[2024/02\] Support Qwen 1.5, Gemma, Mistral, Mixtral, Deepseek-MOE and so on.
- \[2024/01\] [OpenAOE](https://github.com/InternLM/OpenAOE) seamless integration with [LMDeploy Serving Service](./docs/en/serving/api_server.md).
- \[2024/01\] Support for multi-model, multi-machine, multi-card inference services. For usage instructions, please refer to [here](./docs/en/serving/proxy_server.md)
- \[2024/01\] Support [PyTorch inference engine](./docs/en/inference/pytorch.md), developed entirely in Python, helping to lower the barriers for developers and enable  rapid experimentation with new features and technologies.

</details>

<details close>
<summary><b>2023</b></summary>

- \[2023/12\] Turbomind supports multimodal input. [Gradio Demo](./examples/vl/README.md)
- \[2023/11\] Turbomind supports loading hf model directly. Click [here](docs/en/inference/load_hf.md) for details.
- \[2023/11\] TurboMind major upgrades, including: Paged Attention, faster attention kernels without sequence length limitation, 2x faster KV8 kernels, Split-K decoding (Flash Decoding), and W4A16 inference for sm_75
- \[2023/09\] TurboMind supports Qwen-14B
- \[2023/09\] TurboMind supports InternLM-20B
- \[2023/09\] TurboMind supports all features of Code Llama: code completion, infilling, chat / instruct, and python specialist. Click [here](./docs/en/supported_models/codellama.md) for deployment guide
- \[2023/09\] TurboMind supports Baichuan2-7B
- \[2023/08\] TurboMind supports flash-attention2.
- \[2023/08\] TurboMind supports Qwen-7B, dynamic NTK-RoPE scaling and dynamic logN scaling
- \[2023/08\] TurboMind supports Windows (tp=1)
- \[2023/08\] TurboMind supports 4-bit inference, 2.4x faster than FP16, the fastest open-source implementation. Check [this](docs/en/quantization/w4a16.md) guide for detailed info
- \[2023/08\] LMDeploy has launched on the [HuggingFace Hub](https://huggingface.co/lmdeploy), providing ready-to-use 4-bit models.
- \[2023/08\] LMDeploy supports 4-bit quantization using the [AWQ](https://arxiv.org/abs/2306.00978) algorithm.
- \[2023/07\] TurboMind supports Llama-2 70B with GQA.
- \[2023/07\] TurboMind supports Llama-2 7B/13B.
- \[2023/07\] TurboMind supports tensor-parallel inference of InternLM.

</details>

______________________________________________________________________

# Introduction

LMDeploy is a toolkit for compressing, deploying, and serving LLM, developed by the [MMRazor](https://github.com/open-mmlab/mmrazor) and [MMDeploy](https://github.com/open-mmlab/mmdeploy) teams. It has the following core features:

- **Efficient Inference**: LMDeploy delivers up to 1.8x higher request throughput than vLLM, by introducing key features like persistent batch(a.k.a. continuous batching), blocked KV cache, dynamic split&fuse, tensor parallelism, high-performance CUDA kernels and so on.

- **Effective Quantization**: LMDeploy supports weight-only and k/v quantization, and the 4-bit inference performance is 2.4x higher than FP16. The quantization quality has been confirmed via OpenCompass evaluation.

- **Effortless Distribution Server**: Leveraging the request distribution service, LMDeploy facilitates an easy and efficient deployment of multi-model services across multiple machines and cards.

- **Interactive Inference Mode**: By caching the k/v of attention during multi-round dialogue processes, the engine remembers dialogue history, thus avoiding repetitive processing of historical sessions.

# Performance

![v0 1 0-benchmark](https://github.com/InternLM/lmdeploy/assets/4560679/8e455cf1-a792-4fa8-91a2-75df96a2a5ba)

For detailed inference benchmarks in more devices and more settings, please refer to the following link:

- [A100](./docs/en/benchmark/a100_fp16.md)
- V100
- 4090
- 3090
- 2080

# Supported Models

<table>
<tbody>
<tr align="center" valign="middle">
<td>
  <b>LLMs</b>
</td>
<td>
  <b>VLMs</b>
</td>
<tr valign="top">
<td align="left" valign="top">
<ul>
  <li>Llama (7B - 65B)</li>
  <li>Llama2 (7B - 70B)</li>
  <li>Llama3 (8B, 70B)</li>
  <li>InternLM (7B - 20B)</li>
  <li>InternLM2 (7B - 20B)</li>
  <li>QWen (1.8B - 72B)</li>
  <li>QWen1.5 (0.5B - 110B)</li>
  <li>QWen1.5 - MoE (0.5B - 72B)</li>
  <li>Baichuan (7B)</li>
  <li>Baichuan2 (7B-13B)</li>
  <li>Code Llama (7B - 34B)</li>
  <li>ChatGLM2 (6B)</li>
  <li>Falcon (7B - 180B)</li>
  <li>YI (6B-34B)</li>
  <li>Mistral (7B)</li>
  <li>DeepSeek-MoE (16B)</li>
  <li>Mixtral (8x7B, 8x22B)</li>
  <li>Gemma (2B - 7B)</li>
  <li>Dbrx (132B)</li>
<<<<<<< HEAD
  <li>StarCoder2 (3B - 15B)</li>
=======
  <li>Phi-3-mini (3.8B)</li>
>>>>>>> 14b6c02a
</ul>
</td>
<td>
<ul>
  <li>LLaVA(1.5,1.6) (7B-34B)</li>
  <li>InternLM-XComposer (7B)</li>
  <li>InternLM-XComposer2 (7B, 4khd-7B)</li>
  <li>QWen-VL (7B)</li>
  <li>DeepSeek-VL (7B)</li>
  <li>InternVL-Chat (v1.1-v1.5)</li>
  <li>MiniGeminiLlama (7B)</li>
  <li>CogVLM-Chat (17B)</li>
</ul>
</td>
</tr>
</tbody>
</table>

LMDeploy has developed two inference engines - [TurboMind](./docs/en/inference/turbomind.md) and [PyTorch](./docs/en/inference/pytorch.md), each with a different focus. The former strives for ultimate optimization of inference performance, while the latter, developed purely in Python, aims to decrease the barriers for developers.

They differ in the types of supported models and the inference data type. Please refer to [this table](./docs/en/supported_models/supported_models.md) for each engine's capability and choose the proper one that best fits your actual needs.

# Quick Start [![Open In Colab](https://colab.research.google.com/assets/colab-badge.svg)](https://colab.research.google.com/drive/1Dh-YlSwg78ZO3AlleO441NF_QP2shs95#scrollTo=YALmXnwCG1pQ)

## Installation

Install lmdeploy with pip ( python 3.8+) or [from source](./docs/en/build.md)

```shell
pip install lmdeploy
```

Since v0.3.0, The default prebuilt package is compiled on **CUDA 12**. However, if CUDA 11+ is required, you can install lmdeploy by:

```shell
export LMDEPLOY_VERSION=0.3.0
export PYTHON_VERSION=38
pip install https://github.com/InternLM/lmdeploy/releases/download/v${LMDEPLOY_VERSION}/lmdeploy-${LMDEPLOY_VERSION}+cu118-cp${PYTHON_VERSION}-cp${PYTHON_VERSION}-manylinux2014_x86_64.whl --extra-index-url https://download.pytorch.org/whl/cu118
```

## Offline Batch Inference

```python
import lmdeploy
pipe = lmdeploy.pipeline("internlm/internlm-chat-7b")
response = pipe(["Hi, pls intro yourself", "Shanghai is"])
print(response)
```

> \[!NOTE\]
> By default, LMDeploy downloads model from HuggingFace. If you would like to use models from ModelScope, please install ModelScope by `pip install modelscope` and set the environment variable:
>
> `export LMDEPLOY_USE_MODELSCOPE=True`

For more information about inference pipeline, please refer to [here](./docs/en/inference/pipeline.md).

# Tutorials

Please overview [getting_started](./docs/en/get_started.md) section for the basic usage of LMDeploy.

For detailed user guides and advanced guides, please refer to our [tutorials](https://lmdeploy.readthedocs.io/en/latest/):

- User Guide
  - [LLM Inference pipeline](./docs/en/inference/pipeline.md) [![Open In Colab](https://colab.research.google.com/assets/colab-badge.svg)](https://colab.research.google.com/drive/1Dh-YlSwg78ZO3AlleO441NF_QP2shs95#scrollTo=YALmXnwCG1pQ)
  - [VLM Inference pipeline](./docs/en/inference/vl_pipeline.md) [![Open In Colab](https://colab.research.google.com/assets/colab-badge.svg)](https://colab.research.google.com/drive/1nKLfnPeDA3p-FMNw2NhI-KOpk7-nlNjF?usp=sharing)
  - [LLM Serving](docs/en/serving/api_server.md)
  - [VLM Serving](docs/en/serving/api_server_vl.md)
  - [Quantization](docs/en/quantization)
- Advance Guide
  - [Inference Engine - TurboMind](docs/en/inference/turbomind.md)
  - [Inference Engine - PyTorch](docs/en/inference/pytorch.md)
  - [Customize chat templates](docs/en/advance/chat_template.md)
  - [Add a new model](docs/en/advance/pytorch_new_model.md)
  - gemm tuning
  - [Long context inference](docs/en/advance/long_context.md)
  - [Multi-model inference service](docs/en/serving/proxy_server.md)

# Third-party projects

- Deploying LLMs offline on the NVIDIA Jetson platform by LMDeploy: [LMDeploy-Jetson](https://github.com/BestAnHongjun/LMDeploy-Jetson)

# Contributing

We appreciate all contributions to LMDeploy. Please refer to [CONTRIBUTING.md](.github/CONTRIBUTING.md) for the contributing guideline.

# Acknowledgement

- [FasterTransformer](https://github.com/NVIDIA/FasterTransformer)
- [llm-awq](https://github.com/mit-han-lab/llm-awq)
- [vLLM](https://github.com/vllm-project/vllm)
- [DeepSpeed-MII](https://github.com/microsoft/DeepSpeed-MII)

# Citation

```bibtex
@misc{2023lmdeploy,
    title={LMDeploy: A Toolkit for Compressing, Deploying, and Serving LLM},
    author={LMDeploy Contributors},
    howpublished = {\url{https://github.com/InternLM/lmdeploy}},
    year={2023}
}
```

# License

This project is released under the [Apache 2.0 license](LICENSE).<|MERGE_RESOLUTION|>--- conflicted
+++ resolved
@@ -120,11 +120,8 @@
   <li>Mixtral (8x7B, 8x22B)</li>
   <li>Gemma (2B - 7B)</li>
   <li>Dbrx (132B)</li>
-<<<<<<< HEAD
   <li>StarCoder2 (3B - 15B)</li>
-=======
   <li>Phi-3-mini (3.8B)</li>
->>>>>>> 14b6c02a
 </ul>
 </td>
 <td>
