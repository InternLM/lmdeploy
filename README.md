<div align="center">
  <img src="resources/lmdeploy-logo.png" width="450"/>

English | [简体中文](README_zh-CN.md)

</div>

<p align="center">
    👋 join us on <a href="https://discord.gg/xa29JuW87d" target="_blank">Discord</a> and <a href="https://r.vansin.top/?r=internwx" target="_blank">WeChat</a>
</p>

______________________________________________________________________

## News 🎉

<<<<<<< HEAD
\[2023/07\] TurboMind supports Llama-2 70B with GQA.
\[2023/07\] TurboMind supports tensor-parallel inference of InternLM.
=======
- \[2023/07\] TurboMind supports tensor-parallel inference of InternLM.
- \[2023/07\] TurboMind supports llama2 7b/13b.
>>>>>>> 406f8c9f

______________________________________________________________________

## Introduction

LMDeploy is a toolkit for compressing, deploying, and serving LLM, developed by the [MMRazor](https://github.com/open-mmlab/mmrazor) and [MMDeploy](https://github.com/open-mmlab/mmdeploy) teams. It has the following core features:

- **Efficient Inference Engine (TurboMind)**: Based on [FasterTransformer](https://github.com/NVIDIA/FasterTransformer), we have implemented an efficient inference engine - TurboMind, which supports the inference of LLaMA and its variant models on NVIDIA GPUs.

- **Interactive Inference Mode**: By caching the k/v of attention during multi-round dialogue processes, it remembers dialogue history, thus avoiding repetitive processing of historical sessions.

- **Multi-GPU Model Deployment and Quantization**: We provide comprehensive model deployment and quantification support, and have been validated at different scales.

- **Persistent Batch Inference**: Further optimization of model execution efficiency.

![PersistentBatchInference](https://github.com/InternLM/lmdeploy/assets/67539920/e3876167-0671-44fc-ac52-5a0f9382493e)

## Performance

As shown in the figure below, we have compared the token generation speed among facebookresearch/llama, HuggingFace Transformers, and DeepSpeed on the 7B model.

Target Device: NVIDIA A100(80G)

Metrics: Throughput (token/s)

Test Data: The number of input tokens is 1, and the number of generated tokens is 2048

The throughput of TurboMind exceeds 2000 tokens/s, which is about 5% - 15% higher than DeepSpeed overall and outperforms huggingface transformers by up to 2.3x

![benchmark](https://user-images.githubusercontent.com/12756472/251422522-e94a3db9-eb16-432a-8d8c-078945e7b99a.png)

## Quick Start

### Installation

Below are quick steps for installation:

```shell
conda create -n lmdeploy python=3.10
conda activate lmdeploy
git clone https://github.com/InternLM/lmdeploy.git
cd lmdeploy
pip install -e .
```

### Deploy InternLM

#### Get InternLM model

```shell
# 1. Download InternLM model

# Make sure you have git-lfs installed (https://git-lfs.com)
git lfs install
git clone https://huggingface.co/internlm/internlm-chat-7b /path/to/internlm-chat-7b

# if you want to clone without large files – just their pointers
# prepend your git clone with the following env var:
GIT_LFS_SKIP_SMUDGE=1

# 2. Convert InternLM model to turbomind's format, which will be in "./workspace" by default
python3 -m lmdeploy.serve.turbomind.deploy internlm-7b /path/to/internlm-chat-7b hf

```

#### Inference by TurboMind

```shell
docker run --gpus all --rm -v $(pwd)/workspace:/workspace -it openmmlab/lmdeploy:latest \
    python3 -m lmdeploy.turbomind.chat internlm /workspace
```

```{note}
When inferring with FP16 precision, the InternLM-7B model requires at least 22.7G of GPU memory overhead on TurboMind. It is recommended to use NVIDIA cards such as 3090, V100, A100, etc.
```

#### Serving

Launch inference server by:

```shell
bash workspace/service_docker_up.sh
```

Then, you can communicate with the inference server by command line,

```shell
python3 -m lmdeploy.serve.client {server_ip_addresss}:33337 internlm
```

or webui,

```shell
python3 -m lmdeploy.app {server_ip_addresss}:33337 internlm
```

![](https://github.com/InternLM/lmdeploy/assets/67539920/08d1e6f2-3767-44d5-8654-c85767cec2ab)

For the deployment of other supported models, such as LLaMA, vicuna, you can find the guide from [here](docs/en/serving.md)

### Inference with PyTorch

You have to install deepspeed first before running with PyTorch.

```
pip install deepspeed
```

#### Single GPU

```shell
python3 -m lmdeploy.pytorch.chat $NAME_OR_PATH_TO_HF_MODEL \
    --max_new_tokens 64 \
    --temperture 0.8 \
    --top_p 0.95 \
    --seed 0
```

#### Tensor Parallel with DeepSpeed

```shell
deepspeed --module --num_gpus 2 lmdeploy.pytorch.chat \
    $NAME_OR_PATH_TO_HF_MODEL \
    --max_new_tokens 64 \
    --temperture 0.8 \
    --top_p 0.95 \
    --seed 0
```

## Quantization

In fp16 mode, kv_cache int8 quantization can be enabled, and a single card can serve more users.
First execute the quantization script, and the quantization parameters are stored in the `workspace/triton_models/weights` transformed by `deploy.py`.

```
python3 -m lmdeploy.lite.apis.kv_qparams \
  --model $HF_MODEL \
  --output_dir $DEPLOY_WEIGHT_DIR \
  --symmetry True \   # Whether to use symmetric or asymmetric quantization.
  --offload  False \  # Whether to offload some modules to CPU to save GPU memory.
  --num_tp 1 \   # The number of GPUs used for tensor parallelism
```

Then adjust `workspace/triton_models/weights/config.ini`

- `use_context_fmha` changed to 0, means off
- `quant_policy` is set to 4. This parameter defaults to 0, which means it is not enabled

Here is [quantization test results](./docs/zh_cn/quantization.md).

## Contributing

We appreciate all contributions to LMDeploy. Please refer to [CONTRIBUTING.md](.github/CONTRIBUTING.md) for the contributing guideline.

## Acknowledgement

- [FasterTransformer](https://github.com/NVIDIA/FasterTransformer)

## License

This project is released under the [Apache 2.0 license](LICENSE).<|MERGE_RESOLUTION|>--- conflicted
+++ resolved
@@ -13,13 +13,9 @@
 
 ## News 🎉
 
-<<<<<<< HEAD
-\[2023/07\] TurboMind supports Llama-2 70B with GQA.
-\[2023/07\] TurboMind supports tensor-parallel inference of InternLM.
-=======
+- \[2023/07\] TurboMind supports Llama-2 70B with GQA.
+- \[2023/07\] TurboMind supports Llama-2 7B/13B.
 - \[2023/07\] TurboMind supports tensor-parallel inference of InternLM.
-- \[2023/07\] TurboMind supports llama2 7b/13b.
->>>>>>> 406f8c9f
 
 ______________________________________________________________________
 
