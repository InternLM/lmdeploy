--- conflicted
+++ resolved
@@ -98,11 +98,8 @@
 
 or webui,
 
-<<<<<<< HEAD
+
 ```shell
-=======
-```
->>>>>>> 169d8c7f
 python3 -m lmdeploy.app {server_ip_addresss}:33337 internlm
 ```
 
