<div align="center">
  <img src="docs/en/_static/image/lmdeploy-logo.svg" width="450"/>

[![PyPI](https://img.shields.io/pypi/v/lmdeploy)](https://pypi.org/project/lmdeploy)
![PyPI - Downloads](https://img.shields.io/pypi/dm/lmdeploy)
[![license](https://img.shields.io/github/license/InternLM/lmdeploy.svg)](https://github.com/InternLM/lmdeploy/tree/main/LICENSE)
[![issue resolution](https://img.shields.io/github/issues-closed-raw/InternLM/lmdeploy)](https://github.com/InternLM/lmdeploy/issues)
[![open issues](https://img.shields.io/github/issues-raw/InternLM/lmdeploy)](https://github.com/InternLM/lmdeploy/issues)

[📘Documentation](https://lmdeploy.readthedocs.io/zh-cn/latest/) |
[🛠️Quick Start](https://lmdeploy.readthedocs.io/zh-cn/latest/get_started/get_started.html) |
[🤔Reporting Issues](https://github.com/InternLM/lmdeploy/issues/new/choose)

[English](README.md) | 简体中文 | [日本語](README_ja.md)

👋 join us on [![Static Badge](https://img.shields.io/badge/-grey?style=social&logo=wechat&label=WeChat)](https://cdn.vansin.top/internlm/lmdeploy.jpg)
[![Static Badge](https://img.shields.io/badge/-grey?style=social&logo=twitter&label=Twitter)](https://twitter.com/intern_lm)
[![Static Badge](https://img.shields.io/badge/-grey?style=social&logo=discord&label=Discord)](https://discord.gg/xa29JuW87d)

</div>

______________________________________________________________________

## 最新进展 🎉

<details open>
<summary><b>2025</b></summary>
</details>

- 【2025年9月】TurboMind 引擎支持 MXFP4，适用于 NVIDIA V100 及以上 GPU。在 H800 上推理 openai gpt-oss 模型，性能可达 vLLM 的 1.5倍！
- 【2025年6月】深度优化 FP8 MoE 模型推理
- 【2025年6月】集成[DLSlime](https://github.com/DeepLink-org/DLSlime)和[Mooncake](https://github.com/kvcache-ai/Mooncake)，实现DeepSeek PD分离部署，向两个团队表示诚挚的感谢！
- 【2025年4月】集成deepseek-ai组件FlashMLA、DeepGemm、DeepEP、MicroBatch、eplb等，提升DeepSeek推理性能
- 【2025年1月】新增对DeepSeek V3及R1的支持

<details close>
<summary><b>2024</b></summary>

- \[2024/11\] PyTorch engine 支持 Mono-InternVL 模型
- \[2024/10\] PyTorchEngine 在 ascend 平台上支持了图模式，推理性能提高了 1 倍
- \[2024/09\] LMDeploy PyTorchEngine 增加了对 [华为 Ascend](docs/zh_cn/get_started/ascend/get_started.md) 的支持。支持的模型请见[这里](docs/zh_cn/supported_models/supported_models.md)
- \[2024/09\] 通过引入 CUDA Graph，LMDeploy PyTorchEngine 在 Llama3-8B 推理上实现了 1.3 倍的加速
- \[2024/08\] LMDeploy现已集成至 [modelscope/swift](https://github.com/modelscope/swift)，成为 VLMs 推理的默认加速引擎
- \[2024/07\] 支持 Llama3.1 8B 和 70B 模型，以及工具调用功能
- \[2024/07\] 支持 [InternVL2](docs/zh_cn/multi_modal/internvl.md) 全系列模型，[InternLM-XComposer2.5](docs/zh_cn/multi_modal/xcomposer2d5.md) 模型和 InternLM2.5 的 [function call 功能](docs/zh_cn/llm/api_server_tools.md)
- \[2024/06\] PyTorch engine 支持了 DeepSeek-V2 和若干 VLM 模型推理, 比如 CogVLM2，Mini-InternVL，LlaVA-Next
- \[2024/05\] 在多 GPU 上部署 VLM 模型时，支持把视觉部分的模型均分到多卡上
- \[2024/05\] 支持InternVL v1.5, LLaVa, InternLMXComposer2 等 VLMs 模型的 4bit 权重量化和推理
- \[2024/04\] 支持 Llama3 和 InternVL v1.1, v1.2，MiniGemini，InternLM-XComposer2 等 VLM 模型
- \[2024/04\] TurboMind 支持 kv cache int4/int8 在线量化和推理，适用已支持的所有型号显卡。详情请参考[这里](docs/zh_cn/quantization/kv_quant.md)
- \[2024/04\] TurboMind 引擎升级，优化 GQA 推理。[internlm2-20b](https://huggingface.co/internlm/internlm2-20b) 推理速度达 16+ RPS，约是 vLLM 的 1.8 倍
- \[2024/04\] 支持 Qwen1.5-MOE 和 dbrx.
- \[2024/03\] 支持 DeepSeek-VL 的离线推理 pipeline 和推理服务
- \[2024/03\] 支持视觉-语言模型（VLM）的离线推理 pipeline 和推理服务
- \[2024/02\] 支持 Qwen 1.5、Gemma、Mistral、Mixtral、Deepseek-MOE 等模型
- \[2024/01\] [OpenAOE](https://github.com/InternLM/OpenAOE) 发布，支持无缝接入[LMDeploy Serving Service](docs/zh_cn/llm/api_server.md)
- \[2024/01\] 支持多模型、多机、多卡推理服务。使用方法请参考[此处](docs/zh_cn/llm/proxy_server.md)
- \[2024/01\] 增加 [PyTorch 推理引擎](./docs/zh_cn/inference/pytorch.md)，作为 TurboMind 引擎的补充。帮助降低开发门槛，和快速实验新特性、新技术

</details>

<details close>
<summary><b>2023</b></summary>

- \[2023/12\] Turbomind 支持多模态输入
- \[2023/11\] Turbomind 支持直接读取 Huggingface 模型。点击[这里](docs/zh_cn/inference/load_hf.md)查看使用方法
- \[2023/11\] TurboMind 重磅升级。包括：Paged Attention、更快的且不受序列最大长度限制的 attention kernel、2+倍快的 KV8 kernels、Split-K decoding (Flash Decoding) 和 支持 sm_75 架构的 W4A16
- \[2023/09\] TurboMind 支持 Qwen-14B
- \[2023/09\] TurboMind 支持 InternLM-20B 模型
- \[2023/09\] TurboMind 支持 Code Llama 所有功能：代码续写、填空、对话、Python专项。点击[这里](./docs/zh_cn/llm/codellama.md)阅读部署方法
- \[2023/09\] TurboMind 支持 Baichuan2-7B
- \[2023/08\] TurboMind 支持 flash-attention2
- \[2023/08\] TurboMind 支持 Qwen-7B，动态NTK-RoPE缩放，动态logN缩放
- \[2023/08\] TurboMind 支持 Windows (tp=1)
- \[2023/08\] TurboMind 支持 4-bit 推理，速度是 FP16 的 2.4 倍，是目前最快的开源实现。部署方式请看[这里](docs/zh_cn/quantization/w4a16.md)
- \[2023/08\] LMDeploy 开通了 [HuggingFace Hub](https://huggingface.co/lmdeploy) ，提供开箱即用的 4-bit 模型
- \[2023/08\] LMDeploy 支持使用 [AWQ](https://arxiv.org/abs/2306.00978) 算法进行 4-bit 量化
- \[2023/07\] TurboMind 支持使用 GQA 的 Llama-2 70B 模型
- \[2023/07\] TurboMind 支持 Llama-2 7B/13B 模型
- \[2023/07\] TurboMind 支持 InternLM 的 Tensor Parallel 推理

</details>
______________________________________________________________________

# 简介

LMDeploy 由 [MMDeploy](https://github.com/open-mmlab/mmdeploy) 和 [MMRazor](https://github.com/open-mmlab/mmrazor) 团队联合开发，是涵盖了 LLM 任务的全套轻量化、部署和服务解决方案。
这个强大的工具箱提供以下核心功能：

- **高效的推理**：LMDeploy 开发了 Persistent Batch(即 Continuous Batch)，Blocked K/V Cache，动态拆分和融合，张量并行，高效的计算 kernel等重要特性。推理性能是 vLLM 的 1.8 倍

- **可靠的量化**：LMDeploy 支持权重量化和 k/v 量化。4bit 模型推理效率是 FP16 下的 2.4 倍。量化模型的可靠性已通过 OpenCompass 评测得到充分验证。

- **便捷的服务**：通过请求分发服务，LMDeploy 支持多模型在多机、多卡上的推理服务。

- **卓越的兼容性**: LMDeploy 支持 [KV Cache 量化](docs/zh_cn/quantization/kv_quant.md), [AWQ](docs/zh_cn/quantization/w4a16.md) 和 [Automatic Prefix Caching](docs/zh_cn/inference/turbomind_config.md) 同时使用。

# 性能

LMDeploy TurboMind 引擎拥有卓越的推理能力，在各种规模的模型上，每秒处理的请求数是 vLLM 的 1.36 ~ 1.85 倍。在静态推理能力方面，TurboMind 4bit 模型推理速度（out token/s）远高于 FP16/BF16 推理。在小 batch 时，提高到 2.4 倍。

![v0 1 0-benchmark](https://github.com/InternLM/lmdeploy/assets/4560679/8e455cf1-a792-4fa8-91a2-75df96a2a5ba)

# 支持的模型

<table>
<tbody>
<tr align="center" valign="middle">
<td>
  <b>LLMs</b>
</td>
<td>
  <b>VLMs</b>
</td>
<tr valign="top">
<td align="left" valign="top">
<ul>
  <li>Llama (7B - 65B)</li>
  <li>Llama2 (7B - 70B)</li>
  <li>Llama3 (8B, 70B)</li>
  <li>Llama3.1 (8B, 70B)</li>
  <li>Llama3.2 (1B, 3B)</li>
  <li>InternLM (7B - 20B)</li>
  <li>InternLM2 (7B - 20B)</li>
  <li>InternLM3 (8B)</li>
  <li>InternLM2.5 (7B)</li>
  <li>Qwen (1.8B - 72B)</li>
  <li>Qwen1.5 (0.5B - 110B)</li>
  <li>Qwen1.5 - MoE (0.5B - 72B)</li>
  <li>Qwen2 (0.5B - 72B)</li>
  <li>Qwen2-MoE (57BA14B)</li>
  <li>Qwen2.5 (0.5B - 32B)</li>
  <li>Qwen3, Qwen3-MoE</li>
  <li>Baichuan (7B)</li>
  <li>Baichuan2 (7B-13B)</li>
  <li>Code Llama (7B - 34B)</li>
  <li>ChatGLM2 (6B)</li>
  <li>GLM-4 (9B)</li>
  <li>GLM-4-0414 (9B, 32B)</li>
  <li>CodeGeeX4 (9B)</li>
  <li>YI (6B-34B)</li>
  <li>Mistral (7B)</li>
  <li>DeepSeek-MoE (16B)</li>
  <li>DeepSeek-V2 (16B, 236B)</li>
  <li>DeepSeek-V2.5 (236B)</li>
  <li>Mixtral (8x7B, 8x22B)</li>
  <li>Gemma (2B - 7B)</li>
  <li>StarCoder2 (3B - 15B)</li>
  <li>Phi-3-mini (3.8B)</li>
  <li>Phi-3.5-mini (3.8B)</li>
  <li>Phi-3.5-MoE (16x3.8B)</li>
  <li>Phi-4-mini (3.8B)</li>
  <li>MiniCPM3 (4B)</li>
<<<<<<< HEAD
  <li>SDAR (1.7B-30B)</li>
=======
  <li>gpt-oss (20B, 120B)</li>
>>>>>>> 5080cf2e
</ul>
</td>
<td>
<ul>
  <li>LLaVA(1.5,1.6) (7B-34B)</li>
  <li>InternLM-XComposer2 (7B, 4khd-7B)</li>
  <li>InternLM-XComposer2.5 (7B)</li>
  <li>Qwen-VL (7B)</li>
  <li>Qwen2-VL (2B, 7B, 72B)</li>
  <li>Qwen2.5-VL (3B, 7B, 72B)</li>
  <li>DeepSeek-VL (7B)</li>
  <li>DeepSeek-VL2 (3B, 16B, 27B)</li>
  <li>InternVL-Chat (v1.1-v1.5)</li>
  <li>InternVL2 (1B-76B)</li>
  <li>InternVL2.5(MPO) (1B-78B)</li>
  <li>InternVL3 (1B-78B)</li>
  <li>InternVL3.5 (1B-241BA28B)</li>
  <li>Intern-S1 (241B)</li>
  <li>Intern-S1-mini (8.3B)</li>
  <li>Mono-InternVL (2B)</li>
  <li>ChemVLM (8B-26B)</li>
  <li>CogVLM-Chat (17B)</li>
  <li>CogVLM2-Chat (19B)</li>
  <li>MiniCPM-Llama3-V-2_5</li>
  <li>MiniCPM-V-2_6</li>
  <li>Phi-3-vision (4.2B)</li>
  <li>Phi-3.5-vision (4.2B)</li>
  <li>GLM-4V (9B)</li>
  <li>GLM-4.1V-Thinking (9B)</li>
  <li>Llama3.2-vision (11B, 90B)</li>
  <li>Molmo (7B-D,72B)</li>
  <li>Gemma3 (1B - 27B)</li>
  <li>Llama4 (Scout, Maverick)</li>
</ul>
</td>
</tr>
</tbody>
</table>

LMDeploy 支持 2 种推理引擎： [TurboMind](./docs/zh_cn/inference/turbomind.md) 和 [PyTorch](./docs/zh_cn/inference/pytorch.md)，它们侧重不同。前者追求推理性能的极致优化，后者纯用python开发，着重降低开发者的门槛。

它们在支持的模型类别、计算精度方面有所差别。用户可参考[这里](./docs/zh_cn/supported_models/supported_models.md), 查阅每个推理引擎的能力，并根据实际需求选择合适的。

# 快速开始 [![Open In Colab](https://colab.research.google.com/assets/colab-badge.svg)](https://colab.research.google.com/drive/1Dh-YlSwg78ZO3AlleO441NF_QP2shs95#scrollTo=YALmXnwCG1pQ)

## 安装

我们推荐在一个干净的conda环境下（python3.9 - 3.12），安装 lmdeploy：

```shell
conda create -n lmdeploy python=3.10 -y
conda activate lmdeploy
pip install lmdeploy
```

自 v0.3.0 版本起，默认预编译包基于 **CUDA 12** 编译。

若使用 GeForce RTX 50 系列显卡，请安装基于 **CUDA 12.8** 编译的 LMDeploy 预编译包。

```shell
export LMDEPLOY_VERSION=0.10.0
export PYTHON_VERSION=310
pip install https://github.com/InternLM/lmdeploy/releases/download/v${LMDEPLOY_VERSION}/lmdeploy-${LMDEPLOY_VERSION}+cu128-cp${PYTHON_VERSION}-cp${PYTHON_VERSION}-manylinux2014_x86_64.whl --extra-index-url https://download.pytorch.org/whl/cu128
```

如果需要在 CUDA 11+ 下安装 LMDeploy，或者源码安装 LMDeploy，请参考[安装文档](docs/zh_cn/get_started/installation.md)

## 离线批处理

```python
import lmdeploy
with lmdeploy.pipeline("internlm/internlm3-8b-instruct") as pipe:
    response = pipe(["Hi, pls intro yourself", "Shanghai is"])
    print(response)
```

> \[!NOTE\]
> LMDeploy 默认从 HuggingFace 上面下载模型，如果要从 ModelScope 上面下载模型，请通过命令 `pip install modelscope` 安装ModelScope，并设置环境变量：
>
> `export LMDEPLOY_USE_MODELSCOPE=True`
>
> 如果要从 openMind Hub 上面下载模型，请通过命令 `pip install openmind_hub` 安装openMind Hub，并设置环境变量：
>
> `export LMDEPLOY_USE_OPENMIND_HUB=True`

关于 pipeline 的更多推理参数说明，请参考[这里](docs/zh_cn/llm/pipeline.md)

# 用户教程

请阅读[快速上手](docs/zh_cn/get_started/get_started.md)章节，了解 LMDeploy 的基本用法。

为了帮助用户更进一步了解 LMDeploy，我们准备了用户指南和进阶指南，请阅读我们的[文档](https://lmdeploy.readthedocs.io/zh-cn/latest/)：

- 用户指南
  - [LLM 推理 pipeline](docs/zh_cn/llm/pipeline.md) [![Open In Colab](https://colab.research.google.com/assets/colab-badge.svg)](https://colab.research.google.com/drive/1Dh-YlSwg78ZO3AlleO441NF_QP2shs95#scrollTo=YALmXnwCG1pQ)
  - [VLM 推理 pipeline](docs/zh_cn/multi_modal/vl_pipeline.md) [![Open In Colab](https://colab.research.google.com/assets/colab-badge.svg)](https://colab.research.google.com/drive/1nKLfnPeDA3p-FMNw2NhI-KOpk7-nlNjF?usp=sharing)
  - [LLM 推理服务](docs/zh_cn/llm/api_server.md)
  - [VLM 推理服务](docs/zh_cn/multi_modal/api_server_vl.md)
  - [模型量化](./docs/zh_cn/quantization)
- 进阶指南
  - [推理引擎 - TurboMind](./docs/zh_cn/inference/turbomind.md)
  - [推理引擎 - PyTorch](./docs/zh_cn/inference/pytorch.md)
  - [自定义对话模板](./docs/zh_cn/advance/chat_template.md)
  - [支持新模型](./docs/zh_cn/advance/pytorch_new_model.md)
  - gemm tuning
  - [长文本推理](./docs/zh_cn/advance/long_context.md)
  - [多模型推理服务](docs/zh_cn/llm/proxy_server.md)

# 社区项目

- 使用LMDeploy在英伟达Jetson系列板卡部署大模型：[LMDeploy-Jetson](https://github.com/BestAnHongjun/LMDeploy-Jetson)
- 使用 LMDeploy 和 BentoML 部署大模型的示例项目：[BentoLMDeploy](https://github.com/bentoml/BentoLMDeploy)

# 贡献指南

我们感谢所有的贡献者为改进和提升 LMDeploy 所作出的努力。请参考[贡献指南](.github/CONTRIBUTING.md)来了解参与项目贡献的相关指引。

# 致谢

- [FasterTransformer](https://github.com/NVIDIA/FasterTransformer)
- [llm-awq](https://github.com/mit-han-lab/llm-awq)
- [vLLM](https://github.com/vllm-project/vllm)
- [DeepSpeed-MII](https://github.com/microsoft/DeepSpeed-MII)

# 引用

```bibtex
@misc{2023lmdeploy,
    title={LMDeploy: A Toolkit for Compressing, Deploying, and Serving LLM},
    author={LMDeploy Contributors},
    howpublished = {\url{https://github.com/InternLM/lmdeploy}},
    year={2023}
}
```

```bibtex
@article{zhang2025efficient,
  title={Efficient Mixed-Precision Large Language Model Inference with TurboMind},
  author={Zhang, Li and Jiang, Youhe and He, Guoliang and Chen, Xin and Lv, Han and Yao, Qian and Fu, Fangcheng and Chen, Kai},
  journal={arXiv preprint arXiv:2508.15601},
  year={2025}
}
```

# 开源许可证

该项目采用 [Apache 2.0 开源许可证](LICENSE)。<|MERGE_RESOLUTION|>--- conflicted
+++ resolved
@@ -151,11 +151,8 @@
   <li>Phi-3.5-MoE (16x3.8B)</li>
   <li>Phi-4-mini (3.8B)</li>
   <li>MiniCPM3 (4B)</li>
-<<<<<<< HEAD
   <li>SDAR (1.7B-30B)</li>
-=======
   <li>gpt-oss (20B, 120B)</li>
->>>>>>> 5080cf2e
 </ul>
 </td>
 <td>
