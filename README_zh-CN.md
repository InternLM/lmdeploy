<div align="center">
  <img src="resources/lmdeploy-logo.png" width="450"/>

[English](README.md) | 简体中文

</div>

<p align="center">
    👋 join us on <a href="https://discord.gg/xa29JuW87d" target="_blank">Discord</a> and <a href="https://r.vansin.top/?r=internwx" target="_blank">WeChat</a>
</p>

______________________________________________________________________

## 更新 🎉

- \[2023/07\] TurboMind 支持使用 GQA 的 Llama-2 70B 模型
- \[2023/07\] TurboMind 支持 Llama-2 7B/13B 模型
- \[2023/07\] TurboMind 支持 InternLM 的 Tensor Parallel 推理

______________________________________________________________________

## 简介

LMDeploy 由 [MMDeploy](https://github.com/open-mmlab/mmdeploy) 和 [MMRazor](https://github.com/open-mmlab/mmrazor) 团队联合开发，是涵盖了 LLM 任务的全套轻量化、部署和服务解决方案。
这个强大的工具箱提供以下核心功能：

- **高效推理引擎 TurboMind**：基于 [FasterTransformer](https://github.com/NVIDIA/FasterTransformer)，我们实现了高效推理引擎 TurboMind，支持 InternLM、LLaMA、vicuna等模型在 NVIDIA GPU 上的推理。

- **交互推理方式**：通过缓存多轮对话过程中 attention 的 k/v，记住对话历史，从而避免重复处理历史会话。

- **多 GPU 部署和量化**：我们提供了全面的模型部署和量化支持，已在不同规模上完成验证。

- **persistent batch 推理**：进一步优化模型执行效率。

  ![PersistentBatchInference](https://github.com/InternLM/lmdeploy/assets/67539920/e3876167-0671-44fc-ac52-5a0f9382493e)

## 性能

**场景一**: 固定的输入、输出token数（1,2048），测试 output token throughput

**场景二**: 使用真实数据，测试 request throughput

测试配置：LLaMA-7B, NVIDIA A100(80G)

TurboMind 的 output token throughput 超过 2000 token/s, 整体比 DeepSpeed 提升约 5% - 15%，比 huggingface transformers 提升 2.3 倍
在 request throughput 指标上，TurboMind 的效率比 vLLM 高 30%

![benchmark](https://github.com/InternLM/lmdeploy/assets/4560679/7775c518-608e-4e5b-be73-7645a444e774)

## 快速上手

### 安装

```shell
conda create -n lmdeploy python=3.10 -y
conda activate lmdeploy
git clone https://github.com/InternLM/lmdeploy.git
cd lmdeploy
pip install -e .
```

### 部署 InternLM

#### 获取 InternLM 模型

```shell
# 1. 下载 InternLM 模型

# Make sure you have git-lfs installed (https://git-lfs.com)
git lfs install
git clone https://huggingface.co/internlm/internlm-chat-7b /path/to/internlm-chat-7b

# if you want to clone without large files – just their pointers
# prepend your git clone with the following env var:
GIT_LFS_SKIP_SMUDGE=1

# 2. 转换为 trubomind 要求的格式。默认存放路径为 ./workspace
python3 -m lmdeploy.serve.turbomind.deploy internlm-chat-7b /path/to/internlm-chat-7b

```

#### 使用 turbomind 推理

```shell
docker run --gpus all --rm -v $(pwd)/workspace:/workspace -it openmmlab/lmdeploy:latest \
    python3 -m lmdeploy.turbomind.chat /workspace
```

<<<<<<< HEAD
> **Note**
> turbomind 在使用 FP16 精度推理 InternLM-7B 模型时，显存开销至少需要 15.7G。建议使用 3090, V100，A100等型号的显卡

> **Note**
> 使用 Tensor 并发可以利用多张 GPU 进行推理。在 `chat` 时添加参数 `--tp=<num_gpu>` 可以启动运行时 TP。
=======
```{note}
turbomind 在使用 FP16 精度推理 InternLM-7B 模型时，显存开销至少需要 15.7G。建议使用 3090, V100，A100等型号的显卡。
关闭显卡的 ECC 可以腾出 10% 显存，执行 `sudo nvidia-smi --ecc-config=0` 重启系统生效。
```
>>>>>>> 3df43e8c

#### 部署推理服务

使用下面的命令启动推理服务：

```shell
bash workspace/service_docker_up.sh
```

你可以通过命令行方式与推理服务进行对话：

```shell
python3 -m lmdeploy.serve.client {server_ip_addresss}:33337
```

也可以通过 WebUI 方式来对话：

```shell
python3 -m lmdeploy.app {server_ip_addresss}:33337
```

![](https://github.com/InternLM/lmdeploy/assets/67539920/08d1e6f2-3767-44d5-8654-c85767cec2ab)

其他模型的部署方式，比如 LLaMA，LLaMA-2，vicuna等等，请参考[这里](docs/zh_cn/serving.md)

### 基于 PyTorch 的推理

你必须确保环境中有安装 deepspeed：

```
pip install deepspeed
```

#### 单个 GPU

```shell
python3 -m lmdeploy.pytorch.chat $NAME_OR_PATH_TO_HF_MODEL\
    --max_new_tokens 64 \
    --temperture 0.8 \
    --top_p 0.95 \
    --seed 0
```

#### 使用 DeepSpeed 实现张量并行

```shell
deepspeed --module --num_gpus 2 lmdeploy.pytorch.chat \
    $NAME_OR_PATH_TO_HF_MODEL \
    --max_new_tokens 64 \
    --temperture 0.8 \
    --top_p 0.95 \
    --seed 0
```

## 量化部署

在 fp16 模式下，可以开启 kv_cache int8 量化，单卡可服务更多用户。
首先执行量化脚本，量化参数存放到 `deploy.py` 转换的 `workspace/triton_models/weights` 目录下。

```
python3 -m lmdeploy.lite.apis.kv_qparams \
  --model $HF_MODEL \
  --output_dir $DEPLOY_WEIGHT_DIR \
  --symmetry True \ # 对称量化或非对称量化，默认为 True
  --offload  False \ # 将模型放在 CPU，只在推理时加载部分模块到 GPU，默认为 False
  --num_tp 1  \  # Tensor 并行使用的 GPU 数，和 deploy.py 保持一致
```

然后调整 `workspace/triton_models/weights/config.ini`

- `use_context_fmha` 改为 0，表示关闭
- `quant_policy` 设置为 4。此参数默认为 0，表示不开启

这里是[量化测试结果](./docs/zh_cn/quantization.md)。

> **Warning**
> 量化部署不支持运行时 Tensor 并发。如果希望使用 Tensor 并发，需要在 deploy 时配置 tp 参数。

## 贡献指南

我们感谢所有的贡献者为改进和提升 LMDeploy 所作出的努力。请参考[贡献指南](.github/CONTRIBUTING.md)来了解参与项目贡献的相关指引。

## 致谢

- [FasterTransformer](https://github.com/NVIDIA/FasterTransformer)

## License

该项目采用 [Apache 2.0 开源许可证](LICENSE)。<|MERGE_RESOLUTION|>--- conflicted
+++ resolved
@@ -86,18 +86,12 @@
     python3 -m lmdeploy.turbomind.chat /workspace
 ```
 
-<<<<<<< HEAD
-> **Note**
-> turbomind 在使用 FP16 精度推理 InternLM-7B 模型时，显存开销至少需要 15.7G。建议使用 3090, V100，A100等型号的显卡
+> **Note**<br />
+> turbomind 在使用 FP16 精度推理 InternLM-7B 模型时，显存开销至少需要 15.7G。建议使用 3090, V100，A100等型号的显卡。<br />
+> 关闭显卡的 ECC 可以腾出 10% 显存，执行 `sudo nvidia-smi --ecc-config=0` 重启系统生效。
 
-> **Note**
+> **Note**<br />
 > 使用 Tensor 并发可以利用多张 GPU 进行推理。在 `chat` 时添加参数 `--tp=<num_gpu>` 可以启动运行时 TP。
-=======
-```{note}
-turbomind 在使用 FP16 精度推理 InternLM-7B 模型时，显存开销至少需要 15.7G。建议使用 3090, V100，A100等型号的显卡。
-关闭显卡的 ECC 可以腾出 10% 显存，执行 `sudo nvidia-smi --ecc-config=0` 重启系统生效。
-```
->>>>>>> 3df43e8c
 
 #### 部署推理服务
 
@@ -173,7 +167,7 @@
 
 这里是[量化测试结果](./docs/zh_cn/quantization.md)。
 
-> **Warning**
+> **Warning**<br />
 > 量化部署不支持运行时 Tensor 并发。如果希望使用 Tensor 并发，需要在 deploy 时配置 tp 参数。
 
 ## 贡献指南
