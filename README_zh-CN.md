<div align="center">
  <img src="resources/lmdeploy-logo.png" width="450"/>

[English](README.md) | 简体中文

</div>

<p align="center">
    👋 join us on <a href="https://discord.gg/xa29JuW87d" target="_blank">Discord</a> and <a href="https://r.vansin.top/?r=internwx" target="_blank">WeChat</a>
</p>

## 简介

LMDeploy 由 [MMDeploy](https://github.com/open-mmlab/mmdeploy) 和 [MMRazor](https://github.com/open-mmlab/mmrazor) 团队联合开发，是涵盖了 LLM 任务的全套轻量化、部署和服务解决方案。
这个强大的工具箱提供以下核心功能：

- **高效推理引擎 TurboMind**：基于 [FasterTransformer](https://github.com/NVIDIA/FasterTransformer)，我们实现了高效推理引擎 TurboMind，支持 InternLM、LLaMA、vicuna等模型在 NVIDIA GPU 上的推理。

- **交互推理方式**：通过缓存多轮对话过程中 attention 的 k/v，记住对话历史，从而避免重复处理历史会话。

- **多 GPU 部署和量化**：我们提供了全面的模型部署和量化支持，已在不同规模上完成验证。

- **persistent batch 推理**：进一步优化模型执行效率。

  ![PersistentBatchInference](https://github.com/InternLM/lmdeploy/assets/67539920/e3876167-0671-44fc-ac52-5a0f9382493e)

## 性能

如下图所示，我们对比了 facebookresearch/llama、HuggingFace Transformers、DeepSpeed 在 7B 模型上的token生成的速度。

测试设备：NVIDIA A100(80G)

测试指标：吞吐量（token/s)

测试数据：输入token数为1，生成token数为2048

TurboMind 的吞吐量超过 2000 token/s, 整体比 DeepSpeed 提升约 5% - 15%，比 huggingface transformers 提升 2.3 倍

![benchmark](https://user-images.githubusercontent.com/12756472/251422522-e94a3db9-eb16-432a-8d8c-078945e7b99a.png)

## 快速上手

### 安装

```shell
conda create -n lmdeploy python=3.10
conda activate lmdeploy
git clone https://github.com/InternLM/lmdeploy.git
cd lmdeploy
pip install -e .
```

### 部署 InternLM

#### 获取 InternLM 模型

```shell
# 1. 下载 InternLM 模型

# Make sure you have git-lfs installed (https://git-lfs.com)
git lfs install
git clone https://huggingface.co/internlm/internlm-chat-7b /path/to/internlm-chat-7b

# if you want to clone without large files – just their pointers
# prepend your git clone with the following env var:
GIT_LFS_SKIP_SMUDGE=1

# 2. 转换为 trubomind 要求的格式。默认存放路径为 ./workspace
python3 -m lmdeploy.serve.turbomind.deploy internlm-7b /path/to/internlm-chat-7b hf

```

#### 使用 turbomind 推理

```shell
docker run --gpus all --rm -v $(pwd)/workspace:/workspace -it openmmlab/lmdeploy:latest \
    python3 -m lmdeploy.turbomind.chat internlm /workspace
```

```{note}
turbomind 在使用 FP16 精度推理 InternLM-7B 模型时，显存开销至少需要 22.7G。建议使用 3090, V100，A100等型号的显卡
```

#### 部署推理服务

使用下面的命令启动推理服务：

```shell
bash workspace/service_docker_up.sh
```

你可以通过命令行方式与推理服务进行对话：

```shell
python3 -m lmdeploy.serve.client {server_ip_addresss}:33337 internlm
```

也可以通过 WebUI 方式来对话：

<<<<<<< HEAD
```shell
=======
```
>>>>>>> 169d8c7f
python3 -m lmdeploy.app {server_ip_addresss}:33337 internlm
```

![](https://github.com/InternLM/lmdeploy/assets/67539920/08d1e6f2-3767-44d5-8654-c85767cec2ab)

其他模型的部署方式，比如 LLaMA，vicuna，请参考[这里](docs/zh_cn/serving.md)

### 基于 PyTorch 的推理

#### 单个 GPU

```shell
python3 -m lmdeploy.pytorch.chat $NAME_OR_PATH_TO_HF_MODEL\
    --max_new_tokens 64 \
    --temperture 0.8 \
    --top_p 0.95 \
    --seed 0
```

#### 使用 DeepSpeed 实现张量并行

```shell
deepspeed --module --num_gpus 2 lmdeploy.pytorch.chat \
    $NAME_OR_PATH_TO_HF_MODEL \
    --max_new_tokens 64 \
    --temperture 0.8 \
    --top_p 0.95 \
    --seed 0
```

## 量化部署

在 fp16 模式下，可以开启 kv_cache int8 量化，单卡可服务更多用户。
首先执行量化脚本，量化参数存放到 `deploy.py` 转换的 `workspace/triton_models/weights` 目录下。

```
python3 -m lmdeploy.lite.apis.kv_qparams \
  --model $HF_MODEL \
  --output_dir $DEPLOY_WEIGHT_DIR \
  --symmetry True \ # 对称量化或非对称量化，默认为 True
  --offload  False \ # 将模型放在 CPU，只在推理时加载部分模块到 GPU，默认为 False
  --num_tp 1  \  # Tensor 并行使用的 GPU 数，和 deploy.py 保持一致
```

然后调整 `workspace/triton_models/weights/config.ini`

- `use_context_fmha` 改为 0，表示关闭
- `quant_policy` 设置为 4。此参数默认为 0，表示不开启

这里是[量化测试结果](./docs/zh_cn/quantization.md)。

## 贡献指南

我们感谢所有的贡献者为改进和提升 LMDeploy 所作出的努力。请参考[贡献指南](.github/CONTRIBUTING.md)来了解参与项目贡献的相关指引。

## 致谢

- [FasterTransformer](https://github.com/NVIDIA/FasterTransformer)

## License

该项目采用 [Apache 2.0 开源许可证](LICENSE)。<|MERGE_RESOLUTION|>--- conflicted
+++ resolved
@@ -97,11 +97,7 @@
 
 也可以通过 WebUI 方式来对话：
 
-<<<<<<< HEAD
 ```shell
-=======
-```
->>>>>>> 169d8c7f
 python3 -m lmdeploy.app {server_ip_addresss}:33337 internlm
 ```
 
