<div align="center">
  <img src="resources/lmdeploy-logo.svg" width="450"/>

[![docs](https://img.shields.io/badge/docs-latest-blue)](https://lmdeploy-zh-cn.readthedocs.io/zh_CN/latest/)
[![badge](https://github.com/InternLM/lmdeploy/workflows/lint/badge.svg)](https://github.com/InternLM/lmdeploy/actions)
[![PyPI](https://img.shields.io/pypi/v/lmdeploy)](https://pypi.org/project/lmdeploy)
[![license](https://img.shields.io/github/license/InternLM/lmdeploy.svg)](https://github.com/InternLM/lmdeploy/tree/main/LICENSE)
[![issue resolution](https://img.shields.io/github/issues-closed-raw/InternLM/lmdeploy)](https://github.com/InternLM/lmdeploy/issues)
[![open issues](https://img.shields.io/github/issues-raw/InternLM/lmdeploy)](https://github.com/InternLM/lmdeploy/issues)

[English](README.md) | 简体中文

</div>

<p align="center">
    👋 join us on <a href="https://twitter.com/intern_lm" target="_blank">Twitter</a>, <a href="https://discord.gg/xa29JuW87d" target="_blank">Discord</a> and <a href="https://r.vansin.top/?r=internwx" target="_blank">WeChat</a>
</p>

______________________________________________________________________

## 更新 🎉

<<<<<<< HEAD
- \[2023/11\] Turbomind 支持直接读取 Huggingface 模型。点击[这里](./docs/en/load_hf.md)查看使用方法
=======
- \[2023/11\] TurboMind 重磅升级。包括：Paged Attention、更快的且不受序列最大长度限制的 attention kernel、2+倍快的 KV8 kernels、Split-K decoding (Flash Decoding) 和 支持 sm_75 架构的 W4A16
>>>>>>> 73386e21
- \[2023/09\] TurboMind 支持 Qwen-14B
- \[2023/09\] TurboMind 支持 InternLM-20B 模型
- \[2023/09\] TurboMind 支持 Code Llama 所有功能：代码续写、填空、对话、Python专项。点击[这里](./docs/zh_cn/supported_models/codellama.md)阅读部署方法
- \[2023/09\] TurboMind 支持 Baichuan2-7B
- \[2023/08\] TurboMind 支持 flash-attention2
- \[2023/08\] TurboMind 支持 Qwen-7B，动态NTK-RoPE缩放，动态logN缩放
- \[2023/08\] TurboMind 支持 Windows (tp=1)
- \[2023/08\] TurboMind 支持 4-bit 推理，速度是 FP16 的 2.4 倍，是目前最快的开源实现🚀。部署方式请看[这里](./docs/zh_cn/w4a16.md)
- \[2023/08\] LMDeploy 开通了 [HuggingFace Hub](https://huggingface.co/lmdeploy) ，提供开箱即用的 4-bit 模型
- \[2023/08\] LMDeploy 支持使用 [AWQ](https://arxiv.org/abs/2306.00978) 算法进行 4-bit 量化
- \[2023/07\] TurboMind 支持使用 GQA 的 Llama-2 70B 模型
- \[2023/07\] TurboMind 支持 Llama-2 7B/13B 模型
- \[2023/07\] TurboMind 支持 InternLM 的 Tensor Parallel 推理

______________________________________________________________________

## 简介

LMDeploy 由 [MMDeploy](https://github.com/open-mmlab/mmdeploy) 和 [MMRazor](https://github.com/open-mmlab/mmrazor) 团队联合开发，是涵盖了 LLM 任务的全套轻量化、部署和服务解决方案。
这个强大的工具箱提供以下核心功能：

- **高效推理引擎 TurboMind**：基于 [FasterTransformer](https://github.com/NVIDIA/FasterTransformer)，我们实现了高效推理引擎 TurboMind，支持 InternLM、LLaMA、vicuna等模型在 NVIDIA GPU 上的推理。

- **交互推理方式**：通过缓存多轮对话过程中 attention 的 k/v，记住对话历史，从而避免重复处理历史会话。

- **多 GPU 部署和量化**：我们提供了全面的模型部署和量化支持，已在不同规模上完成验证。

- **persistent batch 推理**：进一步优化模型执行效率。

  ![PersistentBatchInference](https://github.com/InternLM/lmdeploy/assets/67539920/e3876167-0671-44fc-ac52-5a0f9382493e)

## 支持的模型

`LMDeploy` 支持 `TurboMind` 和 `Pytorch` 两种推理后端。运行`lmdeploy list`可查看支持模型列表

### TurboMind

> **Note**<br />
> W4A16 推理需要 Ampere 及以上架构的 Nvidia GPU

|     模型     | 模型并行 | FP16 | KV INT8 | W4A16 | W8A8 |
| :----------: | :------: | :--: | :-----: | :---: | :--: |
|    Llama     |   Yes    | Yes  |   Yes   |  Yes  |  No  |
|    Llama2    |   Yes    | Yes  |   Yes   |  Yes  |  No  |
|    SOLAR     |   Yes    | Yes  |   Yes   |  Yes  |  No  |
| InternLM-7B  |   Yes    | Yes  |   Yes   |  Yes  |  No  |
| InternLM-20B |   Yes    | Yes  |   Yes   |  Yes  |  No  |
|   QWen-7B    |   Yes    | Yes  |   Yes   |  Yes  |  No  |
|   QWen-14B   |   Yes    | Yes  |   Yes   |  Yes  |  No  |
| Baichuan-7B  |   Yes    | Yes  |   Yes   |  Yes  |  No  |
| Baichuan2-7B |   Yes    | Yes  |   Yes   |  Yes  |  No  |
|  Code Llama  |   Yes    | Yes  |   No    |  No   |  No  |

### Pytorch

|    模型     | 模型并行 | FP16 | KV INT8 | W4A16 | W8A8 |
| :---------: | :------: | :--: | :-----: | :---: | :--: |
|    Llama    |   Yes    | Yes  |   No    |  No   |  No  |
|   Llama2    |   Yes    | Yes  |   No    |  No   |  No  |
| InternLM-7B |   Yes    | Yes  |   No    |  No   |  No  |

## 性能

**场景一**: 固定的输入、输出token数（1,2048），测试 output token throughput

**场景二**: 使用真实数据，测试 request throughput

测试配置：LLaMA-7B, NVIDIA A100(80G)

TurboMind 的 output token throughput 超过 2000 token/s, 整体比 DeepSpeed 提升约 5% - 15%，比 huggingface transformers 提升 2.3 倍
在 request throughput 指标上，TurboMind 的效率比 vLLM 高 30%

![benchmark](https://github.com/InternLM/lmdeploy/assets/4560679/7775c518-608e-4e5b-be73-7645a444e774)

## 快速上手

### 安装

使用 pip ( python 3.8+) 安装 LMDeploy，或者[源码安装](./docs/zh_cn/build.md)

```shell
pip install lmdeploy
```

> **Note**<br />
> `pip install lmdeploy`默认安装runtime依赖包，使用lmdeploy的lite和serve功能时，用户需要安装额外依赖包。例如: `pip install lmdeploy[lite]` 会额外安装`lmdeploy.lite`模块的依赖包
>
> - `all`: 安装`lmdeploy`所有依赖包，具体可查看`requirements.txt`
> - `lite`: 额外安装`lmdeploy.lite`模块的依赖包，具体可查看`requirements/lite.txt`
> - `serve`: 额外安装`lmdeploy.serve`模块的依赖包，具体可查看`requirements/serve.txt`

### 部署 InternLM

使用 TurboMind 推理模型需要先将模型转化为 TurboMind 的格式，目前支持在线转换和离线转换两种形式。在线转换可以直接加载 Huggingface 模型，离线转换需需要先保存模型再加载。

下面以 [internlm/internlm-chat-7b-v1_1](https://huggingface.co/internlm/internlm-chat-7b-v1_1) 为例，展示在线转换的使用方式。其他方式可参考[load_hf.md](docs/zh_cn/load_hf.md)

#### 使用 turbomind 推理

```shell
lmdeploy chat turbomind internlm/internlm-chat-7b-v1_1 --model-name internlm-chat-7b
```

> **Note**<br /> internlm/internlm-chat-7b-v1_1 会自动下载到 `.cache` 文件夹，这里也可以传下载好的路径。

> **Note**<br />
> turbomind 在使用 FP16 精度推理 InternLM-7B 模型时，显存开销至少需要 15.7G。建议使用 3090, V100，A100等型号的显卡。<br />
> 关闭显卡的 ECC 可以腾出 10% 显存，执行 `sudo nvidia-smi --ecc-config=0` 重启系统生效。

> **Note**<br />
> 使用 Tensor 并发可以利用多张 GPU 进行推理。在 `chat` 时添加参数 `--tp=<num_gpu>` 可以启动运行时 TP。

#### 启动 gradio server

```shell
# 安装lmdeploy额外依赖
pip install lmdeploy[serve]

lmdeploy serve gradio internlm/internlm-chat-7b-v1_1 --model-name internlm-chat-7b
```

![](https://github.com/InternLM/lmdeploy/assets/67539920/08d1e6f2-3767-44d5-8654-c85767cec2ab)

#### 通过 Restful API 部署服务

使用下面的命令启动推理服务：

```shell
# 安装lmdeploy额外依赖
pip install lmdeploy[serve]

lmdeploy serve api_server internlm/internlm-chat-7b-v1_1 --model-name internlm-chat-7b --server_name 0.0.0.0 --server_port ${server_port} --instance_num 32 --tp 1
```

你可以通过命令行方式与推理服务进行对话：

```shell
# api_server_url is what printed in api_server.py, e.g. http://localhost:23333
lmdeploy serve api_client api_server_url
```

也可以通过 WebUI 方式来对话：

```shell
# api_server_url is what printed in api_server.py, e.g. http://localhost:23333
# server_ip and server_port here are for gradio ui
# example: lmdeploy serve gradio http://localhost:23333 --server_name localhost --server_port 6006
lmdeploy serve gradio api_server_url --server_name ${gradio_ui_ip} --server_port ${gradio_ui_port}
```

更多详情可以查阅 [restful_api.md](docs/zh_cn/restful_api.md)。

### 基于 PyTorch 的推理

你必须确保环境中有安装 deepspeed：

```
pip install deepspeed
```

#### 单个 GPU

```shell
lmdeploy chat torch $NAME_OR_PATH_TO_HF_MODEL\
    --max_new_tokens 64 \
    --temperture 0.8 \
    --top_p 0.95 \
    --seed 0
```

#### 使用 DeepSpeed 实现张量并行

```shell
deepspeed --module --num_gpus 2 lmdeploy.pytorch.chat \
    $NAME_OR_PATH_TO_HF_MODEL \
    --max_new_tokens 64 \
    --temperture 0.8 \
    --top_p 0.95 \
    --seed 0
```

## 量化部署

#### 权重 INT4 量化

LMDeploy 使用 [AWQ](https://arxiv.org/abs/2306.00978) 算法对模型权重进行量化

[点击这里](./docs/zh_cn/w4a16.md) 查看 weight int4 用法测试结果。

#### KV Cache INT8 量化

[点击这里](./docs/zh_cn/kv_int8.md) 查看 kv int8 使用方法、实现公式和测试结果。

> **Warning**<br />
> 量化部署不支持运行时 Tensor 并发。如果希望使用 Tensor 并发，需要在 deploy 时配置 tp 参数。

## 贡献指南

我们感谢所有的贡献者为改进和提升 LMDeploy 所作出的努力。请参考[贡献指南](.github/CONTRIBUTING.md)来了解参与项目贡献的相关指引。

## 致谢

- [FasterTransformer](https://github.com/NVIDIA/FasterTransformer)
- [llm-awq](https://github.com/mit-han-lab/llm-awq)

## License

该项目采用 [Apache 2.0 开源许可证](LICENSE)。<|MERGE_RESOLUTION|>--- conflicted
+++ resolved
@@ -20,11 +20,8 @@
 
 ## 更新 🎉
 
-<<<<<<< HEAD
 - \[2023/11\] Turbomind 支持直接读取 Huggingface 模型。点击[这里](./docs/en/load_hf.md)查看使用方法
-=======
 - \[2023/11\] TurboMind 重磅升级。包括：Paged Attention、更快的且不受序列最大长度限制的 attention kernel、2+倍快的 KV8 kernels、Split-K decoding (Flash Decoding) 和 支持 sm_75 架构的 W4A16
->>>>>>> 73386e21
 - \[2023/09\] TurboMind 支持 Qwen-14B
 - \[2023/09\] TurboMind 支持 InternLM-20B 模型
 - \[2023/09\] TurboMind 支持 Code Llama 所有功能：代码续写、填空、对话、Python专项。点击[这里](./docs/zh_cn/supported_models/codellama.md)阅读部署方法
