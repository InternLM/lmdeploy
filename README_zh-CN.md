--- conflicted
+++ resolved
@@ -146,20 +146,17 @@
 python3 llmdeploy/serve/client.py {server_ip_addresss}:33337 1
 ```
 
-<<<<<<< HEAD
 ## 使用浏览器推理
 
 ```shell
 python3 llmdeploy/webui/app.py {server_ip_addresss}:33337 model_name
 ```
-=======
 ## 量化部署
 在 fp16 模式下，可以开启 kv_cache int8 量化，单卡可服务更多用户。
 首先执行量化脚本，量化参数存放到 `deploy.py` 转换的 weight 目录下。
 然后调整 `config.ini`
 * `use_context_fmha` 改为 0，表示关闭
 * `quant_policy` 设置为 4。此参数默认为 0，表示不开启
->>>>>>> cc93136e
 
 ## 贡献指南
 
