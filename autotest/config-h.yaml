model_path: /mnt/shared-storage-user/auto-eval-pipeline/qa-llm-cicd/model
resource_path: /mnt/shared-storage-user/auto-eval-pipeline/qa-llm-cicd/resource
log_path: /mnt/shared-storage-user/auto-eval-pipeline/qa-llm-cicd/log
eval_log_path: /mnt/shared-storage-user/auto-eval-pipeline/qa-llm-cicd/evaluation_report
mllm_eval_log_path: /mnt/shared-storage-user/auto-eval-pipeline/qa-llm-cicd/mllm_evaluation_report
benchmark_path: /mnt/shared-storage-user/auto-eval-pipeline/qa-llm-cicd/benchmark-reports
dataset_path: /mnt/shared-storage-user/auto-eval-pipeline/datasets/ShareGPT_V3_unfiltered_cleaned_split.json
prefix_dataset_path: /mnt/shared-storage-user/auto-eval-pipeline/datasets/prefix_cache_test.json
env_tag: h

tp_config:
    Intern-S1: 4
    Qwen3-235B-A22B: 8
    Qwen3-235B-A22B-FP8: 4
    Qwen3-30B-A3B: 2
    Qwen3-32B: 2
    gpt-oss-120b: 2
    gpt-oss-120b-BF16: 4
    gpt-oss-20b-BF16: 2
    DeepSeek-V3.1: 8
    Qwen3-30B-A3B-Base: 2
    Qwen2.5-32B-Instruct: 2
    Kimi-K2-Instruct-0905: 16
    Qwen3-235B-A22B-Thinking-2507: 8

dp_ep_config:
    Kimi-K2-Instruct-0905:
        dp: 16
        ep: 16
    Qwen3-235B-A22B-Thinking-2507:
        dp: 8
        ep: 8

cp_tp_config:
    Qwen3-235B-A22B-Thinking-2507:
        cp: 2
        tp: 8


turbomind_chat_model:
    tp:
        - internlm/Intern-S1
        - internlm/Intern-S1-mini
        - Qwen/Qwen3-0.6B-FP8
        - Qwen/Qwen3-1.7B-FP8
        - Qwen/Qwen3-4B-FP8
        - Qwen/Qwen3-8B-FP8
        - Qwen/Qwen3-14B-FP8
        - Qwen/Qwen3-235B-A22B
        - Qwen/Qwen3-235B-A22B-FP8
        - Qwen/Qwen3-235B-A22B-Thinking-2507
        - Qwen/Qwen3-30B-A3B
        - Qwen/Qwen3-30B-A3B-FP8
        - Qwen/Qwen3-32B
        - Qwen/Qwen3-32B-FP8
        - openai/gpt-oss-120b
        - openai/gpt-oss-20b

    cp_tp:
        - Qwen/Qwen3-235B-A22B-Thinking-2507

pytorch_chat_model:
    tp:
        - internlm/Intern-S1
        - internlm/Intern-S1-mini
        - Qwen/Qwen3-0.6B-FP8
        - Qwen/Qwen3-1.7B-FP8
        - Qwen/Qwen3-4B-FP8
        - Qwen/Qwen3-8B-FP8
        - Qwen/Qwen3-14B-FP8
        - Qwen/Qwen3-235B-A22B
        - Qwen/Qwen3-235B-A22B-Thinking-2507
        - Qwen/Qwen3-235B-A22B-FP8
        - Qwen/Qwen3-30B-A3B
        - Qwen/Qwen3-30B-A3B-FP8
        - Qwen/Qwen3-32B
        - Qwen/Qwen3-32B-FP8
        - unsloth/gpt-oss-120b-BF16
        - unsloth/gpt-oss-20b-BF16
        - deepseek/DeepSeek-V3.1
        - moonshotai/Kimi-K2-Instruct-0905
    dp_ep:
        - moonshotai/Kimi-K2-Instruct-0905
        - Qwen/Qwen3-235B-A22B-Thinking-2507

turbomind_vl_model:
    tp:
        - internlm/Intern-S1
        - internlm/Intern-S1-mini

pytorch_vl_model:
    tp:
        - internlm/Intern-S1
        - internlm/Intern-S1-mini

turbomind_base_model:
    tp:
        - internlm/Intern-S1-mini
        - Qwen/Qwen3-4B-FP8
        - openai/gpt-oss-20b

pytorch_base_model:
    tp:
        - Qwen/Qwen3-8B-Base
        - Qwen/Qwen3-30B-A3B-Base

turbomind_quantization:
    no_awq:
        - internlm/Intern-S1
        - internlm/Intern-S1-mini
        - Qwen/Qwen3-0.6B-FP8
        - Qwen/Qwen3-1.7B-FP8
        - Qwen/Qwen3-4B-FP8
        - Qwen/Qwen3-8B-FP8
        - Qwen/Qwen3-14B-FP8
        - Qwen/Qwen3-235B-A22B
        - Qwen/Qwen3-235B-A22B-FP8
        - Qwen/Qwen3-30B-A3B
        - Qwen/Qwen3-30B-A3B-FP8
        - Qwen/Qwen3-32B
        - Qwen/Qwen3-32B-FP8
        - openai/gpt-oss-120b
        - openai/gpt-oss-20b
        - Qwen/Qwen3-235B-A22B-Thinking-2507
    gptq:
        - empty
    no_kvint4:
        - internlm/Intern-S1
        - internlm/Intern-S1-mini
        - Qwen/Qwen3-0.6B-FP8
        - Qwen/Qwen3-1.7B-FP8
        - Qwen/Qwen3-4B-FP8
        - Qwen/Qwen3-8B-FP8
        - Qwen/Qwen3-14B-FP8
        - Qwen/Qwen3-235B-A22B
        - Qwen/Qwen3-235B-A22B-FP8
        - Qwen/Qwen3-30B-A3B
        - Qwen/Qwen3-30B-A3B-FP8
        - Qwen/Qwen3-32B
        - Qwen/Qwen3-32B-FP8
        - openai/gpt-oss-120b
        - openai/gpt-oss-20b
        - Qwen/Qwen3-235B-A22B-Thinking-2507
    no_kvint8:
        - Qwen/Qwen3-235B-A22B-Thinking-2507

pytorch_quantization:
    awq:
        - empty
    w8a8:
        - empty
    no_kvint4:
        - internlm/Intern-S1
        - internlm/Intern-S1-mini
        - Qwen/Qwen3-0.6B-FP8
        - Qwen/Qwen3-1.7B-FP8
        - Qwen/Qwen3-4B-FP8
        - Qwen/Qwen3-8B-FP8
        - Qwen/Qwen3-14B-FP8
        - Qwen/Qwen3-235B-A22B
        - Qwen/Qwen3-235B-A22B-FP8
        - Qwen/Qwen3-30B-A3B
        - Qwen/Qwen3-30B-A3B-FP8
        - Qwen/Qwen3-32B
        - Qwen/Qwen3-32B-FP8
        - moonshotai/Kimi-K2-Instruct-0905
        - Qwen/Qwen3-235B-A22B-Thinking-2507
    no_kvint8:
        - Qwen/Qwen3-235B-A22B-Thinking-2507

longtext_model:
    - Qwen/Qwen3-30B-A3B
    - Qwen/Qwen3-235B-A22B

benchmark_model:
    - internlm/Intern-S1
    - internlm/Intern-S1-mini
    - meta-llama/Meta-Llama-3-1-8B-Instruct
    - meta-llama/Meta-Llama-3-1-70B-Instruct
    - Qwen/Qwen3-32B
    - Qwen/Qwen3-30B-A3B
    - Qwen/Qwen3-235B-A22B
    - Qwen/Qwen2.5-72B-Instruct
    - openai/gpt-oss-120b
    - openai/gpt-oss-20b
    - unsloth/gpt-oss-20b-BF16
    - unsloth/gpt-oss-120b-BF16

evaluate_model:
    - Qwen/Qwen3-0.6B-FP8
    - Qwen/Qwen3-1.7B-FP8
    - Qwen/Qwen3-4B-FP8
    - Qwen/Qwen3-8B-FP8
    - Qwen/Qwen3-14B-FP8
    - Qwen/Qwen3-32B
    - Qwen/Qwen3-32B-FP8
    - Qwen/Qwen3-30B-A3B
    - Qwen/Qwen3-30B-A3B-FP8
    - Qwen/Qwen3-235B-A22B
    - Qwen/Qwen3-235B-A22B-FP8
    - openai/gpt-oss-120b
    - openai/gpt-oss-20b
    - unsloth/gpt-oss-120b-BF16
    - unsloth/gpt-oss-20b-BF16
    - deepseek/DeepSeek-V3.1
<<<<<<< HEAD

mllm_evaluate_model:
    - internlm/Intern-S1
    - internlm/Intern-S1-mini
=======
    - moonshotai/Kimi-K2-Instruct-0905
    - Qwen/Qwen3-235B-A22B-Thinking-2507
>>>>>>> 2697c963
<|MERGE_RESOLUTION|>--- conflicted
+++ resolved
@@ -203,12 +203,9 @@
     - unsloth/gpt-oss-120b-BF16
     - unsloth/gpt-oss-20b-BF16
     - deepseek/DeepSeek-V3.1
-<<<<<<< HEAD
+    - moonshotai/Kimi-K2-Instruct-0905
+    - Qwen/Qwen3-235B-A22B-Thinking-2507
 
 mllm_evaluate_model:
     - internlm/Intern-S1
-    - internlm/Intern-S1-mini
-=======
-    - moonshotai/Kimi-K2-Instruct-0905
-    - Qwen/Qwen3-235B-A22B-Thinking-2507
->>>>>>> 2697c963
+    - internlm/Intern-S1-mini