--- conflicted
+++ resolved
@@ -389,7 +389,6 @@
 
 
 evaluate_model:
-<<<<<<< HEAD
   - google/gemma-2-9b-it
   - google/gemma-2-27b-it
   - meta-llama/Meta-Llama-3-1-8B-Instruct
@@ -398,16 +397,8 @@
   - Qwen/Qwen1.5-MoE-A2.7B-Chat
   - Qwen/Qwen3-30B-A3B
 
+
 mllm_evaluate_model:
   - internlm/Intern-S1-mini
   - OpenGVLab/InternVL3-8B
-  - Qwen/Qwen2.5-VL-32B-Instruct
-=======
-    - google/gemma-2-9b-it
-    - google/gemma-2-27b-it
-    - meta-llama/Meta-Llama-3-1-8B-Instruct
-    - Qwen/Qwen2.5-7B-Instruct
-    - Qwen/Qwen2.5-32B-Instruct
-    - Qwen/Qwen1.5-MoE-A2.7B-Chat
-    - Qwen/Qwen3-30B-A3B
->>>>>>> 2697c963
+  - Qwen/Qwen2.5-VL-32B-Instruct