--- conflicted
+++ resolved
@@ -12,13 +12,8 @@
     internlm2-20b: 2
     Qwen-VL-Chat: 2
     llava-v1.5-13b: 2
-<<<<<<< HEAD
     Meta-Llama-3-70B-Instruct: 4
-=======
-    Qwen2-7B-Instruct: 2
     InternVL2-40B: 2
-
->>>>>>> 01885377
 
 turbomind_chat_model:
     - meta-llama/Meta-Llama-3-8B-Instruct
@@ -196,7 +191,6 @@
         - deepseek-ai/deepseek-vl-1.3b-chat
         - deepseek-ai/deepseek-coder-1.3b-instruct
         - codellama/CodeLlama-7b-Instruct-hf
-<<<<<<< HEAD
         - THUDM/glm-4-9b-chat
 
 pytorch_quatization:
@@ -227,8 +221,6 @@
         - baichuan-inc/Baichuan2-7B-Chat
         - codellama/CodeLlama-7b-hf
         - openbmb/MiniCPM-Llama3-V-2_5
-=======
->>>>>>> 01885377
     w8a8:
         - meta-llama/Meta-Llama-3-8B-Instruct
         - meta-llama/Llama-2-7b-chat-hf
