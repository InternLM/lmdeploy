--- conflicted
+++ resolved
@@ -112,36 +112,26 @@
     - deepseek-ai/deepseek-vl-1.3b-chat
     - OpenGVLab/InternVL-Chat-V1-5
     - OpenGVLab/Mini-InternVL-Chat-2B-V1-5
-    - OpenGVLab/InternVL2-1B
-    - OpenGVLab/InternVL2-2B
-    - OpenGVLab/InternVL2-8B
-    - OpenGVLab/InternVL2-26B
-    - OpenGVLab/InternVL2-40B
-<<<<<<< HEAD
-=======
-    - OpenGVLab/Mono-InternVL-2B
-    - Qwen/Qwen2-VL-2B-Instruct
-    - Qwen/Qwen2-VL-7B-Instruct
->>>>>>> 47b0d1ab
+    - OpenGVLab/InternVL2-2B
+    - OpenGVLab/InternVL2-8B
+    - OpenGVLab/InternVL2-26B
+    - OpenGVLab/InternVL2-40B
     - internlm/internlm-xcomposer2d5-7b
     - internlm/internlm-xcomposer2-4khd-7b
-    - THUDM/cogvlm-chat-hf
-    - THUDM/cogvlm2-llama3-chinese-chat-19B
     - THUDM/glm-4v-9b
-    - microsoft/Phi-3.5-vision-instruct
-    - microsoft/Phi-3-vision-128k-instruct
     - openbmb/MiniCPM-Llama3-V-2_5
     - openbmb/MiniCPM-V-2_6
 
 pytorch_vl_model:
-    - liuhaotian/llava-v1.5-13b
-    - liuhaotian/llava-v1.6-vicuna-7b
-    - 01-ai/Yi-VL-6B
-    - deepseek-ai/deepseek-vl-1.3b-chat
     - OpenGVLab/InternVL-Chat-V1-5
     - OpenGVLab/Mini-InternVL-Chat-2B-V1-5
     - OpenGVLab/InternVL2-1B
+    - OpenGVLab/InternVL2-2B
     - OpenGVLab/InternVL2-4B
+    - OpenGVLab/InternVL2-8B
+    - OpenGVLab/InternVL2-26B
+    - OpenGVLab/InternVL2-40B
+    - OpenGVLab/Mono-InternVL-2B
     - Qwen/Qwen2-VL-2B-Instruct
     - Qwen/Qwen2-VL-7B-Instruct
     - THUDM/cogvlm-chat-hf
@@ -149,8 +139,7 @@
     - THUDM/glm-4v-9b
     - microsoft/Phi-3-mini-4k-instruct
     - microsoft/Phi-3-vision-128k-instruct
-    - openbmb/MiniCPM-Llama3-V-2_5
-    - openbmb/MiniCPM-V-2_6
+    - microsoft/Phi-3.5-vision-instruct
 
 turbomind_base_model:
     - internlm/internlm2_5-7b
