import pytest
<<<<<<< HEAD
from openai import OpenAI
from tqdm import tqdm
=======
>>>>>>> 0be2729f
from utils.restful_return_check import (assert_chat_completions_batch_return, assert_chat_completions_stream_return,
                                        get_repeat_times)

from lmdeploy.serve.openai.api_client import APIClient, get_model_list

BASE_HTTP_URL = 'http://localhost'
DEFAULT_PORT = 23333
MODEL = 'internlm/Intern-S1'
BASE_URL = ':'.join([BASE_HTTP_URL, str(DEFAULT_PORT)])


@pytest.mark.order(8)
@pytest.mark.turbomind
@pytest.mark.pytorch
@pytest.mark.chat
@pytest.mark.flaky(reruns=2)
class TestRestfulInterfaceBase:

    def test_get_model(self, config):
        api_client = APIClient(BASE_URL)
        model_name = api_client.available_models[0]
        assert model_name == '/'.join([config.get('model_path'), MODEL]), api_client.available_models

        model_list = get_model_list(BASE_URL + '/v1/models')
        assert model_name in model_list, model_list

    def test_encode(self):
        api_client = APIClient(BASE_URL)
        input_ids1, length1 = api_client.encode('Hi, pls intro yourself')
        input_ids2, length2 = api_client.encode('Hi, pls intro yourself', add_bos=False)
        input_ids3, length3 = api_client.encode('Hi, pls intro yourself', do_preprocess=True)
        input_ids4, length4 = api_client.encode('Hi, pls intro yourself', do_preprocess=True, add_bos=False)
        input_ids5, length5 = api_client.encode('Hi, pls intro yourself' * 100, add_bos=False)

        assert len(input_ids1) == length1 and length1 > 0
        assert len(input_ids2) == length2 and length2 > 0
        assert len(input_ids3) == length3 and length3 > 0
        assert len(input_ids4) == length4 and length4 > 0
        assert len(input_ids5) == length5 and length5 > 0
        assert length1 == length2
        assert input_ids2 == input_ids1
        assert input_ids1[0] == 13048 and input_ids3[0] == 151644
        assert length5 == length2 * 100
        assert input_ids5 == input_ids2 * 100


@pytest.mark.order(8)
@pytest.mark.turbomind
@pytest.mark.pytorch
<<<<<<< HEAD
@pytest.mark.chat
@pytest.mark.flaky(reruns=2)
class TestRestfulInterfaceIssue:

    def test_issue1232(self):

        def process_one(question):
            api_client = APIClient(BASE_URL)
            model_name = api_client.available_models[0]

            msg = [dict(role='user', content=question)]

            data = api_client.chat_interactive_v1(msg,
                                                  session_id=randint(1, 100),
                                                  repetition_penalty=1.02,
                                                  request_output_len=10)
            for item in data:
                pass

            data = api_client.chat_completions_v1(model=model_name,
                                                  messages=msg,
                                                  repetition_penalty=1.02,
                                                  stop=['<|im_end|>', '100'],
                                                  max_tokens=10)

            for item in data:
                response = item

            return response

        with ThreadPoolExecutor(max_workers=256) as executor:
            for response in tqdm(executor.map(process_one, ['你是谁'] * 500)):
                continue

    def test_issue1324_illegal_topk(self):
        api_client = APIClient(BASE_URL)
        for output in api_client.chat_interactive_v1(prompt='Hi, pls intro yourself', top_k=-1):
            continue
        assert output.get('code') == 400
        assert output.get('message') == 'The top_k `-1` cannot be a negative integer.'
        assert output.get('object') == 'error'


@pytest.mark.order(8)
@pytest.mark.turbomind
@pytest.mark.pytorch
=======
>>>>>>> 0be2729f
@pytest.mark.flaky(reruns=2)
class TestRestfulInterfaceChatCompletions:

    def test_return_info_with_prompt(self):
        api_client = APIClient(BASE_URL)
        model_name = api_client.available_models[0]
        for output in api_client.chat_completions_v1(model=model_name,
                                                     messages='Hi, pls intro yourself',
                                                     temperature=0.01):
            continue
        assert_chat_completions_batch_return(output, model_name)

    def test_return_info_with_messegae(self):
        api_client = APIClient(BASE_URL)
        model_name = api_client.available_models[0]
        for output in api_client.chat_completions_v1(model=model_name,
                                                     messages=[{
                                                         'role': 'user',
                                                         'content': 'Hi, pls intro yourself'
                                                     }],
                                                     temperature=0.01):
            continue
        assert_chat_completions_batch_return(output, model_name)

    def test_return_info_with_prompt_streaming(self):
        api_client = APIClient(BASE_URL)
        model_name = api_client.available_models[0]
        outputList = []
        for output in api_client.chat_completions_v1(model=model_name,
                                                     messages='Hi, pls intro yourself',
                                                     stream=True,
                                                     temperature=0.01):
            outputList.append(output)

        assert_chat_completions_stream_return(outputList[-1], model_name, True)
        for index in range(0, len(outputList) - 1):
            assert_chat_completions_stream_return(outputList[index], model_name)

    def test_return_info_with_messegae_streaming(self):
        api_client = APIClient(BASE_URL)
        model_name = api_client.available_models[0]
        outputList = []
        for output in api_client.chat_completions_v1(model=model_name,
                                                     messages=[{
                                                         'role': 'user',
                                                         'content': 'Hi, pls intro yourself'
                                                     }],
                                                     stream=True,
                                                     temperature=0.01):
            outputList.append(output)

        assert_chat_completions_stream_return(outputList[-1], model_name, True)
        for index in range(0, len(outputList) - 1):
            assert_chat_completions_stream_return(outputList[index], model_name)

    def test_single_stopword(self):
        api_client = APIClient(BASE_URL)
        model_name = api_client.available_models[0]
        for output in api_client.chat_completions_v1(model=model_name,
                                                     messages='Shanghai is',
                                                     stop=' is',
                                                     temperature=0.01):
            continue
        assert_chat_completions_batch_return(output, model_name)
        assert ' is' not in output.get('choices')[0].get('message').get('content')
        assert output.get('choices')[0].get('finish_reason') == 'stop'

    def test_single_stopword_streaming(self):
        api_client = APIClient(BASE_URL)
        model_name = api_client.available_models[0]
        outputList = []
        for output in api_client.chat_completions_v1(model=model_name,
                                                     messages='Shanghai is',
                                                     stop=' is',
                                                     stream=True,
                                                     temperature=0.01):
            outputList.append(output)

        assert_chat_completions_stream_return(outputList[-1], model_name, True)
        for index in range(0, len(outputList) - 1):
            assert_chat_completions_stream_return(outputList[index], model_name)
            assert ' to' not in outputList[index].get('choices')[0].get('delta').get('content')
        assert outputList[-1].get('choices')[0].get('finish_reason') == 'stop'

    def test_array_stopwords(self):
        api_client = APIClient(BASE_URL)
        model_name = api_client.available_models[0]
        for output in api_client.chat_completions_v1(model=model_name,
                                                     messages='Shanghai is',
                                                     stop=[' is', '上海', ' to'],
                                                     temperature=0.01):
            continue
        assert_chat_completions_batch_return(output, model_name)
        assert ' is' not in output.get('choices')[0].get('message').get('content')
        assert ' 上海' not in output.get('choices')[0].get('message').get('content')
        assert ' to' not in output.get('choices')[0].get('message').get('content')
        assert output.get('choices')[0].get('finish_reason') == 'stop'

    def test_array_stopwords_streaming(self):
        api_client = APIClient(BASE_URL)
        model_name = api_client.available_models[0]
        outputList = []
        for output in api_client.chat_completions_v1(model=model_name,
                                                     messages='Shanghai is',
                                                     stop=[' is', '上海', ' to'],
                                                     stream=True,
                                                     temperature=0.01):
            outputList.append(output)

        assert_chat_completions_stream_return(outputList[-1], model_name, True)
        for index in range(0, len(outputList) - 1):
            assert_chat_completions_stream_return(outputList[index], model_name)
            assert ' is' not in outputList[index].get('choices')[0].get('delta').get('content')
            assert '上海' not in outputList[index].get('choices')[0].get('delta').get('content')
            assert ' to' not in outputList[index].get('choices')[0].get('delta').get('content')
        assert outputList[-1].get('choices')[0].get('finish_reason') == 'stop'

    def test_minimum_repetition_penalty(self):
        api_client = APIClient(BASE_URL)
        model_name = api_client.available_models[0]
        for output in api_client.chat_completions_v1(model=model_name,
                                                     messages='Shanghai is',
                                                     repetition_penalty=0.1,
                                                     temperature=0.01,
                                                     max_tokens=200):
            continue
        assert_chat_completions_batch_return(output, model_name)
        assert ' is is' * 5 in output.get('choices')[0].get('message').get(
            'content') or ' extensive ' * 5 in output.get('choices')[0].get('message').get('content')

    def test_minimum_repetition_penalty_streaming(self):
        api_client = APIClient(BASE_URL)
        model_name = api_client.available_models[0]
        outputList = []
        for output in api_client.chat_completions_v1(model=model_name,
                                                     messages='Hi, pls intro yourself',
                                                     stream=True,
                                                     repetition_penalty=0.1,
                                                     temperature=0.01,
                                                     max_tokens=200):
            outputList.append(output)
        assert_chat_completions_stream_return(outputList[-1], model_name, True)
        response = ''
        for index in range(0, len(outputList) - 1):
            assert_chat_completions_stream_return(outputList[index], model_name)
            response += outputList[index].get('choices')[0].get('delta').get('content')
        assert get_repeat_times(response, 'pls') > 5 or get_repeat_times(response, 'extensive') > 5

    def test_repetition_penalty_bigger_than_1(self):
        api_client = APIClient(BASE_URL)
        model_name = api_client.available_models[0]
        for output in api_client.chat_completions_v1(model=model_name,
                                                     messages='Shanghai is',
                                                     repetition_penalty=1.2,
                                                     temperature=0.01,
                                                     max_tokens=200):
            continue
        assert_chat_completions_batch_return(output, model_name)

    def test_repetition_penalty_bigger_than_1_streaming(self):
        api_client = APIClient(BASE_URL)
        model_name = api_client.available_models[0]
        outputList = []
        for output in api_client.chat_completions_v1(model=model_name,
                                                     messages='Hi, pls intro yourself',
                                                     stream=True,
                                                     repetition_penalty=1.2,
                                                     temperature=0.01,
                                                     max_tokens=200):
            outputList.append(output)
        assert_chat_completions_stream_return(outputList[-1], model_name, True)
        for index in range(0, len(outputList) - 1):
            assert_chat_completions_stream_return(outputList[index], model_name)
            continue

    def test_minimum_topp(self):
        api_client = APIClient(BASE_URL)
        model_name = api_client.available_models[0]
        outputList = []
        for i in range(3):
            for output in api_client.chat_completions_v1(model=model_name,
                                                         messages='Shanghai is',
                                                         top_p=0.0001,
                                                         max_tokens=10):
                outputList.append(output)
            assert_chat_completions_batch_return(output, model_name)
        assert outputList[0].get('choices')[0].get('message').get('content') == outputList[1].get('choices')[0].get(
            'message').get('content')
        assert outputList[1].get('choices')[0].get('message').get('content') == outputList[2].get('choices')[0].get(
            'message').get('content')

    def test_minimum_topp_streaming(self):
        api_client = APIClient(BASE_URL)
        model_name = api_client.available_models[0]
        responseList = []
        for i in range(3):
            outputList = []
            response = ''
            for output in api_client.chat_completions_v1(model=model_name,
                                                         messages='Hi, pls intro yourself',
                                                         stream=True,
                                                         top_p=0.01,
                                                         max_tokens=10):
                outputList.append(output)
            assert_chat_completions_stream_return(outputList[-1], model_name, True)
            response = ''
            for index in range(0, len(outputList) - 1):
                assert_chat_completions_stream_return(outputList[index], model_name)
                response += outputList[index].get('choices')[0].get('delta').get('content')
            responseList.append(response)
        assert responseList[0] == responseList[1] or responseList[1] == responseList[2]

    def test_mistake_modelname_return(self):
        api_client = APIClient(BASE_URL)
        for output in api_client.chat_completions_v1(model='error', messages='Hi, pls intro yourself',
                                                     temperature=0.01):
            continue
        assert output.get('code') == 404
        assert output.get('message') == 'The model `error` does not exist.'
        assert output.get('object') == 'error'

    def test_mistake_modelname_return_streaming(self):
        api_client = APIClient(BASE_URL)
        outputList = []
        for output in api_client.chat_completions_v1(model='error',
                                                     messages='Hi, pls intro yourself',
                                                     stream=True,
                                                     max_tokens=5,
                                                     temperature=0.01):
            outputList.append(output)
        assert output.get('code') == 404
        assert output.get('message') == 'The model `error` does not exist.'
        assert output.get('object') == 'error'
        assert len(outputList) == 1

    def test_mutilple_times_response_should_not_same(self):
        api_client = APIClient(BASE_URL)
        model_name = api_client.available_models[0]
        outputList = []
        for i in range(3):
            for output in api_client.chat_completions_v1(model=model_name, messages='Shanghai is', max_tokens=100):
                outputList.append(output)
            assert_chat_completions_batch_return(output, model_name)
        assert outputList[0].get('choices')[0].get('message').get('content') != outputList[1].get('choices')[0].get(
            'message').get('content') or outputList[1].get('choices')[0].get('message').get(
                'content') != outputList[2].get('choices')[0].get('message').get('content')

    def test_mutilple_times_response_should_not_same_streaming(self):
        api_client = APIClient(BASE_URL)
        model_name = api_client.available_models[0]
        responseList = []
        for i in range(3):
            outputList = []
            for output in api_client.chat_completions_v1(model=model_name,
                                                         messages='Shanghai is',
                                                         stream=True,
                                                         max_tokens=100):
                outputList.append(output)
            assert_chat_completions_stream_return(outputList[-1], model_name, True)
            response = ''
            for index in range(0, len(outputList) - 1):
                assert_chat_completions_stream_return(outputList[index], model_name)
                response += outputList[index].get('choices')[0].get('delta').get('content')
            responseList.append(response)
        assert responseList[0] != responseList[1] or responseList[1] == responseList[2]

    def test_longtext_input(self):
        api_client = APIClient(BASE_URL)
        model_name = api_client.available_models[0]
        for output in api_client.chat_completions_v1(model=model_name,
                                                     messages='Hi, pls intro yourself' * 10000,
                                                     temperature=0.01):
            continue
        assert output.get('choices')[0].get('finish_reason') == 'error'
        assert output.get('choices')[0].get('message').get('content') == ''

    def test_longtext_input_streaming(self):
        api_client = APIClient(BASE_URL)
        model_name = api_client.available_models[0]
        outputList = []
        for output in api_client.chat_completions_v1(model=model_name,
                                                     messages='Hi, pls intro yourself' * 10000,
                                                     stream=True,
                                                     temperature=0.01):
            outputList.append(output)
        assert_chat_completions_stream_return(outputList[0], model_name, is_last=True)
        assert outputList[0].get('choices')[0].get('finish_reason') == 'error'
        assert outputList[0].get('choices')[0].get('delta').get('content') == ''
        assert len(outputList) == 1

    def test_ignore_eos(self):
        api_client = APIClient(BASE_URL)
        model_name = api_client.available_models[0]
        for output in api_client.chat_completions_v1(model=model_name,
                                                     messages='Hi, what is your name?',
                                                     ignore_eos=True,
                                                     max_tokens=100,
                                                     temperature=0.01):
            continue
        assert_chat_completions_batch_return(output, model_name)
        assert output.get('usage').get('completion_tokens') == 101 or output.get('usage').get(
            'completion_tokens') == 100
        assert output.get('choices')[0].get('finish_reason') == 'length'

    def test_ignore_eos_streaming(self):
        api_client = APIClient(BASE_URL)
        model_name = api_client.available_models[0]
        outputList = []
        for output in api_client.chat_completions_v1(model=model_name,
                                                     messages='Hi, what is your name?',
                                                     ignore_eos=True,
                                                     stream=True,
                                                     max_tokens=100,
                                                     temperature=0.01):
            outputList.append(output)
        assert_chat_completions_stream_return(outputList[-1], model_name, True)
        response = ''
        for index in range(0, len(outputList) - 1):
            assert_chat_completions_stream_return(outputList[index], model_name)
            response += outputList[index].get('choices')[0].get('delta').get('content')
        length = api_client.encode(response, add_bos=False)[1]
        assert outputList[-1].get('choices')[0].get('finish_reason') == 'length'
        assert length == 100 or length == 101

    def test_max_tokens(self):
        api_client = APIClient(BASE_URL)
        model_name = api_client.available_models[0]
        for output in api_client.chat_completions_v1(model=model_name,
                                                     messages='Hi, pls intro yourself',
                                                     max_tokens=5,
                                                     temperature=0.01):
            continue
        assert_chat_completions_batch_return(output, model_name)
        assert output.get('choices')[0].get('finish_reason') == 'length'
        assert output.get('usage').get('completion_tokens') == 6 or output.get('usage').get('completion_tokens') == 5

    def test_max_tokens_streaming(self):
        api_client = APIClient(BASE_URL)
        model_name = api_client.available_models[0]
        outputList = []
        for output in api_client.chat_completions_v1(model=model_name,
                                                     messages='Hi, pls intro yourself',
                                                     stream=True,
                                                     max_tokens=5,
                                                     temperature=0.01):
            outputList.append(output)
        assert_chat_completions_stream_return(outputList[-1], model_name, True)
        response = ''
        for index in range(0, len(outputList) - 1):
            assert_chat_completions_stream_return(outputList[index], model_name)
            response += outputList[index].get('choices')[0].get('delta').get('content')
        length = api_client.encode(response, add_bos=False)[1]
        assert outputList[-1].get('choices')[0].get('finish_reason') == 'length'
        assert length == 5 or length == 6

    @pytest.mark.not_pytorch
    def test_logprobs(self):
        api_client = APIClient(BASE_URL)
        model_name = api_client.available_models[0]
        for output in api_client.chat_completions_v1(model=model_name,
                                                     messages='Hi, pls intro yourself',
                                                     max_tokens=5,
                                                     temperature=0.01,
                                                     logprobs=True,
                                                     top_logprobs=10):
            continue
        assert_chat_completions_batch_return(output, model_name, check_logprobs=True, logprobs_num=10)
        assert output.get('choices')[0].get('finish_reason') == 'length'
        assert output.get('usage').get('completion_tokens') == 6 or output.get('usage').get('completion_tokens') == 5

    @pytest.mark.not_pytorch
    def test_logprobs_streaming(self):
        api_client = APIClient(BASE_URL)
        model_name = api_client.available_models[0]
        outputList = []
        for output in api_client.chat_completions_v1(model=model_name,
                                                     messages='Hi, pls intro yourself',
                                                     stream=True,
                                                     max_tokens=5,
                                                     temperature=0.01,
                                                     logprobs=True,
                                                     top_logprobs=10):
            outputList.append(output)
        assert_chat_completions_stream_return(outputList[-1], model_name, True, check_logprobs=True, logprobs_num=10)
        response = ''
        for index in range(0, len(outputList) - 1):
            assert_chat_completions_stream_return(outputList[index], model_name, check_logprobs=True, logprobs_num=10)
            response += outputList[index].get('choices')[0].get('delta').get('content')
        length = api_client.encode(response, add_bos=False)[1]
        assert outputList[-1].get('choices')[0].get('finish_reason') == 'length'
<<<<<<< HEAD
        assert length == 5 or length == 6


@pytest.mark.order(8)
@pytest.mark.turbomind
@pytest.mark.pytorch
@pytest.mark.flaky(reruns=2)
class TestRestfulInterfaceChatInteractive:

    def test_return_info_with_prompt(self):
        api_client = APIClient(BASE_URL)
        for output in api_client.chat_interactive_v1(prompt='Hi, pls intro yourself', temperature=0.01):
            continue
        assert_chat_interactive_batch_return(output)

    def test_return_info_with_messegae(self):
        api_client = APIClient(BASE_URL)
        for output in api_client.chat_interactive_v1(prompt=[{
                'role': 'user',
                'content': 'Hi, pls intro yourself'
        }],
                                                     temperature=0.01):
            continue
        assert_chat_interactive_batch_return(output)

    def test_return_info_with_prompt_streaming(self):
        api_client = APIClient(BASE_URL)
        outputList = []
        for output in api_client.chat_interactive_v1(prompt='Hi, pls intro yourself', stream=True, temperature=0.01):
            outputList.append(output)
        assert_chat_interactive_stream_return(outputList[-1], True, index=len(outputList) - 1)
        for index in range(0, len(outputList) - 1):
            assert_chat_interactive_stream_return(outputList[index], index=index)

    def test_return_info_with_messegae_streaming(self):
        api_client = APIClient(BASE_URL)
        outputList = []
        for output in api_client.chat_interactive_v1(prompt=[{
                'role': 'user',
                'content': 'Hi, pls intro yourself'
        }],
                                                     stream=True,
                                                     temperature=0.01):
            outputList.append(output)

        assert_chat_interactive_stream_return(outputList[-1], True, index=len(outputList) - 1)
        for index in range(0, len(outputList) - 1):
            assert_chat_interactive_stream_return(outputList[index], index=index)

    def test_single_stopword(self):
        api_client = APIClient(BASE_URL)
        for output in api_client.chat_interactive_v1(prompt='Shanghai is', stop=' is', temperature=0.01):
            continue
        assert_chat_interactive_batch_return(output)
        assert ' is' not in output.get('text')
        assert output.get('finish_reason') == 'stop'

    def test_single_stopword_streaming(self):
        api_client = APIClient(BASE_URL)
        outputList = []
        for output in api_client.chat_interactive_v1(prompt='Shanghai is', stop=' is', stream=True, temperature=0.01):
            outputList.append(output)

        assert_chat_interactive_stream_return(outputList[-1], True, index=len(outputList) - 2)
        for index in range(0, len(outputList) - 1):
            assert_chat_interactive_stream_return(outputList[index], index=index)
            assert ' to' not in outputList[index].get('text')
        assert output.get('finish_reason') == 'stop'

    def test_array_stopwords(self):
        api_client = APIClient(BASE_URL)
        for output in api_client.chat_interactive_v1(prompt='Shanghai is', stop=[' is', '上海', ' to'], temperature=0.01):
            continue
        assert_chat_interactive_batch_return(output)
        assert ' is' not in output.get('text')
        assert ' 上海' not in output.get('text')
        assert ' to' not in output.get('text')
        assert output.get('finish_reason') == 'stop'

    def test_array_stopwords_streaming(self):
        api_client = APIClient(BASE_URL)
        outputList = []
        for output in api_client.chat_interactive_v1(prompt='Shanghai is',
                                                     stop=[' is', '上海', ' to'],
                                                     stream=True,
                                                     temperature=0.01):
            outputList.append(output)

        assert_chat_interactive_stream_return(outputList[-1], True, index=len(outputList) - 2)
        for index in range(0, len(outputList) - 1):
            assert_chat_interactive_stream_return(outputList[index], index=index)
            assert ' is' not in outputList[index].get('text')
            assert '上海' not in outputList[index].get('text')
            assert ' to' not in outputList[index].get('text')
        assert output.get('finish_reason') == 'stop'

    def test_minimum_repetition_penalty(self):
        api_client = APIClient(BASE_URL)
        for output in api_client.chat_interactive_v1(prompt='Shanghai is',
                                                     repetition_penalty=0.1,
                                                     temperature=0.01,
                                                     request_output_len=512):
            continue
        assert_chat_interactive_batch_return(output)
        assert get_repeat_times(output.get('text'), 'is a name') > 5 or get_repeat_times(
            output.get('text'), 'Shanghai is') > 5 or get_repeat_times(output.get('text'), 'extensive') > 5

    def test_minimum_repetition_penalty_streaming(self):
        api_client = APIClient(BASE_URL)
        outputList = []
        for output in api_client.chat_interactive_v1(prompt='Shanghai is',
                                                     repetition_penalty=0.1,
                                                     temperature=0.01,
                                                     stream=True,
                                                     request_output_len=512):
            outputList.append(output)

        assert_chat_interactive_stream_return(outputList[-1], True, index=len(outputList) - 2)
        response = ''
        for index in range(0, len(outputList) - 1):
            assert_chat_interactive_stream_return(outputList[index], index=index)
            response += outputList[index].get('text')
        assert get_repeat_times(response, 'is a name') > 5 or get_repeat_times(
            response, 'Shanghai is') > 5 or get_repeat_times(response, 'extensive') > 5

    def test_repetition_penalty_bigger_than_1(self):
        api_client = APIClient(BASE_URL)
        for output in api_client.chat_interactive_v1(prompt='Shanghai is',
                                                     repetition_penalty=1.2,
                                                     temperature=0.01,
                                                     request_output_len=512):
            continue
        assert_chat_interactive_batch_return(output)

    def test_repetition_penalty_bigger_than_1_streaming(self):
        api_client = APIClient(BASE_URL)
        outputList = []
        for output in api_client.chat_interactive_v1(prompt='Shanghai is',
                                                     repetition_penalty=1.2,
                                                     stream=True,
                                                     temperature=0.01,
                                                     request_output_len=512):
            outputList.append(output)
        assert_chat_interactive_stream_return(outputList[-1], True, index=len(outputList) - 2)
        for index in range(0, len(outputList) - 1):
            assert_chat_interactive_stream_return(outputList[index], index=index)

    def test_multiple_rounds(self):
        api_client = APIClient(BASE_URL)
        history = 0
        session_id = random.randint(0, 100000)
        for i in range(3):
            for output in api_client.chat_interactive_v1(prompt='Hi',
                                                         temperature=0.01,
                                                         interactive_mode=True,
                                                         session_id=session_id):
                continue
            assert_chat_interactive_batch_return(output)
            assert output.get('history_tokens') == history
            history += output.get('input_tokens') + output.get('tokens') + 1

    def test_multiple_rounds_streaming(self):
        api_client = APIClient(BASE_URL)
        history = 0
        session_id = random.randint(0, 100000)
        for i in range(3):
            outputList = []
            for output in api_client.chat_interactive_v1(prompt='Hi',
                                                         stream=True,
                                                         temperature=0.01,
                                                         interactive_mode=True,
                                                         session_id=session_id):
                outputList.append(output)
            print(outputList)
            assert_chat_interactive_stream_return(outputList[-1], True, index=len(outputList) - 2)
            for index in range(0, len(outputList) - 1):
                assert_chat_interactive_stream_return(outputList[index], index=index)
            assert outputList[-1].get('history_tokens') == history or outputList[-1].get(
                'history_tokens') == history + 1
            history += outputList[-1].get('input_tokens') + outputList[-1].get('tokens') + 1

    def test_minimum_topp(self):
        api_client = APIClient(BASE_URL)
        outputList = []
        for i in range(3):
            for output in api_client.chat_interactive_v1(prompt='Shanghai is', top_p=0.01, request_output_len=10):
                continue
            assert_chat_interactive_batch_return(output)
            outputList.append(output)
        assert outputList[0] == outputList[1]
        assert outputList[1] == outputList[2]

    def test_minimum_topp_streaming(self):
        api_client = APIClient(BASE_URL)
        model_name = api_client.available_models[0]
        responseList = []
        for i in range(3):
            outputList = []
            response = ''
            for output in api_client.chat_interactive_v1(model=model_name,
                                                         prompt='Hi, pls intro yourself',
                                                         stream=True,
                                                         top_p=0.01,
                                                         request_output_len=10):
                outputList.append(output)
            assert_chat_interactive_stream_return(outputList[-1], True, index=len(outputList) - 2)
            for index in range(0, len(outputList) - 1):
                assert_chat_interactive_stream_return(outputList[index], index=index)
                response += outputList[index].get('text')
            responseList.append(response)
        assert responseList[0] == responseList[1] or responseList[1] == responseList[2]

    def test_minimum_topk(self):
        api_client = APIClient(BASE_URL)
        outputList = []
        for i in range(3):
            for output in api_client.chat_interactive_v1(prompt='Shanghai is', top_k=1, request_output_len=10):
                continue
            assert_chat_interactive_batch_return(output)
            outputList.append(output)
        assert outputList[0] == outputList[1]
        assert outputList[1] == outputList[2]

    def test_minimum_topk_streaming(self):
        api_client = APIClient(BASE_URL)
        model_name = api_client.available_models[0]
        responseList = []
        for i in range(3):
            outputList = []
            response = ''
            for output in api_client.chat_interactive_v1(model=model_name,
                                                         prompt='Hi, pls intro yourself',
                                                         stream=True,
                                                         top_k=1,
                                                         request_output_len=10):
                outputList.append(output)
            assert_chat_interactive_stream_return(outputList[-1], True, index=len(outputList) - 2)
            for index in range(0, len(outputList) - 1):
                assert_chat_interactive_stream_return(outputList[index], index=index)
                response += outputList[index].get('text')
            responseList.append(response)
        assert responseList[0] == responseList[1]
        assert responseList[1] == responseList[2]

    def test_mutilple_times_response_should_not_same(self):
        api_client = APIClient(BASE_URL)
        outputList = []
        for i in range(3):
            for output in api_client.chat_interactive_v1(prompt='Shanghai is', request_output_len=100):
                continue
            assert_chat_interactive_batch_return(output)
            outputList.append(output)
        assert outputList[0] != outputList[1] or outputList[1] != outputList[2]

    def test_mutilple_times_response_should_not_same_streaming(self):
        api_client = APIClient(BASE_URL)
        model_name = api_client.available_models[0]
        responseList = []
        for i in range(3):
            outputList = []
            response = ''
            for output in api_client.chat_interactive_v1(model=model_name,
                                                         prompt='Hi, pls intro yourself',
                                                         stream=True,
                                                         request_output_len=100):
                outputList.append(output)
            assert_chat_interactive_stream_return(outputList[-1], True)
            for index in range(0, len(outputList) - 1):
                assert_chat_interactive_stream_return(outputList[index], index=index)
                response += outputList[index].get('text')
            responseList.append(response)
        assert responseList[0] != responseList[1] or responseList[1] != responseList[2]

    def test_longtext_input(self):
        api_client = APIClient(BASE_URL)
        for output in api_client.chat_interactive_v1(prompt='Hi, pls intro yourself' * 100000, temperature=0.01):
            continue
        assert output.get('finish_reason') == 'error'
        assert output.get('text') == ''

    def test_longtext_input_streaming(self):
        api_client = APIClient(BASE_URL)
        outputList = []
        for output in api_client.chat_interactive_v1(prompt='Hi, pls intro yourself' * 100000,
                                                     stream=True,
                                                     temperature=0.01):
            outputList.append(output)
        assert outputList[0].get('finish_reason') == 'error', outputList
        assert outputList[0].get('text') == ''
        assert len(outputList) == 1

    def test_ignore_eos(self):
        api_client = APIClient(BASE_URL)
        for output in api_client.chat_interactive_v1(prompt='Hi, what is your name?',
                                                     ignore_eos=True,
                                                     request_output_len=100,
                                                     temperature=0.01):
            continue
        assert_chat_interactive_batch_return(output)
        assert output.get('tokens') == 100 or output.get('tokens') == 101
        assert output.get('finish_reason') == 'length'

    def test_ignore_eos_streaming(self):
        api_client = APIClient(BASE_URL)
        outputList = []
        for output in api_client.chat_interactive_v1(prompt='Hi, what is your name?',
                                                     ignore_eos=True,
                                                     stream=True,
                                                     request_output_len=100,
                                                     temperature=0.01):
            outputList.append(output)
        assert_chat_interactive_stream_return(outputList[-1], True, index=len(outputList) - 2)
        for index in range(0, len(outputList) - 1):
            assert_chat_interactive_stream_return(outputList[index], index=index)
        assert output.get('finish_reason') == 'length'
        assert outputList[-1].get('tokens') == 100 or outputList[-1].get('tokens') == 101

    def test_max_tokens(self):
        api_client = APIClient(BASE_URL)
        for output in api_client.chat_interactive_v1(prompt='Hi, pls intro yourself',
                                                     request_output_len=5,
                                                     temperature=0.01):
            continue
        assert_chat_interactive_batch_return(output)
        assert output.get('finish_reason') == 'length'
        assert output.get('tokens') == 5 or output.get('tokens') == 6

    def test_max_tokens_streaming(self):
        api_client = APIClient(BASE_URL)
        outputList = []
        for output in api_client.chat_interactive_v1(prompt='Hi, pls intro yourself',
                                                     stream=True,
                                                     request_output_len=5,
                                                     temperature=0.01):
            outputList.append(output)
        assert_chat_interactive_stream_return(outputList[-1], True, index=len(outputList) - 2)
        for index in range(0, len(outputList) - 1):
            assert_chat_interactive_stream_return(outputList[index], index=index)
        assert output.get('finish_reason') == 'length'
        assert outputList[-1].get('tokens') == 5 or outputList[-1].get('tokens') == 6

    def test_input_validation(self):
        api_client = APIClient(BASE_URL)
        model_name = api_client.available_models[0]
        for output in api_client.chat_completions_v1(model=model_name, messages='Hi', top_p=0):
            continue
        assert output.get('code') == 400
        assert output.get('message') == 'The top_p `0.0` must be in (0, 1].'
        assert output.get('object') == 'error'

        for output in api_client.chat_completions_v1(model=model_name, messages='Hi', top_p=1.01):
            continue
        assert output.get('code') == 400
        assert output.get('message') == 'The top_p `1.01` must be in (0, 1].'
        assert output.get('object') == 'error'

        for output in api_client.chat_completions_v1(model=model_name, messages='Hi', n=0):
            continue
        assert output.get('code') == 400
        assert output.get('message') == 'The n `0` must be a positive int.'
        assert output.get('object') == 'error'

        for output in api_client.chat_completions_v1(model=model_name, messages='Hi', temperature=-0.01):
            continue
        assert output.get('code') == 400
        assert output.get('message') == 'The temperature `-0.01` must be in [0, 2]'
        assert output.get('object') == 'error'

        for output in api_client.chat_completions_v1(model=model_name, messages='Hi', temperature=2.01):
            continue
        assert output.get('code') == 400
        assert output.get('message') == 'The temperature `2.01` must be in [0, 2]'
        assert output.get('object') == 'error'

        for output in api_client.chat_completions_v1(model=model_name, messages='Hi', top_p='test'):
            continue
        assert output == ''

        for output in api_client.chat_completions_v1(model=model_name, messages='Hi', n='test'):
            continue
        assert output == ''

        for output in api_client.chat_completions_v1(model=model_name, messages='Hi', temperature='test'):
            continue
        assert output == ''

    def test_input_validation_streaming(self):
        api_client = APIClient(BASE_URL)
        model_name = api_client.available_models[0]
        for output in api_client.chat_completions_v1(model=model_name, messages='Hi', stream=True, top_p=0):
            continue
        assert output.get('code') == 400
        assert output.get('message') == 'The top_p `0.0` must be in (0, 1].'
        assert output.get('object') == 'error'

        for output in api_client.chat_completions_v1(model=model_name, messages='Hi', stream=True, top_p=1.01):
            continue
        assert output.get('code') == 400
        assert output.get('message') == 'The top_p `1.01` must be in (0, 1].'
        assert output.get('object') == 'error'

        for output in api_client.chat_completions_v1(model=model_name, messages='Hi', stream=True, n=0):
            continue
        assert output.get('code') == 400
        assert output.get('message') == 'The n `0` must be a positive int.'
        assert output.get('object') == 'error'

        for output in api_client.chat_completions_v1(model=model_name, messages='Hi', stream=True, temperature=-0.01):
            continue
        assert output.get('code') == 400
        assert output.get('message') == 'The temperature `-0.01` must be in [0, 2]'
        assert output.get('object') == 'error'

        for output in api_client.chat_completions_v1(model=model_name, messages='Hi', stream=True, temperature=2.01):
            continue
        assert output.get('code') == 400
        assert output.get('message') == 'The temperature `2.01` must be in [0, 2]'
        assert output.get('object') == 'error'

        for output in api_client.chat_completions_v1(model=model_name, messages='Hi', stream=True, top_p='test'):
            continue
        assert output == ''

        for output in api_client.chat_completions_v1(model=model_name, messages='Hi', stream=True, n='test'):
            continue
        assert output == ''

        for output in api_client.chat_completions_v1(model=model_name, messages='Hi', stream=True, temperature='test'):
            continue
        assert output == ''


@pytest.mark.order(8)
@pytest.mark.flaky(reruns=2)
@pytest.mark.turbomind
@pytest.mark.pytorch
class TestRestfulOpenAI:

    def test_return_info(self):
        client = OpenAI(api_key='YOUR_API_KEY', base_url=f"{BASE_URL}/v1")
        model_name = client.models.list().data[0].id
        outputs = client.chat.completions.create(model=model_name,
                                                 messages=[
                                                     {
                                                         'role': 'user',
                                                         'content': 'Hi, pls intro yourself'
                                                     },
                                                 ],
                                                 temperature=0.01)

        output = outputs.model_dump()
        assert_chat_completions_batch_return(output, model_name)

    def test_return_info_streaming(self):
        client = OpenAI(api_key='YOUR_API_KEY', base_url=f"{BASE_URL}/v1")
        model_name = client.models.list().data[0].id
        outputs = client.chat.completions.create(model=model_name,
                                                 messages=[
                                                     {
                                                         'role': 'user',
                                                         'content': 'Hi, pls intro yourself'
                                                     },
                                                 ],
                                                 temperature=0.01,
                                                 stream=True)

        outputList = []
        for output in outputs:
            outputList.append(output.model_dump())

        assert_chat_completions_stream_return(outputList[-1], model_name, True)
        for index in range(0, len(outputList) - 1):
            assert_chat_completions_stream_return(outputList[index], model_name)

    def test_single_stopword(self):
        client = OpenAI(api_key='YOUR_API_KEY', base_url=f"{BASE_URL}/v1")
        model_name = client.models.list().data[0].id
        outputs = client.chat.completions.create(model=model_name,
                                                 messages=[
                                                     {
                                                         'role': 'user',
                                                         'content': 'Shanghai is'
                                                     },
                                                 ],
                                                 temperature=0.01,
                                                 stop=' is')

        output = outputs.model_dump()
        assert_chat_completions_batch_return(output, model_name)
        assert ' is' not in output.get('choices')[0].get('message').get('content')
        assert output.get('choices')[0].get('finish_reason') == 'stop'

    def test_single_stopword_streaming(self):
        client = OpenAI(api_key='YOUR_API_KEY', base_url=f"{BASE_URL}/v1")
        model_name = client.models.list().data[0].id
        outputs = client.chat.completions.create(model=model_name,
                                                 messages=[
                                                     {
                                                         'role': 'user',
                                                         'content': 'Shanghai is'
                                                     },
                                                 ],
                                                 stop=' is',
                                                 temperature=0.01,
                                                 stream=True)

        outputList = []
        for output in outputs:
            outputList.append(output.model_dump())

        assert_chat_completions_stream_return(outputList[-1], model_name, True)
        for index in range(0, len(outputList) - 1):
            assert_chat_completions_stream_return(outputList[index], model_name)
            assert ' to' not in outputList[index].get('choices')[0].get('delta').get('content')
        assert outputList[-1].get('choices')[0].get('finish_reason') == 'stop'

    def test_array_stopwords(self):
        client = OpenAI(api_key='YOUR_API_KEY', base_url=f"{BASE_URL}/v1")
        model_name = client.models.list().data[0].id
        outputs = client.chat.completions.create(
            model=model_name,
            messages=[
                {
                    'role': 'user',
                    'content': 'Shanghai is'
                },
            ],
            temperature=0.01,
            stop=[' is', '上海', ' to'],
        )

        output = outputs.model_dump()
        assert_chat_completions_batch_return(output, model_name)
        assert ' is' not in output.get('choices')[0].get('message').get('content')
        assert ' 上海' not in output.get('choices')[0].get('message').get('content')
        assert ' to' not in output.get('choices')[0].get('message').get('content')
        assert output.get('choices')[0].get('finish_reason') == 'stop'

    def test_array_stopwords_streaming(self):
        client = OpenAI(api_key='YOUR_API_KEY', base_url=f"{BASE_URL}/v1")
        model_name = client.models.list().data[0].id
        outputs = client.chat.completions.create(model=model_name,
                                                 messages=[
                                                     {
                                                         'role': 'user',
                                                         'content': 'Shanghai is'
                                                     },
                                                 ],
                                                 stop=[' is', '上海', ' to'],
                                                 temperature=0.01,
                                                 stream=True)

        outputList = []
        for output in outputs:
            outputList.append(output.model_dump())

        assert_chat_completions_stream_return(outputList[-1], model_name, True)
        for index in range(0, len(outputList) - 1):
            assert_chat_completions_stream_return(outputList[index], model_name)
            assert ' is' not in outputList[index].get('choices')[0].get('delta').get('content')
            assert '上海' not in outputList[index].get('choices')[0].get('delta').get('content')
            assert ' to' not in outputList[index].get('choices')[0].get('delta').get('content')
        assert outputList[-1].get('choices')[0].get('finish_reason') == 'stop'

    def test_minimum_topp(self):
        client = OpenAI(api_key='YOUR_API_KEY', base_url=f"{BASE_URL}/v1")
        model_name = client.models.list().data[0].id
        outputList = []
        for i in range(3):
            outputs = client.chat.completions.create(model=model_name,
                                                     messages=[
                                                         {
                                                             'role': 'user',
                                                             'content': 'Shanghai is'
                                                         },
                                                     ],
                                                     temperature=0.01,
                                                     top_p=0.01,
                                                     max_tokens=10)
            output = outputs.model_dump()
            outputList.append(output)
            assert_chat_completions_batch_return(output, model_name)
        assert outputList[0].get('choices')[0].get('message').get('content') == outputList[1].get('choices')[0].get(
            'message').get('content')
        assert outputList[1].get('choices')[0].get('message').get('content') == outputList[2].get('choices')[0].get(
            'message').get('content')

    def test_minimum_topp_streaming(self):
        client = OpenAI(api_key='YOUR_API_KEY', base_url=f"{BASE_URL}/v1")
        model_name = client.models.list().data[0].id
        responseList = []
        for i in range(3):
            outputs = client.chat.completions.create(model=model_name,
                                                     messages=[
                                                         {
                                                             'role': 'user',
                                                             'content': 'Hi, pls intro yourself'
                                                         },
                                                     ],
                                                     top_p=0.01,
                                                     max_tokens=10,
                                                     stream=True)

            outputList = []
            for output in outputs:
                outputList.append(output.model_dump())
            assert_chat_completions_stream_return(outputList[-1], model_name, True)
            response = ''
            for index in range(0, len(outputList) - 1):
                assert_chat_completions_stream_return(outputList[index], model_name)
                response += outputList[index].get('choices')[0].get('delta').get('content')
            responseList.append(response)
        assert responseList[0] == responseList[1] or responseList[1] == responseList[2]

    def test_mistake_modelname_return(self):
        client = OpenAI(api_key='YOUR_API_KEY', base_url=f"{BASE_URL}/v1")
        with pytest.raises(Exception, match='The model `error` does not exist.'):
            client.chat.completions.create(
                model='error',
                messages=[
                    {
                        'role': 'user',
                        'content': 'Shanghai is'
                    },
                ],
                temperature=0.01,
                stop=[' is', '上海', ' to'],
            )

    def test_mistake_modelname_return_streaming(self):
        client = OpenAI(api_key='YOUR_API_KEY', base_url=f"{BASE_URL}/v1")

        with pytest.raises(Exception, match='The model `error` does not exist.'):
            client.chat.completions.create(model='error',
                                           messages=[
                                               {
                                                   'role': 'user',
                                                   'content': 'Hi, pls intro yourself'
                                               },
                                           ],
                                           max_tokens=5,
                                           temperature=0.01,
                                           stream=True)

    def test_mutilple_times_response_should_not_same(self):
        client = OpenAI(api_key='YOUR_API_KEY', base_url=f"{BASE_URL}/v1")
        model_name = client.models.list().data[0].id
        outputList = []
        for i in range(3):
            outputs = client.chat.completions.create(model=model_name,
                                                     messages=[
                                                         {
                                                             'role': 'user',
                                                             'content': 'Shanghai is'
                                                         },
                                                     ],
                                                     max_tokens=100)
            output = outputs.model_dump()
            outputList.append(output)
            assert_chat_completions_batch_return(output, model_name)
        assert outputList[0].get('choices')[0].get('message').get('content') != outputList[1].get('choices')[0].get(
            'message').get('content') or outputList[1].get('choices')[0].get('message').get(
                'content') != outputList[2].get('choices')[0].get('message').get('content')

    def test_mutilple_times_response_should_not_same_streaming(self):
        client = OpenAI(api_key='YOUR_API_KEY', base_url=f"{BASE_URL}/v1")
        model_name = client.models.list().data[0].id
        responseList = []
        for i in range(3):
            outputs = client.chat.completions.create(model=model_name,
                                                     messages=[
                                                         {
                                                             'role': 'user',
                                                             'content': 'Hi, pls intro yourself'
                                                         },
                                                     ],
                                                     max_tokens=100,
                                                     stream=True)

            outputList = []
            for output in outputs:
                outputList.append(output.model_dump())
            assert_chat_completions_stream_return(outputList[-1], model_name, True)
            response = ''
            for index in range(0, len(outputList) - 1):
                assert_chat_completions_stream_return(outputList[index], model_name)
                response += outputList[index].get('choices')[0].get('delta').get('content')
            responseList.append(response)
        assert responseList[0] != responseList[1] or responseList[1] == responseList[2]

    def test_longtext_input(self):
        client = OpenAI(api_key='YOUR_API_KEY', base_url=f"{BASE_URL}/v1")
        model_name = client.models.list().data[0].id
        outputs = client.chat.completions.create(model=model_name,
                                                 messages=[
                                                     {
                                                         'role': 'user',
                                                         'content': 'Hi, pls intro yourself' * 100000
                                                     },
                                                 ],
                                                 max_tokens=100)
        output = outputs.model_dump()
        print(output)
        assert output.get('choices')[0].get('finish_reason') == 'error'
        assert output.get('choices')[0].get('message').get('content') == ''

    def test_longtext_input_streaming(self):
        client = OpenAI(api_key='YOUR_API_KEY', base_url=f"{BASE_URL}/v1")
        model_name = client.models.list().data[0].id

        outputs = client.chat.completions.create(model=model_name,
                                                 messages=[
                                                     {
                                                         'role': 'user',
                                                         'content': 'Hi, pls intro yourself' * 100000
                                                     },
                                                 ],
                                                 max_tokens=100,
                                                 stream=True)

        outputList = []
        for output in outputs:
            outputList.append(output.model_dump())

        assert_chat_completions_stream_return(outputList[0], model_name, is_last=True)
        assert outputList[0].get('choices')[0].get('finish_reason') == 'error'
        assert outputList[0].get('choices')[0].get('delta').get('content') == ''
        assert len(outputList) == 1

    def test_max_tokens(self):
        client = OpenAI(api_key='YOUR_API_KEY', base_url=f"{BASE_URL}/v1")
        model_name = client.models.list().data[0].id
        outputs = client.chat.completions.create(model=model_name,
                                                 messages=[
                                                     {
                                                         'role': 'user',
                                                         'content': 'Hi, pls intro yourself'
                                                     },
                                                 ],
                                                 max_tokens=5,
                                                 temperature=0.01)
        output = outputs.model_dump()
        assert_chat_completions_batch_return(output, model_name)
        assert output.get('choices')[0].get('finish_reason') == 'length'
        assert output.get('usage').get('completion_tokens') == 6 or output.get('usage').get('completion_tokens') == 5

    def test_max_tokens_streaming(self):
        client = OpenAI(api_key='YOUR_API_KEY', base_url=f"{BASE_URL}/v1")
        model_name = client.models.list().data[0].id

        outputs = client.chat.completions.create(model=model_name,
                                                 messages=[
                                                     {
                                                         'role': 'user',
                                                         'content': 'Hi, pls intro yourself'
                                                     },
                                                 ],
                                                 max_tokens=5,
                                                 temperature=0.01,
                                                 stream=True)

        outputList = []
        for output in outputs:
            outputList.append(output.model_dump())

        assert_chat_completions_stream_return(outputList[-1], model_name, True)
        response = ''
        for index in range(0, len(outputList) - 1):
            assert_chat_completions_stream_return(outputList[index], model_name)
            response += outputList[index].get('choices')[0].get('delta').get('content')
        api_client = APIClient(BASE_URL)
        length = api_client.encode(response, add_bos=False)[1]
        assert outputList[-1].get('choices')[0].get('finish_reason') == 'length'
        assert length == 5 or length == 6

    @pytest.mark.not_pytorch
    def test_logprobs(self):
        client = OpenAI(api_key='YOUR_API_KEY', base_url=f"{BASE_URL}/v1")
        model_name = client.models.list().data[0].id
        outputs = client.chat.completions.create(model=model_name,
                                                 messages=[
                                                     {
                                                         'role': 'user',
                                                         'content': 'Hi, pls intro yourself'
                                                     },
                                                 ],
                                                 max_tokens=5,
                                                 temperature=0.01,
                                                 logprobs=True,
                                                 top_logprobs=10)
        output = outputs.model_dump()
        assert_chat_completions_batch_return(output, model_name, check_logprobs=True, logprobs_num=10)
        assert output.get('choices')[0].get('finish_reason') == 'length'
        assert output.get('usage').get('completion_tokens') == 6 or output.get('usage').get('completion_tokens') == 5

    @pytest.mark.not_pytorch
    def test_logprobs_streaming(self):
        client = OpenAI(api_key='YOUR_API_KEY', base_url=f"{BASE_URL}/v1")
        model_name = client.models.list().data[0].id

        outputs = client.chat.completions.create(model=model_name,
                                                 messages=[
                                                     {
                                                         'role': 'user',
                                                         'content': 'Hi, pls intro yourself'
                                                     },
                                                 ],
                                                 max_tokens=5,
                                                 temperature=0.01,
                                                 logprobs=True,
                                                 top_logprobs=10,
                                                 stream=True)

        outputList = []
        for output in outputs:
            outputList.append(output.model_dump())

        assert_chat_completions_stream_return(outputList[-1], model_name, True, check_logprobs=True, logprobs_num=10)
        response = ''
        for index in range(0, len(outputList) - 1):
            assert_chat_completions_stream_return(outputList[index], model_name, check_logprobs=True, logprobs_num=10)
            response += outputList[index].get('choices')[0].get('delta').get('content')
        api_client = APIClient(BASE_URL)
        length = api_client.encode(response, add_bos=False)[1]
        assert outputList[-1].get('choices')[0].get('finish_reason') == 'length'
        assert length == 5 or length == 6

    def test_input_validation(self):
        client = OpenAI(api_key='YOUR_API_KEY', base_url=f"{BASE_URL}/v1")
        model_name = client.models.list().data[0].id
        messages = [
            {
                'role': 'user',
                'content': 'Hi, pls intro yourself'
            },
        ],
        with pytest.raises(Exception):
            client.chat.completions.create(model=model_name, messages=messages, top_p=0)

        with pytest.raises(Exception):
            client.chat.completions.create(model=model_name, messages=messages, top_p=1.01)

        with pytest.raises(Exception):
            client.chat.completions.create(model=model_name, messages=messages, top_p='test')

        with pytest.raises(Exception):
            client.chat.completions.create(model=model_name, messages=messages, n=0)

        with pytest.raises(Exception):
            client.chat.completions.create(model=model_name, messages=messages, n='test')

        with pytest.raises(Exception):
            client.chat.completions.create(model=model_name, messages=messages, temperature=-0.01)

        with pytest.raises(Exception):
            client.chat.completions.create(model=model_name, messages=messages, temperature=2.01)

        with pytest.raises(Exception):
            client.chat.completions.create(model=model_name, messages=messages, temperature='test')

    def test_input_validation_streaming(self):
        client = OpenAI(api_key='YOUR_API_KEY', base_url=f"{BASE_URL}/v1")
        model_name = client.models.list().data[0].id
        messages = [
            {
                'role': 'user',
                'content': 'Hi, pls intro yourself'
            },
        ],
        with pytest.raises(Exception):
            client.chat.completions.create(model=model_name, messages=messages, top_p=0, stream=True)

        with pytest.raises(Exception):
            client.chat.completions.create(model=model_name, messages=messages, top_p=1.01, stream=True)

        with pytest.raises(Exception):
            client.chat.completions.create(model=model_name, messages=messages, top_p='test', stream=True)

        with pytest.raises(Exception):
            client.chat.completions.create(model=model_name, messages=messages, n=0, stream=True)

        with pytest.raises(Exception):
            client.chat.completions.create(model=model_name, messages=messages, n='test', stream=True)

        with pytest.raises(Exception):
            client.chat.completions.create(model=model_name, messages=messages, temperature=-0.01, stream=True)

        with pytest.raises(Exception):
            client.chat.completions.create(model=model_name, messages=messages, temperature=2.01, stream=True)

        with pytest.raises(Exception):
            client.chat.completions.create(model=model_name, messages=messages, temperature='test', stream=True)

    def test_disable_think(self):
        client = OpenAI(api_key='YOUR_API_KEY', base_url=f"{BASE_URL}/v1")
        model_name = client.models.list().data[0].id
        output = client.chat.completions.create(model=model_name,
                                                messages=[
                                                    {
                                                        'role': 'user',
                                                        'content': 'Hi, pls intro yourself'
                                                    },
                                                ],
                                                temperature=0.8,
                                                top_p=0.8)
        print(output)
        assert '</think>' in str(output.model_dump())

        output = client.chat.completions.create(model=model_name,
                                                messages=[
                                                    {
                                                        'role': 'user',
                                                        'content': 'Hi, pls intro yourself'
                                                    },
                                                ],
                                                temperature=0.8,
                                                top_p=0.8,
                                                extra_body={
                                                    'enable_thinking': False,
                                                })

        response = output.model_dump()
        assert '</think>' not in response
        assert_chat_completions_batch_return(response, model_name)

    def test_disable_think_with_image(self):
        client = OpenAI(api_key='YOUR_API_KEY', base_url=f"{BASE_URL}/v1")
        model_name = client.models.list().data[0].id
        output = client.chat.completions.create(
            model=model_name,
            messages=[
                {
                    'role':
                    'user',
                    'content': [{
                        'type': 'text',
                        'text': 'Describe the image please',
                    }, {
                        'type': 'image_url',
                        'image_url': {
                            'url': 'https://raw.githubusercontent.com/open-mmlab/mmdeploy/main/tests/data/tiger.jpeg',
                        },
                    }],
                },
            ],
            temperature=0.8,
            top_p=0.8)
        print(output)
        assert '</think>' in str(output.model_dump())

        output = client.chat.completions.create(
            model=model_name,
            messages=[
                {
                    'role':
                    'user',
                    'content': [{
                        'type': 'text',
                        'text': 'Describe the image please',
                    }, {
                        'type': 'image_url',
                        'image_url': {
                            'url': 'https://raw.githubusercontent.com/open-mmlab/mmdeploy/main/tests/data/tiger.jpeg',
                        },
                    }],
                },
            ],
            temperature=0.8,
            top_p=0.8,
            extra_body={
                'enable_thinking': False,
            })

        response = output.model_dump()
        assert '</think>' not in response
        assert_chat_completions_batch_return(response, model_name)
=======
        assert length == 5 or length == 6
>>>>>>> 0be2729f
<|MERGE_RESOLUTION|>--- conflicted
+++ resolved
@@ -1,9 +1,6 @@
 import pytest
-<<<<<<< HEAD
 from openai import OpenAI
 from tqdm import tqdm
-=======
->>>>>>> 0be2729f
 from utils.restful_return_check import (assert_chat_completions_batch_return, assert_chat_completions_stream_return,
                                         get_repeat_times)
 
@@ -53,55 +50,6 @@
 @pytest.mark.order(8)
 @pytest.mark.turbomind
 @pytest.mark.pytorch
-<<<<<<< HEAD
-@pytest.mark.chat
-@pytest.mark.flaky(reruns=2)
-class TestRestfulInterfaceIssue:
-
-    def test_issue1232(self):
-
-        def process_one(question):
-            api_client = APIClient(BASE_URL)
-            model_name = api_client.available_models[0]
-
-            msg = [dict(role='user', content=question)]
-
-            data = api_client.chat_interactive_v1(msg,
-                                                  session_id=randint(1, 100),
-                                                  repetition_penalty=1.02,
-                                                  request_output_len=10)
-            for item in data:
-                pass
-
-            data = api_client.chat_completions_v1(model=model_name,
-                                                  messages=msg,
-                                                  repetition_penalty=1.02,
-                                                  stop=['<|im_end|>', '100'],
-                                                  max_tokens=10)
-
-            for item in data:
-                response = item
-
-            return response
-
-        with ThreadPoolExecutor(max_workers=256) as executor:
-            for response in tqdm(executor.map(process_one, ['你是谁'] * 500)):
-                continue
-
-    def test_issue1324_illegal_topk(self):
-        api_client = APIClient(BASE_URL)
-        for output in api_client.chat_interactive_v1(prompt='Hi, pls intro yourself', top_k=-1):
-            continue
-        assert output.get('code') == 400
-        assert output.get('message') == 'The top_k `-1` cannot be a negative integer.'
-        assert output.get('object') == 'error'
-
-
-@pytest.mark.order(8)
-@pytest.mark.turbomind
-@pytest.mark.pytorch
-=======
->>>>>>> 0be2729f
 @pytest.mark.flaky(reruns=2)
 class TestRestfulInterfaceChatCompletions:
 
@@ -492,437 +440,7 @@
             response += outputList[index].get('choices')[0].get('delta').get('content')
         length = api_client.encode(response, add_bos=False)[1]
         assert outputList[-1].get('choices')[0].get('finish_reason') == 'length'
-<<<<<<< HEAD
         assert length == 5 or length == 6
-
-
-@pytest.mark.order(8)
-@pytest.mark.turbomind
-@pytest.mark.pytorch
-@pytest.mark.flaky(reruns=2)
-class TestRestfulInterfaceChatInteractive:
-
-    def test_return_info_with_prompt(self):
-        api_client = APIClient(BASE_URL)
-        for output in api_client.chat_interactive_v1(prompt='Hi, pls intro yourself', temperature=0.01):
-            continue
-        assert_chat_interactive_batch_return(output)
-
-    def test_return_info_with_messegae(self):
-        api_client = APIClient(BASE_URL)
-        for output in api_client.chat_interactive_v1(prompt=[{
-                'role': 'user',
-                'content': 'Hi, pls intro yourself'
-        }],
-                                                     temperature=0.01):
-            continue
-        assert_chat_interactive_batch_return(output)
-
-    def test_return_info_with_prompt_streaming(self):
-        api_client = APIClient(BASE_URL)
-        outputList = []
-        for output in api_client.chat_interactive_v1(prompt='Hi, pls intro yourself', stream=True, temperature=0.01):
-            outputList.append(output)
-        assert_chat_interactive_stream_return(outputList[-1], True, index=len(outputList) - 1)
-        for index in range(0, len(outputList) - 1):
-            assert_chat_interactive_stream_return(outputList[index], index=index)
-
-    def test_return_info_with_messegae_streaming(self):
-        api_client = APIClient(BASE_URL)
-        outputList = []
-        for output in api_client.chat_interactive_v1(prompt=[{
-                'role': 'user',
-                'content': 'Hi, pls intro yourself'
-        }],
-                                                     stream=True,
-                                                     temperature=0.01):
-            outputList.append(output)
-
-        assert_chat_interactive_stream_return(outputList[-1], True, index=len(outputList) - 1)
-        for index in range(0, len(outputList) - 1):
-            assert_chat_interactive_stream_return(outputList[index], index=index)
-
-    def test_single_stopword(self):
-        api_client = APIClient(BASE_URL)
-        for output in api_client.chat_interactive_v1(prompt='Shanghai is', stop=' is', temperature=0.01):
-            continue
-        assert_chat_interactive_batch_return(output)
-        assert ' is' not in output.get('text')
-        assert output.get('finish_reason') == 'stop'
-
-    def test_single_stopword_streaming(self):
-        api_client = APIClient(BASE_URL)
-        outputList = []
-        for output in api_client.chat_interactive_v1(prompt='Shanghai is', stop=' is', stream=True, temperature=0.01):
-            outputList.append(output)
-
-        assert_chat_interactive_stream_return(outputList[-1], True, index=len(outputList) - 2)
-        for index in range(0, len(outputList) - 1):
-            assert_chat_interactive_stream_return(outputList[index], index=index)
-            assert ' to' not in outputList[index].get('text')
-        assert output.get('finish_reason') == 'stop'
-
-    def test_array_stopwords(self):
-        api_client = APIClient(BASE_URL)
-        for output in api_client.chat_interactive_v1(prompt='Shanghai is', stop=[' is', '上海', ' to'], temperature=0.01):
-            continue
-        assert_chat_interactive_batch_return(output)
-        assert ' is' not in output.get('text')
-        assert ' 上海' not in output.get('text')
-        assert ' to' not in output.get('text')
-        assert output.get('finish_reason') == 'stop'
-
-    def test_array_stopwords_streaming(self):
-        api_client = APIClient(BASE_URL)
-        outputList = []
-        for output in api_client.chat_interactive_v1(prompt='Shanghai is',
-                                                     stop=[' is', '上海', ' to'],
-                                                     stream=True,
-                                                     temperature=0.01):
-            outputList.append(output)
-
-        assert_chat_interactive_stream_return(outputList[-1], True, index=len(outputList) - 2)
-        for index in range(0, len(outputList) - 1):
-            assert_chat_interactive_stream_return(outputList[index], index=index)
-            assert ' is' not in outputList[index].get('text')
-            assert '上海' not in outputList[index].get('text')
-            assert ' to' not in outputList[index].get('text')
-        assert output.get('finish_reason') == 'stop'
-
-    def test_minimum_repetition_penalty(self):
-        api_client = APIClient(BASE_URL)
-        for output in api_client.chat_interactive_v1(prompt='Shanghai is',
-                                                     repetition_penalty=0.1,
-                                                     temperature=0.01,
-                                                     request_output_len=512):
-            continue
-        assert_chat_interactive_batch_return(output)
-        assert get_repeat_times(output.get('text'), 'is a name') > 5 or get_repeat_times(
-            output.get('text'), 'Shanghai is') > 5 or get_repeat_times(output.get('text'), 'extensive') > 5
-
-    def test_minimum_repetition_penalty_streaming(self):
-        api_client = APIClient(BASE_URL)
-        outputList = []
-        for output in api_client.chat_interactive_v1(prompt='Shanghai is',
-                                                     repetition_penalty=0.1,
-                                                     temperature=0.01,
-                                                     stream=True,
-                                                     request_output_len=512):
-            outputList.append(output)
-
-        assert_chat_interactive_stream_return(outputList[-1], True, index=len(outputList) - 2)
-        response = ''
-        for index in range(0, len(outputList) - 1):
-            assert_chat_interactive_stream_return(outputList[index], index=index)
-            response += outputList[index].get('text')
-        assert get_repeat_times(response, 'is a name') > 5 or get_repeat_times(
-            response, 'Shanghai is') > 5 or get_repeat_times(response, 'extensive') > 5
-
-    def test_repetition_penalty_bigger_than_1(self):
-        api_client = APIClient(BASE_URL)
-        for output in api_client.chat_interactive_v1(prompt='Shanghai is',
-                                                     repetition_penalty=1.2,
-                                                     temperature=0.01,
-                                                     request_output_len=512):
-            continue
-        assert_chat_interactive_batch_return(output)
-
-    def test_repetition_penalty_bigger_than_1_streaming(self):
-        api_client = APIClient(BASE_URL)
-        outputList = []
-        for output in api_client.chat_interactive_v1(prompt='Shanghai is',
-                                                     repetition_penalty=1.2,
-                                                     stream=True,
-                                                     temperature=0.01,
-                                                     request_output_len=512):
-            outputList.append(output)
-        assert_chat_interactive_stream_return(outputList[-1], True, index=len(outputList) - 2)
-        for index in range(0, len(outputList) - 1):
-            assert_chat_interactive_stream_return(outputList[index], index=index)
-
-    def test_multiple_rounds(self):
-        api_client = APIClient(BASE_URL)
-        history = 0
-        session_id = random.randint(0, 100000)
-        for i in range(3):
-            for output in api_client.chat_interactive_v1(prompt='Hi',
-                                                         temperature=0.01,
-                                                         interactive_mode=True,
-                                                         session_id=session_id):
-                continue
-            assert_chat_interactive_batch_return(output)
-            assert output.get('history_tokens') == history
-            history += output.get('input_tokens') + output.get('tokens') + 1
-
-    def test_multiple_rounds_streaming(self):
-        api_client = APIClient(BASE_URL)
-        history = 0
-        session_id = random.randint(0, 100000)
-        for i in range(3):
-            outputList = []
-            for output in api_client.chat_interactive_v1(prompt='Hi',
-                                                         stream=True,
-                                                         temperature=0.01,
-                                                         interactive_mode=True,
-                                                         session_id=session_id):
-                outputList.append(output)
-            print(outputList)
-            assert_chat_interactive_stream_return(outputList[-1], True, index=len(outputList) - 2)
-            for index in range(0, len(outputList) - 1):
-                assert_chat_interactive_stream_return(outputList[index], index=index)
-            assert outputList[-1].get('history_tokens') == history or outputList[-1].get(
-                'history_tokens') == history + 1
-            history += outputList[-1].get('input_tokens') + outputList[-1].get('tokens') + 1
-
-    def test_minimum_topp(self):
-        api_client = APIClient(BASE_URL)
-        outputList = []
-        for i in range(3):
-            for output in api_client.chat_interactive_v1(prompt='Shanghai is', top_p=0.01, request_output_len=10):
-                continue
-            assert_chat_interactive_batch_return(output)
-            outputList.append(output)
-        assert outputList[0] == outputList[1]
-        assert outputList[1] == outputList[2]
-
-    def test_minimum_topp_streaming(self):
-        api_client = APIClient(BASE_URL)
-        model_name = api_client.available_models[0]
-        responseList = []
-        for i in range(3):
-            outputList = []
-            response = ''
-            for output in api_client.chat_interactive_v1(model=model_name,
-                                                         prompt='Hi, pls intro yourself',
-                                                         stream=True,
-                                                         top_p=0.01,
-                                                         request_output_len=10):
-                outputList.append(output)
-            assert_chat_interactive_stream_return(outputList[-1], True, index=len(outputList) - 2)
-            for index in range(0, len(outputList) - 1):
-                assert_chat_interactive_stream_return(outputList[index], index=index)
-                response += outputList[index].get('text')
-            responseList.append(response)
-        assert responseList[0] == responseList[1] or responseList[1] == responseList[2]
-
-    def test_minimum_topk(self):
-        api_client = APIClient(BASE_URL)
-        outputList = []
-        for i in range(3):
-            for output in api_client.chat_interactive_v1(prompt='Shanghai is', top_k=1, request_output_len=10):
-                continue
-            assert_chat_interactive_batch_return(output)
-            outputList.append(output)
-        assert outputList[0] == outputList[1]
-        assert outputList[1] == outputList[2]
-
-    def test_minimum_topk_streaming(self):
-        api_client = APIClient(BASE_URL)
-        model_name = api_client.available_models[0]
-        responseList = []
-        for i in range(3):
-            outputList = []
-            response = ''
-            for output in api_client.chat_interactive_v1(model=model_name,
-                                                         prompt='Hi, pls intro yourself',
-                                                         stream=True,
-                                                         top_k=1,
-                                                         request_output_len=10):
-                outputList.append(output)
-            assert_chat_interactive_stream_return(outputList[-1], True, index=len(outputList) - 2)
-            for index in range(0, len(outputList) - 1):
-                assert_chat_interactive_stream_return(outputList[index], index=index)
-                response += outputList[index].get('text')
-            responseList.append(response)
-        assert responseList[0] == responseList[1]
-        assert responseList[1] == responseList[2]
-
-    def test_mutilple_times_response_should_not_same(self):
-        api_client = APIClient(BASE_URL)
-        outputList = []
-        for i in range(3):
-            for output in api_client.chat_interactive_v1(prompt='Shanghai is', request_output_len=100):
-                continue
-            assert_chat_interactive_batch_return(output)
-            outputList.append(output)
-        assert outputList[0] != outputList[1] or outputList[1] != outputList[2]
-
-    def test_mutilple_times_response_should_not_same_streaming(self):
-        api_client = APIClient(BASE_URL)
-        model_name = api_client.available_models[0]
-        responseList = []
-        for i in range(3):
-            outputList = []
-            response = ''
-            for output in api_client.chat_interactive_v1(model=model_name,
-                                                         prompt='Hi, pls intro yourself',
-                                                         stream=True,
-                                                         request_output_len=100):
-                outputList.append(output)
-            assert_chat_interactive_stream_return(outputList[-1], True)
-            for index in range(0, len(outputList) - 1):
-                assert_chat_interactive_stream_return(outputList[index], index=index)
-                response += outputList[index].get('text')
-            responseList.append(response)
-        assert responseList[0] != responseList[1] or responseList[1] != responseList[2]
-
-    def test_longtext_input(self):
-        api_client = APIClient(BASE_URL)
-        for output in api_client.chat_interactive_v1(prompt='Hi, pls intro yourself' * 100000, temperature=0.01):
-            continue
-        assert output.get('finish_reason') == 'error'
-        assert output.get('text') == ''
-
-    def test_longtext_input_streaming(self):
-        api_client = APIClient(BASE_URL)
-        outputList = []
-        for output in api_client.chat_interactive_v1(prompt='Hi, pls intro yourself' * 100000,
-                                                     stream=True,
-                                                     temperature=0.01):
-            outputList.append(output)
-        assert outputList[0].get('finish_reason') == 'error', outputList
-        assert outputList[0].get('text') == ''
-        assert len(outputList) == 1
-
-    def test_ignore_eos(self):
-        api_client = APIClient(BASE_URL)
-        for output in api_client.chat_interactive_v1(prompt='Hi, what is your name?',
-                                                     ignore_eos=True,
-                                                     request_output_len=100,
-                                                     temperature=0.01):
-            continue
-        assert_chat_interactive_batch_return(output)
-        assert output.get('tokens') == 100 or output.get('tokens') == 101
-        assert output.get('finish_reason') == 'length'
-
-    def test_ignore_eos_streaming(self):
-        api_client = APIClient(BASE_URL)
-        outputList = []
-        for output in api_client.chat_interactive_v1(prompt='Hi, what is your name?',
-                                                     ignore_eos=True,
-                                                     stream=True,
-                                                     request_output_len=100,
-                                                     temperature=0.01):
-            outputList.append(output)
-        assert_chat_interactive_stream_return(outputList[-1], True, index=len(outputList) - 2)
-        for index in range(0, len(outputList) - 1):
-            assert_chat_interactive_stream_return(outputList[index], index=index)
-        assert output.get('finish_reason') == 'length'
-        assert outputList[-1].get('tokens') == 100 or outputList[-1].get('tokens') == 101
-
-    def test_max_tokens(self):
-        api_client = APIClient(BASE_URL)
-        for output in api_client.chat_interactive_v1(prompt='Hi, pls intro yourself',
-                                                     request_output_len=5,
-                                                     temperature=0.01):
-            continue
-        assert_chat_interactive_batch_return(output)
-        assert output.get('finish_reason') == 'length'
-        assert output.get('tokens') == 5 or output.get('tokens') == 6
-
-    def test_max_tokens_streaming(self):
-        api_client = APIClient(BASE_URL)
-        outputList = []
-        for output in api_client.chat_interactive_v1(prompt='Hi, pls intro yourself',
-                                                     stream=True,
-                                                     request_output_len=5,
-                                                     temperature=0.01):
-            outputList.append(output)
-        assert_chat_interactive_stream_return(outputList[-1], True, index=len(outputList) - 2)
-        for index in range(0, len(outputList) - 1):
-            assert_chat_interactive_stream_return(outputList[index], index=index)
-        assert output.get('finish_reason') == 'length'
-        assert outputList[-1].get('tokens') == 5 or outputList[-1].get('tokens') == 6
-
-    def test_input_validation(self):
-        api_client = APIClient(BASE_URL)
-        model_name = api_client.available_models[0]
-        for output in api_client.chat_completions_v1(model=model_name, messages='Hi', top_p=0):
-            continue
-        assert output.get('code') == 400
-        assert output.get('message') == 'The top_p `0.0` must be in (0, 1].'
-        assert output.get('object') == 'error'
-
-        for output in api_client.chat_completions_v1(model=model_name, messages='Hi', top_p=1.01):
-            continue
-        assert output.get('code') == 400
-        assert output.get('message') == 'The top_p `1.01` must be in (0, 1].'
-        assert output.get('object') == 'error'
-
-        for output in api_client.chat_completions_v1(model=model_name, messages='Hi', n=0):
-            continue
-        assert output.get('code') == 400
-        assert output.get('message') == 'The n `0` must be a positive int.'
-        assert output.get('object') == 'error'
-
-        for output in api_client.chat_completions_v1(model=model_name, messages='Hi', temperature=-0.01):
-            continue
-        assert output.get('code') == 400
-        assert output.get('message') == 'The temperature `-0.01` must be in [0, 2]'
-        assert output.get('object') == 'error'
-
-        for output in api_client.chat_completions_v1(model=model_name, messages='Hi', temperature=2.01):
-            continue
-        assert output.get('code') == 400
-        assert output.get('message') == 'The temperature `2.01` must be in [0, 2]'
-        assert output.get('object') == 'error'
-
-        for output in api_client.chat_completions_v1(model=model_name, messages='Hi', top_p='test'):
-            continue
-        assert output == ''
-
-        for output in api_client.chat_completions_v1(model=model_name, messages='Hi', n='test'):
-            continue
-        assert output == ''
-
-        for output in api_client.chat_completions_v1(model=model_name, messages='Hi', temperature='test'):
-            continue
-        assert output == ''
-
-    def test_input_validation_streaming(self):
-        api_client = APIClient(BASE_URL)
-        model_name = api_client.available_models[0]
-        for output in api_client.chat_completions_v1(model=model_name, messages='Hi', stream=True, top_p=0):
-            continue
-        assert output.get('code') == 400
-        assert output.get('message') == 'The top_p `0.0` must be in (0, 1].'
-        assert output.get('object') == 'error'
-
-        for output in api_client.chat_completions_v1(model=model_name, messages='Hi', stream=True, top_p=1.01):
-            continue
-        assert output.get('code') == 400
-        assert output.get('message') == 'The top_p `1.01` must be in (0, 1].'
-        assert output.get('object') == 'error'
-
-        for output in api_client.chat_completions_v1(model=model_name, messages='Hi', stream=True, n=0):
-            continue
-        assert output.get('code') == 400
-        assert output.get('message') == 'The n `0` must be a positive int.'
-        assert output.get('object') == 'error'
-
-        for output in api_client.chat_completions_v1(model=model_name, messages='Hi', stream=True, temperature=-0.01):
-            continue
-        assert output.get('code') == 400
-        assert output.get('message') == 'The temperature `-0.01` must be in [0, 2]'
-        assert output.get('object') == 'error'
-
-        for output in api_client.chat_completions_v1(model=model_name, messages='Hi', stream=True, temperature=2.01):
-            continue
-        assert output.get('code') == 400
-        assert output.get('message') == 'The temperature `2.01` must be in [0, 2]'
-        assert output.get('object') == 'error'
-
-        for output in api_client.chat_completions_v1(model=model_name, messages='Hi', stream=True, top_p='test'):
-            continue
-        assert output == ''
-
-        for output in api_client.chat_completions_v1(model=model_name, messages='Hi', stream=True, n='test'):
-            continue
-        assert output == ''
-
-        for output in api_client.chat_completions_v1(model=model_name, messages='Hi', stream=True, temperature='test'):
-            continue
-        assert output == ''
 
 
 @pytest.mark.order(8)
@@ -1468,7 +986,4 @@
 
         response = output.model_dump()
         assert '</think>' not in response
-        assert_chat_completions_batch_return(response, model_name)
-=======
-        assert length == 5 or length == 6
->>>>>>> 0be2729f
+        assert_chat_completions_batch_return(response, model_name)