--- conflicted
+++ resolved
@@ -406,8 +406,6 @@
 @pytest.mark.parametrize('communicator', get_communicator_list())
 def test_hf_turbomind_chat_pr(config, model, communicator, cli_case_config):
     usercase = 'chat_testcase'
-<<<<<<< HEAD
-
     result, chat_log, msg = hf_command_line_test(config,
                                                  usercase,
                                                  cli_case_config.get(usercase),
@@ -430,26 +428,17 @@
 @pytest.mark.parametrize('model', ['OpenGVLab/InternVL3-8B'])
 def test_hf_turbomind_chat_pr_gpu1(config, model, cli_case_config):
     usercase = 'chat_testcase'
-
-=======
     device_type = os.environ.get('DEVICE', 'cuda')
     if device_type == 'ascend':
         env_var = 'ASCEND_RT_VISIBLE_DEVICES='
     else:
         env_var = 'CUDA_VISIBLE_DEVICES='
->>>>>>> a25498bf
-    result, chat_log, msg = hf_command_line_test(config,
-                                                 usercase,
-                                                 cli_case_config.get(usercase),
-                                                 model,
-                                                 'turbomind',
-<<<<<<< HEAD
+    result, chat_log, msg = hf_command_line_test(config,
+                                                 usercase,
+                                                 cli_case_config.get(usercase),
+                                                 model,
+                                                 'turbomind',
                                                  cuda_prefix='CUDA_VISIBLE_DEVICES=5,6')
-=======
-                                                 cuda_prefix=f'{env_var}5,6',
-                                                 extra=f'--communicator {communicator}')
->>>>>>> a25498bf
-
     if chat_log is not None:
         allure.attach.file(chat_log, attachment_type=allure.attachment_type.TEXT)
 
