--- conflicted
+++ resolved
@@ -14,13 +14,8 @@
 @pytest.mark.parametrize('model', get_turbomind_model_list(tp_num=1))
 def test_pipeline_chat_tp1(config, common_case_config, model, worker_id):
     if 'gw' in worker_id:
-<<<<<<< HEAD
-        os.environ['CUDA_VISIBLE_DEVICES'] = get_cuda_id_by_workerid(worker_id)
+        set_device_env_variable(worker_id)
     run_pipeline_chat_test(config, common_case_config, model, 'turbomind', worker_id, {})
-=======
-        set_device_env_variable(worker_id)
-    run_pipeline_chat_test(config, common_case_config, model, 'turbomind', worker_id, {'communicator': communicator})
->>>>>>> a25498bf
 
 
 @pytest.mark.order(6)
@@ -71,16 +66,8 @@
 @pytest.mark.parametrize('model', get_turbomind_model_list(tp_num=1, quant_policy=4))
 def test_pipeline_chat_kvint4_tp1(config, common_case_config, model, worker_id):
     if 'gw' in worker_id:
-<<<<<<< HEAD
-        os.environ['CUDA_VISIBLE_DEVICES'] = get_cuda_id_by_workerid(worker_id)
+        set_device_env_variable(worker_id)
     run_pipeline_chat_test(config, common_case_config, model, 'turbomind-kvint', worker_id, {'quant_policy': 4})
-=======
-        set_device_env_variable(worker_id)
-    run_pipeline_chat_test(config, common_case_config, model, 'turbomind-kvint', worker_id, {
-        'quant_policy': 4,
-        'communicator': communicator
-    })
->>>>>>> a25498bf
 
 
 @pytest.mark.order(6)
@@ -126,16 +113,8 @@
 @pytest.mark.parametrize('model', get_turbomind_model_list(tp_num=1, quant_policy=8))
 def test_pipeline_chat_kvint8_tp1(config, common_case_config, model, worker_id):
     if 'gw' in worker_id:
-<<<<<<< HEAD
-        os.environ['CUDA_VISIBLE_DEVICES'] = get_cuda_id_by_workerid(worker_id)
+        set_device_env_variable(worker_id)
     run_pipeline_chat_test(config, common_case_config, model, 'turbomind-kvint', worker_id, {'quant_policy': 8})
-=======
-        set_device_env_variable(worker_id)
-    run_pipeline_chat_test(config, common_case_config, model, 'turbomind-kvint', worker_id, {
-        'quant_policy': 8,
-        'communicator': communicator
-    })
->>>>>>> a25498bf
 
 
 @pytest.mark.order(6)
