--- conflicted
+++ resolved
@@ -151,14 +151,7 @@
 @pytest.mark.pipeline_chat
 @pytest.mark.flaky(reruns=0)
 @pytest.mark.gpu_num_2
-<<<<<<< HEAD
-@pytest.mark.parametrize('model', [
-    'OpenGVLab/InternVL2-4B', 'Qwen/Qwen2.5-VL-7B-Instruct', 'Qwen/Qwen2-VL-7B-Instruct-inner-4bits', 'THUDM/glm-4v-9b',
-    'THUDM/glm-4v-9b-inner-4bits'
-])
-=======
 @pytest.mark.parametrize('model', ['OpenGVLab/InternVL2-4B', 'THUDM/glm-4v-9b', 'THUDM/glm-4v-9b-inner-4bits'])
->>>>>>> ddfc7498
 @pytest.mark.parametrize('communicator', get_communicator_list())
 def test_pipeline_chat_fallback_backend_tp1(config, model, communicator, worker_id):
     if 'gw' in worker_id:
@@ -171,14 +164,7 @@
 @pytest.mark.pipeline_chat
 @pytest.mark.flaky(reruns=0)
 @pytest.mark.gpu_num_2
-<<<<<<< HEAD
-@pytest.mark.parametrize('model', [
-    'OpenGVLab/InternVL2-4B', 'Qwen/Qwen2.5-VL-7B-Instruct', 'Qwen/Qwen2-VL-7B-Instruct-inner-4bits', 'THUDM/glm-4v-9b',
-    'THUDM/glm-4v-9b-inner-4bits'
-])
-=======
 @pytest.mark.parametrize('model', ['OpenGVLab/InternVL2-4B', 'THUDM/glm-4v-9b', 'THUDM/glm-4v-9b-inner-4bits'])
->>>>>>> ddfc7498
 @pytest.mark.parametrize('communicator', get_communicator_list())
 def test_pipeline_chat_fallback_backend_kvint8_tp1(config, model, communicator, worker_id):
     if 'gw' in worker_id:
@@ -194,19 +180,6 @@
                               is_smoke=True)
 
 
-<<<<<<< HEAD
-@pytest.mark.order(6)
-@pytest.mark.pipeline_chat
-@pytest.mark.flaky(reruns=0)
-@pytest.mark.gpu_num_2
-@pytest.mark.parametrize('model', ['meta-llama/Llama-3.2-11B-Vision-Instruct'])
-@pytest.mark.parametrize('communicator', get_communicator_list())
-def test_pipeline_chat_fallback_backend_tp2(config, model, communicator, worker_id):
-    if 'gw' in worker_id:
-        set_device_env_variable(worker_id, tp_num=2)
-        os.environ['MASTER_PORT'] = str(int(worker_id.replace('gw', '')) + 29500)
-    run_pipeline_vl_chat_test(config, model, BACKEND, worker_id, {'communicator': communicator}, is_smoke=True)
-
 
 @pytest.mark.order(6)
 @pytest.mark.pipeline_chat
@@ -228,8 +201,7 @@
                               is_smoke=True)
 
 
-=======
->>>>>>> ddfc7498
+
 @pytest.mark.pipeline_chat
 @pytest.mark.flaky(reruns=0)
 @pytest.mark.gpu_num_1
