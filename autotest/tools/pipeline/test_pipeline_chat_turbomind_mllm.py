--- conflicted
+++ resolved
@@ -17,13 +17,8 @@
 @pytest.mark.parametrize('model', get_turbomind_model_list(tp_num=1, model_type='vl_model'))
 def test_pipeline_chat_tp1(config, model, worker_id):
     if 'gw' in worker_id:
-<<<<<<< HEAD
-        os.environ['CUDA_VISIBLE_DEVICES'] = get_cuda_id_by_workerid(worker_id)
+        set_device_env_variable(worker_id)
     run_pipeline_vl_chat_test(config, model, BACKEND, worker_id, {})
-=======
-        set_device_env_variable(worker_id)
-    run_pipeline_vl_chat_test(config, model, BACKEND, worker_id, {'communicator': communicator})
->>>>>>> a25498bf
 
 
 @pytest.mark.order(6)
@@ -63,16 +58,8 @@
 @pytest.mark.parametrize('model', get_turbomind_model_list(tp_num=1, quant_policy=4, model_type='vl_model'))
 def test_pipeline_chat_kvint4_tp1(config, model, worker_id):
     if 'gw' in worker_id:
-<<<<<<< HEAD
-        os.environ['CUDA_VISIBLE_DEVICES'] = get_cuda_id_by_workerid(worker_id)
+        set_device_env_variable(worker_id)
     run_pipeline_vl_chat_test(config, model, BACKEND_KVINT, worker_id, {'quant_policy': 4})
-=======
-        set_device_env_variable(worker_id)
-    run_pipeline_vl_chat_test(config, model, BACKEND_KVINT, worker_id, {
-        'quant_policy': 4,
-        'communicator': communicator
-    })
->>>>>>> a25498bf
 
 
 @pytest.mark.order(6)
@@ -115,16 +102,8 @@
 @pytest.mark.parametrize('model', get_turbomind_model_list(tp_num=1, quant_policy=8, model_type='vl_model'))
 def test_pipeline_chat_kvint8_tp1(config, model, worker_id):
     if 'gw' in worker_id:
-<<<<<<< HEAD
-        os.environ['CUDA_VISIBLE_DEVICES'] = get_cuda_id_by_workerid(worker_id)
+        set_device_env_variable(worker_id)
     run_pipeline_vl_chat_test(config, model, BACKEND_KVINT, worker_id, {'quant_policy': 8})
-=======
-        set_device_env_variable(worker_id)
-    run_pipeline_vl_chat_test(config, model, BACKEND_KVINT, worker_id, {
-        'quant_policy': 8,
-        'communicator': communicator
-    })
->>>>>>> a25498bf
 
 
 @pytest.mark.order(6)
@@ -212,14 +191,7 @@
 @pytest.mark.parametrize(
     'model',
     ['liuhaotian/llava-v1.6-vicuna-7b', 'OpenGVLab/InternVL2-4B', 'OpenGVLab/InternVL2-8B', 'OpenGVLab/InternVL3-8B'])
-<<<<<<< HEAD
 def test_pipeline_pr_test(config, model, worker_id):
-    if 'gw' in worker_id:
-        os.environ['CUDA_VISIBLE_DEVICES'] = str(int(get_cuda_id_by_workerid(worker_id)) + 5)
-    run_pipeline_vl_chat_test(config, model, BACKEND, worker_id, {}, is_smoke=True)
-=======
-@pytest.mark.parametrize('communicator', get_communicator_list())
-def test_pipeline_pr_test(config, model, communicator, worker_id):
     device_type = os.environ.get('DEVICE', 'cuda')
     if device_type == 'ascend':
         env_var = 'ASCEND_RT_VISIBLE_DEVICES'
@@ -227,5 +199,4 @@
         env_var = 'CUDA_VISIBLE_DEVICES'
     if 'gw' in worker_id:
         os.environ[f'{env_var}'] = str(int(get_cuda_id_by_workerid(worker_id)) + 5)
-    run_pipeline_vl_chat_test(config, model, BACKEND, worker_id, {'communicator': communicator}, is_smoke=True)
->>>>>>> a25498bf
+    run_pipeline_vl_chat_test(config, model, BACKEND, worker_id, {}, is_smoke=True)