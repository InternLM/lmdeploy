import os
import subprocess
from subprocess import PIPE

import allure
from utils.common_utils import execute_command_with_logging
from utils.config_utils import _is_bf16_supported_by_device, get_workerid
from utils.run_restful_chat import health_check

DEFAULT_PORT = 23333
GENERATION_CONFIG = ' -c 8 256 -ct 128 128 2048 128 -pt 1 128 128 2048'
GENERATION_LONGTEXT_CONFIG = ' -c 1 --session-len 200000 -ct 1024 -pt 198000'


def throughput_test(config, run_id, run_config, cuda_prefix: str = None, worker_id: str = '', is_smoke: bool = False):
    model = run_config['model']
    backend = run_config['backend']
    tp_num = run_config['tp_num']
    if backend == 'turbomind':
        quant_policy = run_config['quant_policy']
    model_path = '/'.join([config.get('model_path'), model])
    log_path = config.get('log_path')
    dataset_path = config.get('dataset_path')
    benchmark_log = os.path.join(log_path, 'benchmark_throughput_' + model.split('/')[1] + worker_id + '.log')
    if backend == 'turbomind' and quant_policy != 0:
        benchmark_path = '/'.join(
            [config.get('benchmark_path'), run_id, model, f'benchmark-throughput-{backend}-kvint{quant_policy}'])
    else:
        benchmark_path = '/'.join([config.get('benchmark_path'), run_id, model, f'benchmark-throughput-{backend}'])

    create_multi_level_directory(benchmark_path)

    command = f'python3 benchmark/profile_throughput.py {dataset_path} {model_path} '  # noqa: F401, E501
    command = get_command_with_extra(command, cuda_prefix)

    if is_smoke:
        run_config = '--num-prompts 500'
    else:
        run_config = '--num-prompts 5000'
    if backend == 'pytorch':
        command += ' --backend pytorch'
        if not _is_bf16_supported_by_device():
            command += ' --dtype float16'
    else:
        if '4bit' in model:
            command += ' --model-format awq'
        command = command + f' --quant-policy {quant_policy}'

    for batch in [128, 256]:
        csv_path = f'{benchmark_path}/throughput_batch_{batch}_1th.csv'
        cmd = ' '.join([
            command, '--concurrency',
            str(batch), run_config, '--tp',
            str(tp_num),
            get_max_cache_entry(model, backend), '--csv ', csv_path
        ])

        result, stderr = execute_command_with_logging(cmd, benchmark_log)
        allure.attach.file(benchmark_log, attachment_type=allure.attachment_type.TEXT)

        if result and not os.path.isfile(csv_path):
            return False, 'result is empty'
        if not result:
            return False, stderr

    return True, 'success'


def longtext_throughput_test(config,
                             run_id,
                             run_config,
                             cuda_prefix: str = None,
                             worker_id: str = '',
                             is_smoke: bool = False):
    model = run_config['model']
    backend = run_config['backend']
    tp_num = run_config['tp_num']
    if backend == 'turbomind':
        quant_policy = run_config['quant_policy']
    model_path = '/'.join([config.get('model_path'), model])
    log_path = config.get('log_path')
    dataset_path = config.get('dataset_path')
    if backend == 'turbomind' and quant_policy != 0:
        benchmark_path = '/'.join([
            config.get('benchmark_path'), run_id, model, f'benchmark-longtext-throughput-{backend}-kvint{quant_policy}'
        ])
    else:
        benchmark_path = '/'.join(
            [config.get('benchmark_path'), run_id, model, f'benchmark-longtext-throughput-{backend}'])

    create_multi_level_directory(benchmark_path)

    command = f'python3 benchmark/profile_pipeline_api.py {dataset_path} {model_path} --tp {tp_num}'  # noqa: F401, E501
    command = get_command_with_extra(command, cuda_prefix)

    if backend == 'pytorch':
        command += ' --backend pytorch'
        if not _is_bf16_supported_by_device():
            command += ' --dtype float16'
    else:
        if '4bit' in model:
            command += ' --model-format awq'
        command = command + f' --quant-policy {quant_policy}'

    for input_len, out_len, num_prompts, case_name, concurrency in [(1, 32768, 20, '32k', 20),
                                                                    (1, 65536, 10, '64k', 10),
                                                                    (65536, 1024, 15, '64k-1k', 15),
                                                                    (198000, 1024, 3, '198k-1k', 1)]:
        session_len = input_len + out_len
        csv_path = f'{benchmark_path}/longtext_{case_name}_1th.csv'
        benchmark_log = os.path.join(
            log_path, f'benchmark_longtext_throughput_{case_name}' + model.split('/')[1] + worker_id + '.log')
        cmd = ' '.join([
            command, '--dataset-name random', f'--random-input-len {input_len}', f'--random-output-len {out_len}',
            f'--num-prompts {num_prompts}', '--stream-output', f'--session-len {session_len}', '--random-range-ratio 1',
            f'--csv {csv_path}'
        ])
        if concurrency:
            cmd += f' --concurrency {concurrency}'

        returncode, stderr = execute_command_with_logging(cmd, benchmark_log)
        allure.attach.file(benchmark_log, attachment_type=allure.attachment_type.TEXT)

        if returncode == 0 and not os.path.isfile(csv_path):
            return False, 'result is empty'
        if returncode != 0:
            return returncode == 0, stderr
    return True, ''


def restful_test(config, run_id, run_config, worker_id: str = '', is_smoke: bool = False):
    model = run_config['model']
    backend = run_config['backend']
    if backend == 'turbomind':
        quant_policy = run_config['quant_policy']
    model_path = '/'.join([config.get('model_path'), model])
    log_path = config.get('log_path')
    dataset_path = config.get('dataset_path')
    benchmark_log = os.path.join(log_path, 'benchmark_restful_' + model.split('/')[1] + worker_id + '.log')
    if backend == 'turbomind' and quant_policy != 0:
        benchmark_path = '/'.join(
            [config.get('benchmark_path'), run_id, model, f'benchmark-restful-{backend}-kvint{quant_policy}'])
    else:
        benchmark_path = '/'.join([config.get('benchmark_path'), run_id, model, f'benchmark-restful-{backend}'])

    create_multi_level_directory(benchmark_path)

    worker_num = get_workerid(worker_id)
    if worker_num is None:
        port = DEFAULT_PORT
    else:
        port = DEFAULT_PORT + worker_num

    http_url = f'http://localhost:{port}'  # noqa: E231
    if not health_check(http_url):
        return False, 'server not start'

    command = f'python3 /nvme/qa_test_models/offline_pkg/profile_restful_api.py localhost:{port} {model_path} {dataset_path} --stream-output True '  # noqa: F401, E501, E231
    if is_smoke:
        command += ' --num-prompts 200'
    else:
        command += ' --num-prompts 5000'

    for batch in [128, 256]:
        csv_path = f'{benchmark_path}/restful_batch_{batch}_1th.csv'
        cmd = ' '.join([command, '--concurrency', str(batch), '--csv', csv_path])

        with open(benchmark_log, 'w') as f:
            f.writelines('reproduce command: ' + cmd + '\n')
            print('reproduce command: ' + cmd)

            benchmark_res = subprocess.run([cmd],
                                           stdout=f,
                                           stderr=PIPE,
                                           shell=True,
                                           text=True,
                                           encoding='utf-8',
                                           errors='replace')
            f.writelines(benchmark_res.stderr)
        allure.attach.file(benchmark_log, attachment_type=allure.attachment_type.TEXT)
    if benchmark_res.returncode == 0 and not os.path.isfile(csv_path):
        return False, 'result is empty'
    return benchmark_res.returncode == 0, benchmark_res.stderr


def restful_test_new(config, run_id, run_config, worker_id: str = '', is_smoke: bool = False):
    model = run_config['model']
    backend = run_config['backend']
    if backend == 'turbomind':
        quant_policy = run_config['quant_policy']
    log_path = config.get('log_path')
    dataset_path = config.get('dataset_path')
    benchmark_log = os.path.join(log_path, 'benchmark_restful_' + model.split('/')[1] + worker_id + '.log')
    if backend == 'turbomind' and quant_policy != 0:
        benchmark_path = '/'.join(
            [config.get('benchmark_path'), run_id, model, f'benchmark-restful-{backend}-kvint{quant_policy}'])
    else:
        benchmark_path = '/'.join([config.get('benchmark_path'), run_id, model, f'benchmark-restful-{backend}'])

    create_multi_level_directory(benchmark_path)

    worker_num = get_workerid(worker_id)
    if worker_num is None:
        port = DEFAULT_PORT
    else:
        port = DEFAULT_PORT + worker_num

    http_url = f'http://localhost:{port}'  # noqa: E231
    if not health_check(http_url):
        return False, 'server not start'

    command = f'python3 benchmark/profile_restful_api.py --port {port} --host localhost --backend lmdeploy --dataset-path {dataset_path} --request-rate-range 2,30,2 --multi '  # noqa: F401, E501, E231

    if is_smoke:
        command += ' --num-prompts 200'
    else:
        command += ' --num-prompts 5000'

    csv_path = f'{benchmark_path}/restful_batch_1th.csv'
    cmd = ' '.join([command, '--output-file', csv_path])

    with open(benchmark_log, 'w') as f:
        f.writelines('reproduce command: ' + cmd + '\n')
        print('reproduce command: ' + cmd)

        benchmark_res = subprocess.run([cmd],
                                       stdout=f,
                                       stderr=PIPE,
                                       shell=True,
                                       text=True,
                                       encoding='utf-8',
                                       errors='replace')
        f.writelines(benchmark_res.stderr)
    allure.attach.file(benchmark_log, attachment_type=allure.attachment_type.TEXT)
    if benchmark_res.returncode == 0 and not os.path.isfile(csv_path):
        return False, 'result is empty'
    return benchmark_res.returncode == 0, benchmark_res.stderr


def prefixcache_throughput_test(config,
                                run_id,
                                run_config,
                                cuda_prefix: str = None,
                                worker_id: str = '',
                                is_smoke: bool = False):
    model = run_config['model']
    backend = run_config['backend']
    tp_num = run_config['tp_num']
    if backend == 'turbomind':
        quant_policy = run_config['quant_policy']
    model_path = '/'.join([config.get('model_path'), model])
    log_path = config.get('log_path')
    dataset_path = config.get('prefix_dataset_path')

    if backend == 'turbomind' and quant_policy != 0:
        benchmark_path = '/'.join(
            [config.get('benchmark_path'), run_id, model, f'benchmark-prefix-throughput-{backend}-kvint{quant_policy}'])
    else:
        benchmark_path = '/'.join(
            [config.get('benchmark_path'), run_id, model, f'benchmark-prefix-throughput-{backend}'])

    create_multi_level_directory(benchmark_path)

    base_command = f'python3 benchmark/profile_pipeline_api.py {dataset_path} {model_path} --tp {tp_num}'
    base_command = get_command_with_extra(base_command, cuda_prefix)

    if backend == 'pytorch':
        base_command += ' --backend pytorch'
        if not _is_bf16_supported_by_device():
            base_command += ' --dtype float16'
    else:
        if '4bit' in model:
            base_command += ' --model-format awq'
        base_command = base_command + f' --quant-policy {quant_policy}'

    test_configs = [(16384, 1024, 10, '16k', None)]

    for enable_prefix_caching in [False, True]:
        suffix = '_cache' if enable_prefix_caching else '_no_cache'

        for input_len, out_len, num_prompts, case_name, concurrency in test_configs:
            csv_path = f'{benchmark_path}/{case_name}{suffix}.csv'
            benchmark_log = os.path.join(
                log_path,
                f'benchmark_prefix_throughput_{case_name}{suffix}_' + model.split('/')[1] + worker_id + '.log')

            command = ' '.join([
                base_command, '--dataset-name random', f'--random-input-len {input_len}',
                f'--random-output-len {out_len}', '--random-range-ratio 1.0', f'--num-prompts {num_prompts}',
                '--stream-output', '--session-len 32768', f'--csv {csv_path}'
            ])

            if enable_prefix_caching:
                command += ' --enable-prefix-caching'

            if concurrency:
                command += f' --concurrency {concurrency}'

            returncode, stderr = execute_command_with_logging(command, benchmark_log)
            allure.attach.file(benchmark_log, attachment_type=allure.attachment_type.TEXT)

            if returncode == 0 and not os.path.isfile(csv_path):
                return False, 'result is empty'
            if returncode != 0:
                return returncode == 0, stderr

    return True, ''


<<<<<<< HEAD
def run_testcase(cmd, benchmark_log):
    if os.path.isfile(benchmark_log):
        write_type = 'a'
    else:
        write_type = 'w'
    with open(benchmark_log, write_type) as f:
        f.writelines('reproduce command: ' + cmd + '\n')
        print('reproduce command: ' + cmd)
        with Popen([cmd],
                   stdin=PIPE,
                   stdout=f,
                   stderr=PIPE,
                   shell=True,
                   text=True,
                   encoding='utf-8',
                   start_new_session=True) as process:
            try:
                stdout, stderr = process.communicate(None)
            except Exception:
                kill_process(process.pid)
                raise
            except:  # noqa: E722
                kill_process(process.pid)
                raise
            retcode = process.poll()
    return retcode, stderr


def kill_process(pid):
    parent = psutil.Process(pid)
    for child in parent.children(recursive=True):
        child.kill()
    parent.kill()


=======
>>>>>>> c45970c3
def get_command_with_extra(cmd, cuda_prefix: str = None):
    if cuda_prefix is not None and len(cuda_prefix) > 0:
        cmd = ' '.join([cuda_prefix, cmd])
    print(cmd)
    return cmd


def create_multi_level_directory(path):
    try:
        os.makedirs(path)
    except FileExistsError:
        return


def get_max_cache_entry(model, backend):
    if backend == 'pytorch':
        return '--cache-max-entry-count 0.8'
    if 'Llama-2' in model:
        return '--cache-max-entry-count 0.95'
    elif 'internlm2' in model:
        return '--cache-max-entry-count 0.9'
    else:
        return ''<|MERGE_RESOLUTION|>--- conflicted
+++ resolved
@@ -307,44 +307,6 @@
     return True, ''
 
 
-<<<<<<< HEAD
-def run_testcase(cmd, benchmark_log):
-    if os.path.isfile(benchmark_log):
-        write_type = 'a'
-    else:
-        write_type = 'w'
-    with open(benchmark_log, write_type) as f:
-        f.writelines('reproduce command: ' + cmd + '\n')
-        print('reproduce command: ' + cmd)
-        with Popen([cmd],
-                   stdin=PIPE,
-                   stdout=f,
-                   stderr=PIPE,
-                   shell=True,
-                   text=True,
-                   encoding='utf-8',
-                   start_new_session=True) as process:
-            try:
-                stdout, stderr = process.communicate(None)
-            except Exception:
-                kill_process(process.pid)
-                raise
-            except:  # noqa: E722
-                kill_process(process.pid)
-                raise
-            retcode = process.poll()
-    return retcode, stderr
-
-
-def kill_process(pid):
-    parent = psutil.Process(pid)
-    for child in parent.children(recursive=True):
-        child.kill()
-    parent.kill()
-
-
-=======
->>>>>>> c45970c3
 def get_command_with_extra(cmd, cuda_prefix: str = None):
     if cuda_prefix is not None and len(cuda_prefix) > 0:
         cmd = ' '.join([cuda_prefix, cmd])
