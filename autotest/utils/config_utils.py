--- conflicted
+++ resolved
@@ -384,35 +384,16 @@
                     match = False
                     break
 
-<<<<<<< HEAD
-def get_evaluate_turbomind_model_list(tp_num, is_mllm: bool = False, kvint_list: list = []):
-    config = get_config()
-
-    if is_mllm:
-        case_list_base = config.get('mllm_evaluate_model', [])
-        case_list_all = config.get('turbomind_vl_model', [])
-    else:
-        case_list_base = config.get('llm_evaluate_model', [])
-        case_list_all = config.get('turbomind_chat_model', [])
-    quatization_case_config = config.get('turbomind_quatization')
-=======
             if match:
                 filtered_models.append(model)
 
         case_list_base = filtered_models
->>>>>>> 2697c963
 
     quantization_config = config.get('turbomind_quantization', {})
     case_list = copy.deepcopy(case_list_base)
 
     if quantization_config:
         for key in case_list_base:
-<<<<<<< HEAD
-            if key in case_list_all and key not in quatization_case_config.get('no_awq',
-                                                                               []) and not is_quantization_model(key):
-                case_list.append(key + '-inner-4bits')
-=======
->>>>>>> 2697c963
 
             in_turbomind = False
             if 'turbomind_chat_model' in config:
@@ -491,25 +472,18 @@
     return result
 
 
-<<<<<<< HEAD
-def get_evaluate_pytorch_model_list(tp_num, is_mllm: bool = False, kvint_list: list = []):
-=======
 def get_evaluate_pytorch_model_list(parallel_config: Optional[Union[int, Dict[str, int]]] = None,
                                     is_longtext: bool = False,
+                                    is_mllm: bool = False,
                                     kvint_list: list = []):
 
->>>>>>> 2697c963
     config = get_config()
 
-    if is_mllm:
+    if is_longtext:
+        case_list_base = config.get('longtext_model', [])
+    elif is_mllm:
         case_list_base = config.get('mllm_evaluate_model', [])
-        case_list_all = config.get('pytorch_vl_model', [])
-    else:
-<<<<<<< HEAD
-        case_list_base = config.get('llm_evaluate_model', [])
-        case_list_all = config.get('pytorch_chat_model', [])
-    pytorch_quatization_case_config = config.get('pytorch_quatization')
-=======
+    else:
         case_list_base = config.get('evaluate_model', [])
 
     if parallel_config is not None:
@@ -532,7 +506,6 @@
                 if key not in model_config or model_config[key] != target_value:
                     match = False
                     break
->>>>>>> 2697c963
 
             if match:
                 filtered_models.append(model)
@@ -544,12 +517,6 @@
 
     if pytorch_quantization_config:
         for key in case_list_base:
-<<<<<<< HEAD
-            if key in case_list_all and key in pytorch_quatization_case_config.get(
-                    'w8a8', []) and not is_quantization_model(key):
-                case_list.append(key + '-inner-w8a8')
-=======
->>>>>>> 2697c963
 
             in_pytorch = False
             if 'pytorch_chat_model' in config:
@@ -836,4 +803,7 @@
             del os.environ['ASCEND_RT_VISIBLE_DEVICES']
     else:
         if 'CUDA_VISIBLE_DEVICES' in os.environ:
-            del os.environ['CUDA_VISIBLE_DEVICES']+            del os.environ['CUDA_VISIBLE_DEVICES']
+
+
+print(get_evaluate_pytorch_model_list(parallel_config=1, is_longtext=False, is_mllm=True))