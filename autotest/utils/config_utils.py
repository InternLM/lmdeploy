import copy
import os
from collections import OrderedDict

import yaml
from utils.get_run_config import get_tp_num

from lmdeploy.utils import is_bf16_supported


def get_turbomind_model_list(tp_num: int = None, model_type: str = 'chat_model', quant_policy: int = None):
    config = get_config()

    if quant_policy is None:
        case_list = copy.deepcopy(config.get('turbomind_' + model_type))
    else:
        case_list = [
            x for x in config.get('turbomind_' + model_type)
            if x not in config.get('turbomind_quatization').get('no_kvint' + str(quant_policy))
        ]

    quatization_case_config = config.get('turbomind_quatization')
    for key in config.get('turbomind_' + model_type):
        if key in case_list and key not in quatization_case_config.get('no_awq') and not is_quantization_model(key):
            case_list.append(key + '-inner-4bits')
    for key in quatization_case_config.get('gptq'):
        if key in case_list:
            case_list.append(key + '-inner-gptq')

    if tp_num is not None:
        return [item for item in case_list if get_tp_num(config, item) == tp_num]
    else:
        return case_list


def get_torch_model_list(tp_num: int = None,
                         model_type: str = 'chat_model',
                         exclude_dup: bool = False,
                         quant_policy: int = None):
    config = get_config()
    exclude_dup = False

    if exclude_dup:
        if quant_policy is None:
            case_list = [x for x in config.get('pytorch_' + model_type) if x in config.get('turbomind_' + model_type)]
        else:
            case_list = [
                x for x in config.get('pytorch_' + model_type)
                if x in config.get('turbomind_' +
                                   model_type) and x not in config.get('pytorch_quatization').get('no_kvint' +
                                                                                                  str(quant_policy))
            ]
    else:
        if quant_policy is None:
            case_list = config.get('pytorch_' + model_type)
        else:
            case_list = [
                x for x in config.get('pytorch_' + model_type)
                if x not in config.get('pytorch_quatization').get('no_kvint' + str(quant_policy))
            ]

    quatization_case_config = config.get('pytorch_quatization')
    for key in quatization_case_config.get('w8a8'):
        if key in case_list:
            case_list.append(key + '-inner-w8a8')
    for key in quatization_case_config.get('awq'):
        if key in case_list:
            case_list.append(key + '-inner-4bits')

    if tp_num is not None:
        return [item for item in case_list if get_tp_num(config, item) == tp_num]
    else:
        return case_list


def get_all_model_list(tp_num: int = None, quant_policy: int = None, model_type: str = 'chat_model'):

    case_list = get_turbomind_model_list(tp_num=tp_num, model_type=model_type, quant_policy=quant_policy)
    if _is_bf16_supported_by_device():
        for case in get_torch_model_list(tp_num=tp_num, quant_policy=quant_policy, model_type=model_type):
            if case not in case_list:
                case_list.append(case)
    return case_list


<<<<<<< HEAD
def get_communicator_list(tp_num: int = None):
    if tp_num != 1 and is_bf16_supported():
=======
def get_communicator_list():
    if _is_bf16_supported_by_device():
>>>>>>> a25498bf
        return ['native', 'nccl']
    return ['nccl']


def get_quantization_model_list(type):
    config = get_config()
    if type == 'awq':
        case_list = [
            x
            for x in list(OrderedDict.fromkeys(config.get('turbomind_chat_model') + config.get('turbomind_base_model')))
            if x not in config.get('turbomind_quatization').get('no_awq') and not is_quantization_model(x)
        ]
        for key in config.get('pytorch_quatization').get('awq'):
            if key not in case_list:
                case_list.append(key)
        return case_list
    if type == 'gptq':
        return config.get('turbomind_quatization').get(type)
    if type == 'w8a8':
        return config.get('pytorch_quatization').get(type)
    return []


def get_vl_model_list(tp_num: int = None, quant_policy: int = None):
    config = get_config()
    if quant_policy is None:
        case_list = copy.deepcopy(config.get('vl_model'))
    else:
        case_list = [
            x for x in config.get('vl_model')
            if (x in config.get('turbomind_chat_model') and x not in config.get('turbomind_quatization').get(
                'no_kvint' + str(quant_policy))) or (x in config.get('pytorch_chat_model') and x not in config.get(
                    'pytorch_quatization').get('no_kvint' + str(quant_policy)))
        ]

    for key in config.get('vl_model'):
        if key in config.get('turbomind_chat_model') and key not in config.get('turbomind_quatization').get(
                'no_awq') and not is_quantization_model(key) and key + '-inner-4bits' not in case_list and (
                    quant_policy is not None
                    and key not in config.get('turbomind_quatization').get('no_kvint' + str(quant_policy))):
            case_list.append(key + '-inner-4bits')
        if key in config.get('pytorch_chat_model') and key in config.get('pytorch_quatization').get(
                'awq') and not is_quantization_model(key) and key + '-inner-4bits' not in case_list and (
                    quant_policy is not None
                    and key not in config.get('pytorch_quatization').get('no_kvint' + str(quant_policy))):
            case_list.append(key + '-inner-4bits')
    if tp_num is not None:
        return [item for item in case_list if get_tp_num(config, item) == tp_num]
    else:
        return case_list


def get_cuda_prefix_by_workerid(worker_id, tp_num: int = 1):
    cuda_id = get_cuda_id_by_workerid(worker_id, tp_num)
    if cuda_id is None or 'gw' not in worker_id:
        return None
    else:
        device_type = os.environ.get('DEVICE', 'cuda')
        if device_type == 'ascend':
            return 'ASCEND_RT_VISIBLE_DEVICES=' + cuda_id
        else:
            return 'CUDA_VISIBLE_DEVICES=' + cuda_id


def get_cuda_id_by_workerid(worker_id, tp_num: int = 1):
    if worker_id is None or 'gw' not in worker_id:
        return None
    else:
        if tp_num == 1:
            return worker_id.replace('gw', '')
        elif tp_num == 2:
            cuda_num = int(worker_id.replace('gw', '')) * 2
            return ','.join([str(cuda_num), str(cuda_num + 1)])
        elif tp_num == 4:
            cuda_num = int(worker_id.replace('gw', '')) * 4
            return ','.join([str(cuda_num), str(cuda_num + 1), str(cuda_num + 2), str(cuda_num + 3)])


def get_config():
    # Determine config file based on DEVICE environment variable
    device = os.environ.get('DEVICE', '')
    if device:
        config_path = f'autotest/config-{device}.yaml'
        # Fallback to default config if device-specific config doesn't exist
        if not os.path.exists(config_path):
            config_path = 'autotest/config.yaml'
    else:
        config_path = 'autotest/config.yaml'

    with open(config_path) as f:
        config = yaml.load(f.read(), Loader=yaml.SafeLoader)
    return config


def get_benchmark_model_list(tp_num, is_longtext: bool = False, kvint_list: list = []):
    config = get_config()
    if is_longtext:
        case_list_base = [item for item in config.get('longtext_model')]
    else:
        case_list_base = config.get('benchmark_model')
    quatization_case_config = config.get('turbomind_quatization')
    pytorch_quatization_case_config = config.get('pytorch_quatization')

    case_list = copy.deepcopy(case_list_base)
    for key in case_list_base:
        if key in config.get('turbomind_chat_model') and key not in quatization_case_config.get(
                'no_awq') and not is_quantization_model(key):
            case_list.append(key + '-inner-4bits')

    for key in case_list_base:
        if key in config.get('pytorch_chat_model') and key in pytorch_quatization_case_config.get(
                'w8a8') and not is_quantization_model(key):
            case_list.append(key + '-inner-w8a8')

    model_list = [item for item in case_list if get_tp_num(config, item) == tp_num]

    result = []
    if len(model_list) > 0:
        result += [{
            'model': item,
            'backend': 'turbomind',
            'quant_policy': 0,
            'tp_num': tp_num
        } for item in model_list
                   if item.replace('-inner-4bits', '') in config.get('turbomind_chat_model') or tp_num == 4]
        result += [{
            'model': item,
            'backend': 'pytorch',
            'tp_num': tp_num
        } for item in model_list if '4bits' not in item and (
            item.replace('-inner-w8a8', '') in config.get('pytorch_chat_model') or tp_num == 4)]
        for kvint in kvint_list:
            result += [{
                'model': item,
                'backend': 'turbomind',
                'quant_policy': kvint,
                'tp_num': tp_num
            } for item in model_list if item.replace('-inner-4bits', '') in config.get('turbomind_chat_model')
                       and item.replace('-inner-4bits', '') not in quatization_case_config.get('no_kvint' + str(kvint))]
    return result


def get_workerid(worker_id):
    if worker_id is None or 'gw' not in worker_id:
        return None
    else:
        return int(worker_id.replace('gw', ''))


def is_quantization_model(name):
    return 'awq' in name.lower() or '4bits' in name.lower() or 'w4' in name.lower() or 'int4' in name.lower()


def _is_bf16_supported_by_device():
    """Check if bf16 is supported based on the current device."""
    device = os.environ.get('DEVICE', 'cuda')
    if device == 'ascend':
        # For Ascend, bf16 support check would be different
        # Placeholder implementation
        return True
    else:
        # For CUDA and default, use the existing check
        return is_bf16_supported()


def set_device_env_variable(worker_id, tp_num: int = 1):
    """Set device environment variable based on the device type."""
    device = os.environ.get('DEVICE', 'cuda')  # Default to cuda

    if device == 'ascend':
        device_id = get_cuda_id_by_workerid(worker_id, tp_num)
        if device_id is not None:
            os.environ['ASCEND_RT_VISIBLE_DEVICES'] = device_id
    else:  # Default to cuda
        cuda_id = get_cuda_id_by_workerid(worker_id, tp_num)
        if cuda_id is not None:
            os.environ['CUDA_VISIBLE_DEVICES'] = cuda_id


def unset_device_env_variable():
    device_type = os.environ.get('DEVICE', 'cuda')
    if device_type == 'ascend':
        if 'ASCEND_RT_VISIBLE_DEVICES' in os.environ:
            del os.environ['ASCEND_RT_VISIBLE_DEVICES']
    else:
        if 'CUDA_VISIBLE_DEVICES' in os.environ:
            del os.environ['CUDA_VISIBLE_DEVICES']<|MERGE_RESOLUTION|>--- conflicted
+++ resolved
@@ -83,13 +83,8 @@
     return case_list
 
 
-<<<<<<< HEAD
 def get_communicator_list(tp_num: int = None):
-    if tp_num != 1 and is_bf16_supported():
-=======
-def get_communicator_list():
-    if _is_bf16_supported_by_device():
->>>>>>> a25498bf
+    if tp_num != 1 and _is_bf16_supported_by_device():
         return ['native', 'nccl']
     return ['nccl']
 
