import csv
import glob
import json
import os
import subprocess
import sys

import allure
import pandas as pd
from mmengine.config import Config

DEFAULT_PORT = 23333


def write_to_summary(model_name, tp_num, result, backend_type, communicator, metrics, work_dir=None):
    status = '✅ PASS' if result else '❌ FAIL'

    dataset_name = []
    dataset_metrics = []
    for key in sorted(metrics.keys()):
        dataset_name.append(key)
        dataset_metrics.append(metrics.get(key, ''))

    summary_dataset_name = ' | '.join(dataset_name)
    summary_dataset_metrics = ' | '.join(dataset_metrics)

    summary_file = os.environ.get('GITHUB_STEP_SUMMARY', f'{work_dir}/summary.md')
    summary_line = f'| {model_name} | {backend_type} | {communicator} | TP{tp_num} | {status} | {summary_dataset_metrics} |\n'  # noqa: E501
    if summary_file:
        write_header = not os.path.exists(summary_file) or os.path.getsize(summary_file) == 0
        with open(summary_file, 'a') as f:
            if write_header:
                dash_line = '-----|' * (len(metrics.keys()))
                f.write('## Model Evaluation Results\n')
                f.write(f'| Model | Backend | Communicator | TP | Status | {summary_dataset_name} |\n')
                f.write(f'|-------|---------|--------------|----|--------|{dash_line}\n')
            f.write(summary_line)
    else:
        print(
            f'Summary: {model_name} | {backend_type} | {communicator} | TP{tp_num} | {status} | {summary_dataset_metrics}'  # noqa: E501
        )


def llm_summary(model_name, tp_num, result, backend_type, communicator, work_dir=None):
    metrics = {}

    if work_dir and os.path.exists(work_dir):
        try:
            summary_dirs = glob.glob(os.path.join(work_dir, '*', 'summary'))
            if not summary_dirs:
                raise FileNotFoundError('No summary directory found')

            summary_dir = summary_dirs[0]

            csv_files = glob.glob(os.path.join(summary_dir, 'summary_*.csv'))
            if not csv_files:
                raise FileNotFoundError('No CSV files found')

            csv_file = sorted(csv_files)[-1]
            if not os.path.exists(csv_file):
                raise FileNotFoundError('CSV file does not exist')

            with open(csv_file, 'r') as f:
                reader = csv.reader(f)
                next(reader)
                for row in reader:
                    if len(row) < 5 or not row[4]:
                        continue

                    dataset = row[0]
                    metric_value = row[4]
                    try:
                        metrics[dataset] = f'{float(metric_value):.2f}'  # noqa: E231
                    except ValueError:
                        metrics[dataset] = metric_value

        except Exception as e:
            print(f'Error reading metrics: {str(e)}')
    write_to_summary(model_name, tp_num, result, backend_type, communicator, metrics, work_dir)


def mllm_summary(model_name,
                 tp_num,
                 result,
                 backend_type,
                 communicator,
                 work_dir=None,
                 dataset_list=['MMBench_V11_MINI', 'MMStar_MINI', 'AI2D_MINI', 'OCRBench_MINI']):
    metrics = {}
    pattern = os.path.join(work_dir, 'T*')
    t_dirs = [d for d in glob.glob(pattern) if os.path.isdir(d)]

    if not t_dirs:
        return

    # 按修改时间排序
    t_dirs.sort(key=os.path.getmtime, reverse=True)
    latest_dir = t_dirs[0]

    for dataset in dataset_list:
        if dataset == 'OCRBench_MINI':
            score_file = os.path.join('outputs', f'{latest_dir}/{model_name}_{dataset}_score.json')
            cur_score = 0
            with open(score_file, 'r') as f:
                total_score = json.load(f)
                cur_score = total_score['Final Score Norm']
            metrics[dataset] = f'{cur_score:.2f}'  # noqa: E231
        else:
            score_file = os.path.join('outputs', f'{latest_dir}/{model_name}_{dataset}_acc.csv')
            df = pd.read_csv(score_file)
            cur_score = df['Overall'].iloc[0]
            if dataset == 'MMBench_V11_MINI':
                cur_score = df.loc[df['split'] == 'dev', 'Overall'].values
            metrics[dataset] = f'{cur_score:.2f}'  # noqa: E231

    write_to_summary(model_name, tp_num, result, backend_type, communicator, metrics, work_dir)


def eval_test(config, run_id, prepare_environment, worker_id='gw0', port=DEFAULT_PORT, test_type='infer', **kwargs):
    work_dir = None
    try:
        model_name = prepare_environment['model']
        backend_type = prepare_environment['backend']
        communicator = prepare_environment.get('communicator', 'cuda-ipc')
        quant_policy = prepare_environment.get('quant_policy', 0)

        parallel_config = prepare_environment.get('parallel_config', 1)

        if isinstance(parallel_config, int):
            parallel_str = f'tp{parallel_config}'
        elif isinstance(parallel_config, dict):
            sorted_items = sorted(parallel_config.items())
            parallel_str = '_'.join(f'{k}{v}' for k, v in sorted_items)
        else:
            parallel_str = str(parallel_config).replace(' ', '_').replace(':', '')

        tp_num = parallel_config if isinstance(parallel_config, int) else parallel_config.get('tp', 1)

        summary_model_name = model_name
        if quant_policy in [4, 8]:
            summary_model_name = f'{model_name}-kvint{quant_policy}'

        current_dir = os.path.dirname(os.path.abspath(__file__))
        parent_dir = os.path.dirname(current_dir)

        config_file = os.path.join(parent_dir, 'evaluate/eval_config_chat.py')

        model_base_path = config.get('model_path', '/nvme/qa_test_models')
        model_path = os.path.join(model_base_path, model_name)

        print(f'Starting OpenCompass evaluation for model: {model_name}')
        print(f'Model path: {model_path}')
        print(f'Backend: {backend_type}')
        print(f'Config file: {config_file}')

        log_path = config.get('eval_log_path', '/nvme/qa_test_models/evaluation_report') + f'/{run_id}'
        os.makedirs(log_path, exist_ok=True)

        original_cwd = os.getcwd()
        work_dir_name = f"wk_{backend_type}_{model_name.replace('/', '_')}_{communicator}_{parallel_str}_{quant_policy}"
        work_dir = os.path.join(log_path, work_dir_name)
        os.makedirs(work_dir, exist_ok=True)

        master_addr = os.getenv('MASTER_ADDR', '127.0.0.1')
        test_url = f'http://{master_addr}:{port}/v1'

        try:

            temp_config_file = (f'temp_{backend_type}_'
                                f"{summary_model_name.replace('/', '_')}_"
                                f'{communicator}_{parallel_str}.py')
            temp_config_path = os.path.join(log_path, temp_config_file)

            if test_type == 'infer':
                if not os.path.exists(config_file):
                    return False, f'Config file {config_file} not found'

                cfg = Config.fromfile(config_file)

                cfg.MODEL_NAME = summary_model_name
                cfg.MODEL_PATH = model_path
                cfg.API_BASE = test_url  # noqa: E231

                if cfg.models and len(cfg.models) > 0:
                    model_cfg = cfg.models[0]
                    model_cfg['abbr'] = f'{summary_model_name}-lmdeploy-api'
                    model_cfg['openai_api_base'] = test_url  # noqa: E231
                    model_cfg['path'] = model_path

                    for key, value in kwargs.items():
                        model_cfg[key] = value

                cfg.dump(temp_config_path)
                print(f'Modified config saved to: {temp_config_path}')
            elif test_type == 'eval':
                if not os.path.exists(temp_config_path):
                    error_msg = f'Temp config file {temp_config_path} not found for eval stage'
                    llm_summary(summary_model_name, tp_num, False, error_msg, worker_id, backend_type, communicator,
                                work_dir)
                    return False, error_msg

                cfg = Config.fromfile(temp_config_path)
                print(f'Using existing temp config file: {temp_config_path}')

<<<<<<< HEAD
                cfg.JUDGE_API_BASE = f'http://127.0.0.1:{port}/v1'  # noqa: E231, E261
=======
                cfg.JUDGE_API_BASE = test_url
>>>>>>> 2697c963
                cfg.JUDGE_MODEL_PATH = os.path.join(model_base_path, 'Qwen/Qwen2.5-32B-Instruct')

                if hasattr(cfg, 'judge_cfg'):
                    cfg.judge_cfg['path'] = cfg.JUDGE_MODEL_PATH
                    cfg.judge_cfg['openai_api_base'] = cfg.JUDGE_API_BASE
                    cfg.judge_cfg['tokenizer_path'] = cfg.JUDGE_MODEL_PATH

                if hasattr(cfg, 'datasets') and cfg.datasets:
                    for dataset in cfg.datasets:
                        if 'eval_cfg' in dataset and 'evaluator' in dataset['eval_cfg']:
                            evaluator = dataset['eval_cfg']['evaluator']

                            if 'judge_cfg' in evaluator:
                                evaluator['judge_cfg']['path'] = cfg.JUDGE_MODEL_PATH
                                evaluator['judge_cfg']['openai_api_base'] = cfg.JUDGE_API_BASE
                                evaluator['judge_cfg']['tokenizer_path'] = cfg.JUDGE_MODEL_PATH

                            if 'llm_evaluator' in evaluator and 'judge_cfg' in evaluator['llm_evaluator']:
                                evaluator['llm_evaluator']['judge_cfg']['path'] = cfg.JUDGE_MODEL_PATH
                                evaluator['llm_evaluator']['judge_cfg']['openai_api_base'] = cfg.JUDGE_API_BASE
                                evaluator['llm_evaluator']['judge_cfg']['tokenizer_path'] = cfg.JUDGE_MODEL_PATH

                cfg.dump(temp_config_path)
                print(f'Modified config for eval stage saved to: {temp_config_path}')

            cmd = [
                'opencompass', temp_config_path, '--reuse', '--max-num-workers', '16', '-w', work_dir, '-m', test_type
            ]

            print(f"Running command: {' '.join(cmd)}")
            print(f'Work directory: {work_dir}')

            result = subprocess.run(cmd, capture_output=True, text=True, errors='replace', timeout=259200)

            stdout_output = result.stdout
            stderr_output = result.stderr

            log_filename = (f'{test_type}_{backend_type}_'
                            f"{model_name.replace('/', '_')}_"
                            f'{communicator}_'
                            f'{worker_id}_'
                            f'{quant_policy}.log')
            log_file = os.path.join(log_path, log_filename)
            cmd_command = ' '.join(cmd)

            with open(log_file, 'w', encoding='utf-8') as f:
                f.write(f'Model: {model_name}\n')
                f.write(f'Config file: {temp_config_file}\n')
                f.write(f'Backend: {backend_type}\n')
                f.write(f'TP Num: {tp_num}\n')
                f.write(f'Command: {cmd_command}\n')
                f.write(f'Work directory: {work_dir}\n')
                f.write(f'STDOUT: \n{stdout_output}\n')
                if stderr_output:
                    f.write(f'STDERR: \n{stderr_output}\n')
                f.write(f'Return code: {result.returncode}\n')

            print(f'STDOUT: \n{stdout_output}')
            if stderr_output:
                print(f'STDERR: \n{stderr_output}')
            print(f'Return code: {result.returncode}')

            evaluation_failed = False
            error_keywords = ['ERROR -', 'fail, see', 'task .* fail']
            for line in stdout_output.split('\n'):
                if any(keyword in line for keyword in error_keywords):
                    evaluation_failed = True
                    break

            if result.returncode == 0 and not evaluation_failed:
                final_result = True
                final_msg = f'Evaluation completed successfully for {model_name}'
            else:
                final_result = False
                final_msg = f'Evaluation failed for {model_name}'
                if result.returncode != 0:
                    final_msg += f'with return code {result.returncode}'
                elif evaluation_failed:
                    final_msg += 'with internal errors detected in logs'

                if stderr_output:
                    final_msg += f'\nSTDERR: {stderr_output}'
                else:
                    error_lines = []
                    for line in stdout_output.split('\n'):
                        if any(keyword in line for keyword in error_keywords):
                            error_lines.append(line)
                    if error_lines:
                        error_lines = ' | '.join(error_lines[:3])
                        final_msg += f'\nLog errors: {error_lines}'

            allure.attach.file(log_file, attachment_type=allure.attachment_type.TEXT)

            if test_type == 'eval':
                llm_summary(summary_model_name, tp_num, final_result, final_msg, worker_id, backend_type, communicator,
                            work_dir)

            return final_result, final_msg

        finally:
            os.chdir(original_cwd)
            print(f'Returned to directory: {original_cwd}')

    except subprocess.TimeoutExpired:
        timeout_msg = (f'Evaluation timed out for {model_name} '
                       f'after 259200 seconds')
        if work_dir and test_type == 'eval':
            llm_summary(summary_model_name, tp_num, False, timeout_msg, worker_id, backend_type, communicator, work_dir)
        return False, timeout_msg
    except Exception as e:
        error_msg = f'Error during evaluation for {model_name}: {str(e)}'
        if work_dir and test_type == 'eval':
            llm_summary(summary_model_name, tp_num, False, error_msg, worker_id, backend_type, communicator, work_dir)
        return False, error_msg


def mllm_eval_test(config,
                   run_id,
                   prepare_environment,
                   worker_id='gw0',
                   port=DEFAULT_PORT,
                   test_type='infer',
                   **kwargs):
    work_dir = None
    model_name = prepare_environment['model']
    backend_type = prepare_environment['backend']
    tp_num = prepare_environment.get('tp_num', 1)
    communicator = prepare_environment.get('communicator', 'cuda-ipc')
    quant_policy = prepare_environment.get('quant_policy', 0)

    summary_model_name = model_name
    if quant_policy in [4, 8]:
        summary_model_name = f'{model_name}-kvint{quant_policy}'

    model_base_path = config.get('model_path', '/nvme/qa_test_models')
    model_path = os.path.join(model_base_path, model_name)

    print(f'Starting VLMEvalKit evaluation for model: {model_name}')
    print(f'Model path: {model_path}')
    print(f'Backend: {backend_type}')

    log_path = config.get('mllm_eval_log_path', '/nvme/qa_test_models/mllm_evaluation_report') + f'/{run_id}'
    os.makedirs(log_path, exist_ok=True)

    work_dir = os.path.join(log_path, f"wk_{backend_type}_{model_name.replace('/', '_')}_{communicator}_{quant_policy}")
    os.makedirs(work_dir, exist_ok=True)
    if test_type == 'infer':
        cmd = [
            'python', 'run.py', '--data', 'MMBench_V11_MINI', 'MMStar_MINI', 'AI2D_MINI', 'OCRBench_MINI', '--model',
            f'lmdeploy_port{port}', '--reuse', '--work-dir', work_dir, '--api-nproc', '32', '--mode infer'
        ]
    elif test_type == 'eval':
        cmd = [
            'python', 'run.py', '--data', 'MMBench_V11_MINI', 'MMStar_MINI', 'AI2D_MINI', 'OCRBench_MINI', '--model',
            f'lmdeploy_port{port}', '--reuse', '--work-dir', work_dir, '--api-nproc', '32', '--judge',
            'Qwen/Qwen3-30B-A3B', '--judge-base-url', 'http://127.0.0.1:8000/v1', '--judge-key', 'empty'
        ]

    print(f'Work directory: {work_dir}')

    log_filename = (f'{backend_type}_'
                    f"{model_name.replace('/', '_')}_"
                    f'{communicator}_'
                    f'{worker_id}_'
                    f'{quant_policy}.log')
    log_file = os.path.join(log_path, log_filename)
    result, msg = execute_command_real_time_simple(cmd, log_file)

    mllm_summary(summary_model_name,
                 tp_num,
                 result,
                 backend_type,
                 communicator,
                 work_dir,
                 dataset_list=['MMBench_V11_MINI', 'MMStar_MINI', 'AI2D_MINI', 'OCRBench_MINI'])
    return result, msg


def execute_command_real_time_simple(cmd, log_file_path):
    with open(log_file_path, 'w', encoding='utf-8') as log_file:
        cmd_command = ' '.join(cmd)
        initial_msg = f'reproduce command: {cmd_command}\n'
        print(initial_msg, end='')
        log_file.write(initial_msg)
        log_file.flush()

        try:
            process = subprocess.Popen(cmd,
                                       stdout=subprocess.PIPE,
                                       stderr=subprocess.STDOUT,
                                       shell=True,
                                       text=True,
                                       encoding='utf-8',
                                       errors='replace',
                                       bufsize=1)

            for line in iter(process.stdout.readline, ''):
                if line:
                    print(line, end='', flush=True)
                    log_file.write(line)
                    log_file.flush()

            returncode = process.wait()
            return returncode == 0, f'Process completed with return code: {returncode}'

        except Exception as e:
            error_msg = f'Error executing command: {str(e)}\n'
            print(error_msg, file=sys.stderr)
            log_file.write(error_msg)
            return False, error_msg<|MERGE_RESOLUTION|>--- conflicted
+++ resolved
@@ -202,11 +202,7 @@
                 cfg = Config.fromfile(temp_config_path)
                 print(f'Using existing temp config file: {temp_config_path}')
 
-<<<<<<< HEAD
-                cfg.JUDGE_API_BASE = f'http://127.0.0.1:{port}/v1'  # noqa: E231, E261
-=======
                 cfg.JUDGE_API_BASE = test_url
->>>>>>> 2697c963
                 cfg.JUDGE_MODEL_PATH = os.path.join(model_base_path, 'Qwen/Qwen2.5-32B-Instruct')
 
                 if hasattr(cfg, 'judge_cfg'):
