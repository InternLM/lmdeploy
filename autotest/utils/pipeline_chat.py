--- conflicted
+++ resolved
@@ -223,19 +223,12 @@
 
 def assert_pipeline_single_stream_return(output, logprobs_num: int = 0):
     for i in range(0, len(output) - 1):
-<<<<<<< HEAD
-        if not assert_pipeline_single_element(output[i], is_stream=True):
-            return False, f'single_stream_element is false, index is {i}'
-    if not assert_pipeline_single_element(
-            output[-1], is_stream=True, is_last=True):
-=======
-        if assert_pipeline_single_element(
-                output[i], is_stream=True, logprobs_num=logprobs_num) is False:
+        if not assert_pipeline_single_element(
+                output[i], is_stream=True, logprobs_num=logprobs_num):
             return False, f'single_stream_element is false, index is {i}'
     if assert_pipeline_single_element(
             output[-1], is_stream=True, is_last=True,
             logprobs_num=logprobs_num) is False:
->>>>>>> 01885377
         return False, 'last single_stream_element is false'
     return True, ''
 
