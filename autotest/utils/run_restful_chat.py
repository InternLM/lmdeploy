--- conflicted
+++ resolved
@@ -196,8 +196,6 @@
     return result, restful_log, msg
 
 
-<<<<<<< HEAD
-=======
 def interactive_test(config, case, case_info, model, url, worker_id: str = ''):
     log_path = config.get('log_path')
 
@@ -239,7 +237,6 @@
     return result, interactive_log, msg
 
 
->>>>>>> 2b0b44fb
 def health_check(url):
     try:
         api_client = APIClient(url)
