--- conflicted
+++ resolved
@@ -20,13 +20,8 @@
                                TurbomindEngineConfig)
 from lmdeploy.utils import get_logger
 
-<<<<<<< HEAD
-logger = get_logger('lmdeploy')
-logger.setLevel('WARNING')
-=======
 get_logger('lmdeploy').setLevel('ERROR')
 os.environ['TM_LOG_LEVEL'] = 'ERROR'
->>>>>>> 01885377
 
 
 def infer(model, session_id: int, input_ids: List,
