# Copyright (c) OpenMMLab. All rights reserved.
import argparse
import json
import os
import random
from typing import List, Tuple

from tqdm import tqdm
from transformers import AutoTokenizer

from lmdeploy import (GenerationConfig, PytorchEngineConfig,
                      TurbomindEngineConfig, pipeline)
from lmdeploy.cli.utils import ArgumentHelper, DefaultsAndTypesHelpFormatter
from lmdeploy.profiler import Profiler, Session
from lmdeploy.utils import get_logger

logger = get_logger('lmdeploy')


def sample_requests(dataset_path: str, num_requests: int,
                    tokenizer) -> List[Tuple[str, int, int]]:
    # Load the dataset.
    with open(dataset_path) as f:
        dataset = json.load(f)
    # Filter out the conversations with less than 2 turns.
    dataset = [data for data in dataset if len(data['conversations']) >= 2]
    # Only keep the first two turns of each conversation.
    dataset = [(data['conversations'][0]['value'],
                data['conversations'][1]['value']) for data in dataset]

    # pre-sample to avoid go through all the dataset
    dataset = random.sample(dataset, max(int(num_requests * 1.2), 1000))

    # Tokenize the prompts and completions.
    prompts = [prompt for prompt, _ in dataset]
    prompt_token_ids = tokenizer(prompts).input_ids
    completions = [completion for _, completion in dataset]
    completion_token_ids = tokenizer(completions).input_ids
    tokenized_dataset = []
    for i in range(len(dataset)):
        output_len = len(completion_token_ids[i])
        tokenized_dataset.append((prompts[i], prompt_token_ids[i], output_len))

    # Filter out too long sequences.
    filtered_dataset: List[Tuple[str, int, int]] = []
    for prompt, prompt_token_ids, output_len in tokenized_dataset:
        prompt_len = len(prompt_token_ids)
        if prompt_len < 4 or output_len < 4:
            # Prune too short sequences.
            continue
        if prompt_len > 1024 or prompt_len + output_len > 2048:
            # Prune too long sequences.
            continue
        filtered_dataset.append((prompt, prompt_len, output_len))

    # Sample the requests.
    sampled_requests = random.sample(filtered_dataset, num_requests)
    return sampled_requests


class Engine:

    def __init__(self, model_path: str, engine_config, csv: str):
        self.pipe = pipeline(model_path, backend_config=engine_config)
        self.tokenizer = AutoTokenizer.from_pretrained(model_path,
                                                       trust_remote_code=True)

        self.csv = csv

    def process_request(self, requests, profiler: Profiler, temperature, top_p,
                        top_k, stream_output):

        prompts = [prompt for prompt, _, _ in requests]
        gen_configs = [
            GenerationConfig(temperature=temperature,
                             top_p=top_p,
                             top_k=top_k,
                             ignore_eos=True,
                             do_sample=True,
                             max_new_tokens=output_len)
            for _, _, output_len in requests
        ]

        sess: List[Session] = []
        for _, input_len, output_len in requests:
            sess.append(profiler.new_session(input_len, output_len))

        def _to_status(finish_reason):
            if finish_reason == 'length':
                return Session.SUCCESS
            else:
                return Session.FAIL

        profiler.start()

        for s in sess:
            s.tick(0)

        if stream_output:
            pbar = tqdm(total=len(requests))
            for output in self.pipe.stream_infer(prompts,
                                                 gen_configs,
                                                 do_preprocess=False):
                index = output.index
                n_token = output.generate_token_len
                finish_reason = output.finish_reason
                sess[index].tick(n_token)
                if finish_reason is not None:
                    sess[index].finish(_to_status(finish_reason))
                    pbar.update(1)
            pbar.close()
        else:
            for output in self.pipe(prompts,
                                    gen_configs,
                                    do_preprocess=False,
                                    use_tqdm=True):
                index = output.index
                n_token = output.generate_token_len
                finish_reason = output.finish_reason
                sess[index].tick(n_token)
                sess[index].finish(_to_status(finish_reason))

        profiler.finish()

        # report first failure
        for i, s in enumerate(sess):
            if s.status != Session.SUCCESS or s.ns[-1] < s.req_output_len:
                logger.error(
                    f'Request {i} failed with {s.ns[-1]}/{s.req_output_len} tokens generated'  # noqa: E501
                )
                logger.error(f'Prompt: {prompts[i]}')
                logger.warning('Got failed requests, metrics may be invalid')
                break


def parse_args():
    parser = argparse.ArgumentParser(
        description='Benchmark the request throughput of lmdeploy '
        'in localhost',
        formatter_class=DefaultsAndTypesHelpFormatter)
    parser.add_argument('dataset', type=str, help='the path dataset')
    parser.add_argument('model_path',
                        type=str,
                        help='the path of the model in localhost or '
                        'the repo_id of the model in huggingface.co')
    parser.add_argument(
        '-c',
        '--concurrency',
        type=int,
        help='Number of working threads to process the sampled prompts',
        default=256)
    parser.add_argument('-n',
                        '--num-prompts',
                        type=int,
                        help='Number of prompts to process',
                        default=5000)
    parser.add_argument('--csv',
                        type=str,
                        help='Where to save the result.',
                        default='./profile_pipeline_api.csv')
    parser.add_argument('--seed',
                        type=int,
                        default=0,
                        help='Seed used in sampling prompts from dataset')
    parser.add_argument('--stream-output',
                        action='store_true',
                        help='Trust remote code for loading hf models')
    # other args
    ArgumentHelper.top_p(parser)
    ArgumentHelper.temperature(parser)
    ArgumentHelper.top_k(parser)
    ArgumentHelper.log_level(parser)
    ArgumentHelper.backend(parser)

    # pytorch engine args
    pt_group = parser.add_argument_group('PyTorch engine arguments')
    ArgumentHelper.eager_mode(pt_group)

    tp_act = ArgumentHelper.tp(pt_group)
    session_len_act = ArgumentHelper.session_len(pt_group, default=4096)
    cache_count_act = ArgumentHelper.cache_max_entry_count(pt_group)
    cache_block_seq_len_act = ArgumentHelper.cache_block_seq_len(pt_group)
    prefix_caching_act = ArgumentHelper.enable_prefix_caching(pt_group)

    # turbomind engine args
    tb_group = parser.add_argument_group('TurboMind engine argument')
    tb_group._group_actions.append(tp_act)
    tb_group._group_actions.append(session_len_act)
    tb_group._group_actions.append(cache_count_act)
    tb_group._group_actions.append(cache_block_seq_len_act)
    tb_group._group_actions.append(prefix_caching_act)
    ArgumentHelper.model_format(tb_group, default='hf')
    ArgumentHelper.quant_policy(tb_group, default=0)
    ArgumentHelper.num_tokens_per_iter(tb_group)
    ArgumentHelper.max_prefill_iters(tb_group)

    args = parser.parse_args()
    return args


def main():
    args = parse_args()
    random.seed(args.seed)
    os.environ['TM_LOG_LEVEL'] = args.log_level
    if args.backend == 'turbomind':
        engine_config = TurbomindEngineConfig(
            session_len=args.session_len,
            max_batch_size=args.concurrency,
            tp=args.tp,
            cache_max_entry_count=args.cache_max_entry_count,
            cache_block_seq_len=args.cache_block_seq_len,
            model_format=args.model_format,
            quant_policy=args.quant_policy,
            num_tokens_per_iter=args.num_tokens_per_iter,
            max_prefill_iters=args.max_prefill_iters,
            enable_prefix_caching=args.enable_prefix_caching,
        )
    elif args.backend == 'pytorch':
        engine_config = PytorchEngineConfig(
            session_len=args.session_len,
            cache_max_entry_count=args.cache_max_entry_count,
            block_size=args.cache_block_seq_len,
            max_batch_size=args.concurrency,
            tp=args.tp,
            thread_safe=False,
            eager_mode=args.eager_mode,
            enable_prefix_caching=args.enable_prefix_caching,
        )

    engine = Engine(args.model_path, engine_config, csv=args.csv)

    requests = sample_requests(args.dataset, args.num_prompts,
                               engine.tokenizer)

    profiler = Profiler(args.stream_output, [50, 75, 95, 99])

    engine.process_request(requests,
                           profiler,
                           temperature=args.temperature,
                           top_p=args.top_p,
                           top_k=args.top_k,
                           stream_output=args.stream_output)

    hyperparams = [('Concurrency', args.concurrency),
                   ('Stream output', str(args.stream_output).lower())]

    profiler.compute_metrics()
    profiler.summarize(title='Profile Pipeline API', hyperparams=hyperparams)

    if args.csv:
<<<<<<< HEAD
        profiler.save_csv(args.csv)
=======
        profiler.save_csv(args.csv, (('batch', args.concurrency),
                                     ('num_prompts', args.num_prompts)))
>>>>>>> a6d4b4ad


if __name__ == '__main__':
    main()<|MERGE_RESOLUTION|>--- conflicted
+++ resolved
@@ -248,12 +248,8 @@
     profiler.summarize(title='Profile Pipeline API', hyperparams=hyperparams)
 
     if args.csv:
-<<<<<<< HEAD
-        profiler.save_csv(args.csv)
-=======
         profiler.save_csv(args.csv, (('batch', args.concurrency),
                                      ('num_prompts', args.num_prompts)))
->>>>>>> a6d4b4ad
 
 
 if __name__ == '__main__':
