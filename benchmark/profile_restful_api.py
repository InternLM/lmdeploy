import csv
import json
import random
import time
from queue import Queue
from threading import Thread
from typing import List, Tuple

import fire
import numpy as np
from tqdm import tqdm

from lmdeploy.serve.openai.api_client import APIClient
from lmdeploy.tokenizer import Tokenizer


def sample_requests(
    dataset_path: str,
    num_requests: int,
    tokenizer: Tokenizer,
) -> List[Tuple[str, int, int]]:
    # Load the dataset.
    with open(dataset_path) as f:
        dataset = json.load(f)
    # Filter out the conversations with less than 2 turns.
    dataset = [data for data in dataset if len(data['conversations']) >= 2]
    # Only keep the first two turns of each conversation.
    dataset = [(data['conversations'][0]['value'],
                data['conversations'][1]['value']) for data in dataset]

    # Tokenize the prompts and completions.
    prompts = [prompt for prompt, _ in dataset]
    prompt_token_ids = tokenizer(prompts).input_ids
    completions = [completion for _, completion in dataset]
    completion_token_ids = tokenizer(completions).input_ids
    tokenized_dataset = []
    for i in range(len(dataset)):
        output_len = len(completion_token_ids[i])
        tokenized_dataset.append((prompts[i], prompt_token_ids[i], output_len))

    # Filter out too long sequences.
    filtered_dataset: List[Tuple[str, int, int]] = []
    for prompt, prompt_token_ids, output_len in tokenized_dataset:
        prompt_len = len(prompt_token_ids)
        if prompt_len < 4 or output_len < 4:
            # Prune too short sequences.
            continue
        if prompt_len > 1024 or prompt_len + output_len > 2048:
            # Prune too long sequences.
            continue
        filtered_dataset.append((prompt, prompt_len, output_len))

    # Sample the requests.
    sampled_requests = random.sample(filtered_dataset, num_requests)
    return sampled_requests


class Engine:

    def __init__(self,
                 server_addr: str,
                 tokenzier_path: str,
                 temperature: float = 0.8,
                 top_p: float = 1.0,
                 csv: str = '',
                 **kwargs):
        self.tokenizer = Tokenizer(tokenzier_path)
        self.server_addr = server_addr
        self.temperature = temperature
        self.top_p = top_p
        self.csv = csv
        client = APIClient(self.server_addr)
        self.model_name = client.available_models[0]
        self.pbar = None

    def _inference(self, req_queue: Queue, res_queue: Queue, session_id: int,
                   stream_output: bool):

        stats = []
        client = APIClient(self.server_addr)

        for prompt, input_seqlen, output_seqlen in iter(
                req_queue.get, [None, None, None]):
            timestamps = []
            timestamps.append(time.perf_counter())
            for output in client.chat_completions_v1(
                    model=self.model_name,
                    messages=prompt,
                    temperature=self.temperature,
                    top_p=self.top_p,
                    n=1,
                    max_tokens=output_seqlen,
                    stream=stream_output,
                    session_id=session_id,
                    ignore_eos=True):
                timestamps.append(time.perf_counter())

            first_token_latency = np.round(timestamps[1] - timestamps[0], 3)
            token_latency = np.round(timestamps[-1] - timestamps[0], 3)
            # assert output.pop('finish_reason') == 'length', \
            #     f'Error. session_id({session_id}) request {output_seqlen} ' \
            #     f'tokens, but `finish_reason` is not `length`'
            total_tokens = input_seqlen + output_seqlen
            stats.append([
                first_token_latency, output_seqlen, output_seqlen,
                total_tokens, token_latency
            ])
            self.pbar.update(1)

        res_queue.put((session_id, stats))

    def process_request(self,
                        requests,
                        concurrency: int = 1,
                        stream_output: bool = False):
        res_queue = Queue()
        req_queue = Queue()
        threads = []

        self.pbar = tqdm(total=len(requests))

        # feed request to q
        for req in requests:
            req_queue.put(req)
        for i in range(concurrency):
            req_queue.put([None, None, None])

        start = time.time()

        # start threads
        for i in range(concurrency):
            t = Thread(target=self._inference,
                       args=(req_queue, res_queue, i, stream_output))
            t.start()
            threads.append(t)

        # wait for finish
        for t in threads:
            t.join()

        elapsed_time = time.time() - start

        stats = []
        while not res_queue.empty():
            session_id, _stats = res_queue.get()
            # print(f'\n{"-" * 50}\n'
            #       f'session {session_id} stats: \n{_stats}\n{"-" * 50}\n')
            stats.append(np.array(_stats))

        stats = np.concatenate(stats).reshape(-1, 5)

        first_token_latency_min = np.min(stats[:, 0], axis=0)
        first_token_latency_max = np.max(stats[:, 0], axis=0)
        first_token_latency_ave = np.mean(stats[:, 0], axis=0)
        completion_tokens = np.sum(stats[:, 1], axis=0)
        request_output_tokens = np.sum(stats[:, 2], axis=0)
        total_tokens = np.sum(stats[:, 3], axis=0)
        prompt_tokens = total_tokens - completion_tokens
        completion_token_throughput = completion_tokens / elapsed_time
        total_token_throughput = total_tokens / elapsed_time
        rps = len(requests) / elapsed_time
        rpm = rps * 60

        if (np.abs(stats[:, 1] - stats[:, 2]) <= 1).min() is False:
            print(f'Did not generate requested number of tokens. '
                  f'Request {request_output_tokens:.0f}, '
                  f'but got {completion_tokens:.0f}')

        print(f'\n{"-" * 50}\nconcurrency: {concurrency}\n'
              f'elapsed_time: {elapsed_time:.3f}s\n')
        if stream_output:
            print(f'first_token latency(min, max, ave): '
                  f'{first_token_latency_min:.3f}s, '
                  f'{first_token_latency_max:.3f}s, '
                  f'{first_token_latency_ave:.3f}s\n')
        print(
            f'number of prompt tokens: {prompt_tokens:.0f}\n'
            f'number of completion tokens: {completion_tokens:.0f}\n'
            f'token throughput (completion token): {completion_token_throughput:.3f} token/s\n'  # noqa
            f'token throughput (prompt + completion token): {total_token_throughput:.3f} token/s\n'  # noqa
            f'RPS (request per second): {rps:.3f} req/s\n'
            f'RPM (request per minute): {rpm:.3f} req/min\n'
            f'{"-" * 50}\n')

        if self.csv:
            with open(self.csv, 'w') as csvfile:
                writer = csv.writer(csvfile)
                writer.writerow([
<<<<<<< HEAD
                    'batch', 'num_prompts', 'prompt_tokens',
                    'completion_tokens', '1st_token_latency(min)(s)',
                    '1st_token_latency(max)(s)', '1st_token_latency(ave)(s)',
                    'output token thr(tokens/s', 'total token thr(token/s)',
                    'RPS', 'RPM'
                ])
                writer.writerow([
                    concurrency,
                    len(requests), prompt_tokens, completion_tokens,
                    f'{first_token_latency_min:.3f}' if stream_output else '-',
                    f'{first_token_latency_max:.3f}' if stream_output else '-',
                    f'{first_token_latency_ave:.3f}' if stream_output else '-',
                    f'{completion_token_throughput:.3f}',
                    f'{total_token_throughput:.3f}', f'{rps:.3f}', f'{rpm:.3f}'
=======
                    'batch', 'num_prompts', 'RPS', 'RPM', 'FTL(ave)(s)',
                    'FTL(min)(s)', 'FTL(max)(s)', 'throughput(out tok/s)',
                    'throughput(total tok/s)'
                ])
                writer.writerow([
                    concurrency,
                    len(requests), f'{rps:.3f}', f'{rpm:.3f}',
                    f'{first_token_latency_ave:.3f}' if stream_output else '-',
                    f'{first_token_latency_min:.3f}' if stream_output else '-',
                    f'{first_token_latency_max:.3f}' if stream_output else '-',
                    f'{completion_token_throughput:.3f}',
                    f'{total_token_throughput:.3f}'
>>>>>>> 477f2db8
                ])


def main(server_addr: str,
         tokenizer_path: str,
         dataset: str,
         concurrency: int = 64,
         num_prompts: int = 2000,
         top_p: float = 1.0,
         temperature: float = 1.0,
         stream_output: bool = False,
         csv: str = './profile_api_server.csv',
         seed: int = 0):
    """Benchmark the request througput of api server.

    Args:
        server_addr (str): http url of api_server with format http://0.0.0.0:0
        tokenizer_path (str): Path to the tokenizer model in localhost
        dataset (str): Path to the dataset
        concurrency (int, optional): Number of working threads to process the sampled prompts.
            Defaults to 64.
        num_prompts (int, optional): Number of prompts to process. Defaults to 2000.
        top_p (float, optional): the set of most probable tokens with
            probabilities that add up to top_p or higher
            are kept for generation. Defaults to 1.0.
        temperature (float, optional): The value used to modulate the next token probabilities.
            Defaults to 1.0.
        stream_output (bool, optional): Indicator for streaming output. Defaults to False.
        csv (str, optional): The path to save the result.
        seed (int, optional): Seed used in sampling prompts from dataset. Defaults to 0.
    """    # noqa
    if not server_addr.startswith('http://'):
        print(f'[WARNING] server_addr of the api_server should '
              f'start with "http://", but got "{server_addr}"')
        server_addr = 'http://' + server_addr.strip()

    random.seed(seed)

    engine = Engine(server_addr,
                    tokenizer_path,
                    top_p=top_p,
                    temperature=temperature,
                    csv=csv)

    requests = sample_requests(dataset, num_prompts, engine.tokenizer)

    engine.process_request(requests, concurrency, stream_output)


if __name__ == '__main__':
    fire.Fire(main)<|MERGE_RESOLUTION|>--- conflicted
+++ resolved
@@ -186,22 +186,6 @@
             with open(self.csv, 'w') as csvfile:
                 writer = csv.writer(csvfile)
                 writer.writerow([
-<<<<<<< HEAD
-                    'batch', 'num_prompts', 'prompt_tokens',
-                    'completion_tokens', '1st_token_latency(min)(s)',
-                    '1st_token_latency(max)(s)', '1st_token_latency(ave)(s)',
-                    'output token thr(tokens/s', 'total token thr(token/s)',
-                    'RPS', 'RPM'
-                ])
-                writer.writerow([
-                    concurrency,
-                    len(requests), prompt_tokens, completion_tokens,
-                    f'{first_token_latency_min:.3f}' if stream_output else '-',
-                    f'{first_token_latency_max:.3f}' if stream_output else '-',
-                    f'{first_token_latency_ave:.3f}' if stream_output else '-',
-                    f'{completion_token_throughput:.3f}',
-                    f'{total_token_throughput:.3f}', f'{rps:.3f}', f'{rpm:.3f}'
-=======
                     'batch', 'num_prompts', 'RPS', 'RPM', 'FTL(ave)(s)',
                     'FTL(min)(s)', 'FTL(max)(s)', 'throughput(out tok/s)',
                     'throughput(total tok/s)'
@@ -214,7 +198,6 @@
                     f'{first_token_latency_max:.3f}' if stream_output else '-',
                     f'{completion_token_throughput:.3f}',
                     f'{total_token_throughput:.3f}'
->>>>>>> 477f2db8
                 ])
 
 
