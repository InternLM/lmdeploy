# Copyright (c) OpenMMLab. All rights reserved.
import argparse
import asyncio
import json
import os
import random
from queue import Queue
from typing import List, Optional, Tuple, Union

import numpy as np
from tqdm import tqdm
from transformers import PreTrainedTokenizerBase

from lmdeploy.cli.utils import ArgumentHelper, DefaultsAndTypesHelpFormatter
from lmdeploy.messages import GenerationConfig, PytorchEngineConfig, TurbomindEngineConfig
from lmdeploy.profiler import Profiler, Session
from lmdeploy.tokenizer import DetokenizeState, Tokenizer
from lmdeploy.utils import get_logger

get_logger('lmdeploy').setLevel('ERROR')
os.environ['TM_LOG_LEVEL'] = 'ERROR'


def sample_sharegpt_requests(
    dataset_path: str,
    num_requests: int,
    tokenizer: PreTrainedTokenizerBase,
    fixed_output_len: Optional[int] = None,
) -> List[Tuple[str, int, int]]:
    if fixed_output_len is not None and fixed_output_len < 4:
        raise ValueError('output_len too small')
    # Load the dataset.
    with open(dataset_path) as f:
        dataset = json.load(f)
    # Filter out the conversations with less than 2 turns.
    dataset = [data for data in dataset if len(data['conversations']) >= 2]
    # Only keep the first two turns of each conversation.
    dataset = [(data['conversations'][0]['value'], data['conversations'][1]['value']) for data in dataset]

    # Shuffle the dataset.
    random.shuffle(dataset)

    # Filter out sequences that are too long or too short
    filtered_dataset: List[Tuple[str, int, int]] = []
    for i in range(len(dataset)):
        if len(filtered_dataset) == num_requests:
            break

        # Tokenize the prompts and completions.
        prompt = dataset[i][0]
        prompt_token_ids = tokenizer.encode(prompt)
        completion = dataset[i][1]
        completion_token_ids = tokenizer.encode(completion)
        prompt_len = len(prompt_token_ids)
        output_len = (len(completion_token_ids) if fixed_output_len is None else fixed_output_len)
        if prompt_len < 4 or output_len < 4:
            # Prune too short sequences.
            continue
        if prompt_len > 1024 or (prompt_len + output_len > 2048 and fixed_output_len is None):
            # Prune too long sequences.
            continue
        filtered_dataset.append((prompt, prompt_len, output_len))

    print(f'#Input tokens: {np.sum([x[1] for x in filtered_dataset])}')
    print(f'#Output tokens: {np.sum([x[2] for x in filtered_dataset])}')
    return filtered_dataset


def sample_random_requests(
    input_len: int,
    output_len: int,
    num_prompts: int,
    range_ratio: float,
    tokenizer: PreTrainedTokenizerBase,
    dataset_path: str,
) -> List[Tuple[str, int, int]]:

    input_lens = np.random.randint(
        max(int(input_len * range_ratio), 1),
        input_len + 1,
        size=num_prompts,
    )
    output_lens = np.random.randint(
        int(output_len * range_ratio),
        output_len + 1,
        size=num_prompts,
    )

    if True:
        # Sample token ids from ShareGPT and repeat/truncate them to
        # satisfy the input_lens

        # Load the dataset.
        with open(dataset_path) as f:
            dataset = json.load(f)
        # Filter out the conversations with less than 2 turns.
        dataset = [data for data in dataset if len(data['conversations']) >= 2]
        # Only keep the first two turns of each conversation.
        dataset = [(data['conversations'][0]['value'], data['conversations'][1]['value']) for data in dataset]
        # remove the empty prompt
        dataset = [(query, answer) for query, answer in dataset if len(query) > 0]

        # Shuffle the dataset.
        random.shuffle(dataset)

        # Filter out sequences that are too long or too short
        input_requests: List[Tuple[str, int, int]] = []
        for i in range(num_prompts):
            # Tokenize the prompts and completions.
            prompt = dataset[i][0]
            prompt_token_ids = tokenizer.encode(prompt)
            prompt_len = len(prompt_token_ids)

            if prompt_len > input_lens[i]:
                input_ids = prompt_token_ids[:input_lens[i]]
            else:
                ratio = (input_lens[i] + prompt_len - 1) // prompt_len
                input_ids = (prompt_token_ids * ratio)[:input_lens[i]]
            prompt = tokenizer.decode(input_ids)
            input_requests.append((prompt, int(input_lens[i]), int(output_lens[i])))
    else:
        # Sample token ids from random integers.
        # This can cause some NaN issues.
        offsets = np.random.randint(0, tokenizer.vocab_size, size=num_prompts)
        input_requests = []
        for i in range(num_prompts):
            prompt = tokenizer.decode([(offsets[i] + i + j) % tokenizer.vocab_size for j in range(input_lens[i])])
            input_requests.append((prompt, int(input_lens[i]), int(output_lens[i])))

    print(f'#Input tokens: {np.sum(input_lens)}')
    print(f'#Output tokens: {np.sum(output_lens)}')
    return input_requests


class Engine:

    def __init__(self, model_path: str, engine_config: Union[PytorchEngineConfig, TurbomindEngineConfig]):
        self.tokenizer = Tokenizer(model_path)
        if isinstance(engine_config, TurbomindEngineConfig):
            from lmdeploy.turbomind import TurboMind
            tm_model = TurboMind.from_pretrained(model_path, tokenizer=self.tokenizer, engine_config=engine_config)
        elif isinstance(engine_config, PytorchEngineConfig):
            from lmdeploy.pytorch.engine import Engine as PytorchEngine
<<<<<<< HEAD
            tm_model = PytorchEngine.from_pretrained(model_path, tokenizer=self.tokenizer, engine_config=engine_config)

=======
            tm_model = PytorchEngine(model_path, tokenizer=self.tokenizer, engine_config=engine_config)
>>>>>>> 372f0796
        self.tm_model = tm_model
        self.pbar = None

    async def _inference(self, req_queue: Queue, session_id: int, temperature: float, top_p: float, top_k: int,
                         stream_output: bool, skip_tokenize: bool, skip_detokenize: bool):
        model_inst = self.tm_model.create_instance()
        sess: Session = None
        for prompt, _, output_seqlen, cancel_after, sess in iter(req_queue.get_nowait, None):

            sess.tick(0)

            if skip_tokenize:
                input_ids = prompt
            else:
                input_ids = self.tokenizer(prompt).input_ids

            state = DetokenizeState(len(input_ids))

            prev_len = 0
            token_ids = input_ids.copy()

            generator = model_inst.async_stream_infer(session_id,
                                                      input_ids=input_ids,
                                                      gen_config=GenerationConfig(max_new_tokens=output_seqlen,
                                                                                  temperature=temperature,
                                                                                  top_p=top_p,
                                                                                  top_k=top_k,
                                                                                  ignore_eos=True),
                                                      sequence_start=True,
                                                      sequence_end=True,
                                                      stream_output=stream_output)
            try:
                async for outputs in generator:
                    n_token = outputs.num_token
                    if n_token > prev_len:
                        token_ids += outputs.token_ids[prev_len - n_token:]
                        if not skip_detokenize:
                            _, state = self.tokenizer.detokenize_incrementally(token_ids, state)
                        sess.tick(n_token)
                        prev_len = n_token
                        if n_token > cancel_after:
                            break
                sess.finish(Session.SUCCESS)
            finally:
                await generator.aclose()

            # for pytorch engine to restart a session
            if hasattr(model_inst, '_is_pytorch_engine'):
                await model_inst.async_end(session_id)

            self.pbar.update(1)

    def process_request(self, requests, profiler: Profiler, concurrency, temperature, top_p, top_k, stream_output,
                        skip_tokenize, skip_detokenize, cancel_rate):
        req_queue = Queue()

        # feed request to q
        for prompt, input_len, output_len in requests:
            cancel_after = output_len + 1
            if cancel_rate > 0:
                if random.random() < cancel_rate:
                    cancel_after = random.randint(0, cancel_after)
            sess = profiler.new_session(input_len, output_len)
            req = [prompt, input_len, output_len, cancel_after, sess]
            if skip_tokenize:
                req[0] = self.tokenizer.encode(prompt)
            req_queue.put(req)
        for i in range(concurrency):
            req_queue.put(None)

        # start threads
        tasks = []
        for i in range(concurrency):
            task = self._inference(req_queue, i, temperature, top_p, top_k, stream_output, skip_tokenize,
                                   skip_detokenize)
            tasks.append(task)

        async def _gather_tasks(tasks):
            return await asyncio.gather(*tasks)

        self.pbar = tqdm(total=len(requests))

        event_loop = asyncio.new_event_loop()
        asyncio.set_event_loop(event_loop)

        profiler.start()

        asyncio.run(_gather_tasks(tasks))

        profiler.finish()

        self.pbar.close()


def parse_args():
    parser = argparse.ArgumentParser(description='Benchmark the request throughput of lmdeploy '
                                     'in localhost',
                                     formatter_class=DefaultsAndTypesHelpFormatter)
    parser.add_argument('dataset', type=str, help='the path dataset')
    parser.add_argument('model_path',
                        type=str,
                        help='the path of the model in localhost or '
                        'the repo_id of the model in huggingface.co')
    parser.add_argument('-c',
                        '--concurrency',
                        type=int,
                        help='Number of working threads to process the sampled prompts',
                        default=256)
    parser.add_argument('-n', '--num-prompts', type=int, help='Number of prompts to process', default=5000)
    parser.add_argument('--no-stream-output', action='store_true', help='Use stream output')
    parser.add_argument('--skip-tokenize', action='store_true', help='Pre-tokenize input prompts before starting')
    parser.add_argument('--skip-detokenize', action='store_true', help='Skip detokenizing output tokens')
    parser.add_argument('--cancel-rate', type=float, help='Possibility of a request being canceled', default=0)
    parser.add_argument('--use-uvloop', action='store_true')
    parser.add_argument('--csv', type=str, help='Where to save the result.', default='./profile_throughput.csv')
    parser.add_argument('--seed', type=int, default=0, help='Seed used in sampling prompts from dataset')
    parser.add_argument('--distributed-executor-backend',
                        type=str,
                        default=None,
                        choices=['uni', 'mp', 'ray'],
                        help='backend of executor backend')
    parser.add_argument('--dataset-name',
                        type=str,
                        default='sharegpt',
                        choices=['sharegpt', 'random'],
                        help='Name of the dataset to benchmark on.')
    parser.add_argument(
        '--sharegpt-output-len',
        type=int,
        default=None,
        help='Output length for each request. Overrides the output length '
        'from the ShareGPT dataset.',
    )
    parser.add_argument(
        '--random-input-len',
        type=int,
        help='Number of input tokens per request, used only for random '
        'dataset.',
    )
    parser.add_argument(
        '--random-output-len',
        type=int,
        help='Number of output tokens per request, used only for random '
        'dataset.',
    )
    parser.add_argument(
        '--random-range-ratio',
        type=float,
        default=0.0,
        help='Range of sampled ratio of input/output length, '
        'used only for random dataset.',
    )
    # other args
    ArgumentHelper.top_p(parser)
    ArgumentHelper.temperature(parser)
    ArgumentHelper.top_k(parser)
    ArgumentHelper.backend(parser)

    # pytorch engine args
    pt_group = parser.add_argument_group('PyTorch engine arguments')
    ArgumentHelper.eager_mode(pt_group)

    tp_act = ArgumentHelper.tp(pt_group)
    cache_count_act = ArgumentHelper.cache_max_entry_count(pt_group)
    cache_block_seq_len_act = ArgumentHelper.cache_block_seq_len(pt_group)
    prefix_caching_act = ArgumentHelper.enable_prefix_caching(pt_group)
    quant_policy_act = ArgumentHelper.quant_policy(pt_group, default=0)
    dtype_act = ArgumentHelper.dtype(pt_group)

    # turbomind engine args
    tb_group = parser.add_argument_group('TurboMind engine argument')
    tb_group._group_actions.append(tp_act)
    tb_group._group_actions.append(cache_count_act)
    tb_group._group_actions.append(cache_block_seq_len_act)
    tb_group._group_actions.append(prefix_caching_act)
    tb_group._group_actions.append(quant_policy_act)
    tb_group._group_actions.append(dtype_act)

    ArgumentHelper.dp(tb_group)
    ArgumentHelper.model_format(tb_group, default='hf')
    ArgumentHelper.num_tokens_per_iter(tb_group)
    ArgumentHelper.max_prefill_iters(tb_group)
    ArgumentHelper.communicator(tb_group)

    args = parser.parse_args()
    return args


def main():
    args = parse_args()
    random.seed(args.seed)
    if args.backend == 'turbomind':
        engine_config = TurbomindEngineConfig(
            max_batch_size=args.concurrency // args.dp,
            tp=args.tp,
            dp=args.dp,
            cache_max_entry_count=args.cache_max_entry_count,
            cache_block_seq_len=args.cache_block_seq_len,
            model_format=args.model_format,
            quant_policy=args.quant_policy,
            num_tokens_per_iter=args.num_tokens_per_iter,
            max_prefill_iters=args.max_prefill_iters,
            enable_prefix_caching=args.enable_prefix_caching,
            dtype=args.dtype,
            communicator=args.communicator,
        )
    elif args.backend == 'pytorch':
        engine_config = PytorchEngineConfig(
            cache_max_entry_count=args.cache_max_entry_count,
            block_size=args.cache_block_seq_len,
            max_batch_size=args.concurrency,
            tp=args.tp,
            eager_mode=args.eager_mode,
            enable_prefix_caching=args.enable_prefix_caching,
            quant_policy=args.quant_policy,
            dtype=args.dtype,
            distributed_executor_backend=args.distributed_executor_backend,
        )

    if args.use_uvloop:
        import uvloop
        asyncio.set_event_loop_policy(uvloop.EventLoopPolicy())

    engine = Engine(args.model_path, engine_config)

    if args.dataset_name == 'sharegpt':
        assert args.random_input_len is None and args.random_output_len is None
        requests = sample_sharegpt_requests(
            dataset_path=args.dataset,
            num_requests=args.num_prompts,
            tokenizer=engine.tokenizer.model.model,
            fixed_output_len=args.sharegpt_output_len,
        )
    elif args.dataset_name == 'random':
        assert args.random_input_len is not None and \
            args.random_output_len is not None
        requests = sample_random_requests(
            input_len=args.random_input_len,
            output_len=args.random_output_len,
            num_prompts=args.num_prompts,
            range_ratio=args.random_range_ratio,
            tokenizer=engine.tokenizer.model.model,
            dataset_path=args.dataset,
        )
    else:
        raise ValueError(f'Unknown dataset: {args.dataset_name}')

    stream_output = not args.no_stream_output

    profiler = Profiler(stream_output, [50, 75, 95, 99])

    engine.process_request(requests,
                           profiler,
                           temperature=args.temperature,
                           top_p=args.top_p,
                           top_k=args.top_k,
                           concurrency=args.concurrency if args.concurrency < args.num_prompts else args.num_prompts,
                           stream_output=not args.no_stream_output,
                           skip_tokenize=args.skip_tokenize,
                           skip_detokenize=args.skip_detokenize,
                           cancel_rate=args.cancel_rate)

    hyperparams = [('Concurrency', args.concurrency), ('Cancel rate', args.cancel_rate),
                   ('Stream output', str(stream_output).lower()), ('Skip tokenize', str(args.skip_tokenize).lower()),
                   ('Skip detokenize', str(args.skip_detokenize).lower())]
    profiler.compute_metrics()
    profiler.summarize(title='Profile Throughput', hyperparams=hyperparams)
    if args.csv:
        profiler.save_csv(args.csv, (
            ('backend', args.backend),
            ('bs', args.concurrency),
            ('dataset_name', args.dataset_name),
            ('sharegpt_output_len', args.sharegpt_output_len),
            ('random_input_len', args.random_input_len),
            ('random_output_len', args.random_output_len),
            ('random_range_ratio', args.random_range_ratio),
            ('num_prompts', args.num_prompts),
        ))


if __name__ == '__main__':
    main()<|MERGE_RESOLUTION|>--- conflicted
+++ resolved
@@ -141,12 +141,8 @@
             tm_model = TurboMind.from_pretrained(model_path, tokenizer=self.tokenizer, engine_config=engine_config)
         elif isinstance(engine_config, PytorchEngineConfig):
             from lmdeploy.pytorch.engine import Engine as PytorchEngine
-<<<<<<< HEAD
             tm_model = PytorchEngine.from_pretrained(model_path, tokenizer=self.tokenizer, engine_config=engine_config)
 
-=======
-            tm_model = PytorchEngine(model_path, tokenizer=self.tokenizer, engine_config=engine_config)
->>>>>>> 372f0796
         self.tm_model = tm_model
         self.pbar = None
 
