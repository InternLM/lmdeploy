--- conflicted
+++ resolved
@@ -123,14 +123,11 @@
     from lmdeploy.messages import PytorchEngineConfig
     from lmdeploy.pytorch.engine import Engine
 
-<<<<<<< HEAD
     tm_model = Engine(
         model_path,
-        EngineConfig(model_name='llama', tp=tp, max_batch_size=concurrency))
-=======
-    tm_model = Engine(model_path, PytorchEngineConfig(model_name='llama',
-                                                      tp=tp))
->>>>>>> 0283bf6f
+        PytorchEngineConfig(model_name='llama',
+                            tp=tp,
+                            max_batch_size=concurrency))
 
     # make up a dummy `input_ids` with the length of `input_seqlen` exactly
     assert input_seqlen > 0, 'input_seqlen should > 0'
