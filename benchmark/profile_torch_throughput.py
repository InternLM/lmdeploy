# Copyright (c) OpenMMLab. All rights reserved.
import csv
import json
import os
import random
import time
from queue import Queue
from threading import Thread
from typing import List, Tuple

import fire
import numpy as np
from tqdm import tqdm

from lmdeploy.messages import EngineGenerationConfig, PytorchEngineConfig
from lmdeploy.pytorch.engine import Engine as LMEngine
from lmdeploy.tokenizer import Tokenizer


def sample_requests(
    dataset_path: str,
    num_requests: int,
    tokenizer: Tokenizer,
) -> List[Tuple[str, int, int]]:
    # Load the dataset.
    with open(dataset_path) as f:
        dataset = json.load(f)
    # Filter out the conversations with less than 2 turns.
    dataset = [data for data in dataset if len(data['conversations']) >= 2]
    # Only keep the first two turns of each conversation.
    dataset = [(data['conversations'][0]['value'],
                data['conversations'][1]['value']) for data in dataset]

    # Tokenize the prompts and completions.
    prompts = [prompt for prompt, _ in dataset]
    prompt_token_ids = tokenizer(prompts).input_ids
    completions = [completion for _, completion in dataset]
    completion_token_ids = tokenizer(completions).input_ids
    tokenized_dataset = []
    for i in range(len(dataset)):
        output_len = len(completion_token_ids[i])
        tokenized_dataset.append((prompts[i], prompt_token_ids[i], output_len))

    # Filter out too long sequences.
    filtered_dataset: List[Tuple[str, int, int]] = []
    for prompt, prompt_token_ids, output_len in tokenized_dataset:
        prompt_len = len(prompt_token_ids)
        if prompt_len < 4 or output_len < 4:
            # Prune too short sequences.
            continue
        if prompt_len > 1024 or prompt_len + output_len > 2048:
            # Prune too long sequences.
            continue
        filtered_dataset.append((prompt, prompt_len, output_len))

    # Sample the requests.
    sampled_requests = random.sample(filtered_dataset, num_requests)
    return sampled_requests


class Engine:

<<<<<<< HEAD
    def __init__(self, model_path: str, tp: int, concurrency: int, csv: str,
=======
    def __init__(self, model_path: str, tp: int, max_batch_size: int, csv: str,
>>>>>>> 40da6775
                 **kwargs):
        # avoid turbomind checking chat template name by setting
        # `model_name='llama'`
        tm_model = LMEngine(
            model_path,
<<<<<<< HEAD
            PytorchEngineConfig(
                tp=tp,
                model_name='llama',
                max_batch_size=concurrency,
            ))
=======
            PytorchEngineConfig(tp=tp,
                                model_name='llama',
                                max_batch_size=max_batch_size))
>>>>>>> 40da6775
        self.tm_model = tm_model
        self.tokenizer = tm_model.tokenizer
        self.csv = csv
        self.pbar = None

    def _inference(self, req_queue: Queue, res_queue: Queue, session_id: int,
                   stream_output: bool):
        model_inst = self.tm_model.create_instance()
        stats = []
        # get each generated token's latency
        per_token_latency_stats = []
        for prompt, input_seqlen, output_seqlen in iter(
                req_queue.get, [None, None, None]):
            _per_token_latency_stats = [0] * (output_seqlen + 1)
            offset = 0
            prev = time.perf_counter()
            n_prev_token = 0

            input_ids = self.tokenizer(prompt).input_ids
            # TODO: share same stream infer
            gen_config = EngineGenerationConfig(max_new_tokens=output_seqlen,
                                                top_k=1,
                                                top_p=1.0,
                                                temperature=1.0,
                                                ignore_eos=True)
            for outputs in model_inst.stream_infer(session_id,
                                                   input_ids=input_ids,
                                                   gen_config=gen_config):
                res, n_token = outputs[-2:]
                self.tokenizer.decode(res, offset)
                offset = n_token
                now = time.perf_counter()
                if n_prev_token != n_token:
                    _per_token_latency_stats[n_prev_token] = np.round(
                        now - prev, 3)
                    n_prev_token = n_token
                prev = now
            model_inst.end(session_id)

            assert output_seqlen <= n_token <= output_seqlen + 1, \
                f'Error. session_id({session_id}) request {output_seqlen} ' \
                f'tokens, but generate {n_token} tokens.\n' \
                f'prompt: {prompt}'

            first_token_latency = _per_token_latency_stats[0]
            completion_tokens = n_token
            total_tokens = n_token + input_seqlen
            stats.append([
                first_token_latency, completion_tokens, output_seqlen,
                total_tokens
            ])
            # skip the first token latency
            per_token_latency_stats.append(_per_token_latency_stats[1:])
            self.pbar.update(1)
        res_queue.put((session_id, stats, per_token_latency_stats))

    def process_request(self,
                        requests,
                        concurrency: int = 1,
                        stream_output: bool = True):
        res_queue = Queue()
        req_queue = Queue()
        threads = []

        self.pbar = tqdm(total=len(requests))

        # feed request to q
        for req in requests:
            req_queue.put(req)
        for i in range(concurrency):
            req_queue.put([None, None, None])

        start = time.time()

        # start threads
        for i in range(concurrency):
            t = Thread(target=self._inference,
                       args=(req_queue, res_queue, i, stream_output),
                       daemon=True)
            t.start()
            threads.append(t)

        # wait for finish
        for t in threads:
            t.join()

        elapsed_time = time.time() - start

        stats = []
        per_token_latency_stats = []
        while not res_queue.empty():
            session_id, _stats, _per_token_latency_stats = res_queue.get()
            stats.append(np.array(_stats))
            per_token_latency_stats += [
                item for sublist in _per_token_latency_stats
                for item in sublist
            ]
        stats = np.concatenate(stats).reshape(-1, 4)

        first_token_latency_min = np.min(stats[:, 0], axis=0)
        first_token_latency_max = np.max(stats[:, 0], axis=0)
        first_token_latency_ave = np.mean(stats[:, 0], axis=0)
        completion_tokens = np.sum(stats[:, 1], axis=0)
        total_tokens = np.sum(stats[:, 3], axis=0)
        prompt_tokens = total_tokens - completion_tokens
        completion_token_throughput = completion_tokens / elapsed_time
        total_token_throughput = total_tokens / elapsed_time
        rps = len(requests) / elapsed_time
        rpm = rps * 60

        per_token_latency_stats.sort()
        percentiles = [
            np.round(
                per_token_latency_stats[int(percent *
                                            len(per_token_latency_stats))], 3)
            for percent in [0.5, 0.75, 0.95, 0.99]
        ]

        print(f'\n{"-" * 50}\nconcurrency: {concurrency}\n'
              f'elapsed_time: {elapsed_time:.3f}s\n')
        if stream_output:
            print(f'first token latency(s)(min, max, ave): '
                  f'{first_token_latency_min:.3f}, '
                  f'{first_token_latency_max:.3f}, '
                  f'{first_token_latency_ave:.3f}')
            print(f'per-token latency(s) percentile(50, 75, 95, 99): '
                  f'{percentiles}\n')
        print(
            f'number of prompt tokens: {prompt_tokens:.0f}\n'
            f'number of completion tokens: {completion_tokens:.0f}\n'
            f'token throughput (completion token): {completion_token_throughput:.3f} token/s\n'  # noqa
            f'token throughput (prompt + completion token): {total_token_throughput:.3f} token/s\n'  # noqa
            f'RPS (request per second): {rps:.3f} req/s\n'
            f'RPM (request per minute): {rpm:.3f} req/min\n'
            f'{"-" * 50}\n')

        if self.csv:
            with open(self.csv, 'w') as csvfile:
                writer = csv.writer(csvfile)
                writer.writerow([
                    'batch', 'num_promts', 'RPS', 'RPM', 'FTL(ave)(s)',
                    'FTL(min)(s)', 'FTL(max)(s)', '50%(s)', '75%(s)', '95%(s)',
                    '99%(s)', 'throughput(out tok/s)',
                    'throughput(total tok/s)'
                ])
                writer.writerow([
                    concurrency,
                    len(requests), f'{rps:.3f}', f'{rpm:.3f}',
                    f'{first_token_latency_ave:.3f}' if stream_output else '-',
                    f'{first_token_latency_min:.3f}' if stream_output else '-',
                    f'{first_token_latency_max:.3f}' if stream_output else '-',
                    f'{percentiles[0]:.3f}' if stream_output else '-',
                    f'{percentiles[1]:.3f}' if stream_output else '-',
                    f'{percentiles[2]:.3f}' if stream_output else '-',
                    f'{percentiles[3]:.3f}' if stream_output else '-',
                    f'{completion_token_throughput:.3f}',
                    f'{total_token_throughput:.3f}'
                ])


def main(dataset: str,
         model_path: str,
         concurrency: int = 64,
         num_prompts: int = 2000,
         tp: int = 1,
         top_k: int = 1,
         top_p: float = 1.0,
         temperature: float = 1.0,
         stream_output: bool = True,
         csv: str = './profile_throughput.csv',
         log_level: str = 'ERROR',
         seed: int = 0):
    """Benchmark the request throughput of lmdeploy in localhost.

    Args:
        dataset (str): Path to the dataset
        model_path (str): Path to a model in localhost or a model_repo_id in huggingface.co
        concurrency (int, optional): Number of working threads to process the sampled prompts.
            Defaults to 64.
        num_prompts (int, optional): Number of prompts to process. Defaults to 2000.
        tp (int, optional): Number of GPUs for tensor parallel. Defaults to 1.
        top_k (int, optional): The number of highest probability vocabulary tokens
            to keep for top-k-filtering. Defaults to 1.
        top_p (float, optional): the set of most probable tokens with
            probabilities that add up to top_p or higher
            are kept for generation. Defaults to 1.0.
        temperature (float, optional): The value used to modulate the next token probabilities.
            Defaults to 1.0.
        stream_output (bool, optional): Indicator for streaming output. Defaults to True.
        csv (str, optional): The path to save the result.
        log_level(str, optional): The log level. Defaults to INFO
        seed (int, optional): Seed used in sampling prompts from dataset. Defaults to 0.
    """    # noqa
    random.seed(seed)
    os.environ['TM_LOG_LEVEL'] = log_level

    engine = Engine(model_path,
                    tp=tp,
                    top_k=top_k,
                    top_p=top_p,
                    temperature=temperature,
<<<<<<< HEAD
                    concurrency=concurrency,
=======
                    max_batch_size=concurrency,
>>>>>>> 40da6775
                    csv=csv)

    requests = sample_requests(dataset, num_prompts, engine.tokenizer)

    engine.process_request(requests, concurrency, stream_output)


if __name__ == '__main__':
    fire.Fire(main)<|MERGE_RESOLUTION|>--- conflicted
+++ resolved
@@ -60,27 +60,15 @@
 
 class Engine:
 
-<<<<<<< HEAD
-    def __init__(self, model_path: str, tp: int, concurrency: int, csv: str,
-=======
     def __init__(self, model_path: str, tp: int, max_batch_size: int, csv: str,
->>>>>>> 40da6775
                  **kwargs):
         # avoid turbomind checking chat template name by setting
         # `model_name='llama'`
         tm_model = LMEngine(
             model_path,
-<<<<<<< HEAD
-            PytorchEngineConfig(
-                tp=tp,
-                model_name='llama',
-                max_batch_size=concurrency,
-            ))
-=======
             PytorchEngineConfig(tp=tp,
                                 model_name='llama',
                                 max_batch_size=max_batch_size))
->>>>>>> 40da6775
         self.tm_model = tm_model
         self.tokenizer = tm_model.tokenizer
         self.csv = csv
@@ -282,11 +270,7 @@
                     top_k=top_k,
                     top_p=top_p,
                     temperature=temperature,
-<<<<<<< HEAD
-                    concurrency=concurrency,
-=======
                     max_batch_size=concurrency,
->>>>>>> 40da6775
                     csv=csv)
 
     requests = sample_requests(dataset, num_prompts, engine.tokenizer)
