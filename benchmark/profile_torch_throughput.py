--- conflicted
+++ resolved
@@ -64,16 +64,11 @@
                  **kwargs):
         # avoid turbomind checking chat template name by setting
         # `model_name='llama'`
-<<<<<<< HEAD
         tm_model = LMEngine(
             model_path,
-            EngineConfig(tp=tp,
-                         model_name='llama',
-                         max_batch_size=max_batch_size))
-=======
-        tm_model = LMEngine(model_path,
-                            PytorchEngineConfig(tp=tp, model_name='llama'))
->>>>>>> 0283bf6f
+            PytorchEngineConfig(tp=tp,
+                                model_name='llama',
+                                max_batch_size=max_batch_size))
         self.tm_model = tm_model
         self.tokenizer = tm_model.tokenizer
         self.csv = csv
