--- conflicted
+++ resolved
@@ -27,13 +27,9 @@
 elif [[ "${CUDA_VERSION_SHORT}" = "cu124" ]]; then
     apt-get install -y --no-install-recommends cuda-minimal-build-12-4 cuda-nvrtc-12-4 build-essential devscripts debhelper fakeroot pkg-config dkms
 elif [[ "${CUDA_VERSION_SHORT}" = "cu128" ]]; then
-<<<<<<< HEAD
     apt-get install -y --no-install-recommends cuda-minimal-build-12-8 cuda-nvrtc-12-8 build-essential devscripts debhelper fakeroot pkg-config dkms
-=======
-    apt-get install -y --no-install-recommends cuda-minimal-build-12-8
 elif [[ "${CUDA_VERSION_SHORT}" = "cu130" ]]; then
-    apt-get install -y --no-install-recommends cuda-minimal-build-13-0
->>>>>>> f5fac1b5
+    apt-get install -y --no-install-recommends cuda-minimal-build-13-0 cuda-nvrtc-13-0 build-essential devscripts debhelper fakeroot pkg-config dkms
 fi
 
 apt-get clean -y
