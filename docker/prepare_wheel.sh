#!/bin/bash -ex

export PATH=/opt/py3/bin:$PATH

if [[ "${CUDA_VERSION_SHORT}" = "cu118" ]]; then
    TORCH_VERSION="<2.7"
else
    # pin torch version to avoid build and runtime mismatch, o.w. deep_gemm undefined symbol error
    TORCH_VERSION="==2.8.0"
fi

pip install "cmake<4.0" wheel ninja setuptools packaging
pip install torch${TORCH_VERSION} --extra-index-url https://download.pytorch.org/whl/${CUDA_VERSION_SHORT}

if [[ ${PYTHON_VERSION} = "3.13" ]]; then
    curl https://sh.rustup.rs -sSf | sh -s -- -y
    . "$HOME/.cargo/env"

    pip install setuptools_rust
    pip wheel -v --no-build-isolation --no-deps -w /wheels "git+https://github.com/google/sentencepiece.git@v0.2.0#subdirectory=python"
fi

if [[ "${CUDA_VERSION_SHORT}" != "cu118" ]]; then

    DEEP_EP_VERSION=9af0e0d  # v1.2.1
    DEEP_GEMM_VERSION=c9f8b34  # v2.1.1.post3
    FLASH_MLA_VERSION=1408756  # no release, pick the latest commit

<<<<<<< HEAD
    # DeepEP
    pip install nvidia-nvshmem-cu12
=======
    DEEP_EP_VERSION=26cf250

    if [[ "${CUDA_VERSION_SHORT}" = "cu130" ]]; then
        export CPLUS_INCLUDE_PATH="/usr/local/cuda/include/cccl":${CPLUS_INCLUDE_PATH}
        pip install nvidia-nvshmem-cu13
    else
        pip install nvidia-nvshmem-cu12
    fi

>>>>>>> f5fac1b5
    pip wheel -v --no-build-isolation --no-deps -w /wheels "git+https://github.com/deepseek-ai/DeepEP.git@${DEEP_EP_VERSION}"

    # DeepGEMM
    pip wheel -v --no-build-isolation --no-deps -w /wheels "git+https://github.com/deepseek-ai/DeepGEMM.git@${DEEP_GEMM_VERSION}"

    # FlashMLA
    # sm100 compilation for Flash MLA requires NVCC 12.9 or higher
    FLASH_MLA_DISABLE_SM100=1 pip wheel -v --no-build-isolation --no-deps -w /wheels "git+https://github.com/deepseek-ai/FlashMLA.git@${FLASH_MLA_VERSION}"
fi<|MERGE_RESOLUTION|>--- conflicted
+++ resolved
@@ -26,20 +26,13 @@
     DEEP_GEMM_VERSION=c9f8b34  # v2.1.1.post3
     FLASH_MLA_VERSION=1408756  # no release, pick the latest commit
 
-<<<<<<< HEAD
     # DeepEP
-    pip install nvidia-nvshmem-cu12
-=======
-    DEEP_EP_VERSION=26cf250
-
     if [[ "${CUDA_VERSION_SHORT}" = "cu130" ]]; then
         export CPLUS_INCLUDE_PATH="/usr/local/cuda/include/cccl":${CPLUS_INCLUDE_PATH}
         pip install nvidia-nvshmem-cu13
     else
         pip install nvidia-nvshmem-cu12
     fi
-
->>>>>>> f5fac1b5
     pip wheel -v --no-build-isolation --no-deps -w /wheels "git+https://github.com/deepseek-ai/DeepEP.git@${DEEP_EP_VERSION}"
 
     # DeepGEMM
