--- conflicted
+++ resolved
@@ -50,8 +50,5 @@
 | DeepSeek-MoE |    16B     |    Yes    |   No    |  No  |
 |    Gemma     |   2B-7B    |    Yes    |   No    |  No  |
 |     Dbrx     |    132B    |    Yes    |   No    |  No  |
-<<<<<<< HEAD
-|  Phi-3-mini  |    3.8B    |    Yes    |   No    |  No  |
-=======
 |  StarCoder2  |   3B-15B   |    Yes    |   No    |  No  |
->>>>>>> 89fc8504
+|  Phi-3-mini  |    3.8B    |    Yes    |   No    |  No  |