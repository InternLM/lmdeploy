# Supported Models

The following tables detail the models supported by LMDeploy's TurboMind engine and PyTorch engine across different platforms.

## TurboMind on CUDA Platform

|         Model         |      Size      | Type | FP16/BF16 | KV INT8 | KV INT4 | W4A16 |
| :-------------------: | :------------: | :--: | :-------: | :-----: | :-----: | :---: |
|         Llama         |    7B - 65B    | LLM  |    Yes    |   Yes   |   Yes   |  Yes  |
|        Llama2         |    7B - 70B    | LLM  |    Yes    |   Yes   |   Yes   |  Yes  |
|        Llama3         |    8B, 70B     | LLM  |    Yes    |   Yes   |   Yes   |  Yes  |
|       Llama3.1        |    8B, 70B     | LLM  |    Yes    |   Yes   |   Yes   |  Yes  |
|       Llama3.2        |     1B, 3B     | LLM  |    Yes    |  Yes\*  |  Yes\*  |  Yes  |
|       InternLM        |    7B - 20B    | LLM  |    Yes    |   Yes   |   Yes   |  Yes  |
|       InternLM2       |    7B - 20B    | LLM  |    Yes    |   Yes   |   Yes   |  Yes  |
|      InternLM2.5      |       7B       | LLM  |    Yes    |   Yes   |   Yes   |  Yes  |
|  InternLM-XComposer2  |  7B, 4khd-7B   | MLLM |    Yes    |   Yes   |   Yes   |  Yes  |
| InternLM-XComposer2.5 |       7B       | MLLM |    Yes    |   Yes   |   Yes   |  Yes  |
|         Qwen          |   1.8B - 72B   | LLM  |    Yes    |   Yes   |   Yes   |  Yes  |
|        Qwen1.5        |  1.8B - 110B   | LLM  |    Yes    |   Yes   |   Yes   |  Yes  |
|         Qwen2         |   0.5B - 72B   | LLM  |    Yes    |  Yes\*  |  Yes\*  |  Yes  |
|       Qwen2-MoE       |    57BA14B     | LLM  |    Yes    |   Yes   |   Yes   |  Yes  |
|        Qwen2.5        |   0.5B - 72B   | LLM  |    Yes    |   Yes   |   Yes   |  Yes  |
|        Mistral        |       7B       | LLM  |    Yes    |   Yes   |   Yes   |  No   |
|        Mixtral        |  8x7B, 8x22B   | LLM  |    Yes    |   Yes   |   Yes   |  Yes  |
|      DeepSeek-V2      |   16B, 236B    | LLM  |    Yes    |   Yes   |   Yes   |  No   |
|     DeepSeek-V2.5     |      236B      | LLM  |    Yes    |   Yes   |   Yes   |  No   |
|        Qwen-VL        |       7B       | MLLM |    Yes    |   Yes   |   Yes   |  Yes  |
|      DeepSeek-VL      |       7B       | MLLM |    Yes    |   Yes   |   Yes   |  Yes  |
|       Baichuan        |       7B       | LLM  |    Yes    |   Yes   |   Yes   |  Yes  |
|       Baichuan2       |       7B       | LLM  |    Yes    |   Yes   |   Yes   |  Yes  |
|      Code Llama       |    7B - 34B    | LLM  |    Yes    |   Yes   |   Yes   |  No   |
|          YI           |    6B - 34B    | LLM  |    Yes    |   Yes   |   Yes   |  Yes  |
|    LLaVA(1.5,1.6)     |    7B - 34B    | MLLM |    Yes    |   Yes   |   Yes   |  Yes  |
|       InternVL        |  v1.1 - v1.5   | MLLM |    Yes    |   Yes   |   Yes   |  Yes  |
|       InternVL2       | 1-2B, 8B - 76B | MLLM |    Yes    |  Yes\*  |  Yes\*  |  Yes  |
|        ChemVLM        |    8B - 26B    | MLLM |    Yes    |   Yes   |   Yes   |  Yes  |
| MiniCPM-Llama3-V-2_5  |       -        | MLLM |    Yes    |   Yes   |   Yes   |  Yes  |
|     MiniCPM-V-2_6     |       -        | MLLM |    Yes    |   Yes   |   Yes   |  Yes  |
|    MiniGeminiLlama    |       7B       | MLLM |    Yes    |    -    |    -    |  Yes  |
|         GLM4          |       9B       | LLM  |    Yes    |   Yes   |   Yes   |  Yes  |
|       CodeGeeX4       |       9B       | LLM  |    Yes    |   Yes   |   Yes   |   -   |
|         Molmo         |    7B-D,72B    | MLLM |    Yes    |   Yes   |   Yes   |  No   |

"-" means not verified yet.

```{note}
* The TurboMind engine doesn't support window attention. Therefore, for models that have applied window attention and have the corresponding switch "use_sliding_window" enabled, such as Mistral, Qwen1.5 and etc., please choose the PyTorch engine for inference.
* When the head_dim of a model is not 128, such as llama3.2-1B, qwen2-0.5B and internvl2-1B, turbomind doesn't support its kv cache 4/8 bit quantization and inference
```

## PyTorchEngine on CUDA Platform

|     Model      |    Size     | Type | FP16/BF16 | KV INT8 | KV INT4 | W8A8 | W4A16 |
| :------------: | :---------: | :--: | :-------: | :-----: | :-----: | :--: | :---: |
|     Llama      |  7B - 65B   | LLM  |    Yes    |   Yes   |   Yes   | Yes  |  Yes  |
|     Llama2     |  7B - 70B   | LLM  |    Yes    |   Yes   |   Yes   | Yes  |  Yes  |
|     Llama3     |   8B, 70B   | LLM  |    Yes    |   Yes   |   Yes   | Yes  |  Yes  |
|    Llama3.1    |   8B, 70B   | LLM  |    Yes    |   Yes   |   Yes   | Yes  |  Yes  |
|    Llama3.2    |   1B, 3B    | LLM  |    Yes    |  Yes\*  |  Yes\*  | Yes  |  Yes  |
|  Llama3.2-VL   |  11B, 90B   | MLLM |    Yes    |   Yes   |   Yes   |  -   |   -   |
|    InternLM    |  7B - 20B   | LLM  |    Yes    |   Yes   |   Yes   | Yes  |  Yes  |
|   InternLM2    |  7B - 20B   | LLM  |    Yes    |   Yes   |   Yes   | Yes  |  Yes  |
|  InternLM2.5   |     7B      | LLM  |    Yes    |   Yes   |   Yes   | Yes  |  Yes  |
|   Baichuan2    |     7B      | LLM  |    Yes    |   Yes   |   Yes   | Yes  |  No   |
|   Baichuan2    |     13B     | LLM  |    Yes    |   Yes   |   Yes   |  No  |  No   |
|    ChatGLM2    |     6B      | LLM  |    Yes    |   Yes   |   Yes   |  No  |  No   |
|     Falcon     |  7B - 180B  | LLM  |    Yes    |   Yes   |   Yes   |  No  |  No   |
|       YI       |  6B - 34B   | LLM  |    Yes    |   Yes   |   Yes   | Yes  |  Yes  |
|    Mistral     |     7B      | LLM  |    Yes    |   Yes   |   Yes   | Yes  |  Yes  |
|    Mixtral     | 8x7B, 8x22B | LLM  |    Yes    |   Yes   |   Yes   |  No  |  No   |
|      QWen      | 1.8B - 72B  | LLM  |    Yes    |   Yes   |   Yes   | Yes  |  Yes  |
|    QWen1.5     | 0.5B - 110B | LLM  |    Yes    |   Yes   |   Yes   | Yes  |  Yes  |
|  QWen1.5-MoE   |    A2.7B    | LLM  |    Yes    |   Yes   |   Yes   |  No  |  No   |
<<<<<<< HEAD
|     QWen2      | 0.5B - 72B  | LLM  |    Yes    |  Yes\*  |   No    | Yes  |  Yes  |
=======
|     QWen2      | 0.5B - 72B  | LLM  |    Yes    |   Yes   |   No    | Yes  |  Yes  |
|    Qwen2.5     | 0.5B - 72B  | LLM  |    Yes    |   Yes   |   No    | Yes  |  Yes  |
>>>>>>> af0d95be
|    QWen2-VL    |   2B, 7B    | MLLM |    Yes    |   Yes   |   No    |  No  |  No   |
|  DeepSeek-MoE  |     16B     | LLM  |    Yes    |   No    |   No    |  No  |  No   |
|  DeepSeek-V2   |  16B, 236B  | LLM  |    Yes    |   No    |   No    |  No  |  No   |
| DeepSeek-V2.5  |    236B     | LLM  |    Yes    |   No    |   No    |  No  |  No   |
|    MiniCPM3    |     4B      | LLM  |    Yes    |   Yes   |   Yes   |  No  |  No   |
| MiniCPM-V-2_6  |     8B      | LLM  |    Yes    |   No    |   No    |  No  |  Yes  |
|     Gemma      |    2B-7B    | LLM  |    Yes    |   Yes   |   Yes   |  No  |  No   |
|      Dbrx      |    132B     | LLM  |    Yes    |   Yes   |   Yes   |  No  |  No   |
|   StarCoder2   |   3B-15B    | LLM  |    Yes    |   Yes   |   Yes   |  No  |  No   |
|   Phi-3-mini   |    3.8B     | LLM  |    Yes    |   Yes   |   Yes   | Yes  |  Yes  |
|  Phi-3-vision  |    4.2B     | MLLM |    Yes    |   Yes   |   Yes   |  -   |   -   |
|  CogVLM-Chat   |     17B     | MLLM |    Yes    |   Yes   |   Yes   |  -   |   -   |
|  CogVLM2-Chat  |     19B     | MLLM |    Yes    |   Yes   |   Yes   |  -   |   -   |
| LLaVA(1.5,1.6) |   7B-34B    | MLLM |    Yes    |   Yes   |   Yes   |  -   |   -   |
<<<<<<< HEAD
| InternVL(v1.5) |   2B-26B    | MLLM |    Yes    |   Yes   |   Yes   | Yes  |  Yes  |
|   InternVL2    |   1B-40B    | MLLM |    Yes    |  Yes\*  |  Yes\*  |  -   |   -   |
=======
| InternVL(v1.5) |   2B-26B    | MLLM |    Yes    |   Yes   |   Yes   |  No  |  Yes  |
|   InternVL2    |   1B-40B    | MLLM |    Yes    |   Yes   |   Yes   |  -   |   -   |
>>>>>>> af0d95be
| Mono-InternVL  |     2B      | MLLM |   Yes\*   |   Yes   |   Yes   |  -   |   -   |
|    ChemVLM     |   8B-26B    | MLLM |    Yes    |   Yes   |   No    |  -   |   -   |
|     Gemma2     |   9B-27B    | LLM  |    Yes    |   Yes   |   Yes   |  -   |   -   |
|      GLM4      |     9B      | LLM  |    Yes    |   Yes   |   Yes   |  No  |  No   |
|     GLM-4V     |     9B      | MLLM |    Yes    |   Yes   |   Yes   |  No  |  No   |
|   CodeGeeX4    |     9B      | LLM  |    Yes    |   Yes   |   Yes   |  -   |   -   |
|  Phi-3.5-mini  |    3.8B     | LLM  |    Yes    |   Yes   |   No    |  -   |   -   |
|  Phi-3.5-MoE   |   16x3.8B   | LLM  |    Yes    |   Yes   |   No    |  -   |   -   |
| Phi-3.5-vision |    4.2B     | MLLM |    Yes    |   Yes   |   No    |  -   |   -   |

```{note}
* Currently Mono-InternVL does not support FP16 due to numerical instability. Please use BF16 instead.
* When the head_dim of a model is not 128, such as llama3.2-1B, qwen2-0.5B and internvl2-1B, turbomind doesn't support its kv cache 4/8 bit quantization and inference
```

## PyTorchEngine on Huawei Ascend Platform

|     Model      |   Size   | Type | FP16/BF16(eager) | FP16/BF16(graph) | W4A16(eager) |
| :------------: | :------: | :--: | :--------------: | :--------------: | :----------: |
|     Llama2     | 7B - 70B | LLM  |       Yes        |       Yes        |     Yes      |
|     Llama3     |    8B    | LLM  |       Yes        |       Yes        |     Yes      |
|    Llama3.1    |    8B    | LLM  |       Yes        |       Yes        |     Yes      |
|   InternLM2    | 7B - 20B | LLM  |       Yes        |       Yes        |     Yes      |
|  InternLM2.5   | 7B - 20B | LLM  |       Yes        |       Yes        |     Yes      |
|    Mixtral     |   8x7B   | LLM  |       Yes        |       Yes        |      No      |
|  QWen1.5-MoE   |  A2.7B   | LLM  |       Yes        |        -         |      No      |
|   QWen2(.5)    |    7B    | LLM  |       Yes        |       Yes        |      No      |
|   QWen2-MoE    | A14.57B  | LLM  |       Yes        |        -         |      No      |
| InternVL(v1.5) |  2B-26B  | MLLM |       Yes        |        -         |     Yes      |
|   InternVL2    |  1B-40B  | MLLM |       Yes        |       Yes        |     Yes      |
|  CogVLM2-chat  |   19B    | MLLM |       Yes        |        No        |      -       |
|     GLM4V      |    9B    | MLLM |       Yes        |        No        |      -       |<|MERGE_RESOLUTION|>--- conflicted
+++ resolved
@@ -72,12 +72,8 @@
 |      QWen      | 1.8B - 72B  | LLM  |    Yes    |   Yes   |   Yes   | Yes  |  Yes  |
 |    QWen1.5     | 0.5B - 110B | LLM  |    Yes    |   Yes   |   Yes   | Yes  |  Yes  |
 |  QWen1.5-MoE   |    A2.7B    | LLM  |    Yes    |   Yes   |   Yes   |  No  |  No   |
-<<<<<<< HEAD
 |     QWen2      | 0.5B - 72B  | LLM  |    Yes    |  Yes\*  |   No    | Yes  |  Yes  |
-=======
-|     QWen2      | 0.5B - 72B  | LLM  |    Yes    |   Yes   |   No    | Yes  |  Yes  |
 |    Qwen2.5     | 0.5B - 72B  | LLM  |    Yes    |   Yes   |   No    | Yes  |  Yes  |
->>>>>>> af0d95be
 |    QWen2-VL    |   2B, 7B    | MLLM |    Yes    |   Yes   |   No    |  No  |  No   |
 |  DeepSeek-MoE  |     16B     | LLM  |    Yes    |   No    |   No    |  No  |  No   |
 |  DeepSeek-V2   |  16B, 236B  | LLM  |    Yes    |   No    |   No    |  No  |  No   |
@@ -92,13 +88,9 @@
 |  CogVLM-Chat   |     17B     | MLLM |    Yes    |   Yes   |   Yes   |  -   |   -   |
 |  CogVLM2-Chat  |     19B     | MLLM |    Yes    |   Yes   |   Yes   |  -   |   -   |
 | LLaVA(1.5,1.6) |   7B-34B    | MLLM |    Yes    |   Yes   |   Yes   |  -   |   -   |
-<<<<<<< HEAD
 | InternVL(v1.5) |   2B-26B    | MLLM |    Yes    |   Yes   |   Yes   | Yes  |  Yes  |
 |   InternVL2    |   1B-40B    | MLLM |    Yes    |  Yes\*  |  Yes\*  |  -   |   -   |
-=======
-| InternVL(v1.5) |   2B-26B    | MLLM |    Yes    |   Yes   |   Yes   |  No  |  Yes  |
 |   InternVL2    |   1B-40B    | MLLM |    Yes    |   Yes   |   Yes   |  -   |   -   |
->>>>>>> af0d95be
 | Mono-InternVL  |     2B      | MLLM |   Yes\*   |   Yes   |   Yes   |  -   |   -   |
 |    ChemVLM     |   8B-26B    | MLLM |    Yes    |   Yes   |   No    |  -   |   -   |
 |     Gemma2     |   9B-27B    | LLM  |    Yes    |   Yes   |   Yes   |  -   |   -   |
