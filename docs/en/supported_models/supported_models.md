--- conflicted
+++ resolved
@@ -29,8 +29,5 @@
 |  Falcon   | 7B - 180B |    Yes    |   No    |  No  |
 |    YI     | 6B - 34B  |    Yes    |   No    |  No  |
 |  Mistral  |    7B     |    Yes    |   No    |  No  |
-<<<<<<< HEAD
 |   Gemma   |   2B-7B   |    Yes    |   No    |  No  |
-=======
-|  QWen1.5  | 7B - 72B  |    Yes    |   No    |  No  |
->>>>>>> a270a8d0
+|  QWen1.5  | 7B - 72B  |    Yes    |   No    |  No  |