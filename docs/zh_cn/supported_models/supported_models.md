--- conflicted
+++ resolved
@@ -37,7 +37,6 @@
 
 ### PyTorch 支持的模型
 
-<<<<<<< HEAD
 |        Model        |    Size     | FP16/BF16 | KV INT8 | W8A8 | W4A16 |
 | :-----------------: | :---------: | :-------: | :-----: | :--: | :---: |
 |        Llama        |  7B - 65B   |    Yes    |   No    | Yes  |  Yes  |
@@ -69,37 +68,5 @@
 |   LLaVA(1.5,1.6)    |   7B-34B    |    Yes    |   No    |  No  |   -   |
 | InternVL-Chat(v1.5) |   2B-26B    |    Yes    |   No    |  No  |   -   |
 |       Gemma2        |   9B-27B    |    Yes    |   No    |  No  |   -   |
-=======
-|        模型         |  模型规模   | FP16/BF16 | KV INT8 | W8A8 |
-| :-----------------: | :---------: | :-------: | :-----: | :--: |
-|        Llama        |  7B - 65B   |    Yes    |   No    | Yes  |
-|       Llama2        |  7B - 70B   |    Yes    |   No    | Yes  |
-|       Llama3        |   8B, 70B   |    Yes    |   No    | Yes  |
-|      InternLM       |  7B - 20B   |    Yes    |   No    | Yes  |
-|      InternLM2      |  7B - 20B   |    Yes    |   No    |  -   |
-|     InternLM2.5     |     7B      |    Yes    |   No    |  -   |
-|      Baichuan2      |  7B - 13B   |    Yes    |   No    | Yes  |
-|      ChatGLM2       |     6B      |    Yes    |   No    |  No  |
-|       Falcon        |  7B - 180B  |    Yes    |   No    |  No  |
-|         YI          |  6B - 34B   |    Yes    |   No    |  No  |
-|       Mistral       |     7B      |    Yes    |   No    |  No  |
-|       Mixtral       |    8x7B     |    Yes    |   No    |  No  |
-|        QWen         | 1.8B - 72B  |    Yes    |   No    |  No  |
-|       QWen1.5       | 0.5B - 110B |    Yes    |   No    |  No  |
-|        QWen2        | 0.5B - 72B  |    Yes    |   No    |  No  |
-|     QWen1.5-MoE     |    A2.7B    |    Yes    |   No    |  No  |
-|    DeepSeek-MoE     |     16B     |    Yes    |   No    |  No  |
-|     DeepSeek-V2     |  16B, 236B  |    Yes    |   No    |  No  |
-|        Gemma        |    2B-7B    |    Yes    |   No    |  No  |
-|        Dbrx         |    132B     |    Yes    |   No    |  No  |
-|     StarCoder2      |   3B-15B    |    Yes    |   No    |  No  |
-|     Phi-3-mini      |    3.8B     |    Yes    |   No    |  No  |
-|    Phi-3-vision     |    4.2B     |    Yes    |   No    |  No  |
-|     CogVLM-Chat     |     17B     |    Yes    |   No    |  No  |
-|    CogVLM2-Chat     |     19B     |    Yes    |   No    |  No  |
-|   LLaVA(1.5,1.6)    |   7B-34B    |    Yes    |   No    |  No  |
-| InternVL-Chat(v1.5) |   2B-26B    |    Yes    |   No    |  No  |
-|       Gemma2        |   9B-27B    |    Yes    |   No    |  No  |
-|        GLM4         |     9B      |    Yes    |   No    |  No  |
-|      CodeGeeX4      |     9B      |    Yes    |   No    |  No  |
->>>>>>> 9f3e7481
+|        GLM4         |     9B      |    Yes    |   No    |  No  |   -   |
+|      CodeGeeX4      |     9B      |    Yes    |   No    |  No  |   -   |