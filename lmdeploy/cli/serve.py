--- conflicted
+++ resolved
@@ -206,29 +206,14 @@
         parser.add_argument('--server-port', type=int, default=8000, help='Server port of the proxy')
         parser.add_argument('--strategy',
                             type=str,
-<<<<<<< HEAD
-                            default='0.0.0.0',
-                            help='Host ip for proxy serving')
-        parser.add_argument('--server-port',
-                            type=int,
-                            default=8000,
-                            help='Server port of the proxy')
-        parser.add_argument(
-            '--strategy',
-            type=str,
-            choices=['random', 'min_expected_latency', 'min_observed_latency'],
-            default='min_expected_latency',
-            help='the strategy to dispatch requests to nodes')
+                            choices=['random', 'min_expected_latency', 'min_observed_latency'],
+                            default='min_expected_latency',
+                            help='the strategy to dispatch requests to nodes')
         parser.add_argument('--disable-cache-status',
                             action='store_true',
                             help='Whether to disable cache status of the '
                             'proxy. If set, the proxy will forget the status '
                             'of the previous time')
-=======
-                            choices=['random', 'min_expected_latency', 'min_observed_latency'],
-                            default='min_expected_latency',
-                            help='the strategy to dispatch requests to nodes')
->>>>>>> b705fef0
         ArgumentHelper.api_keys(parser)
         ArgumentHelper.ssl(parser)
         ArgumentHelper.log_level(parser)
