# Copyright (c) OpenMMLab. All rights reserved.
from lmdeploy.disagg.config import MigrationBackend
from lmdeploy.disagg.config import EngineRole, MigrationProtocol
from lmdeploy.utils import get_max_batch_size

from .cli import CLI
from .utils import ArgumentHelper, DefaultsAndTypesHelpFormatter, convert_args, get_chat_template, get_lora_adapters


class SubCliServe:
    """Serve LLMs and interact on terminal or web UI."""
    _help = 'Serve LLMs with gradio, openai API or triton server.'
    _desc = _help
    parser = CLI.subparsers.add_parser(
        'serve',
        help=_help,
        description=_desc,
    )
    subparsers = parser.add_subparsers(title='Commands', description='This group has the following commands:')

    @staticmethod
    def add_parser_gradio():
        """Add parser for gradio command."""
        parser = SubCliServe.subparsers.add_parser('gradio',
                                                   formatter_class=DefaultsAndTypesHelpFormatter,
                                                   description=SubCliServe.gradio.__doc__,
                                                   help=SubCliServe.gradio.__doc__)
        parser.set_defaults(run=SubCliServe.gradio)
        parser.add_argument('model_path_or_server',
                            type=str,
                            help='The path of the deployed model or the tritonserver url or '
                            'restful api url. for example: - ./workspace - 0.0.0.0:23333'
                            ' - http://0.0.0.0:23333')
        parser.add_argument('--server-name', type=str, default='0.0.0.0', help='The ip address of gradio server')
        parser.add_argument('--server-port', type=int, default=6006, help='The port of gradio server')
        parser.add_argument('--share',
                            action='store_true',
                            help='Whether to create a publicly shareable link'
                            ' for the app')

        # common args
        ArgumentHelper.backend(parser)
        ArgumentHelper.max_log_len(parser)

        # model args
        ArgumentHelper.revision(parser)
        ArgumentHelper.download_dir(parser)

        # chat template args
        ArgumentHelper.chat_template(parser)

        # pytorch engine args
        pt_group = parser.add_argument_group('PyTorch engine arguments')
        ArgumentHelper.device(pt_group)
        ArgumentHelper.eager_mode(pt_group)

        # common engine args
        dtype_act = ArgumentHelper.dtype(pt_group)
        tp_act = ArgumentHelper.tp(pt_group)
        session_len_act = ArgumentHelper.session_len(pt_group)
        max_batch_size_act = ArgumentHelper.max_batch_size(pt_group)
        cache_max_entry_act = ArgumentHelper.cache_max_entry_count(pt_group)
        cache_block_seq_len_act = ArgumentHelper.cache_block_seq_len(pt_group)
        prefix_caching_act = ArgumentHelper.enable_prefix_caching(pt_group)
        max_prefill_token_num_act = ArgumentHelper.max_prefill_token_num(pt_group)
        # turbomind args
        tb_group = parser.add_argument_group('TurboMind engine arguments')
        # common engine args
        tb_group._group_actions.append(dtype_act)
        tb_group._group_actions.append(tp_act)
        tb_group._group_actions.append(session_len_act)
        tb_group._group_actions.append(max_batch_size_act)
        tb_group._group_actions.append(cache_max_entry_act)
        tb_group._group_actions.append(cache_block_seq_len_act)
        tb_group._group_actions.append(prefix_caching_act)
        tb_group._group_actions.append(max_prefill_token_num_act)
        ArgumentHelper.model_format(tb_group)
        ArgumentHelper.quant_policy(tb_group)
        ArgumentHelper.rope_scaling_factor(tb_group)
        ArgumentHelper.communicator(tb_group)

    @staticmethod
    def add_parser_api_server():
        """Add parser for api_server command."""
        parser = SubCliServe.subparsers.add_parser('api_server',
                                                   formatter_class=DefaultsAndTypesHelpFormatter,
                                                   description=SubCliServe.api_server.__doc__,
                                                   help=SubCliServe.api_server.__doc__)
        parser.set_defaults(run=SubCliServe.api_server)
        parser.add_argument('model_path',
                            type=str,
                            help='The path of a model. it could be one of the following '
                            'options: - i) a local directory path of a turbomind model'
                            ' which is converted by `lmdeploy convert` command or '
                            'download from ii) and iii). - ii) the model_id of a '
                            'lmdeploy-quantized model hosted inside a model repo on '
                            'huggingface.co, such as "internlm/internlm-chat-20b-4bit",'
                            ' "lmdeploy/llama2-chat-70b-4bit", etc. - iii) the model_id'
                            ' of a model hosted inside a model repo on huggingface.co,'
                            ' such as "internlm/internlm-chat-7b", "qwen/qwen-7b-chat "'
                            ', "baichuan-inc/baichuan2-7b-chat" and so on')
        parser.add_argument('--server-name', type=str, default='0.0.0.0', help='Host ip for serving')
        parser.add_argument('--server-port', type=int, default=23333, help='Server port')
        parser.add_argument('--allow-origins',
                            nargs='+',
                            type=str,
                            default=['*'],
                            help='A list of allowed origins for cors')
        parser.add_argument('--allow-credentials', action='store_true', help='Whether to allow credentials for cors')
        parser.add_argument('--allow-methods',
                            nargs='+',
                            type=str,
                            default=['*'],
                            help='A list of allowed http methods for cors')
        parser.add_argument('--allow-headers',
                            nargs='+',
                            type=str,
                            default=['*'],
                            help='A list of allowed http headers for cors')
        parser.add_argument('--proxy-url', type=str, default=None, help='The proxy url for api server.')
        parser.add_argument('--max-concurrent-requests',
                            type=int,
                            default=None,
                            help='This refers to the number of concurrent requests that '
                            'the server can handle. The server is designed to process the '
                            'engine’s tasks once the maximum number of concurrent requests is '
                            'reached, regardless of any additional requests sent by clients '
                            'concurrently during that time. Default to None.')
        parser.add_argument('--role',
                            type=str,
                            default='Hybrid',
                            choices=['Hybrid', 'Prefill', 'Decode'],
                            help='Hybrid for Non-Disaggregated Engine;'
                                 'Prefill for Disaggregated Prefill Engine;'
                                 'Decode fro Disaggregated Decode Engine;')
        parser.add_argument('--migration-backend',
                            type=str,
                            default='DLSlime',
                            choices=['DLSlime', 'Mooncake', 'InfiniStore'],
                            help='kvcache migration management backend when PD disaggregation')
        parser.add_argument('--available-nics',
                            type=str,
                            nargs="+",
                            default=None,
                            help='available-nics')
        # common args
        ArgumentHelper.backend(parser)
        ArgumentHelper.log_level(parser)
        ArgumentHelper.api_keys(parser)
        ArgumentHelper.ssl(parser)
        ArgumentHelper.model_name(parser)
        ArgumentHelper.max_log_len(parser)
        ArgumentHelper.disable_fastapi_docs(parser)

        # chat template args
        ArgumentHelper.chat_template(parser)

        # parsers
        parser_group = parser.add_mutually_exclusive_group()
        ArgumentHelper.tool_call_parser(parser_group)
        ArgumentHelper.reasoning_parser(parser_group)

        # model args
        ArgumentHelper.revision(parser)
        ArgumentHelper.download_dir(parser)

        # pytorch engine args
        pt_group = parser.add_argument_group('PyTorch engine arguments')

        ArgumentHelper.adapters(pt_group)
        ArgumentHelper.device(pt_group)
        ArgumentHelper.eager_mode(pt_group)

        # common engine args
        dtype_act = ArgumentHelper.dtype(pt_group)
        tp_act = ArgumentHelper.tp(pt_group)
        session_len_act = ArgumentHelper.session_len(pt_group)
        max_batch_size_act = ArgumentHelper.max_batch_size(pt_group)
        cache_max_entry_act = ArgumentHelper.cache_max_entry_count(pt_group)
        cache_block_seq_len_act = ArgumentHelper.cache_block_seq_len(pt_group)
        prefix_caching_act = ArgumentHelper.enable_prefix_caching(pt_group)
        max_prefill_token_num_act = ArgumentHelper.max_prefill_token_num(pt_group)
        quant_policy = ArgumentHelper.quant_policy(pt_group)
        ArgumentHelper.dp(pt_group)
        ArgumentHelper.dp_rank(pt_group)
        ArgumentHelper.ep(pt_group)
        ArgumentHelper.enable_microbatch(pt_group)

        # turbomind args
        tb_group = parser.add_argument_group('TurboMind engine arguments')
        # common engine args
        tb_group._group_actions.append(dtype_act)
        tb_group._group_actions.append(tp_act)
        tb_group._group_actions.append(session_len_act)
        tb_group._group_actions.append(max_batch_size_act)
        tb_group._group_actions.append(cache_max_entry_act)
        tb_group._group_actions.append(cache_block_seq_len_act)
        tb_group._group_actions.append(prefix_caching_act)
        tb_group._group_actions.append(max_prefill_token_num_act)
        tb_group._group_actions.append(quant_policy)
        ArgumentHelper.model_format(tb_group)
        ArgumentHelper.rope_scaling_factor(tb_group)
        ArgumentHelper.num_tokens_per_iter(tb_group)
        ArgumentHelper.max_prefill_iters(tb_group)
        ArgumentHelper.communicator(tb_group)

        # vlm args
        vision_group = parser.add_argument_group('Vision model arguments')
        ArgumentHelper.vision_max_batch_size(vision_group)

    @staticmethod
    def add_parser_api_client():
        """Add parser for api_client command."""
        parser = SubCliServe.subparsers.add_parser('api_client',
                                                   formatter_class=DefaultsAndTypesHelpFormatter,
                                                   description=SubCliServe.api_client.__doc__,
                                                   help=SubCliServe.api_client.__doc__)
        parser.set_defaults(run=SubCliServe.api_client)
        parser.add_argument('api_server_url', type=str, help='The URL of api server')
        parser.add_argument('--api-key',
                            type=str,
                            default=None,
                            help='api key. Default to None, which means no '
                            'api key will be used')
        ArgumentHelper.session_id(parser)

    @staticmethod
    def add_parser_proxy():
        """Add parser for proxy server command."""
        parser = SubCliServe.subparsers.add_parser('proxy',
                                                   formatter_class=DefaultsAndTypesHelpFormatter,
                                                   description=SubCliServe.proxy.__doc__,
                                                   help=SubCliServe.proxy.__doc__)
        parser.set_defaults(run=SubCliServe.proxy)
        parser.add_argument('--server-name', type=str, default='0.0.0.0', help='Host ip for proxy serving')
        parser.add_argument('--server-port', type=int, default=8000, help='Server port of the proxy')
        parser.add_argument('--serving-strategy',
                            type=str,
                            choices=['Hybrid', 'DistServe'],
                            default='Hybrid',
                            help='the strategy to dispatch requests to nodes')
        parser.add_argument('--routing-strategy',
                            type=str,
                            choices=['random', 'min_expected_latency', 'min_observed_latency'],
                            default='min_expected_latency',
                            help='the strategy to dispatch requests to nodes')
        parser.add_argument('--disable-cache-status',
                            action='store_true',
                            help='Whether to disable cache status of the '
                            'proxy. If set, the proxy will forget the status '
                            'of the previous time')
        # For Disaggregation
        parser.add_argument('--migration-protocol',
                            type=str,
                            choices=['TCP', 'RDMA', 'NVLINK'],
                            default='RDMA',
                            help='transport protocol of KV migration')
        parser.add_argument('--link-type',
                            type=str,
                            choices=['Ethernet', 'IB'],
                            default='Ethernet',
                            help='RDMA Link Type')
        parser.add_argument('--disable-gdr',
                            action="store_true",
                            help='with GPU Direct Memory Access')

        ArgumentHelper.api_keys(parser)
        ArgumentHelper.ssl(parser)
        ArgumentHelper.log_level(parser)

    @staticmethod
    def gradio(args):
        """Serve LLMs with web UI using gradio."""

        from lmdeploy.archs import autoget_backend
        from lmdeploy.messages import PytorchEngineConfig, TurbomindEngineConfig
        from lmdeploy.serve.gradio.app import run
        max_batch_size = args.max_batch_size if args.max_batch_size \
            else get_max_batch_size(args.device)
        backend = args.backend

        if backend != 'pytorch' and ':' not in args.model_path_or_server:
            # set auto backend mode
            backend = autoget_backend(args.model_path_or_server)
        if backend == 'pytorch':
            backend_config = PytorchEngineConfig(dtype=args.dtype,
                                                 tp=args.tp,
                                                 max_batch_size=max_batch_size,
                                                 cache_max_entry_count=args.cache_max_entry_count,
                                                 block_size=args.cache_block_seq_len,
                                                 session_len=args.session_len,
                                                 enable_prefix_caching=args.enable_prefix_caching,
                                                 device_type=args.device,
                                                 quant_policy=args.quant_policy,
                                                 eager_mode=args.eager_mode,
                                                 max_prefill_token_num=args.max_prefill_token_num)
        else:
            backend_config = TurbomindEngineConfig(dtype=args.dtype,
                                                   tp=args.tp,
                                                   max_batch_size=max_batch_size,
                                                   session_len=args.session_len,
                                                   model_format=args.model_format,
                                                   quant_policy=args.quant_policy,
                                                   rope_scaling_factor=args.rope_scaling_factor,
                                                   cache_max_entry_count=args.cache_max_entry_count,
                                                   cache_block_seq_len=args.cache_block_seq_len,
                                                   enable_prefix_caching=args.enable_prefix_caching,
                                                   max_prefill_token_num=args.max_prefill_token_num,
                                                   communicator=args.communicator)
        chat_template_config = get_chat_template(args.chat_template)
        run(args.model_path_or_server,
            server_name=args.server_name,
            server_port=args.server_port,
            backend=backend,
            backend_config=backend_config,
            chat_template_config=chat_template_config,
            share=args.share,
            max_log_len=args.max_log_len)

    @staticmethod
    def api_server(args):
        """Serve LLMs with restful api using fastapi."""
        from lmdeploy.archs import autoget_backend
        from lmdeploy.serve.openai.api_server import serve as run_api_server
        max_batch_size = args.max_batch_size if args.max_batch_size \
            else get_max_batch_size(args.device)
        backend = args.backend
        if backend != 'pytorch':
            # set auto backend mode
            backend = autoget_backend(args.model_path)

        if backend == 'pytorch':
            from lmdeploy.messages import PytorchEngineConfig
            adapters = get_lora_adapters(args.adapters)
            backend_config = PytorchEngineConfig(dtype=args.dtype,
                                                 tp=args.tp,
                                                 dp=args.dp,
                                                 dp_rank=args.dp_rank,
                                                 ep=args.ep,
                                                 max_batch_size=max_batch_size,
                                                 cache_max_entry_count=args.cache_max_entry_count,
                                                 block_size=args.cache_block_seq_len,
                                                 session_len=args.session_len,
                                                 adapters=adapters,
                                                 enable_prefix_caching=args.enable_prefix_caching,
                                                 device_type=args.device,
                                                 quant_policy=args.quant_policy,
                                                 eager_mode=args.eager_mode,
                                                 max_prefill_token_num=args.max_prefill_token_num,
<<<<<<< HEAD
                                                 role=EngineRole.__members__[args.role],
                                                 migration_backend=MigrationBackend.__members__[args.migration_backend],
                                                 available_nics=args.available_nics)
=======
                                                 enable_microbatch=args.enable_microbatch)
>>>>>>> f50a1f44
        else:
            from lmdeploy.messages import TurbomindEngineConfig
            backend_config = TurbomindEngineConfig(dtype=args.dtype,
                                                   tp=args.tp,
                                                   max_batch_size=max_batch_size,
                                                   session_len=args.session_len,
                                                   model_format=args.model_format,
                                                   quant_policy=args.quant_policy,
                                                   rope_scaling_factor=args.rope_scaling_factor,
                                                   cache_max_entry_count=args.cache_max_entry_count,
                                                   cache_block_seq_len=args.cache_block_seq_len,
                                                   enable_prefix_caching=args.enable_prefix_caching,
                                                   max_prefill_token_num=args.max_prefill_token_num,
                                                   communicator=args.communicator)
        chat_template_config = get_chat_template(args.chat_template)

        from lmdeploy.messages import VisionConfig
        vision_config = VisionConfig(args.vision_max_batch_size)
        run_api_server(args.model_path,
                       model_name=args.model_name,
                       backend=backend,
                       backend_config=backend_config,
                       chat_template_config=chat_template_config,
                       vision_config=vision_config,
                       server_name=args.server_name,
                       server_port=args.server_port,
                       allow_origins=args.allow_origins,
                       allow_credentials=args.allow_credentials,
                       allow_methods=args.allow_methods,
                       allow_headers=args.allow_headers,
                       log_level=args.log_level.upper(),
                       api_keys=args.api_keys,
                       ssl=args.ssl,
                       proxy_url=args.proxy_url,
                       max_log_len=args.max_log_len,
                       disable_fastapi_docs=args.disable_fastapi_docs,
                       max_concurrent_requests=args.max_concurrent_requests,
                       reasoning_parser=args.reasoning_parser,
                       tool_call_parser=args.tool_call_parser)

    @staticmethod
    def api_client(args):
        """Interact with restful api server in terminal."""
        from lmdeploy.serve.openai.api_client import main as run_api_client
        kwargs = convert_args(args)
        run_api_client(**kwargs)

    @staticmethod
    def proxy(args):
        """Proxy server that manages distributed api_server nodes."""
        from lmdeploy.serve.proxy.proxy import proxy
        kwargs = convert_args(args)
        proxy(**kwargs)

    @staticmethod
    def add_parsers():
        SubCliServe.add_parser_gradio()
        SubCliServe.add_parser_api_server()
        SubCliServe.add_parser_api_client()
        SubCliServe.add_parser_proxy()<|MERGE_RESOLUTION|>--- conflicted
+++ resolved
@@ -347,13 +347,10 @@
                                                  quant_policy=args.quant_policy,
                                                  eager_mode=args.eager_mode,
                                                  max_prefill_token_num=args.max_prefill_token_num,
-<<<<<<< HEAD
+                                                 enable_microbatch=args.enable_microbatch,
                                                  role=EngineRole.__members__[args.role],
                                                  migration_backend=MigrationBackend.__members__[args.migration_backend],
                                                  available_nics=args.available_nics)
-=======
-                                                 enable_microbatch=args.enable_microbatch)
->>>>>>> f50a1f44
         else:
             from lmdeploy.messages import TurbomindEngineConfig
             backend_config = TurbomindEngineConfig(dtype=args.dtype,
