# Copyright (c) OpenMMLab. All rights reserved.

from lmdeploy.utils import get_max_batch_size

from .cli import CLI
from .utils import ArgumentHelper, DefaultsAndTypesHelpFormatter, convert_args, get_chat_template, get_lora_adapters


class SubCliServe:
    """Serve LLMs and interact on terminal or web UI."""
    _help = 'Serve LLMs with gradio, openai API or triton server.'
    _desc = _help
    parser = CLI.subparsers.add_parser(
        'serve',
        help=_help,
        description=_desc,
    )
    subparsers = parser.add_subparsers(title='Commands', description='This group has the following commands:')

    @staticmethod
    def add_parser_gradio():
        """Add parser for gradio command."""
        parser = SubCliServe.subparsers.add_parser('gradio',
                                                   formatter_class=DefaultsAndTypesHelpFormatter,
                                                   description=SubCliServe.gradio.__doc__,
                                                   help=SubCliServe.gradio.__doc__)
        parser.set_defaults(run=SubCliServe.gradio)
        parser.add_argument('model_path_or_server',
                            type=str,
                            help='The path of the deployed model or the tritonserver url or '
                            'restful api url. for example: - ./workspace - 0.0.0.0:23333'
                            ' - http://0.0.0.0:23333')
        parser.add_argument('--server-name', type=str, default='0.0.0.0', help='The ip address of gradio server')
        parser.add_argument('--server-port', type=int, default=6006, help='The port of gradio server')
        parser.add_argument('--share',
                            action='store_true',
                            help='Whether to create a publicly shareable link'
                            ' for the app')

        # common args
        ArgumentHelper.backend(parser)
        ArgumentHelper.max_log_len(parser)

        # model args
        ArgumentHelper.revision(parser)
        ArgumentHelper.download_dir(parser)

        # chat template args
        ArgumentHelper.chat_template(parser)

        # pytorch engine args
        pt_group = parser.add_argument_group('PyTorch engine arguments')
        ArgumentHelper.device(pt_group)
        ArgumentHelper.eager_mode(pt_group)

        # common engine args
        dtype_act = ArgumentHelper.dtype(pt_group)
        tp_act = ArgumentHelper.tp(pt_group)
        session_len_act = ArgumentHelper.session_len(pt_group)
        max_batch_size_act = ArgumentHelper.max_batch_size(pt_group)
        cache_max_entry_act = ArgumentHelper.cache_max_entry_count(pt_group)
        cache_block_seq_len_act = ArgumentHelper.cache_block_seq_len(pt_group)
        prefix_caching_act = ArgumentHelper.enable_prefix_caching(pt_group)
        max_prefill_token_num_act = ArgumentHelper.max_prefill_token_num(pt_group)
        # turbomind args
        tb_group = parser.add_argument_group('TurboMind engine arguments')
        # common engine args
        tb_group._group_actions.append(dtype_act)
        tb_group._group_actions.append(tp_act)
        tb_group._group_actions.append(session_len_act)
        tb_group._group_actions.append(max_batch_size_act)
        tb_group._group_actions.append(cache_max_entry_act)
        tb_group._group_actions.append(cache_block_seq_len_act)
        tb_group._group_actions.append(prefix_caching_act)
        tb_group._group_actions.append(max_prefill_token_num_act)
        ArgumentHelper.model_format(tb_group)
        ArgumentHelper.quant_policy(tb_group)
        ArgumentHelper.rope_scaling_factor(tb_group)
        ArgumentHelper.communicator(tb_group)

    @staticmethod
    def add_parser_api_server():
        """Add parser for api_server command."""
        parser = SubCliServe.subparsers.add_parser('api_server',
                                                   formatter_class=DefaultsAndTypesHelpFormatter,
                                                   description=SubCliServe.api_server.__doc__,
                                                   help=SubCliServe.api_server.__doc__)
        parser.set_defaults(run=SubCliServe.api_server)
        parser.add_argument('model_path',
                            type=str,
                            help='The path of a model. it could be one of the following '
                            'options: - i) a local directory path of a turbomind model'
                            ' which is converted by `lmdeploy convert` command or '
                            'download from ii) and iii). - ii) the model_id of a '
                            'lmdeploy-quantized model hosted inside a model repo on '
                            'huggingface.co, such as "internlm/internlm-chat-20b-4bit",'
                            ' "lmdeploy/llama2-chat-70b-4bit", etc. - iii) the model_id'
                            ' of a model hosted inside a model repo on huggingface.co,'
                            ' such as "internlm/internlm-chat-7b", "qwen/qwen-7b-chat "'
                            ', "baichuan-inc/baichuan2-7b-chat" and so on')
        parser.add_argument('--server-name', type=str, default='0.0.0.0', help='Host ip for serving')
        parser.add_argument('--server-port', type=int, default=23333, help='Server port')
        parser.add_argument('--allow-origins',
                            nargs='+',
                            type=str,
                            default=['*'],
                            help='A list of allowed origins for cors')
        parser.add_argument('--allow-credentials', action='store_true', help='Whether to allow credentials for cors')
        parser.add_argument('--allow-methods',
                            nargs='+',
                            type=str,
                            default=['*'],
                            help='A list of allowed http methods for cors')
        parser.add_argument('--allow-headers',
                            nargs='+',
                            type=str,
                            default=['*'],
                            help='A list of allowed http headers for cors')
        parser.add_argument('--proxy-url', type=str, default=None, help='The proxy url for api server.')
        parser.add_argument('--max-concurrent-requests',
                            type=int,
                            default=None,
<<<<<<< HEAD
                            help='The proxy url for api server.')
        parser.add_argument('--metrics',
                            action='store_true',
                            default=False,
                            help='Whether log stats to prometheus')
=======
                            help='This refers to the number of concurrent requests that '
                            'the server can handle. The server is designed to process the '
                            'engine’s tasks once the maximum number of concurrent requests is '
                            'reached, regardless of any additional requests sent by clients '
                            'concurrently during that time. Default to None.')
>>>>>>> 42167c85
        # common args
        ArgumentHelper.backend(parser)
        ArgumentHelper.log_level(parser)
        ArgumentHelper.api_keys(parser)
        ArgumentHelper.ssl(parser)
        ArgumentHelper.model_name(parser)
        ArgumentHelper.max_log_len(parser)
        ArgumentHelper.disable_fastapi_docs(parser)

        # chat template args
        ArgumentHelper.chat_template(parser)

        # parsers
        parser_group = parser.add_mutually_exclusive_group()
        ArgumentHelper.tool_call_parser(parser_group)
        ArgumentHelper.reasoning_parser(parser_group)

        # model args
        ArgumentHelper.revision(parser)
        ArgumentHelper.download_dir(parser)

        # pytorch engine args
        pt_group = parser.add_argument_group('PyTorch engine arguments')

        ArgumentHelper.adapters(pt_group)
        ArgumentHelper.device(pt_group)
        ArgumentHelper.eager_mode(pt_group)

        # common engine args
        dtype_act = ArgumentHelper.dtype(pt_group)
        tp_act = ArgumentHelper.tp(pt_group)
        session_len_act = ArgumentHelper.session_len(pt_group)
        max_batch_size_act = ArgumentHelper.max_batch_size(pt_group)
        cache_max_entry_act = ArgumentHelper.cache_max_entry_count(pt_group)
        cache_block_seq_len_act = ArgumentHelper.cache_block_seq_len(pt_group)
        prefix_caching_act = ArgumentHelper.enable_prefix_caching(pt_group)
        max_prefill_token_num_act = ArgumentHelper.max_prefill_token_num(pt_group)
        quant_policy = ArgumentHelper.quant_policy(pt_group)
        # turbomind args
        tb_group = parser.add_argument_group('TurboMind engine arguments')
        # common engine args
        tb_group._group_actions.append(dtype_act)
        tb_group._group_actions.append(tp_act)
        tb_group._group_actions.append(session_len_act)
        tb_group._group_actions.append(max_batch_size_act)
        tb_group._group_actions.append(cache_max_entry_act)
        tb_group._group_actions.append(cache_block_seq_len_act)
        tb_group._group_actions.append(prefix_caching_act)
        tb_group._group_actions.append(max_prefill_token_num_act)
        tb_group._group_actions.append(quant_policy)
        ArgumentHelper.model_format(tb_group)
        ArgumentHelper.rope_scaling_factor(tb_group)
        ArgumentHelper.num_tokens_per_iter(tb_group)
        ArgumentHelper.max_prefill_iters(tb_group)
        ArgumentHelper.communicator(tb_group)

        # vlm args
        vision_group = parser.add_argument_group('Vision model arguments')
        ArgumentHelper.vision_max_batch_size(vision_group)

    @staticmethod
    def add_parser_api_client():
        """Add parser for api_client command."""
        parser = SubCliServe.subparsers.add_parser('api_client',
                                                   formatter_class=DefaultsAndTypesHelpFormatter,
                                                   description=SubCliServe.api_client.__doc__,
                                                   help=SubCliServe.api_client.__doc__)
        parser.set_defaults(run=SubCliServe.api_client)
        parser.add_argument('api_server_url', type=str, help='The URL of api server')
        parser.add_argument('--api-key',
                            type=str,
                            default=None,
                            help='api key. Default to None, which means no '
                            'api key will be used')
        ArgumentHelper.session_id(parser)

    @staticmethod
    def add_parser_proxy():
        """Add parser for proxy server command."""
        parser = SubCliServe.subparsers.add_parser('proxy',
                                                   formatter_class=DefaultsAndTypesHelpFormatter,
                                                   description=SubCliServe.proxy.__doc__,
                                                   help=SubCliServe.proxy.__doc__)
        parser.set_defaults(run=SubCliServe.proxy)
        parser.add_argument('--server-name', type=str, default='0.0.0.0', help='Host ip for proxy serving')
        parser.add_argument('--server-port', type=int, default=8000, help='Server port of the proxy')
        parser.add_argument('--strategy',
                            type=str,
                            choices=['random', 'min_expected_latency', 'min_observed_latency'],
                            default='min_expected_latency',
                            help='the strategy to dispatch requests to nodes')
        parser.add_argument('--disable-cache-status',
                            action='store_true',
                            help='Whether to disable cache status of the '
                            'proxy. If set, the proxy will forget the status '
                            'of the previous time')
        ArgumentHelper.api_keys(parser)
        ArgumentHelper.ssl(parser)
        ArgumentHelper.log_level(parser)

    @staticmethod
    def gradio(args):
        """Serve LLMs with web UI using gradio."""

        from lmdeploy.archs import autoget_backend
        from lmdeploy.messages import PytorchEngineConfig, TurbomindEngineConfig
        from lmdeploy.serve.gradio.app import run
        max_batch_size = args.max_batch_size if args.max_batch_size \
            else get_max_batch_size(args.device)
        backend = args.backend

        if backend != 'pytorch' and ':' not in args.model_path_or_server:
            # set auto backend mode
            backend = autoget_backend(args.model_path_or_server)
        if backend == 'pytorch':
            backend_config = PytorchEngineConfig(dtype=args.dtype,
                                                 tp=args.tp,
                                                 max_batch_size=max_batch_size,
                                                 cache_max_entry_count=args.cache_max_entry_count,
                                                 block_size=args.cache_block_seq_len,
                                                 session_len=args.session_len,
                                                 enable_prefix_caching=args.enable_prefix_caching,
                                                 device_type=args.device,
                                                 quant_policy=args.quant_policy,
                                                 eager_mode=args.eager_mode,
                                                 max_prefill_token_num=args.max_prefill_token_num)
        else:
            backend_config = TurbomindEngineConfig(dtype=args.dtype,
                                                   tp=args.tp,
                                                   max_batch_size=max_batch_size,
                                                   session_len=args.session_len,
                                                   model_format=args.model_format,
                                                   quant_policy=args.quant_policy,
                                                   rope_scaling_factor=args.rope_scaling_factor,
                                                   cache_max_entry_count=args.cache_max_entry_count,
                                                   cache_block_seq_len=args.cache_block_seq_len,
                                                   enable_prefix_caching=args.enable_prefix_caching,
                                                   max_prefill_token_num=args.max_prefill_token_num,
                                                   communicator=args.communicator)
        chat_template_config = get_chat_template(args.chat_template)
        run(args.model_path_or_server,
            server_name=args.server_name,
            server_port=args.server_port,
            backend=backend,
            backend_config=backend_config,
            chat_template_config=chat_template_config,
            share=args.share,
            max_log_len=args.max_log_len)

    @staticmethod
    def api_server(args):
        """Serve LLMs with restful api using fastapi."""
        from lmdeploy.archs import autoget_backend
        from lmdeploy.serve.openai.api_server import serve as run_api_server
        max_batch_size = args.max_batch_size if args.max_batch_size \
            else get_max_batch_size(args.device)
        backend = args.backend
        if backend != 'pytorch':
            # set auto backend mode
            backend = autoget_backend(args.model_path)

        if backend == 'pytorch':
            from lmdeploy.messages import PytorchEngineConfig
            adapters = get_lora_adapters(args.adapters)
            backend_config = PytorchEngineConfig(dtype=args.dtype,
                                                 tp=args.tp,
                                                 max_batch_size=max_batch_size,
                                                 cache_max_entry_count=args.cache_max_entry_count,
                                                 block_size=args.cache_block_seq_len,
                                                 session_len=args.session_len,
                                                 adapters=adapters,
                                                 enable_prefix_caching=args.enable_prefix_caching,
                                                 device_type=args.device,
                                                 quant_policy=args.quant_policy,
                                                 eager_mode=args.eager_mode,
                                                 max_prefill_token_num=args.max_prefill_token_num)
        else:
            from lmdeploy.messages import TurbomindEngineConfig
            backend_config = TurbomindEngineConfig(dtype=args.dtype,
                                                   tp=args.tp,
                                                   max_batch_size=max_batch_size,
                                                   session_len=args.session_len,
                                                   model_format=args.model_format,
                                                   quant_policy=args.quant_policy,
                                                   rope_scaling_factor=args.rope_scaling_factor,
                                                   cache_max_entry_count=args.cache_max_entry_count,
                                                   cache_block_seq_len=args.cache_block_seq_len,
                                                   enable_prefix_caching=args.enable_prefix_caching,
                                                   max_prefill_token_num=args.max_prefill_token_num,
                                                   communicator=args.communicator)
        chat_template_config = get_chat_template(args.chat_template)

        from lmdeploy.messages import VisionConfig
        vision_config = VisionConfig(args.vision_max_batch_size)
        run_api_server(args.model_path,
                       model_name=args.model_name,
                       backend=backend,
                       backend_config=backend_config,
                       chat_template_config=chat_template_config,
                       vision_config=vision_config,
                       server_name=args.server_name,
                       server_port=args.server_port,
                       allow_origins=args.allow_origins,
                       allow_credentials=args.allow_credentials,
                       allow_methods=args.allow_methods,
                       allow_headers=args.allow_headers,
                       log_level=args.log_level.upper(),
                       api_keys=args.api_keys,
                       ssl=args.ssl,
                       proxy_url=args.proxy_url,
                       max_log_len=args.max_log_len,
<<<<<<< HEAD
                       metrics=args.metrics,
                       disable_fastapi_docs=args.disable_fastapi_docs)
=======
                       disable_fastapi_docs=args.disable_fastapi_docs,
                       max_concurrent_requests=args.max_concurrent_requests,
                       reasoning_parser=args.reasoning_parser,
                       tool_call_parser=args.tool_call_parser)
>>>>>>> 42167c85

    @staticmethod
    def api_client(args):
        """Interact with restful api server in terminal."""
        from lmdeploy.serve.openai.api_client import main as run_api_client
        kwargs = convert_args(args)
        run_api_client(**kwargs)

    @staticmethod
    def proxy(args):
        """Proxy server that manages distributed api_server nodes."""
        from lmdeploy.serve.proxy.proxy import proxy
        kwargs = convert_args(args)
        proxy(**kwargs)

    @staticmethod
    def add_parsers():
        SubCliServe.add_parser_gradio()
        SubCliServe.add_parser_api_server()
        SubCliServe.add_parser_api_client()
        SubCliServe.add_parser_proxy()<|MERGE_RESOLUTION|>--- conflicted
+++ resolved
@@ -120,19 +120,12 @@
         parser.add_argument('--max-concurrent-requests',
                             type=int,
                             default=None,
-<<<<<<< HEAD
-                            help='The proxy url for api server.')
-        parser.add_argument('--metrics',
-                            action='store_true',
-                            default=False,
-                            help='Whether log stats to prometheus')
-=======
                             help='This refers to the number of concurrent requests that '
                             'the server can handle. The server is designed to process the '
                             'engine’s tasks once the maximum number of concurrent requests is '
                             'reached, regardless of any additional requests sent by clients '
                             'concurrently during that time. Default to None.')
->>>>>>> 42167c85
+        parser.add_argument('--metrics', action='store_true', default=False, help='Whether log stats to prometheus')
         # common args
         ArgumentHelper.backend(parser)
         ArgumentHelper.log_level(parser)
@@ -344,15 +337,11 @@
                        ssl=args.ssl,
                        proxy_url=args.proxy_url,
                        max_log_len=args.max_log_len,
-<<<<<<< HEAD
+                       disable_fastapi_docs=args.disable_fastapi_docs,
                        metrics=args.metrics,
-                       disable_fastapi_docs=args.disable_fastapi_docs)
-=======
-                       disable_fastapi_docs=args.disable_fastapi_docs,
                        max_concurrent_requests=args.max_concurrent_requests,
                        reasoning_parser=args.reasoning_parser,
                        tool_call_parser=args.tool_call_parser)
->>>>>>> 42167c85
 
     @staticmethod
     def api_client(args):
