# Copyright (c) OpenMMLab. All rights reserved.

from lmdeploy.utils import get_max_batch_size

from .cli import CLI
from .utils import ArgumentHelper, DefaultsAndTypesHelpFormatter, convert_args, get_chat_template, get_lora_adapters


class SubCliServe:
    """Serve LLMs and interact on terminal or web UI."""
    _help = 'Serve LLMs with gradio, openai API or triton server.'
    _desc = _help
    parser = CLI.subparsers.add_parser(
        'serve',
        help=_help,
        description=_desc,
    )
    subparsers = parser.add_subparsers(title='Commands', description='This group has the following commands:')

    @staticmethod
    def add_parser_gradio():
        """Add parser for gradio command."""
        parser = SubCliServe.subparsers.add_parser('gradio',
                                                   formatter_class=DefaultsAndTypesHelpFormatter,
                                                   description=SubCliServe.gradio.__doc__,
                                                   help=SubCliServe.gradio.__doc__)
        parser.set_defaults(run=SubCliServe.gradio)
        parser.add_argument('model_path_or_server',
                            type=str,
                            help='The path of the deployed model or the tritonserver url or '
                            'restful api url. for example: - ./workspace - 0.0.0.0:23333'
                            ' - http://0.0.0.0:23333')
        parser.add_argument('--server-name', type=str, default='0.0.0.0', help='The ip address of gradio server')
        parser.add_argument('--server-port', type=int, default=6006, help='The port of gradio server')
        parser.add_argument('--share',
                            action='store_true',
                            help='Whether to create a publicly shareable link'
                            ' for the app')

        # common args
        ArgumentHelper.backend(parser)
        ArgumentHelper.max_log_len(parser)

        # model args
        ArgumentHelper.revision(parser)
        ArgumentHelper.download_dir(parser)

        # chat template args
        ArgumentHelper.chat_template(parser)

        # pytorch engine args
        pt_group = parser.add_argument_group('PyTorch engine arguments')
        ArgumentHelper.device(pt_group)
        ArgumentHelper.eager_mode(pt_group)

        # common engine args
        dtype_act = ArgumentHelper.dtype(pt_group)
        tp_act = ArgumentHelper.tp(pt_group)
        session_len_act = ArgumentHelper.session_len(pt_group)
        max_batch_size_act = ArgumentHelper.max_batch_size(pt_group)
        cache_max_entry_act = ArgumentHelper.cache_max_entry_count(pt_group)
        cache_block_seq_len_act = ArgumentHelper.cache_block_seq_len(pt_group)
        prefix_caching_act = ArgumentHelper.enable_prefix_caching(pt_group)
        max_prefill_token_num_act = ArgumentHelper.max_prefill_token_num(pt_group)
        # turbomind args
        tb_group = parser.add_argument_group('TurboMind engine arguments')
        # common engine args
        tb_group._group_actions.append(dtype_act)
        tb_group._group_actions.append(tp_act)
        tb_group._group_actions.append(session_len_act)
        tb_group._group_actions.append(max_batch_size_act)
        tb_group._group_actions.append(cache_max_entry_act)
        tb_group._group_actions.append(cache_block_seq_len_act)
        tb_group._group_actions.append(prefix_caching_act)
        tb_group._group_actions.append(max_prefill_token_num_act)
        ArgumentHelper.model_format(tb_group)
        ArgumentHelper.quant_policy(tb_group)
        ArgumentHelper.rope_scaling_factor(tb_group)
        ArgumentHelper.communicator(tb_group)

    @staticmethod
    def add_parser_api_server():
        """Add parser for api_server command."""
        parser = SubCliServe.subparsers.add_parser('api_server',
                                                   formatter_class=DefaultsAndTypesHelpFormatter,
                                                   description=SubCliServe.api_server.__doc__,
                                                   help=SubCliServe.api_server.__doc__)
        parser.set_defaults(run=SubCliServe.api_server)
        parser.add_argument('model_path',
                            type=str,
                            help='The path of a model. it could be one of the following '
                            'options: - i) a local directory path of a turbomind model'
                            ' which is converted by `lmdeploy convert` command or '
                            'download from ii) and iii). - ii) the model_id of a '
                            'lmdeploy-quantized model hosted inside a model repo on '
                            'huggingface.co, such as "internlm/internlm-chat-20b-4bit",'
                            ' "lmdeploy/llama2-chat-70b-4bit", etc. - iii) the model_id'
                            ' of a model hosted inside a model repo on huggingface.co,'
                            ' such as "internlm/internlm-chat-7b", "qwen/qwen-7b-chat "'
                            ', "baichuan-inc/baichuan2-7b-chat" and so on')
        parser.add_argument('--server-name', type=str, default='0.0.0.0', help='Host ip for serving')
        parser.add_argument('--server-port', type=int, default=23333, help='Server port')
        parser.add_argument('--allow-origins',
                            nargs='+',
                            type=str,
                            default=['*'],
                            help='A list of allowed origins for cors')
        parser.add_argument('--allow-credentials', action='store_true', help='Whether to allow credentials for cors')
        parser.add_argument('--allow-methods',
                            nargs='+',
                            type=str,
                            default=['*'],
                            help='A list of allowed http methods for cors')
        parser.add_argument('--allow-headers',
                            nargs='+',
                            type=str,
                            default=['*'],
                            help='A list of allowed http headers for cors')
        parser.add_argument('--proxy-url', type=str, default=None, help='The proxy url for api server.')
        parser.add_argument('--max-concurrent-requests',
                            type=int,
                            default=None,
                            help='This refers to the number of concurrent requests that '
                            'the server can handle. The server is designed to process the '
                            'engine’s tasks once the maximum number of concurrent requests is '
                            'reached, regardless of any additional requests sent by clients '
                            'concurrently during that time. Default to None.')
        # common args
        ArgumentHelper.backend(parser)
        ArgumentHelper.log_level(parser)
        ArgumentHelper.api_keys(parser)
        ArgumentHelper.ssl(parser)
        ArgumentHelper.model_name(parser)
        ArgumentHelper.max_log_len(parser)
        ArgumentHelper.disable_fastapi_docs(parser)

        # chat template args
        ArgumentHelper.chat_template(parser)

        # parsers
        parser_group = parser.add_mutually_exclusive_group()
        ArgumentHelper.tool_call_parser(parser_group)
        ArgumentHelper.reasoning_parser(parser_group)

        # model args
        ArgumentHelper.revision(parser)
        ArgumentHelper.download_dir(parser)

        # pytorch engine args
        pt_group = parser.add_argument_group('PyTorch engine arguments')

        ArgumentHelper.adapters(pt_group)
        ArgumentHelper.device(pt_group)
        ArgumentHelper.eager_mode(pt_group)

        # common engine args
        dtype_act = ArgumentHelper.dtype(pt_group)
        tp_act = ArgumentHelper.tp(pt_group)
        session_len_act = ArgumentHelper.session_len(pt_group)
        max_batch_size_act = ArgumentHelper.max_batch_size(pt_group)
        cache_max_entry_act = ArgumentHelper.cache_max_entry_count(pt_group)
        cache_block_seq_len_act = ArgumentHelper.cache_block_seq_len(pt_group)
        prefix_caching_act = ArgumentHelper.enable_prefix_caching(pt_group)
        max_prefill_token_num_act = ArgumentHelper.max_prefill_token_num(pt_group)
        quant_policy = ArgumentHelper.quant_policy(pt_group)
        dp_act = ArgumentHelper.dp(pt_group)
        ArgumentHelper.dp_rank(pt_group)
<<<<<<< HEAD
        # multi-node serving args
        ArgumentHelper.node_rank(parser)
        ArgumentHelper.num_nodes(parser)
=======
        ArgumentHelper.ep(pt_group)
        ArgumentHelper.enable_microbatch(pt_group)
>>>>>>> c6e7fd57

        # turbomind args
        tb_group = parser.add_argument_group('TurboMind engine arguments')
        # common engine args
        tb_group._group_actions.append(dtype_act)
        tb_group._group_actions.append(tp_act)
        tb_group._group_actions.append(dp_act)
        tb_group._group_actions.append(session_len_act)
        tb_group._group_actions.append(max_batch_size_act)
        tb_group._group_actions.append(cache_max_entry_act)
        tb_group._group_actions.append(cache_block_seq_len_act)
        tb_group._group_actions.append(prefix_caching_act)
        tb_group._group_actions.append(max_prefill_token_num_act)
        tb_group._group_actions.append(quant_policy)
        ArgumentHelper.model_format(tb_group)
        ArgumentHelper.rope_scaling_factor(tb_group)
        ArgumentHelper.num_tokens_per_iter(tb_group)
        ArgumentHelper.max_prefill_iters(tb_group)
        ArgumentHelper.communicator(tb_group)
        ArgumentHelper.ngpus_per_node(tb_group)

        # vlm args
        vision_group = parser.add_argument_group('Vision model arguments')
        ArgumentHelper.vision_max_batch_size(vision_group)

    @staticmethod
    def add_parser_api_client():
        """Add parser for api_client command."""
        parser = SubCliServe.subparsers.add_parser('api_client',
                                                   formatter_class=DefaultsAndTypesHelpFormatter,
                                                   description=SubCliServe.api_client.__doc__,
                                                   help=SubCliServe.api_client.__doc__)
        parser.set_defaults(run=SubCliServe.api_client)
        parser.add_argument('api_server_url', type=str, help='The URL of api server')
        parser.add_argument('--api-key',
                            type=str,
                            default=None,
                            help='api key. Default to None, which means no '
                            'api key will be used')
        ArgumentHelper.session_id(parser)

    @staticmethod
    def add_parser_proxy():
        """Add parser for proxy server command."""
        parser = SubCliServe.subparsers.add_parser('proxy',
                                                   formatter_class=DefaultsAndTypesHelpFormatter,
                                                   description=SubCliServe.proxy.__doc__,
                                                   help=SubCliServe.proxy.__doc__)
        parser.set_defaults(run=SubCliServe.proxy)
        parser.add_argument('--server-name', type=str, default='0.0.0.0', help='Host ip for proxy serving')
        parser.add_argument('--server-port', type=int, default=8000, help='Server port of the proxy')
        parser.add_argument('--strategy',
                            type=str,
                            choices=['random', 'min_expected_latency', 'min_observed_latency'],
                            default='min_expected_latency',
                            help='the strategy to dispatch requests to nodes')
        parser.add_argument('--disable-cache-status',
                            action='store_true',
                            help='Whether to disable cache status of the '
                            'proxy. If set, the proxy will forget the status '
                            'of the previous time')
        ArgumentHelper.api_keys(parser)
        ArgumentHelper.ssl(parser)
        ArgumentHelper.log_level(parser)

    @staticmethod
    def gradio(args):
        """Serve LLMs with web UI using gradio."""

        from lmdeploy.archs import autoget_backend
        from lmdeploy.messages import PytorchEngineConfig, TurbomindEngineConfig
        from lmdeploy.serve.gradio.app import run
        max_batch_size = args.max_batch_size if args.max_batch_size \
            else get_max_batch_size(args.device)
        backend = args.backend

        if backend != 'pytorch' and ':' not in args.model_path_or_server:
            # set auto backend mode
            backend = autoget_backend(args.model_path_or_server)
        if backend == 'pytorch':
            backend_config = PytorchEngineConfig(dtype=args.dtype,
                                                 tp=args.tp,
                                                 max_batch_size=max_batch_size,
                                                 cache_max_entry_count=args.cache_max_entry_count,
                                                 block_size=args.cache_block_seq_len,
                                                 session_len=args.session_len,
                                                 enable_prefix_caching=args.enable_prefix_caching,
                                                 device_type=args.device,
                                                 quant_policy=args.quant_policy,
                                                 eager_mode=args.eager_mode,
                                                 max_prefill_token_num=args.max_prefill_token_num)
        else:
            backend_config = TurbomindEngineConfig(dtype=args.dtype,
                                                   tp=args.tp,
                                                   max_batch_size=max_batch_size,
                                                   session_len=args.session_len,
                                                   model_format=args.model_format,
                                                   quant_policy=args.quant_policy,
                                                   rope_scaling_factor=args.rope_scaling_factor,
                                                   cache_max_entry_count=args.cache_max_entry_count,
                                                   cache_block_seq_len=args.cache_block_seq_len,
                                                   enable_prefix_caching=args.enable_prefix_caching,
                                                   max_prefill_token_num=args.max_prefill_token_num,
                                                   communicator=args.communicator)
        chat_template_config = get_chat_template(args.chat_template)
        run(args.model_path_or_server,
            server_name=args.server_name,
            server_port=args.server_port,
            backend=backend,
            backend_config=backend_config,
            chat_template_config=chat_template_config,
            share=args.share,
            max_log_len=args.max_log_len)

    @staticmethod
    def api_server(args):
        """Serve LLMs with restful api using fastapi."""
        from lmdeploy.archs import autoget_backend
        from lmdeploy.serve.openai.api_server import serve as run_api_server
        max_batch_size = args.max_batch_size if args.max_batch_size \
            else get_max_batch_size(args.device)
        backend = args.backend
        if backend != 'pytorch':
            # set auto backend mode
            backend = autoget_backend(args.model_path)

        if backend == 'pytorch':
            from lmdeploy.messages import PytorchEngineConfig
            adapters = get_lora_adapters(args.adapters)
            backend_config = PytorchEngineConfig(dtype=args.dtype,
                                                 tp=args.tp,
                                                 dp=args.dp,
                                                 dp_rank=args.dp_rank,
                                                 ep=args.ep,
                                                 max_batch_size=max_batch_size,
                                                 cache_max_entry_count=args.cache_max_entry_count,
                                                 block_size=args.cache_block_seq_len,
                                                 session_len=args.session_len,
                                                 adapters=adapters,
                                                 enable_prefix_caching=args.enable_prefix_caching,
                                                 device_type=args.device,
                                                 quant_policy=args.quant_policy,
                                                 eager_mode=args.eager_mode,
                                                 max_prefill_token_num=args.max_prefill_token_num,
                                                 enable_microbatch=args.enable_microbatch)
        else:
            from lmdeploy.messages import TurbomindEngineConfig
            backend_config = TurbomindEngineConfig(dtype=args.dtype,
                                                   tp=args.tp,
                                                   dp=args.dp,
                                                   nnodes=args.nnodes,
                                                   ngpus_per_node=args.ngpus_per_node,
                                                   node_rank=args.node_rank,
                                                   max_batch_size=max_batch_size,
                                                   session_len=args.session_len,
                                                   model_format=args.model_format,
                                                   quant_policy=args.quant_policy,
                                                   rope_scaling_factor=args.rope_scaling_factor,
                                                   cache_max_entry_count=args.cache_max_entry_count,
                                                   cache_block_seq_len=args.cache_block_seq_len,
                                                   enable_prefix_caching=args.enable_prefix_caching,
                                                   max_prefill_token_num=args.max_prefill_token_num,
                                                   communicator=args.communicator)
        chat_template_config = get_chat_template(args.chat_template)

        from lmdeploy.messages import VisionConfig
        vision_config = VisionConfig(args.vision_max_batch_size)
        run_api_server(args.model_path,
                       model_name=args.model_name,
                       backend=backend,
                       backend_config=backend_config,
                       chat_template_config=chat_template_config,
                       vision_config=vision_config,
                       server_name=args.server_name,
                       server_port=args.server_port,
                       allow_origins=args.allow_origins,
                       allow_credentials=args.allow_credentials,
                       allow_methods=args.allow_methods,
                       allow_headers=args.allow_headers,
                       log_level=args.log_level.upper(),
                       api_keys=args.api_keys,
                       ssl=args.ssl,
                       proxy_url=args.proxy_url,
                       max_log_len=args.max_log_len,
                       disable_fastapi_docs=args.disable_fastapi_docs,
                       max_concurrent_requests=args.max_concurrent_requests,
                       reasoning_parser=args.reasoning_parser,
                       tool_call_parser=args.tool_call_parser)

    @staticmethod
    def api_client(args):
        """Interact with restful api server in terminal."""
        from lmdeploy.serve.openai.api_client import main as run_api_client
        kwargs = convert_args(args)
        run_api_client(**kwargs)

    @staticmethod
    def proxy(args):
        """Proxy server that manages distributed api_server nodes."""
        from lmdeploy.serve.proxy.proxy import proxy
        kwargs = convert_args(args)
        proxy(**kwargs)

    @staticmethod
    def add_parsers():
        SubCliServe.add_parser_gradio()
        SubCliServe.add_parser_api_server()
        SubCliServe.add_parser_api_client()
        SubCliServe.add_parser_proxy()<|MERGE_RESOLUTION|>--- conflicted
+++ resolved
@@ -165,14 +165,8 @@
         quant_policy = ArgumentHelper.quant_policy(pt_group)
         dp_act = ArgumentHelper.dp(pt_group)
         ArgumentHelper.dp_rank(pt_group)
-<<<<<<< HEAD
-        # multi-node serving args
-        ArgumentHelper.node_rank(parser)
-        ArgumentHelper.num_nodes(parser)
-=======
         ArgumentHelper.ep(pt_group)
         ArgumentHelper.enable_microbatch(pt_group)
->>>>>>> c6e7fd57
 
         # turbomind args
         tb_group = parser.add_argument_group('TurboMind engine arguments')
@@ -192,6 +186,8 @@
         ArgumentHelper.num_tokens_per_iter(tb_group)
         ArgumentHelper.max_prefill_iters(tb_group)
         ArgumentHelper.communicator(tb_group)
+        ArgumentHelper.num_nodes(tb_group)
+        ArgumentHelper.node_rank(tb_group)
         ArgumentHelper.ngpus_per_node(tb_group)
 
         # vlm args
