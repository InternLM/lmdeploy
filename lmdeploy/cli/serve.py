--- conflicted
+++ resolved
@@ -110,14 +110,10 @@
         max_prefill_token_num_act = ArgumentHelper.max_prefill_token_num(pt_group)
         quant_policy = ArgumentHelper.quant_policy(pt_group)
         model_format = ArgumentHelper.model_format(pt_group)
-<<<<<<< HEAD
         dp_act = ArgumentHelper.dp(pt_group)
         num_nodes_act = ArgumentHelper.num_nodes(pt_group)
-=======
         hf_overrides = ArgumentHelper.hf_overrides(pt_group)
         disable_metrics = ArgumentHelper.disable_metrics(pt_group)
-        ArgumentHelper.dp(pt_group)
->>>>>>> f63730de
         ArgumentHelper.ep(pt_group)
         ArgumentHelper.enable_microbatch(pt_group)
         ArgumentHelper.enable_eplb(pt_group)
@@ -140,13 +136,10 @@
         tb_group._group_actions.append(max_prefill_token_num_act)
         tb_group._group_actions.append(quant_policy)
         tb_group._group_actions.append(model_format)
-<<<<<<< HEAD
         tb_group._group_actions.append(num_nodes_act)
         tb_group._group_actions.append(node_rank_act)
-=======
         tb_group._group_actions.append(hf_overrides)
         tb_group._group_actions.append(disable_metrics)
->>>>>>> f63730de
         ArgumentHelper.rope_scaling_factor(tb_group)
         ArgumentHelper.num_tokens_per_iter(tb_group)
         ArgumentHelper.max_prefill_iters(tb_group)
