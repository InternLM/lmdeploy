--- conflicted
+++ resolved
@@ -182,34 +182,23 @@
 
     @staticmethod
     def node_rank(parser):
-<<<<<<< HEAD
-        """add argument node_rank to parser."""
-=======
         """Add argument node_rank to parser."""
->>>>>>> 2b0b44fb
 
         return parser.add_argument('--node-rank', type=int, default=0, help='The current node rank.')
 
     @staticmethod
     def num_nodes(parser):
-<<<<<<< HEAD
-        """add argument num_nodes to parser."""
-=======
         """Add argument num_nodes to parser."""
->>>>>>> 2b0b44fb
 
         return parser.add_argument('--nnodes', type=int, default=1, help='The total node nums')
 
     @staticmethod
-<<<<<<< HEAD
     def ngpus_per_node(parser):
-        """add argument ngpus_per_node to parser."""
+        """Add argument ngpus_per_node to parser."""
 
         return parser.add_argument('--ngpus-per-node', type=int, default=None, help='The total gpu nums per node')
 
     @staticmethod
-=======
->>>>>>> 2b0b44fb
     def session_id(parser):
         """Add argument session_id to parser."""
 
