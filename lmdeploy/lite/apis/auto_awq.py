# Copyright (c) OpenMMLab. All rights reserved.
import os.path as osp
import shutil

import torch
from torch import nn

from lmdeploy.lite.quantization.awq import (FC_FCS_MAP, NORM_FCS_MAP,
                                            awq_layers, quant_weights,
                                            smooth_layers)
from lmdeploy.lite.utils import collect_target_modules

from .calibrate import calibrate

# from lmdeploy.lite.utils.export_turbomind import export_turbomind_config

LAYER_TYPE_MAP = {
    'InternLMForCausalLM': 'InternLMDecoderLayer',
    'InternLM2ForCausalLM': 'InternLM2DecoderLayer',
    'QWenLMHeadModel': 'QWenBlock',
    'Qwen2ForCausalLM': 'Qwen2DecoderLayer',
    'BaiChuanForCausalLM': 'DecoderLayer',  # Baichuan 7B
    'BaichuanForCausalLM': 'DecoderLayer',  # Baichuan2 7B
    'LlamaForCausalLM': 'LlamaDecoderLayer',
    'LlavaLlamaForCausalLM': 'LlamaDecoderLayer',
    'MGMLlamaForCausalLM': 'LlamaDecoderLayer',  # mini gemini
    'InternLMXComposer2ForCausalLM': 'InternLM2DecoderLayer',
}
NORM_TYPE_MAP = {
    'InternLMForCausalLM': 'InternLMRMSNorm',
    'InternLM2ForCausalLM': 'InternLM2RMSNorm',
    'QWenLMHeadModel': 'RMSNorm',
    'Qwen2ForCausalLM': 'Qwen2RMSNorm',
    'BaiChuanForCausalLM': 'RMSNorm',  # Baichuan 7B
    'BaichuanForCausalLM': 'RMSNorm',  # Baichuan2 7B
    'LlamaForCausalLM': 'LlamaRMSNorm',
    'LlavaLlamaForCausalLM': 'LlamaRMSNorm',
    'MGMLlamaForCausalLM': 'LlamaRMSNorm',  # mini gemini
    'InternLMXComposer2ForCausalLM': 'InternLM2RMSNorm',
}


def save_vl_model(vl_model, model_path, dst_path):
    safe_serialization = type(vl_model).__name__ == 'MGMLlamaForCausalLM'
    vl_model.save_pretrained(dst_path,
                             max_shard_size='2GB',
                             safe_serialization=safe_serialization)
    candidate = [
        'preprocessor_config.json', 'processor_config.json', 'vit',
        'generation_config.json'
    ]
    for name in candidate:  # TODO not only local but also remote path
        tmp_path = osp.join(model_path, name)
        if osp.exists(tmp_path):
            shutil.copy(tmp_path, osp.join(dst_path, name))


def auto_awq(model: str,
             work_dir: str = './work_dir',
             calib_dataset: str = 'ptb',
             calib_samples: int = 128,
             batch_size: int = 1,
             calib_seqlen: int = 2048,
             w_bits: int = 4,
             w_sym: bool = False,
             w_group_size: int = 128,
             search_scale: bool = False,
             device: str = 'cuda'):
    """Perform weight quantization using AWQ algorithm.

    Args:
        model (str): The path of model in hf format.
        work_dir (str): The working directory to save results.
        calib_dataset (str): The calibration dataset name.
        calib_samples (int): The number of samples for calibration.
        batch_size (int): The batch size for running the calib samples.
            Low GPU mem requires small batch_size. Large batch_size
            reduces the calibration time while costs more VRAM.
        calib_seqlen (int): The sequence length for calibration.
        w_bits (int): Bit number for weight quantization.
        w_sym (bool): Whether to do symmetric quantization.
        w_group_size (int): Group size for weight quantization statistics.
        search_scale (bool): Whether search scale ratio. Default to False,
            which means only smooth quant with 0.5 ratio will be applied.
        device (str): Device type of running.
    """
<<<<<<< HEAD
    model_path = model
    vl_model, model, tokenizer, work_dir = calibrate(model, calib_dataset,
                                                     calib_samples,
                                                     calib_seqlen, work_dir,
                                                     device)
=======
    model, tokenizer, work_dir = calibrate(model,
                                           calib_dataset,
                                           calib_samples,
                                           calib_seqlen,
                                           work_dir,
                                           device,
                                           w_bits=w_bits,
                                           w_group_size=w_group_size,
                                           search_scale=search_scale,
                                           batch_size=batch_size)
>>>>>>> da11f239

    layer_type = LAYER_TYPE_MAP[type(model).__name__]
    fc2fcs = FC_FCS_MAP[layer_type]
    norm2fcs = NORM_FCS_MAP[layer_type]
    input_stats = torch.load(work_dir / 'inputs_stats.pth')
    layers = collect_target_modules(model, layer_type)
    fcs = {}
    for l_name, layer in layers.items():
        name2fc = collect_target_modules(layer, nn.Linear, prefix=l_name)
        fcs.update(name2fc)

<<<<<<< HEAD
    smooth_layers(layers, fc2fcs, norm2fcs, act_scales, w_group_size, device)
    quant_weights(model,
                  fcs,
                  w_bits,
                  w_sym,
                  w_group_size,
                  device,
                  skip_if_contains='Plora')  # TODO quant lora weight
=======
    if search_scale:
        awq_ratios = input_stats['ratios']
        act_scales = input_stats['absmean']
        awq_layers(layers, fc2fcs, norm2fcs, act_scales, awq_ratios,
                   w_group_size, device)
    else:
        act_scales = input_stats['absmax']
        smooth_layers(layers, fc2fcs, norm2fcs, act_scales, w_group_size,
                      device)
    quant_weights(model, fcs, w_bits, w_sym, w_group_size, device)
>>>>>>> da11f239
    quantization_config = dict(quant_method='awq',
                               version='gemm',
                               bits=w_bits,
                               group_size=w_group_size,
                               zero_point=not w_sym)
    model.config.update(dict(quantization_config=quantization_config))

    if vl_model:
        save_vl_model(vl_model, model_path, work_dir)
    else:
        model.save_pretrained(work_dir,
                              max_shard_size='2GB',
                              safe_serialization=False)
    tokenizer.save_pretrained(work_dir)


if __name__ == '__main__':
    import fire

    fire.Fire(auto_awq)<|MERGE_RESOLUTION|>--- conflicted
+++ resolved
@@ -84,24 +84,17 @@
             which means only smooth quant with 0.5 ratio will be applied.
         device (str): Device type of running.
     """
-<<<<<<< HEAD
     model_path = model
-    vl_model, model, tokenizer, work_dir = calibrate(model, calib_dataset,
+    vl_model, model, tokenizer, work_dir = calibrate(model,
+                                                     calib_dataset,
                                                      calib_samples,
-                                                     calib_seqlen, work_dir,
-                                                     device)
-=======
-    model, tokenizer, work_dir = calibrate(model,
-                                           calib_dataset,
-                                           calib_samples,
-                                           calib_seqlen,
-                                           work_dir,
-                                           device,
-                                           w_bits=w_bits,
-                                           w_group_size=w_group_size,
-                                           search_scale=search_scale,
-                                           batch_size=batch_size)
->>>>>>> da11f239
+                                                     calib_seqlen,
+                                                     work_dir,
+                                                     device,
+                                                     w_bits=w_bits,
+                                                     w_group_size=w_group_size,
+                                                     search_scale=search_scale,
+                                                     batch_size=batch_size)
 
     layer_type = LAYER_TYPE_MAP[type(model).__name__]
     fc2fcs = FC_FCS_MAP[layer_type]
@@ -113,16 +106,6 @@
         name2fc = collect_target_modules(layer, nn.Linear, prefix=l_name)
         fcs.update(name2fc)
 
-<<<<<<< HEAD
-    smooth_layers(layers, fc2fcs, norm2fcs, act_scales, w_group_size, device)
-    quant_weights(model,
-                  fcs,
-                  w_bits,
-                  w_sym,
-                  w_group_size,
-                  device,
-                  skip_if_contains='Plora')  # TODO quant lora weight
-=======
     if search_scale:
         awq_ratios = input_stats['ratios']
         act_scales = input_stats['absmean']
@@ -132,8 +115,13 @@
         act_scales = input_stats['absmax']
         smooth_layers(layers, fc2fcs, norm2fcs, act_scales, w_group_size,
                       device)
-    quant_weights(model, fcs, w_bits, w_sym, w_group_size, device)
->>>>>>> da11f239
+    quant_weights(model,
+                  fcs,
+                  w_bits,
+                  w_sym,
+                  w_group_size,
+                  device,
+                  skip_if_contains='Plora')  # TODO quant lora weight
     quantization_config = dict(quant_method='awq',
                                version='gemm',
                                bits=w_bits,
