# Copyright (c) OpenMMLab. All rights reserved.

from pathlib import Path
from typing import Optional, Union

import PIL
import torch
from torch import nn
from transformers import AutoTokenizer

from lmdeploy.archs import get_task
from lmdeploy.lite.calibration import (AWQCalibrationContext,
                                       CalibrationContext,
                                       VisionCalibrationContext)
from lmdeploy.lite.utils import (collect_target_modules, get_calib_loaders,
                                 load_hf_from_pretrained)

LAYER_TYPE_MAP = {
    'InternLMForCausalLM': 'InternLMDecoderLayer',
    'InternLM2ForCausalLM': 'InternLM2DecoderLayer',
    'QWenLMHeadModel': 'QWenBlock',
    'Qwen2ForCausalLM': 'Qwen2DecoderLayer',
    'BaiChuanForCausalLM': 'DecoderLayer',  # Baichuan 7B
    'BaichuanForCausalLM': 'DecoderLayer',  # Baichuan2 7B
    'LlamaForCausalLM': 'LlamaDecoderLayer',
    'LlavaLlamaForCausalLM': 'LlamaDecoderLayer',
    'MGMLlamaForCausalLM': 'LlamaDecoderLayer',  # mini gemini
    'InternLMXComposer2ForCausalLM': 'InternLM2DecoderLayer',
<<<<<<< HEAD
    'ChatGLMForConditionalGeneration': 'GLMBlock',
    'InternVisionModel': 'InternVisionEncoderLayer',  # internvl2 vision
=======
    'Phi3ForCausalLM': 'Phi3DecoderLayer',
    'ChatGLMForConditionalGeneration': 'GLMBlock'
>>>>>>> a316aecf
}

NORM_TYPE_MAP = {
    'InternLMForCausalLM': 'InternLMRMSNorm',
    'InternLM2ForCausalLM': 'InternLM2RMSNorm',
    'QWenLMHeadModel': 'RMSNorm',
    'Qwen2ForCausalLM': 'Qwen2RMSNorm',
    'BaiChuanForCausalLM': 'RMSNorm',  # Baichuan 7B
    'BaichuanForCausalLM': 'RMSNorm',  # Baichuan2 7B
    'LlamaForCausalLM': 'LlamaRMSNorm',
    'LlavaLlamaForCausalLM': 'LlamaRMSNorm',
    'MGMLlamaForCausalLM': 'LlamaRMSNorm',  # mini gemini
    'InternLMXComposer2ForCausalLM': 'InternLM2RMSNorm',
<<<<<<< HEAD
    'ChatGLMForConditionalGeneration': 'RMSNorm',
    'InternVisionModel': 'LayerNorm',  # internvl2 vision
=======
    'Phi3ForCausalLM': 'Phi3RMSNorm',
    'ChatGLMForConditionalGeneration': 'RMSNorm'
>>>>>>> a316aecf
}

HEAD_NAME_MAP = {
    'InternLMForCausalLM': 'lm_head',
    'InternLM2ForCausalLM': 'output',
    'QWenLMHeadModel': 'lm_head',
    'Qwen2ForCausalLM': 'lm_head',
    'BaiChuanForCausalLM': 'lm_head',  # Baichuan 7B
    'BaichuanForCausalLM': 'lm_head',  # Baichuan2 7B
    'LlamaForCausalLM': 'lm_head',
    'LlavaLlamaForCausalLM': 'lm_head',
    'MGMLlamaForCausalLM': 'lm_head',  # mini gemini
    'InternLMXComposer2ForCausalLM': 'output',
    'Phi3ForCausalLM': 'lm_head',
    'ChatGLMForConditionalGeneration': 'output_layer'
}


def _prepare_for_calibrate(model: nn.Module,
                           layer_type: Union[str, type],
                           head_name: str = 'lm_head',
                           device: str = 'cuda',
                           prefix: str = '') -> None:
    """Prepare the model for calibration by moving specific modules to CPU.

    This function goes through each child of a given model and checks whether
    it is an instance of a certain layer type or has the name equal to
    `head_name`.
    If yes, it moves the module to CPU, otherwise to the specified device
    (default is CUDA).

    If the child contains the target layer type in its sub-modules, the
    function performs the same operation recursively.

    Parameters
    ----------
    model : nn.Module
        The PyTorch model to prepare for calibration.
    layer_type : Union[str, Type]
        The type of the layer to be moved to CPU. Can be either a string of
        class name or the class type itself.
    head_name : str, optional
        The name of the module to be moved to CPU. Default is 'lm_head'.
    device : str, optional
        The device to which modules not matching the `layer_type` or
        `head_name` will be moved. Default is 'cuda'.
    prefix : str, optional
        The prefix used when printing the names of the moved modules.
        Default is ''.

    Raises
    ------
    TypeError
        If `layer_type` is neither a string nor a type.
    """

    for name, child in model.named_children():

        # Check if the child is an instance of the given layer type
        if isinstance(layer_type, str):
            is_layer = type(child).__name__ == layer_type
        elif isinstance(layer_type, type):
            is_layer = isinstance(child, layer_type)
        else:
            raise TypeError(
                'layer_type should be a string (class name) or a type')

        # Check if the child contains the target module type
        contain_layer = len(
            collect_target_modules(child, layer_type, [head_name]).keys()) > 0

        # Check if the child matches the head name
        is_head = name == head_name
        # skip moving head layer to CPU when tie_word_embeddings is True
        is_head = is_head and not getattr(model.config, 'tie_word_embeddings',
                                          False)

        mod_name = f'{prefix}.{name}' if prefix else name

        # If the child is either an instance of the layer type or has the
        # head name, move it to CPU, otherwise move it to the specified device
        if is_layer or is_head:
            child.to('cpu')
            print(f'Move {mod_name} to CPU.')
        elif contain_layer:
            _prepare_for_calibrate(child, layer_type, head_name, device,
                                   mod_name)
        else:
            child.to(device)
            print(f'Move {mod_name} to GPU.')


def load_images(image_dir: str):
    import os
    assert os.path.exists(image_dir)
    images = []
    for file in os.listdir(image_dir):
        for suffix in ['.jpg', '.png', '.jpeg', '.bmp']:
            if file.endswith(suffix):
                images.append(PIL.Image.open(os.path.join(image_dir, file)))
    assert len(images)
    return images


def calibrate(model: str,
              calib_dataset: str = 'ptb',
              calib_samples: int = 128,
              calib_seqlen: int = 2048,
              work_dir: str = './work_dir',
              device: str = 'cuda',
              w_bits: int = 4,
              w_group_size: int = 128,
              search_scale: bool = False,
              batch_size: int = 1,
              calib_image: Optional[str] = None) -> None:
    """The main function for loading the model and performing calibration on a
    given dataset.

    Args:
        model (str): The name or path of the model to be loaded.
        calib_dataset (str, optional): The calibration dataset name.
            Defaults to 'ptb'.
        calib_samples (int, optional): The number of samples for calibration.
            Defaults to 128.
        calib_seqlen (int, optional): The sequence length for calibration.
            Defaults to 2048.
        work_dir (str): The working directory for outputs.
            Defaults to './work_dir'.
        device (str, optional): The device to be used for calculation.
            Defaults to 'cuda'.
        w_bits (int): Bit number for weight quantization.
        w_group_size (int): Group size for weight quantization statistics.
        search_scale (bool): Whether search scale ratio. Default to False,
            which means only smooth quant with 0.5 ratio will be applied.
        batch_size (int): The batch size for running the calib samples.
            Low GPU mem requires small batch_size. Large batch_size
            reduces the calibration time while costs more VRAM.
        calib_image (str): The image to calibrate vision model.

    Returns:
        model (nn.Module): The loaded huggingface model.
        tokenizer : The loaded hugginface tokenizer.
        work_dir (str): The working directory for outputs.
    """

    assert calib_dataset in ['c4', 'ptb', 'wikitext2', 'pileval'], \
        'Support only `c4`, `ptb`, `wikitext2` or `pileval`.'

    model_type, _ = get_task(model)
    vl_model = None
    if model_type == 'llm':
        # Load tokenizer and configuration
        tokenizer = AutoTokenizer.from_pretrained(model,
                                                  use_fast=False,
                                                  trust_remote_code=True)

        model = load_hf_from_pretrained(model,
                                        torch_dtype=torch.float16,
                                        trust_remote_code=True)

    elif model_type == 'vlm':
        from lmdeploy.vl.model.builder import vl_model_with_tokenizer
        vl_model, model, tokenizer = vl_model_with_tokenizer(model_path=model)
        if calib_image is not None:
            calibrate_vision(vl_model, tokenizer, calib_image, work_dir)

    model.config.use_cache = False
    model_type = type(model).__name__
    if model_type not in LAYER_TYPE_MAP or model_type not in NORM_TYPE_MAP:
        raise RuntimeError(
            f'Currently, quantification and calibration of {model_type} are '
            f'not supported. The supported model types are '
            f"{', '.join(LAYER_TYPE_MAP.keys())}.")

    if model_type == 'QWenLMHeadModel':
        try:
            import flash_attn  # noqa: F401
        except ImportError:
            raise RuntimeError(
                'When using Qwen, you need to `pip install flash-attn` first, '
                'otherwise calibration and quantification will not work '
                'properly.')

    layer_type = LAYER_TYPE_MAP[type(model).__name__]
    norm_type = NORM_TYPE_MAP[type(model).__name__]

    _prepare_for_calibrate(model, layer_type,
                           HEAD_NAME_MAP[type(model).__name__], device)

    print('Loading calibrate dataset ...')
    calib_loader, _ = get_calib_loaders(calib_dataset,
                                        tokenizer,
                                        nsamples=calib_samples,
                                        seqlen=calib_seqlen)

    # Initialize calibration context
    if search_scale:
        calib_ctx = AWQCalibrationContext(model,
                                          tokenizer,
                                          layer_type=layer_type,
                                          norm_type=norm_type,
                                          device=device,
                                          w_bits=w_bits,
                                          w_group_size=w_group_size,
                                          batch_size=batch_size,
                                          search_scale=search_scale)
    else:
        calib_ctx = CalibrationContext(model,
                                       tokenizer,
                                       layer_type=layer_type,
                                       norm_type=norm_type,
                                       batch_size=batch_size,
                                       device=device)

    with calib_ctx:
        all_data = torch.cat([
            data if isinstance(data, torch.Tensor) else data[0]
            for data in calib_loader
        ]).to(device)
        calib_ctx.calibrate(all_data)

    # Create work directory if not exists
    work_dir = Path(work_dir)
    work_dir.mkdir(parents=True, exist_ok=True)
    calib_ctx.export(work_dir)

    return vl_model, model, tokenizer, work_dir


def calibrate_vision(vl_model,
                     tokenizer,
                     calib_image,
                     work_dir,
                     batch_size: int = 1,
                     device: str = 'cuda'):
    images = [PIL.Image.open(calib_image)]
    layer_type = None
    vl_model.vl_model.vision_model.to('cuda')
    vl_model.vl_model.mlp1.to('cuda')
    layer_type = LAYER_TYPE_MAP[type(vl_model.vl_model.vision_model).__name__]
    norm_type = NORM_TYPE_MAP[type(vl_model.vl_model.vision_model).__name__]
    calib_ctx = VisionCalibrationContext(vl_model,
                                         tokenizer,
                                         layer_type=layer_type,
                                         norm_type=norm_type,
                                         batch_size=batch_size,
                                         device=device)
    with calib_ctx:
        calib_ctx.calibrate(images)
    # Create work directory if not exists
    work_dir = Path(work_dir)
    work_dir.mkdir(parents=True, exist_ok=True)
    calib_ctx.export(work_dir)


if __name__ == '__main__':
    import fire

    fire.Fire(calibrate)<|MERGE_RESOLUTION|>--- conflicted
+++ resolved
@@ -26,13 +26,9 @@
     'LlavaLlamaForCausalLM': 'LlamaDecoderLayer',
     'MGMLlamaForCausalLM': 'LlamaDecoderLayer',  # mini gemini
     'InternLMXComposer2ForCausalLM': 'InternLM2DecoderLayer',
-<<<<<<< HEAD
+    'Phi3ForCausalLM': 'Phi3DecoderLayer',
     'ChatGLMForConditionalGeneration': 'GLMBlock',
     'InternVisionModel': 'InternVisionEncoderLayer',  # internvl2 vision
-=======
-    'Phi3ForCausalLM': 'Phi3DecoderLayer',
-    'ChatGLMForConditionalGeneration': 'GLMBlock'
->>>>>>> a316aecf
 }
 
 NORM_TYPE_MAP = {
@@ -46,13 +42,9 @@
     'LlavaLlamaForCausalLM': 'LlamaRMSNorm',
     'MGMLlamaForCausalLM': 'LlamaRMSNorm',  # mini gemini
     'InternLMXComposer2ForCausalLM': 'InternLM2RMSNorm',
-<<<<<<< HEAD
+    'Phi3ForCausalLM': 'Phi3RMSNorm',
     'ChatGLMForConditionalGeneration': 'RMSNorm',
     'InternVisionModel': 'LayerNorm',  # internvl2 vision
-=======
-    'Phi3ForCausalLM': 'Phi3RMSNorm',
-    'ChatGLMForConditionalGeneration': 'RMSNorm'
->>>>>>> a316aecf
 }
 
 HEAD_NAME_MAP = {
