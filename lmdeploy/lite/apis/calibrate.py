--- conflicted
+++ resolved
@@ -246,25 +246,9 @@
     # Load tokenizer and configuration
     tokenizer = AutoTokenizer.from_pretrained(model, trust_remote_code=True)
 
-<<<<<<< HEAD
-    model = load_hf_from_pretrained(model, dtype=dtype, trust_remote_code=True)
-    vl_model = None
-    if model_type == 'vlm':
-        vl_model = model
-        if hasattr(model, 'language_model'):
-            model = model.language_model
-        if hasattr(model, 'llm'):
-            model = model.llm
-        model.config.use_cache = False
-        if dtype == 'float16':
-            model.half()
-        elif dtype == 'bfloat16':
-            model.to(torch.bfloat16)
-        model.eval()
-=======
     if model_type == 'llm':
         model = load_hf_from_pretrained(model,
-                                        torch_dtype=torch.float16,
+                                        dtype=dtype,
                                         trust_remote_code=True)
         vl_model = None
     elif model_type == 'vlm':
@@ -275,8 +259,11 @@
         if hasattr(vl_model, 'llm'):  # MiniCPMV
             model = vl_model.llm
         model.config.use_cache = False
-        model.half().eval()
->>>>>>> 182d1c88
+        if dtype == 'float16':
+            model.half()
+        elif dtype == 'bfloat16':
+            model.to(torch.bfloat16)
+        model.eval()
 
     model_type = type(model).__name__
     if model_type not in LAYER_TYPE_MAP or model_type not in NORM_TYPE_MAP:
