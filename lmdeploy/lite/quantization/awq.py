--- conflicted
+++ resolved
@@ -32,17 +32,14 @@
         'input_layernorm': ['self_attn.W_pack'],
         'post_attention_layernorm': ['mlp.gate_proj', 'mlp.up_proj']
     },
-<<<<<<< HEAD
     'Phi3DecoderLayer': {
         'input_layernorm': ['self_attn.qkv_proj'],
         'post_attention_layernorm': ['mlp.gate_up_proj']
     },
-=======
     'GLMBlock': {
         'input_layernorm': ['self_attention.query_key_value'],
         'post_attention_layernorm': ['mlp.dense_h_to_4h']
     }
->>>>>>> 44350f9f
 }
 
 FC_FCS_MAP = {
@@ -69,17 +66,14 @@
         'self_attn.W_pack': ['self_attn.o_proj'],
         'mlp.up_proj': ['mlp.down_proj']
     },
-<<<<<<< HEAD
     'Phi3DecoderLayer': {
         'self_attn.qkv_proj': ['self_attn.o_proj'],
         'mlp.gate_up_proj': ['mlp.down_proj']
     },
-=======
     'GLMBlock': {
         # 'self_attention.query_key_value': ['self_attention.dense']
         # 'mlp.dense_h_to_4h': ['mlp.dense_4h_to_h']
     }
->>>>>>> 44350f9f
 }
 
 
