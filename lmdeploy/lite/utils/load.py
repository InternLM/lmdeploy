--- conflicted
+++ resolved
@@ -1,62 +1,35 @@
 # Copyright (c) OpenMMLab. All rights reserved.
 
 import torch
-from accelerate import infer_auto_device_map, init_empty_weights
 from transformers import AutoConfig, AutoModelForCausalLM
 
-<<<<<<< HEAD
-from lmdeploy.lite.utils import collect_target_modules
-=======
->>>>>>> 872c4477
 from lmdeploy.pytorch.accel import LoadNoInit
 
-LAYER_TYPE_MAP = {
-    'InternLMForCausalLM': 'InternLMDecoderLayer',
-    'QWenLMHeadModel': 'QWenBlock',
-    'BaiChuanForCausalLM': 'DecoderLayer',  # Baichuan 7B
-    'BaichuanForCausalLM': 'DecoderLayer',  # Baichuan2 7B
-    'LlamaForCausalLM': 'LlamaDecoderLayer',
-}
 
+def load_hf_from_pretrained(pretrained_model_name_or_path,
+                            dtype=torch.float16,
+                            **kwargs):
 
-def load_hf_from_pretrained(pretrained_model_name_or_path, **kwargs):
+    if dtype == torch.bfloat16 and not torch.cuda.is_bf16_supported():
+        raise RuntimeError('Your device does not supports bf16(bfloat16), '
+                           'please change to fp16(float16)')
 
     kwargs.pop('config', None)
 
     hf_config = AutoConfig.from_pretrained(pretrained_model_name_or_path,
-                                           torch_dtype=torch.float16,
+                                           torch_dtype=dtype,
                                            trust_remote_code=True)
 
-    # hard code for qwen, other configs do not have the `fp16` attribute.
-    hf_config.fp16 = True
+    # HACK hard code for qwen, other configs do not have the `fp16` attribute.
+    if dtype == torch.float16:
+        hf_config.fp16 = True
+    elif dtype == torch.bfloat16:
+        hf_config.bf16 = True
 
-<<<<<<< HEAD
-    with init_empty_weights():
-=======
     with LoadNoInit():
->>>>>>> 872c4477
         # Load model
         model = AutoModelForCausalLM.from_pretrained(
             pretrained_model_name_or_path, config=hf_config, **kwargs)
         model.config.use_cache = False
-    layer_type = LAYER_TYPE_MAP[type(model).__name__]
-    decoder_layers = collect_target_modules(model, layer_type)
-    # Infer device map
-    device_map = infer_auto_device_map(model,
-                                       no_split_module_classes=[layer_type])
-    for name in device_map.keys():
-        if name in decoder_layers or 'lm_head' in name:
-            device_map[name] = 'cpu'
-        else:
-            device_map[name] = 0
-    if 'device_map' in kwargs:
-        kwargs.pop('device_map')
-    with LoadNoInit():
-        model = AutoModelForCausalLM.from_pretrained(
-            pretrained_model_name_or_path,
-            device_map=device_map,
-            config=hf_config,
-            **kwargs)
-        model.config.use_cache = False
 
     return model