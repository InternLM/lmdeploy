# Copyright (c) OpenMMLab. All rights reserved.
import enum
from dataclasses import dataclass, field
from typing import Callable, Dict, List, Literal, Optional

import torch
from pydantic.dataclasses import dataclass as pydantic_dataclass

from .tokenizer import Tokenizer

LogitsProcessor = Callable[[torch.Tensor, torch.Tensor], torch.Tensor]
"""LogitsProcessor is a function that takes a tensor of input_ids, the logits
tensor for the next token, and returns a modified tensor of logits
to sample from."""


@dataclass
class GenerationConfig:
    """generation parameters used by inference engines.

    Args:
        n (int): Define how many chat completion choices to generate for each
            input message. **Only 1** is supported now.
        max_new_tokens (int): The maximum number of tokens that can be
            generated in the chat completion
        do_sample (bool):  Whether or not to use sampling, use greedy
            decoding otherwise. Default to be False.
        top_p (float): An alternative to sampling with temperature, called
            nucleus sampling, where the model considers the results of the
            tokens with top_p probability mass
        top_k (int): An alternative to sampling with temperature, where
            the model considers the top_k tokens with the highest probability
        min_p (float): Minimum token probability, which will be scaled by the
            probability of the most likely token. It must be a value between
            0 and 1. Typical values are in the 0.01-0.2 range, comparably
            selective as setting `top_p` in the 0.99-0.8 range (use the
            opposite of normal `top_p` values)
        temperature (float): Sampling temperature
        repetition_penalty (float): Penalty to prevent the model from
            generating repeated words or phrases. A value larger than
            1 discourages repetition
        ignore_eos (bool): Indicator to ignore the eos_token_id or not
        random_seed (int): Seed used when sampling a token
        stop_words (List[str]): Words that stop generating further tokens
        bad_words (List[str]): Words that the engine will never generate
        stop_token_ids (List[int]): List of tokens that stop the generation
            when they are generated. The returned output will not contain
            the stop tokens.
        bad_token_ids (List[str]): List of tokens that the engine will never
            generate.
        min_new_tokens (int): The minimum numbers of tokens to generate,
            ignoring the number of tokens in the prompt.
        skip_special_tokens (bool): Whether or not to remove special tokens
            in the decoding. Default to be True.
        logprobs (int): Number of log probabilities to return per output token.
        response_format (Dict): Only pytorch backend support formatting
        response. Examples:
            {
                "type": "json_schema",
                "json_schema": {
                    "name": "test",
                    "schema": {
                    "properties": {
                        "name": {
                        "type": "string"
                        }
                    },
                    "required": ["name"],
                    "type": "object"
                    }
                }
            }
        or,
            {
                "type": "regex_schema",
                "regex_schema": "call me [A-Za-z]{1,10}"
            }
        logits_processors (List[Callable]): Custom logit processors.
    """

    n: int = 1
    max_new_tokens: int = 512
    do_sample: bool = False
    top_p: float = 1.0
    top_k: int = 50
    min_p: float = 0.0
    temperature: float = 0.8
    repetition_penalty: float = 1.0
    ignore_eos: bool = False
    random_seed: int = None
    stop_words: List[str] = None
    bad_words: List[str] = None
    stop_token_ids: List[int] = None
    bad_token_ids: List[int] = None
    min_new_tokens: int = None
    skip_special_tokens: bool = True
    logprobs: int = None
    response_format: Optional[Dict] = None
    logits_processors: Optional[List[LogitsProcessor]] = None
<<<<<<< HEAD
    output_logits: bool = None
    output_last_hidden_state: bool = None
=======
    output_logits: Literal['all', 'generation'] = None
    output_last_hidden_state: Literal['all', 'generation'] = None
>>>>>>> a6d4b4ad

    def convert_stop_bad_words_to_ids(self, tokenizer: Tokenizer):
        """convert stop_words/bad_sords to ids and append the ids to
        stop_token_ids/bad_token_ids."""

        def special_word_token_ids(words):
            if words is not None:
                assert isinstance(words, List) and \
                    all(isinstance(elem, str) for elem in words), \
                    f'stop_words must be a list of str but got {type(words)}'
                indexes = []
                for word in words:
                    indexes += tokenizer.indexes_containing_token(word)
                return indexes
            return None

        stop_token_ids = special_word_token_ids(self.stop_words) or []
        bad_token_ids = special_word_token_ids(self.bad_words) or []
        stop_token_ids.extend(self.stop_token_ids or [])
        bad_token_ids.extend(self.bad_token_ids or [])
        self.stop_token_ids = list(set(stop_token_ids)) or None
        self.bad_token_ids = list(set(bad_token_ids)) or None

    def __post_init__(self):
        """Check input validation."""
        assert type(
            self.n) == int and self.n > 0, 'n is not a positive integer'
        assert self.top_p >= 0 and self.top_p <= 1  # [0, 1]
        assert self.top_k >= 0, 'top_k can not be a negative integer'
        assert self.temperature >= 0 and self.temperature <= 2  # [0,2]
        assert 0 <= self.min_p <= 1, \
            f'min_p should be in range [0, 1], but found {self.min_p}'


@pydantic_dataclass
class TurbomindEngineConfig:
    """TurboMind Engine config.

    Args:
        dtype (str): data type for model weights and activations. It can be
            one of the following values, ['auto', 'float16', 'bfloat16']
            The `auto` option will use FP16 precision for FP32 and FP16
            models, and BF16 precision for BF16 models.
        model_format (str): the layout of the deployed model. It can be one
            of the following values [hf, meta_llama, awq, gptq],`hf` meaning
            huggingface model(.bin, .safetensors), `meta_llama` being
            meta llama's format(.pth), `awq` and `gptq` meaning the quantized
            model by AWQ and GPTQ, respectively. If it is not specified,
            i.e. None, it will be extracted from the input model
        tp (int): the number of GPU cards used in tensor parallelism,
            default to 1
        session_len (int): the max session length of a sequence, default to
            None
        max_batch_size (int): the max batch size during inference. If it is
            not specified, the engine will automatically set it according to
            the device
        cache_max_entry_count (float): the percentage of gpu memory occupied
            by the k/v cache.
            For versions of lmdeploy between `v0.2.0` and `v0.2.1`, it
            defaults to 0.5, depicting the percentage of TOTAL GPU memory to
            be allocated to the k/v cache.
            For lmdeploy versions greater than `v0.2.1`, it defaults to 0.8,
            signifying the percentage of FREE GPU memory to be reserved for
            the k/v cache
        cache_chunk_size (int): The policy to apply for KV block from
            the block manager, default to -1.
        cache_block_seq_len (int): the length of the token sequence in
            a k/v block, default to 64
        enable_prefix_caching (bool): enable cache prompts for block reuse,
            default to False
        quant_policy (int): default to 0. When k/v is quantized into 4 or 8
            bit, set it to 4 or 8, respectively
        rope_scaling_factor (float): scaling factor used for dynamic ntk,
            default to 0. TurboMind follows the implementation of transformer
            LlamaAttention
        use_logn_attn (bool): whether or not to use log attn: default to False
        download_dir (str): Directory to download and load the weights,
            default to the default cache directory of huggingface.
        revision (str): The specific model version to use. It can be a branch
            name, a tag name, or a commit id. If unspecified, will use the
            default version.
        max_prefill_token_num(int): the number of tokens each iteration during
            prefill, default to 8192
        num_tokens_per_iter(int): the number of tokens processed in each
            forward pass. Working with `max_prefill_iters` enables the
            "Dynamic SplitFuse"-like scheduling
        max_prefill_iters(int): the max number of forward pass during prefill
            stage
    """

    dtype: str = 'auto'
    model_format: Optional[str] = None
    tp: int = 1
    session_len: Optional[int] = None
    max_batch_size: int = None
    cache_max_entry_count: float = 0.8
    cache_chunk_size: int = -1
    cache_block_seq_len: int = 64
    enable_prefix_caching: bool = False
    quant_policy: int = 0
    rope_scaling_factor: float = 0.0
    use_logn_attn: bool = False
    download_dir: Optional[str] = None
    revision: Optional[str] = None
    max_prefill_token_num: int = 8192
    num_tokens_per_iter: int = 0
    max_prefill_iters: int = 1

    def __post_init__(self):
        """Check input validation."""
        assert self.dtype in ['auto', 'float16', 'bfloat16']
        assert self.tp >= 1, 'tp must be a positive integer'
        assert 0 < self.cache_max_entry_count < 1, \
            'invalid cache_max_entry_count'
        assert self.quant_policy in (0, 4, 8), 'invalid quant_policy'
        assert self.rope_scaling_factor >= 0, 'invalid rope_scaling_factor'
        assert self.max_prefill_token_num >= 0, \
            'invalid max_prefill_token_num'
        assert self.num_tokens_per_iter >= 0, 'invalid num_tokens_per_iter'


@dataclass
class PytorchEngineConfig:
    """PyTorch Engine Config.

    Args:
        dtype (str): data type for model weights and activations. It can be
            one of the following values, ['auto', 'float16', 'bfloat16']
            The `auto` option will use FP16 precision for FP32 and FP16
            models, and BF16 precision for BF16 models.
        tp (int): Tensor Parallelism. default 1.
        session_len (int): Max session length. Default None.
        max_batch_size (int): Max batch size. If it is not specified,
            the engine will automatically set it according to the device
        cache_max_entry_count (float): the percentage of gpu memory occupied
            by the k/v cache. For lmdeploy versions greater than `v0.2.1`,
            it defaults to 0.8, signifying the percentage of FREE GPU memory
            to be reserved for the k/v cache
        prefill_interval (int): Interval to perform prefill,
            Default 16.
        block_size (int): paging cache block size, default 64.
        num_cpu_blocks (int): Num cpu blocks. If num is 0, cache
            would be allocate according to current environment.
        num_gpu_blocks (int): Num gpu blocks. If num is 0, cache
            would be allocate according to current environment.
        adapters (dict): The path configs to lora adapters.
        max_prefill_token_num (int): tokens per iteration.
        thread_safe (bool): thread safe engine instance.
        enable_prefix_caching (bool): Enable token match and sharing caches.
        device_type (str): The inference device type, options ['cuda']
        eager_mode (bool): Enable "eager" mode or not
        custom_module_map (Dict): nn module map customized by users. Once
            provided, the original nn modules of the model will be
            substituted by the mapping ones
        download_dir (str): Directory to download and load the weights,
            default to the default cache directory of huggingface.
        revision (str): The specific model version to use.
            It can be a branch name, a tag name, or a commit id.
            If unspecified, will use the default version.
        quant_policy (int): default to 0. When k/v is quantized into 4 or 8
            bit, set it to 4 or 8, respectively
    """
    dtype: str = 'auto'
    tp: int = 1
    session_len: int = None
    max_batch_size: int = None
    cache_max_entry_count: float = 0.8
    prefill_interval: int = 16
    block_size: int = 64
    num_cpu_blocks: int = 0
    num_gpu_blocks: int = 0
    adapters: Dict[str, str] = None
    max_prefill_token_num: int = 4096
    thread_safe: bool = False
    enable_prefix_caching: bool = False
    device_type: str = 'cuda'
    eager_mode: bool = False
    custom_module_map: Dict[str, str] = None
    download_dir: str = None
    revision: str = None
    quant_policy: Literal[0, 4, 8] = 0

    def __post_init__(self):
        """Check input validation."""
        assert self.dtype in ['auto', 'float16', 'bfloat16']
        assert self.tp >= 1, 'invalid tp'
        assert 0 < self.cache_max_entry_count < 1, \
            'invalid cache_max_entry_count'
        assert self.num_cpu_blocks >= 0, 'invalid num_cpu_blocks'
        assert self.max_prefill_token_num >= 0, \
            'invalid max_prefill_token_num'
        assert self.num_gpu_blocks >= 0, 'invalid num_gpu_blocks'
        assert self.quant_policy in (0, 4, 8), 'invalid quant_policy'
        assert self.device_type in [
            'cuda', 'ascend', 'maca'
        ], (f'invalid device_type: {self.device_type}')
        if self.quant_policy > 0 and self.device_type not in [
                'cuda', 'ascend'
        ]:
            assert False, \
                   'kv cache quantization only works for CUDA and ASCEND.'


class ResponseType(enum.Enum):
    """Response type."""

    SUCCESS = enum.auto()
    FINISH = enum.auto()
    ENGINE_STOP_ERROR = enum.auto()
    SESSION_REPEAT = enum.auto()
    SESSION_NOT_EXIST = enum.auto()
    HANDLER_NOT_EXIST = enum.auto()
    INPUT_LENGTH_ERROR = enum.auto()
    INTERNAL_ENGINE_ERROR = enum.auto()


@dataclass
class Response:
    """Pack all response information together.

    Args:
        text (str): the response text from the server. If the output text is
            an empty str and the finish_reason is length, it means the session
            length is reached.
        generate_token_len (int): the response token length.
        input_token_len (int): the input prompt token length. Note that it may
            contains chat template part.
        session_id (int): the id for running the session.
        finish_reason ('stop' | 'length' | None): the reason the model stopped
            generating tokens. This will be 'stop' if the model hit a natural
            stop point or a provided stop sequence, 'length' if the maximum
            number of tokens specified in the request was reached.
        token_ids: (List[int]): the output token ids.
        logprobs: (List[Dict[int, float]]): the top logprobs for each output
            position.
        index (int): it refers to the position index of the input request
            batch
    """
    text: str
    generate_token_len: int
    input_token_len: int
    finish_reason: Optional[Literal['stop', 'length']] = None
    token_ids: List[int] = field(default_factory=list)
    logprobs: List[Dict[int, float]] = None
    logits: torch.Tensor = None
    last_hidden_state: torch.Tensor = None
    index: int = 0


@dataclass
class EngineOutput:
    """Engine output for turbomind/pytorch engine.

    Args:
        status (ResponseType): the response type.
        token_ids (List[int]): the output token ids.
        num_token (int): the length of output token, for turbomind, num_token
            may not equal to the length of token_ids
        logprobs (List[Dict[int, float]]): the top logprobs for each output
            position.
    """
    status: ResponseType
    token_ids: List[int]
    num_token: int
    logprobs: List[Dict[int, float]] = None
    logits: torch.Tensor = None
    last_hidden_state: torch.Tensor = None


@dataclass
class VisionConfig:
    """Vison model configs.

    Args:
        max_batch_size (int): the max image size passed to the model, since
            some models will use image patch, the actual running batch could
            be larger than this value.
        thread_safe (bool): Specifies whether the engine instance is
            thread-safe. Please set it to True when using the pipeline
            in a multi-threaded environment.
    """
    max_batch_size: int = 1
    thread_safe: bool = False<|MERGE_RESOLUTION|>--- conflicted
+++ resolved
@@ -97,13 +97,8 @@
     logprobs: int = None
     response_format: Optional[Dict] = None
     logits_processors: Optional[List[LogitsProcessor]] = None
-<<<<<<< HEAD
-    output_logits: bool = None
-    output_last_hidden_state: bool = None
-=======
     output_logits: Literal['all', 'generation'] = None
     output_last_hidden_state: Literal['all', 'generation'] = None
->>>>>>> a6d4b4ad
 
     def convert_stop_bad_words_to_ids(self, tokenizer: Tokenizer):
         """convert stop_words/bad_sords to ids and append the ids to
