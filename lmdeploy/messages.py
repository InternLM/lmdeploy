--- conflicted
+++ resolved
@@ -223,11 +223,8 @@
     max_prefill_token_num: int = 8192
     num_tokens_per_iter: int = 0
     max_prefill_iters: int = 1
-<<<<<<< HEAD
+    communicator: str = 'nccl'
     model_params_que: Any = None
-=======
-    communicator: str = 'nccl'
->>>>>>> e8c8e7a0
 
     def __post_init__(self):
         """Check input validation."""
