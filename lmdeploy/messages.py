# Copyright (c) OpenMMLab. All rights reserved.
import enum
from dataclasses import dataclass, field
from typing import Callable, Dict, List, Literal, Optional

import torch
from pydantic.dataclasses import dataclass as pydantic_dataclass

from .tokenizer import Tokenizer

LogitsProcessor = Callable[[torch.Tensor, torch.Tensor], torch.Tensor]
"""LogitsProcessor is a function that takes a tensor of input_ids, the logits
tensor for the next token, and returns a modified tensor of logits
to sample from."""


@dataclass
class GenerationConfig:
    """generation parameters used by inference engines.

    Args:
        n (int): Define how many chat completion choices to generate for each
            input message. **Only 1** is supported now.
        max_new_tokens (int): The maximum number of tokens that can be
            generated in the chat completion
        top_p (float): An alternative to sampling with temperature, called
            nucleus sampling, where the model considers the results of the
            tokens with top_p probability mass
        top_k (int): An alternative to sampling with temperature, where
            the model considers the top_k tokens with the highest probability
        temperature (float): Sampling temperature
        repetition_penalty (float): Penalty to prevent the model from
            generating repeated words or phrases. A value larger than
            1 discourages repetition
        ignore_eos (bool): Indicator to ignore the eos_token_id or not
        random_seed (int): Seed used when sampling a token
        stop_words (List[str]): Words that stop generating further tokens
        bad_words (List[str]): Words that the engine will never generate
        min_new_tokens (int): The minimum numbers of tokens to generate,
            ignoring the number of tokens in the prompt.
        skip_special_tokens (bool): Whether or not to remove special tokens
            in the decoding. Default to be True.
        logprobs (int): Number of log probabilities to return per output token.
    """

    n: int = 1
    max_new_tokens: int = 512
    top_p: float = 1.0
    top_k: int = 1
    temperature: float = 0.8
    repetition_penalty: float = 1.0
    ignore_eos: bool = False
    random_seed: int = None
    stop_words: List[str] = None
    bad_words: List[str] = None
    min_new_tokens: int = None
    skip_special_tokens: bool = True
    logprobs: int = None
    logits_processors: Optional[List[LogitsProcessor]] = None


@dataclass
class EngineGenerationConfig(GenerationConfig):
    """generation parameter used by the inference engines."""
    stop_words: List[int] = None
    bad_words: List[int] = None

    @staticmethod
    def From(gen_config: GenerationConfig, tokenizer: Tokenizer):
        """convert `GenerationConfig` to `EngineGenerationConfig`
        Args:
            gen_config (GenerationConfig): an instance of class `GenerationConfig`
            tokenizer (Tokenizer): a tokenizer to encode the `stop_words` and `bad_words` in `gen_config`

        Returns:
            EngineGenerationConfig: the generation config used by inference engines

        Examples:
            >>> from lmdeploy import Tokenizer, GenerationConfig, EngineGenerationConfig
            >>> tokenizer = Tokenizer('internlm/internlm-chat-7b')
            >>> gen_config = GenerationConfig(stop_words=['<eoa>'])
            >>> gen_config = EngineGenerationConfig.From(gen_config, tokenizer)
        """  # noqa E501

        def special_word_token_ids(words):
            if words is not None:
                assert isinstance(words, List) and \
                    all(isinstance(elem, str) for elem in words), \
                    f'stop_words must be a list of str but got {type(words)}'
                indexes = []
                for word in words:
                    indexes += tokenizer.indexes_containing_token(word)
                return indexes
            return None

        return EngineGenerationConfig(
            n=gen_config.n,
            logprobs=gen_config.logprobs,
            max_new_tokens=gen_config.max_new_tokens,
            min_new_tokens=gen_config.min_new_tokens,
            top_p=gen_config.top_p,
            top_k=gen_config.top_k,
            temperature=gen_config.temperature,
            repetition_penalty=gen_config.repetition_penalty,
            ignore_eos=gen_config.ignore_eos,
            random_seed=gen_config.random_seed,
            skip_special_tokens=gen_config.skip_special_tokens,
            stop_words=special_word_token_ids(gen_config.stop_words),
            bad_words=special_word_token_ids(gen_config.bad_words),
            logits_processors=gen_config.logits_processors)

    def __post_init__(self):
        """Check input validation."""
        assert type(
            self.n) == int and self.n > 0, 'n is not a positive integer'
        assert self.top_p > 0 and self.top_p <= 1  # (0, 1]
        assert self.top_k >= 0, 'top_k can not be a negative integer'
        assert self.temperature >= 0 and self.temperature <= 2  # [0,2]


@pydantic_dataclass
class TurbomindEngineConfig:
    """TurboMind Engine config.

    Args:
        model_format (str): the layout of the deployed model. It can be one of the following values [hf, meta_llama, awq],
            `hf` meaning huggingface model(.bin, .safetensors), `meta_llama` being meta llama's format(.pth), awq` meaning the quantized model by AWQ.
        tp (int): the number of GPU cards used in tensor parallelism, default to 1
        session_len (int): the max session length of a sequence, default to None
        max_batch_size (int): the max batch size during inference, default to 128
        cache_max_entry_count (float): the percentage of gpu memory occupied by the k/v cache.
            For versions of lmdeploy between `v0.2.0` and `v0.2.1`, it defaults to 0.5, depicting the percentage of TOTAL GPU memory to be allocated to the k/v cache.
            For lmdeploy versions greater than `v0.2.1`, it defaults to 0.8, signifying the percentage of FREE GPU memory to be reserved for the k/v cache
        cache_block_size (int):
        cache_block_seq_len (int): the length of the token sequence in a k/v block, default to 64
        enable_prefix_caching (bool): enable cache prompts for block reuse, default to False
        quant_policy (int): default to 0. When k/v is quantized into 8 bit, set it to 4
        rope_scaling_factor (int): scaling factor used for dynamic ntk, default to 0. TurboMind follows the implementation of transformer LlamaAttention
        download_dir (str): Directory to download and load the weights, default to the default cache directory of huggingface.
        revision (str): The specific model version to use. It can be a branch name, a tag name, or a commit id. If unspecified, will use the default version.
        max_prefill_token_num(int): the number of tokens each iteration during prefill, default to 8192
        num_tokens_per_iter(int): the number of tokens processed in each forward pass. Working with `max_prefill_iters` enables "Dynamic SplitFuse"-like scheduling
        max_prefill_iters(int): the max number of forward pass during prefill stage
    """  # noqa: E501

    model_format: Optional[str] = None
    tp: int = 1
    session_len: Optional[int] = None
    max_batch_size: int = 128
    cache_max_entry_count: float = 0.8
    cache_chunk_size: int = -1
    cache_block_seq_len: int = 64
    enable_prefix_caching: bool = False
    quant_policy: int = 0
<<<<<<< HEAD
    rope_scaling_factor: float = None
=======
    rope_scaling_factor: float = 0.0
    use_logn_attn: bool = False
>>>>>>> ada7285c
    download_dir: Optional[str] = None
    revision: Optional[str] = None
    max_prefill_token_num: int = 8192
    num_tokens_per_iter: int = 0
    max_prefill_iters: int = 1

    def __post_init__(self):
        """Check input validation."""
        assert self.tp >= 1, 'tp must be a positive integer'
        assert self.max_batch_size >= 1, 'max_batch_size must be a positive integer'  # noqa
        assert self.cache_max_entry_count > 0 and self.cache_max_entry_count < 1, 'invalid cache_max_entry_count'  # noqa
        assert self.quant_policy in (0, 4, 8), 'invalid quant_policy'
        assert self.rope_scaling_factor >= 0, 'invalid rope_scaling_factor'
        assert self.max_prefill_token_num >= 0, 'invalid max_prefill_token_num'
        assert self.num_tokens_per_iter >= 0, 'invalid num_tokens_per_iter'


@dataclass
class PytorchEngineConfig:
    """PyTorch Engine Config.

    Args:
        tp (int): Tensor Parallelism. default 1.
        session_len (int): Max session length. Default None.
        max_batch_size (int): Max batch size. Default 128.
        cache_max_entry_count (float): the percentage of gpu memory occupied
            by the k/v cache. For lmdeploy versions greater than `v0.2.1`,
            it defaults to 0.8, signifying the percentage of FREE GPU memory
            to be reserved for the k/v cache
        prefill_interval (int): Interval to perform prefill,
            Default 16.
        block_size (int): paging cache block size, default 64.
        num_cpu_blocks (int): Num cpu blocks. If num is 0, cache
            would be allocate according to current environment.
        num_gpu_blocks (int): Num gpu blocks. If num is 0, cache
            would be allocate according to current environment.
        adapters (dict): The path configs to lora adapters.
        max_prefill_token_num (int): tokens per iteration.
        thread_safe (bool): thread safe engine instance.
        enable_prefix_caching (bool): Enable token match and sharing caches.
        device_type (str): The inference device type, options ['cuda']
        download_dir (str): Directory to download and load the weights,
            default to the default cache directory of huggingface.
        revision (str): The specific model version to use.
            It can be a branch name, a tag name, or a commit id.
            If unspecified, will use the default version.
    """
    tp: int = 1
    session_len: int = None
    max_batch_size: int = 128
    cache_max_entry_count: float = 0.8
    prefill_interval: int = 16
    block_size: int = 64
    num_cpu_blocks: int = 0
    num_gpu_blocks: int = 0
    adapters: Dict[str, str] = None
    max_prefill_token_num: int = 4096
    thread_safe: bool = False
    enable_prefix_caching: bool = False
    device_type: str = 'cuda'
    download_dir: str = None
    revision: str = None

    def __post_init__(self):
        """Check input validation."""
        assert self.tp >= 1, 'invalid tp'
        assert self.max_batch_size >= 1, 'invalid max_batch_size'
        assert self.cache_max_entry_count > 0 and self.cache_max_entry_count < 1, 'invalid cache_max_entry_count'  # noqa
        assert self.num_cpu_blocks >= 0, 'invalid num_cpu_blocks'
        assert self.max_prefill_token_num >= 0, 'invalid max_prefill_token_num'
        assert self.num_gpu_blocks >= 0, 'invalid num_gpu_blocks'
        assert self.device_type in [
            'cuda', 'ascend'
        ], (f'invalid device_type: {self.device_type}')


class ResponseType(enum.Enum):
    """Response type."""

    SUCCESS = enum.auto()
    FINISH = enum.auto()
    ENGINE_STOP_ERROR = enum.auto()
    SESSION_REPEAT = enum.auto()
    SESSION_NOT_EXIST = enum.auto()
    HANDLER_NOT_EXIST = enum.auto()
    INPUT_LENGTH_ERROR = enum.auto()


@dataclass
class Response:
    """Pack all response information together.

    Args:
        text (str): the response text from the server. If the output text is
            an empty str and the finish_reason is length, it means the session
            length is reached.
        generate_token_len (int): the response token length.
        input_token_len (int): the input prompt token length. Note that it may
            contains chat template part.
        session_id (int): the id for running the session.
        finish_reason ('stop' | 'length' | None): the reason the model stopped
            generating tokens. This will be 'stop' if the model hit a natural
            stop point or a provided stop sequence, 'length' if the maximum
            number of tokens specified in the request was reached.
        token_ids: (List[int]): the output token ids.
        logprobs: (List[Dict[int, float]]): the top logprobs for each output
            position.
        index (int): it refers to the position index of the input request
            batch
    """
    text: str
    generate_token_len: int
    input_token_len: int
    session_id: int
    finish_reason: Optional[Literal['stop', 'length']] = None
    token_ids: List[int] = field(default_factory=list)
    logprobs: List[Dict[int, float]] = None
    index: int = 0


@dataclass
class EngineOutput:
    """Engine output for turbomind/pytorch engine.

    Args:
        status (ResponseType): the response type.
        token_ids (List[int]): the output token ids.
        num_token (int): the length of output token, for turbomind, num_token
            may not equal to the length of token_ids
        logprobs (List[Dict[int, float]]): the top logprobs for each output
            position.
    """
    status: ResponseType
    token_ids: List[int]
    num_token: int
    logprobs: List[Dict[int, float]] = None


@dataclass
class VisionConfig:
    """Vison model configs.

    Args:
        max_batch_size (int): the max image size passed to the model, since
            some models will use image patch, the actual running batch could
            be larger than this value.
        thread_safe (bool): Specifies whether the engine instance is
            thread-safe. Please set it to True when using the pipeline
            in a multi-threaded environment.
    """
    max_batch_size: int = 1
    thread_safe: bool = False<|MERGE_RESOLUTION|>--- conflicted
+++ resolved
@@ -135,7 +135,7 @@
         cache_block_seq_len (int): the length of the token sequence in a k/v block, default to 64
         enable_prefix_caching (bool): enable cache prompts for block reuse, default to False
         quant_policy (int): default to 0. When k/v is quantized into 8 bit, set it to 4
-        rope_scaling_factor (int): scaling factor used for dynamic ntk, default to 0. TurboMind follows the implementation of transformer LlamaAttention
+        rope_scaling_factor (float): scaling factor used for dynamic ntk, default to 0. TurboMind follows the implementation of transformer LlamaAttention
         download_dir (str): Directory to download and load the weights, default to the default cache directory of huggingface.
         revision (str): The specific model version to use. It can be a branch name, a tag name, or a commit id. If unspecified, will use the default version.
         max_prefill_token_num(int): the number of tokens each iteration during prefill, default to 8192
@@ -152,12 +152,7 @@
     cache_block_seq_len: int = 64
     enable_prefix_caching: bool = False
     quant_policy: int = 0
-<<<<<<< HEAD
-    rope_scaling_factor: float = None
-=======
     rope_scaling_factor: float = 0.0
-    use_logn_attn: bool = False
->>>>>>> ada7285c
     download_dir: Optional[str] = None
     revision: Optional[str] = None
     max_prefill_token_num: int = 8192
