--- conflicted
+++ resolved
@@ -742,18 +742,14 @@
             self.system_start, self.system_end = self._role_instruction('system')
             self.user_start, self.user_end = self._role_instruction('user')
             self.assistant_start, self.assistant_end = self._role_instruction('assistant')
-<<<<<<< HEAD
-            self.stop_words = [self.tokenizer.eos_token]
-            cfg = PretrainedConfig.from_pretrained(model_path, trust_remote_code=True)
-            if cfg.architectures[0] == 'GptOssForCausalLM':
-                self.stop_words.append('<|call|>')
-=======
             self.stop_words = []
             if hasattr(self.tokenizer, 'eos_token') and self.tokenizer.eos_token is not None:
                 self.stop_words.append(self.tokenizer.eos_token)
             if hasattr(self.tokenizer, 'eot_token') and self.tokenizer.eot_token is not None:
                 self.stop_words.append(self.tokenizer.eot_token)
->>>>>>> a7d7a581
+            cfg = PretrainedConfig.from_pretrained(model_path, trust_remote_code=True)
+            if cfg.architectures[0] == 'GptOssForCausalLM':
+                self.stop_words.append('<|call|>')
         except Exception as e:
             raise ValueError(f'Try apply_chat_template failed: {e}')
 
