# Copyright (c) OpenMMLab. All rights reserved.
import dataclasses
import os
from abc import abstractmethod
from typing import List, Literal, Optional

from fuzzywuzzy import fuzz, process
from mmengine import Registry

MODELS = Registry('model', locations=['lmdeploy.model'])


@dataclasses.dataclass
class SamplingParam:
    top_p: float = 0.8
    top_k: float = None
    temperature: float = 0.8
    repetition_penalty: float = 1.0


@dataclasses.dataclass
class ChatTemplateConfig:
    """Parameters for chat template.

    Args:
        model_name (str): the name of the deployed model. Determine which chat template will be applied
        system (str | None): begin of the system prompt
        meta_instruction (str | None): system prompt
        eosys (str | None): end of the system prompt
        user (str | None): begin of the user prompt
        eoh (str | None): end of the user prompt
        assistant (str | None): begin of the assistant prompt
        eoa (str | None): end of the assistant prompt
        capability: ('completion' | 'infilling' | 'chat' | 'python') = None
    """  # noqa: E501

    model_name: str
    system: Optional[str] = None
    meta_instruction: Optional[str] = None
    eosys: Optional[str] = None
    user: Optional[str] = None
    eoh: Optional[str] = None
    assistant: Optional[str] = None
    eoa: Optional[str] = None
    capability: Optional[Literal['completion', 'infilling', 'chat',
                                 'python']] = None

    @property
    def chat_template(self):
        attrs = {
            key: value
            for key, value in dataclasses.asdict(self).items()
            if value is not None
        }
        model: BaseModel = MODELS.get(self.model_name).from_config(**attrs)
        return model


@MODELS.register_module(name='internlm')
@MODELS.register_module(name='llama')
@MODELS.register_module(name='base')
class BaseModel:
    """Base model."""

    def __init__(self,
                 session_len=2048,
                 top_p=0.8,
                 top_k=None,
                 temperature=0.8,
                 repetition_penalty=1.0,
                 capability='chat',
                 stop_words=None,
                 **kwargs):
        self.session_len = session_len
        self.top_p = top_p
        self.top_k = top_k
        self.temperature = temperature
        self.repetition_penalty = repetition_penalty
        self.stop_words = stop_words
        self.capability = capability

    @classmethod
    def from_config(cls, **kwargs):
        """Build model from ModelConfig parameters."""
        return cls(**kwargs)

    def get_prompt(self, prompt, sequence_start=True):
        """Return the prompt that is concatenated with other elements in the
        chat template.

        Args:
            prompt (str): user's input prompt
            sequence_start (bool): indicator for the first round chat of a
               session sequence
        Returns:
            str: the concatenated prompt
        """
        if self.capability == 'completion':
            return prompt
        else:
            return self.decorate_prompt(prompt, sequence_start)

    @abstractmethod
    def decorate_prompt(self, prompt, sequence_start):
        return prompt

    @staticmethod
    def _translate_messages(messages: List):
        """Translate messages into system, user speaking list, assistant
        speaking list.

        Args:
            messages (List): chat history
        Returns:
            Turple: consists of system (str), users (List[str]),
                assistants (List[str])
        """
        system = None
        users = []
        assistants = []
        assert isinstance(messages, List)
        for message in messages:
            msg_role = message['role']
            if msg_role == 'system':
                system = message['content']
            elif msg_role == 'user':
                users.append(message['content'])
            elif msg_role == 'assistant':
                assistants.append(message['content'])
            else:
                raise ValueError(f'Unknown role: {msg_role}')
        assistants.append(None)
        return system, users, assistants

    @abstractmethod
    def messages2prompt(self, messages, sequence_start=True):
        """Return the prompt that is concatenated with other elements in the
        chat template. When messages arg is a string, return
        self.get_prompt(messages). When messages arg is a chat history, return
        translated prompt from chat history.

        Args:
            messages (str | List): user's input prompt
        Returns:
            str: the concatenated prompt
        """
        if isinstance(messages, str):
            return self.get_prompt(messages)
        # chat history processing in derived classes

    @property
    def sampling_param(self):
        return SamplingParam(top_p=self.top_p,
                             top_k=self.top_k,
                             temperature=self.temperature,
                             repetition_penalty=self.repetition_penalty)


@MODELS.register_module(name='wizardlm')
@MODELS.register_module(name='vicuna')
class Vicuna(BaseModel):
    """Chat template of vicuna model."""

    def __init__(
            self,
            system="""A chat between a curious user and an artificial intelligence assistant. The assistant gives helpful, detailed, and polite answers to the user's questions. """,  # noqa: E501
            user='USER',
            assistant='ASSISTANT',
            **kwargs):
        super().__init__(**kwargs)
        self.system = system
        self.user = user
        self.assistant = assistant

    @classmethod
    def from_config(cls, **kwargs):
        """Build model from ModelConfig parameters."""
        mapping = {'meta_instruction': 'system'}
        new_kwargs = {
            mapping.get(key, key): value
            for key, value in kwargs.items()
        }
        return cls(**new_kwargs)

    def decorate_prompt(self, prompt, sequence_start=True):
        """Return the prompt that is concatenated with other elements in the
        chat template.

        Args:
            prompt (str): user's input prompt
            sequence_start (bool): indicator for the first round chat of a
               session sequence
        Returns:
            str: the concatenated prompt
        """
        assert self.capability == 'chat', \
            f'{type(self).__name__} has no capability of {self.capability}'
        if sequence_start:
            return f'{self.system} {self.user}: {prompt} {self.assistant}: '
        else:
            return f'</s>{self.user}: {prompt} {self.assistant}: '

    def messages2prompt(self, messages, sequence_start=True):
        """Return the prompt that is concatenated with other elements in the
        chat template.

        Args:
            messages (str | List): user's input prompt
        Returns:
            str: the concatenated prompt
        """
        if isinstance(messages, str):
            return self.get_prompt(messages, sequence_start)
        system, users, assistants = self._translate_messages(messages)
        system = self.system if not system else system
        ret = system + ' '
        for user, assistant in zip(users, assistants):
            if assistant:
                ret += f'{self.user}: {user} {self.assistant}: {assistant}</s>'
            else:
                ret += f'{self.user}: {user} {self.assistant}: '
        return ret


@MODELS.register_module(name='internlm-chat')
@MODELS.register_module(name='internlm-chat-7b')
class InternLMChat7B(BaseModel):
    """Chat template of InternLM model."""

    def __init__(
            self,
            system='<|System|>:',
            meta_instruction="""You are an AI assistant whose name is InternLM (书生·浦语).
- InternLM (书生·浦语) is a conversational language model that is developed by Shanghai AI Laboratory (上海人工智能实验室). It is designed to be helpful, honest, and harmless.
- InternLM (书生·浦语) can understand and communicate fluently in the language chosen by the user such as English and 中文.
""",  # noqa: E501
            user='<|User|>:',
            eoh='\n',
            eoa='<eoa>\n',
            eosys='\n',
            assistant='<|Bot|>:',
            stop_words=['<eoa>'],
            **kwargs):
        super().__init__(**kwargs)
        self.system = system
        self.meta_instruction = meta_instruction
        self.user = user
        self.eoh = eoh
        self.eoa = eoa
        self.eosys = eosys
        self.assistant = assistant
        self.stop_words = stop_words

    def decorate_prompt(self, prompt, sequence_start=True):
        """Return the prompt that is concatenated with other elements in the
        chat template.

        Args:
            prompt (str): user's input prompt
            sequence_start (bool): indicator for the first round chat of a
               session sequence
        Returns:
            str: the concatenated prompt
        """
        assert self.capability == 'chat', \
            f'{type(self).__name__} has no capability of {self.capability}'
        if sequence_start:
            ret = ''
            if self.meta_instruction:
                ret += f'{self.system}{self.meta_instruction}{self.eosys}'
            ret += f'{self.user}{prompt}{self.eoh}' \
                   f'{self.assistant}'
            return ret

        else:
            return f'\n{self.user}{prompt}{self.eoh}' \
                   f'{self.assistant}'

    def messages2prompt(self, messages, sequence_start=True):
        """Return the prompt that is concatenated with other elements in the
        chat template.

        Args:
            messages (str | List): user's input prompt
        Returns:
            str: the concatenated prompt
        """

        if isinstance(messages, str):
            return self.get_prompt(messages, sequence_start)
        eox_map = dict(user=self.eoh, assistant=self.eoa, system=self.eosys)
        ret = ''
        if self.meta_instruction:
            ret += f'{self.system}{self.meta_instruction}{self.eosys}'

        for message in messages:
            role = message['role']
            content = message['content']
            ret += f'{eval(f"self.{role}")}{content}{eox_map[role]}'
        ret += f'{self.assistant}'
        return ret


@MODELS.register_module(name='internlm-chat-20b')
@MODELS.register_module(name='internlm-chat-7b-8k')
class InternLMChat7B8K(InternLMChat7B):
    """Chat template and generation parameters of InternLM-Chat-7B-8K and
    InternLM-Chat-20B models."""

    def __init__(self, session_len=8192, **kwargs):
        super(InternLMChat7B8K, self).__init__(**kwargs)
        self.session_len = session_len


@MODELS.register_module(name='internlm-20b')
class InternLMBaseModel20B(BaseModel):
    """Generation parameters of InternLM-20B-Base model."""

    def __init__(self, session_len=4096, capability='completion', **kwargs):
        super().__init__(session_len=session_len,
                         capability=capability,
                         **kwargs)


@MODELS.register_module(
    name=['internlm2', 'internlm2-1_8b', 'internlm2-7b', 'internlm2-20b'])
class InternLM2BaseModel7B(BaseModel):
    """Generation parameters of InternLM2-7B-Base model."""

    def __init__(self, session_len=32768, capability='completion', **kwargs):
        super().__init__(session_len=session_len,
                         capability=capability,
                         **kwargs)


@MODELS.register_module(name=[
    'internlm2-chat', 'internlm2-chat-1_8b', 'internlm2-chat-7b',
    'internlm2-chat-20b'
])
class InternLM2Chat7B(InternLMChat7B):
    """Chat template and generation parameters of InternLM2-Chat-7B."""

    def __init__(self,
                 session_len=32768,
                 system='<|im_start|>system\n',
                 user='<|im_start|>user\n',
                 assistant='<|im_start|>assistant\n',
                 eosys='<|im_end|>\n',
                 eoh='<|im_end|>\n',
                 eoa='<|im_end|>\n',
                 stop_words=['<|im_end|>', '<|action_end|>'],
                 **kwargs):
        super(InternLM2Chat7B, self).__init__(session_len=session_len,
                                              system=system,
                                              user=user,
                                              assistant=assistant,
                                              eosys=eosys,
                                              eoh=eoh,
                                              eoa=eoa,
                                              stop_words=stop_words,
                                              **kwargs)


@MODELS.register_module(name='baichuan-7b')
class Baichuan7B(BaseModel):
    """Generation parameters of Baichuan-7B base model."""

    def __init__(self, repetition_penalty=1.1, **kwargs):
        super().__init__(**kwargs)
        self.repetition_penalty = repetition_penalty


@MODELS.register_module(name='baichuan2-7b')
class Baichuan2_7B(BaseModel):
    """Chat template and generation parameters of Baichuan2-7B-Base and
    Baichuan2-7B-Chat models."""

    def __init__(self,
                 temperature=0.3,
                 top_k=5,
                 top_p=0.85,
                 repetition_penalty=1.05,
                 **kwargs):
        super().__init__(temperature=temperature,
                         top_k=top_k,
                         top_p=top_p,
                         repetition_penalty=repetition_penalty,
                         **kwargs)
        self.user_token = '<reserved_106>'  # id = 195
        self.assistant_token = '<reserved_107>'  # id = 196

    def decorate_prompt(self, prompt, sequence_start=True):
        """Return the prompt that is concatenated with other elements in the
        chat template.

        Args:
            prompt (str): user's input prompt
            sequence_start (bool): indicator for the first round chat of a
               session sequence
        Returns:
            str: the concatenated prompt
        """
        assert self.capability == 'chat', \
            f'{type(self).__name__} has no capability of {self.capability}'
        return f'{self.user_token}{prompt}{self.assistant_token}'

    def messages2prompt(self, messages, sequence_start=True):
        """Return the prompt that is concatenated with other elements in the
        chat template.

        Args:
            messages (str | List): user's input prompt
        Returns:
            str: the concatenated prompt
        """
        if isinstance(messages, str):
            return self.get_prompt(messages, sequence_start)
        system, users, assistants = self._translate_messages(messages)
        ret = ''
        for user, assistant in zip(users, assistants):
            ret += f'{self.user_token}{user}{self.assistant_token}'
            if assistant:
                ret += f'{assistant}'
        return ret


@MODELS.register_module(name='puyu')
class Puyu(BaseModel):
    """Chat template of puyu model.This is only for internal usage in Shanghai
    AI Laboratory."""

    def __init__(self,
                 meta_instruction='',
                 system='',
                 eosys='',
                 user='',
                 eoh='',
                 assistant='',
                 eoa='',
                 stop_words=None,
                 **kwargs):
        super().__init__(**kwargs)
        self.meta_instruction = meta_instruction
        self.system = system
        self.user = user
        self.assistant = assistant
        self.stop_words = stop_words
        self.eosys = eosys
        self.eoh = eoh
        self.eoa = eoa

    def decorate_prompt(self, prompt, sequence_start=True):
        assert self.capability == 'chat', \
            f'{type(self).__name__} has no capability of {self.capability}'
        if sequence_start:
            return f'{self.system}{self.meta_instruction}{self.eosys}' \
                   f'{self.user}{prompt}{self.eoh}' \
                   f'{self.assistant}'
        else:
            return f'{self.eoa}{self.user}{prompt}{self.eoh}{self.assistant}'

    def messages2prompt(self, messages, sequence_start=True):
        """Return the prompt that is concatenated with other elements in the
        chat template.

        Args:
            messages (str | List): user's input prompt
            sequence_start (bool): flag to start the sequence
        Returns:
            str: the concatenated prompt
        """
        if isinstance(messages, str):
            return self.get_prompt(messages, sequence_start)
        eox_map = dict(user=self.eoh, assistant=self.eoa, system=self.eosys)
        ret = ''
        if self.meta_instruction:
            ret += f'{self.system}{self.meta_instruction}{self.eosys}'

        for message in messages:
            role = message['role']
            content = message['content']
            ret += f'{eval(f"self.{role}")}{content}{eox_map[role]}'
        ret += f'{self.assistant}'
        return ret


@MODELS.register_module(name=['llama2', 'llama-2', 'llama-2-chat'])
class Llama2(BaseModel):
    """Chat template of LLaMA2 model."""

    def __init__(
            self,
            b_inst='[INST]',
            e_inst='[/INST]',
            b_sys='<<SYS>>\n',
            e_sys='\n<</SYS>>\n\n',
            system="""\
You are a helpful, respectful and honest assistant. Always answer as helpfully as possible, while being safe. Your answers should not include any harmful, unethical, racist, sexist, toxic, dangerous, or illegal content. Please ensure that your responses are socially unbiased and positive in nature.

If a question does not make any sense, or is not factually coherent, explain why instead of answering something not correct. If you don't know the answer to a question, please don't share false information.""",  # noqa: E501
            session_len=4096,
            **kwargs):
        super().__init__(**kwargs)
        self.b_inst = b_inst
        self.e_inst = e_inst
        self.b_sys = b_sys
        self.e_sys = e_sys
        self.default_sys_prompt = system
        self.session_len = session_len

    @classmethod
    def from_config(cls, **kwargs):
        """Build model from ModelConfig parameters."""
        mapping = {
            'system': 'b_sys',
            'eosys': 'e_sys',
            'meta_instruction': 'system'
        }
        new_kwargs = {
            mapping.get(key, key): value
            for key, value in kwargs.items()
        }
        return cls(**new_kwargs)

    def decorate_prompt(self, prompt, sequence_start=True):
        """Return the prompt that is concatenated with other elements in the
        chat template.

        Args:
            prompt (str): user's input prompt
            sequence_start (bool): indicator for the first round chat of a
               session sequence
        Returns:
            str: the concatenated prompt
        """
        assert self.capability == 'chat', \
            f'{type(self).__name__} has no capability of {self.capability}'
        if sequence_start:
            return f'{self.b_inst} ' \
                   f'{self.b_sys} {self.default_sys_prompt} {self.e_sys}' \
                   f'{prompt} {self.e_inst} '

        return f'{self.b_inst} {prompt} {self.e_inst} '

    def messages2prompt(self, messages, sequence_start=True):
        """Return the prompt that is concatenated with other elements in the
        chat template.

        Args:
            messages (str | List): user's input prompt
        Returns:
            str: the concatenated prompt
        """
        if isinstance(messages, str):
            return self.get_prompt(messages, sequence_start)
        system, users, assistants = self._translate_messages(messages)
        system = self.default_sys_prompt if not system else system
        ret = f'{self.b_inst} {self.b_sys} {system} {self.e_sys}'
        for i, (user, assistant) in enumerate(zip(users, assistants)):
            if i != 0:
                ret += f'{self.b_inst} '
            if assistant:
                ret += f'{user} {self.e_inst} {assistant}'
            else:
                ret += f'{user} {self.e_inst} '
        return ret


@MODELS.register_module(name='qwen-14b')
@MODELS.register_module(name='qwen-7b')
class Qwen7BChat(BaseModel):
    """Chat template for Qwen-7B-Chat."""

    def __init__(self,
                 session_len=8192,
                 top_p=0.5,
                 top_k=40,
                 temperature=1.0,
                 im_start='<|im_start|>',
                 im_end='<|im_end|>',
                 system='You are a helpful assistant.',
                 stop_words=['<|im_end|>'],
                 **kwargs):
        super().__init__(**kwargs)
        self.session_len = session_len
        self.top_p = top_p
        self.top_k = top_k
        self.temperature = temperature

        self.im_start = im_start
        self.im_end = im_end
        self.system = system
        self.stop_words = stop_words

    @classmethod
    def from_config(cls, **kwargs):
        """Build model from ModelConfig parameters."""
        # TODO system, eosys, user, eoh, assistant, eoa.
        mapping = {'meta_instruction': 'system'}
        new_kwargs = {
            mapping.get(key, key): value
            for key, value in kwargs.items()
        }
        return cls(**new_kwargs)

    def decorate_prompt(self, prompt, sequence_start=True):
        assert self.capability == 'chat', \
            f'{type(self).__name__} has no capability of {self.capability}'
        if sequence_start:
            return f'{self.im_start}system\n{self.system}{self.im_end}' \
                   f'\n{self.im_start}user\n{prompt}{self.im_end}' \
                   f'\n{self.im_start}assistant\n'

        return f'\n{self.im_start}user\n{prompt}{self.im_end}' \
               f'\n{self.im_start}assistant\n'

    def messages2prompt(self, messages, sequence_start=True):
        """Return the prompt that is concatenated with other elements in the
        chat template.

        Args:
            messages (str | List): user's input prompt
        Returns:
            str: the concatenated prompt
        """
        if isinstance(messages, str):
            return self.get_prompt(messages, sequence_start)
        system, users, assistants = self._translate_messages(messages)
        system = self.system if not system else system
        ret = f'{self.im_start}system\n{system}{self.im_end}'
        for user, assistant in zip(users, assistants):
            if assistant:
                ret += f'\n{self.im_start}user\n{user}{self.im_end}' \
                       f'\n{self.im_start}assistant\n{assistant}'
            else:
                ret += f'\n{self.im_start}user\n{user}{self.im_end}' \
                       f'\n{self.im_start}assistant\n'
        return ret


@MODELS.register_module(name='codellama')
class CodeLlama(Llama2):

    def __init__(self,
                 system='',
                 session_len=4096,
                 suffix_first=False,
                 stop_words=None,
                 **kwargs):
        super().__init__(**kwargs)
        caps = ['completion', 'infilling', 'chat', 'python']
        assert self.capability in caps, \
            f'{self.capability} is not supported. ' \
            f'The supported capabilities are: {caps}'
        self.default_sys_prompt = system
        self.session_len = session_len
        self.suffix_first = suffix_first
        self.stop_words = stop_words

        # The following sampling parameters refers to https://github.com/facebookresearch/codellama # noqa: E501
        if self.capability == 'completion' or self.capability == 'python':
            self.top_p = kwargs.get('top_p', 0.9)
            self.temperature = kwargs.get('temperature', 0.2)
        if self.capability == 'chat':
            self.top_p = kwargs.get('top_p', 0.95)
            self.temperature = kwargs.get('temperature', 0.2)
        elif self.capability == 'infilling':
            self.top_p = kwargs.get('top_p', 0.9)
            self.temperature = kwargs.get('temperature', 0.0)
            if self.stop_words is None:
                self.stop_words = ['<EOT>']

    def decorate_prompt(self, prompt, sequence_start=True):
        if self.capability == 'infilling':
            return self._infill_prompt(prompt)
        elif self.capability == 'chat':
            return self._get_prompt(prompt, sequence_start)
        else:  # python speicalist
            return prompt

    def _infill_prompt(self, prompt):
        prefix, suffix = prompt.split('<FILL>')
        if self.suffix_first:
            # format as "<PRE> <SUF>{suf} <MID> {pre}"
            prompt = f'<PRE> <SUF>{suffix} <MID> {prefix}'
        else:
            # format as "<PRE> {pre} <SUF>{suf} <MID>"
            prompt = f'<PRE> {prefix} <SUF>{suffix} <MID>'
        return prompt

    def _get_prompt(self, prompt, sequence_start):
        prompt = prompt.strip()
        if sequence_start:
            return f'{self.b_inst} ' \
                   f'{self.b_sys}{self.default_sys_prompt}{self.e_sys}' \
                   f'{prompt} {self.e_inst}'

        return f'{self.b_inst} {prompt} {self.e_inst}'

    def messages2prompt(self, messages, sequence_start=True):
        assert self.capability == 'chat', \
            f'codellama message2prompt only supports chat mode ' \
            f'but got {self.cap} mode'
        return super().messages2prompt(messages, sequence_start)


@MODELS.register_module(name='falcon')
class Falcon(BaseModel):

    def __init__(self):
        super().__init__()

    def get_prompt(self, prompt, sequence_start=True):
        prompt = super().get_prompt(prompt, sequence_start)
        if len(prompt) == 0:
            return '<|endoftext|>'
        return prompt


@MODELS.register_module(name='chatglm2-6b')
class ChatGLM2(BaseModel):

    def __init__(self):
        super().__init__()
        self.count = 0

    def get_prompt(self, prompt, sequence_start=True):
        # need more check
        # https://github.com/THUDM/ChatGLM2-6B/issues/48
        # [64790, 64792] to be prepended
        self.count += 1
        return f'[Round {self.count}]\n\n问：{prompt}\n\n答：'


@MODELS.register_module(name=['solar', 'solar-70b'])
class SOLAR(BaseModel):
    """Chat template of SOLAR model.

    `https://huggingface.co/upstage/SOLAR-0-70b-16bit`
    """

    def __init__(self,
                 system='### System:\n',
                 eosys='\n\n',
                 user='### User:\n',
                 eoh='\n\n',
                 assistant='### Assistant:\n',
                 eoa='\n\n',
                 meta_instruction='',
                 session_len=2048,
                 **kwargs):
        super().__init__(**kwargs)
        self.system = system
        self.eosys = eosys
        self.user = user
        self.eoh = eoh
        self.assistant = assistant
        self.eoa = eoa
        self.meta_instruction = meta_instruction
        self.session_len = session_len

    def decorate_prompt(self, prompt, sequence_start=True):
        """Return the prompt that is concatenated with other elements in the
        chat template.

        Args:
            prompt (str): user's input prompt
            sequence_start (bool): indicator for the first round chat of a
               session sequence
        Returns:
            str: the concatenated prompt
        """
        assert self.capability == 'chat', \
            f'{type(self).__name__} has no capability of {self.capability}'
        if sequence_start:
            return f'{self.system}{self.meta_instruction}{self.eosys}' \
                   f'{self.user}{prompt}{self.eoh}{self.assistant}'

        return f'{self.user}{prompt}{self.eoh}{self.assistant}'

    def messages2prompt(self, messages, sequence_start=True):
        """Return the prompt that is concatenated with other elements in the
        chat template.

        Args:
            messages (str | List): user's input prompt
        Returns:
            str: the concatenated prompt
        """
        if isinstance(messages, str):
            return self.get_prompt(messages, sequence_start)
        system, users, assistants = self._translate_messages(messages)
        system = self.meta_instruction if not system else system
        ret = f'{self.system}{system}{self.eosys}'
        for i, (user, assistant) in enumerate(zip(users, assistants)):
            ret += f'{self.user}{user}{self.eoh}{self.assistant}'
            if assistant:
                ret += f'{assistant}{self.eoa}'
        return ret


@MODELS.register_module(name='ultracm')
@MODELS.register_module(name='ultralm')
class UltraChat(BaseModel):
    """Template of UltraCM and UltraLM models.

    `https://huggingface.co/openbmb/UltraCM-13b`
    `https://huggingface.co/openbmb/UltraLM-13b`
    """

    def __init__(
            self,
            meta_instruction="""User: A one-turn chat between a curious user and an artificial intelligence assistant. The assistant gives helpful, very detailed, and polite answers to the user's questions.</s>""",  # noqa: E501
            eos='</s>',
            user='User: ',
            assistant='Assistant: ',
            session_len=2048,
            **kwargs):
        super().__init__(**kwargs)
        self.meta_instruction = meta_instruction
        self.eos = eos
        self.session_len = session_len
        self.user = user
        self.assistant = assistant

    def decorate_prompt(self, prompt, sequence_start=True):
        """Return the prompt that is concatenated with other elements in the
        chat template.

        Args:
            prompt (str): the input prompt
            sequence_start (bool): indicator for the first round chat of a
               session sequence
        Returns:
            str: the concatenated prompt
        """
        assert self.capability == 'chat', \
            f'{type(self).__name__} has no capability of {self.capability}'
        if sequence_start:
            return f'{self.meta_instruction}\n{self.user}{prompt}{self.eos}' \
                   f'\n{self.assistant}'

        return f'\n{self.user}{prompt}{self.eos}' \
               f'\n{self.assistant}'

    def messages2prompt(self, messages, sequence_start=True):
        """Return the prompt that is concatenated with other elements in the
        chat template. Only evaluate the last instruction completion pair.

        Args:
            messages (str | List): user's input prompt
        Returns:
            str: the concatenated prompt
        """
        if isinstance(messages, str):
            return self.get_prompt(messages, sequence_start)
        system, users, assistants = self._translate_messages(messages)
        system = self.meta_instruction if not system else system
        ret = f'{system}'
        for user, assistant in zip(users, assistants):
            if assistant:
                ret += f'\n{self.user}{user}{self.eos}' \
                       f'\n{self.assistant}{assistant}{self.eos}'
            else:
                ret += f'\n{self.user}{user}{self.eos}' \
                       f'\n{self.assistant}'
        return ret


@MODELS.register_module(name=['yi', 'yi-chat', 'yi-200k', 'yi-34b'])
class Yi(BaseModel):
    """Chat template of Yi model."""

    def __init__(self,
                 system='<|im_start|>system\n',
                 meta_instruction=None,
                 user='<|im_start|>user\n',
                 eoh='<|im_end|>\n',
                 eoa='<|im_end|>\n',
                 eosys='<|im_end|>\n',
                 assistant='<|im_start|>assistant\n',
                 stop_words=['<|im_end|>', '<|endoftext|>'],
                 **kwargs):
        super().__init__(**kwargs)
        self.system = system
        self.meta_instruction = meta_instruction
        self.user = user
        self.eoh = eoh
        self.eoa = eoa
        self.eosys = eosys
        self.assistant = assistant
        self.stop_words = stop_words

    def decorate_prompt(self, prompt, sequence_start=True):
        """Return the prompt that is concatenated with other elements in the
        chat template.

        Args:
            prompt (str): user's input prompt
            sequence_start (bool): indicator for the first round chat of a
               session sequence
        Returns:
            str: the concatenated prompt
        """
        assert self.capability == 'chat', \
            f'{type(self).__name__} has no capability of {self.capability}'
        if sequence_start:
            if self.meta_instruction is None:
                return f'{self.user}{prompt}{self.eoh}' \
                    f'{self.assistant}'
            return f'{self.system}{self.meta_instruction}{self.eosys}' \
                   f'{self.user}{prompt}{self.eoh}' \
                   f'{self.assistant}'
        else:
            return f'{self.user}{prompt}{self.eoh}' \
                   f'{self.assistant}'

    def messages2prompt(self, messages, sequence_start=True):
        """Return the prompt that is concatenated with other elements in the
        chat template.

        Args:
            messages (str | List): user's input prompt
        Returns:
            str: the concatenated prompt
        """

        if isinstance(messages, str):
            return self.get_prompt(messages, sequence_start)
        eox_map = dict(user=self.eoh, assistant=self.eoa, system=self.eosys)
        ret = ''
        if self.meta_instruction:
            ret += f'{self.system}:{self.meta_instruction}{self.eosys}'

        for message in messages:
            role = message['role']
            content = message['content']
            ret += f'{eval(f"self.{role}")}{content}{eox_map[role]}'
        ret += f'{self.assistant}'
        return ret


@MODELS.register_module(name=['Mistral-7B-Instruct', 'Mixtral-8x7B-Instruct'])
class MistralChat(BaseModel):
    """Template of Mistral and Mixtral Instruct models.

    `https://huggingface.co/mistralai/Mistral-7B-Instruct-v0.1`
    `https://huggingface.co/mistralai/Mixtral-8x7B-Instruct-v0.1`
    """

    def __init__(self,
                 meta_instruction=None,
                 bos='<s>',
                 eos='</s>',
                 b_inst='[INST]',
                 e_inst='[/INST]',
                 user='user',
                 assistant='assistant',
                 session_len=2048,
                 **kwargs):
        super().__init__(**kwargs)
        self.meta_instruction = meta_instruction
        self.bos = bos
        self.eos = eos
        self.b_inst = b_inst
        self.e_inst = e_inst
        self.session_len = session_len
        self.user = user
        self.assistant = assistant

    def decorate_prompt(self, prompt, sequence_start=True):
        """Return the prompt that is concatenated with other elements in the
        chat template.

        Args:
            prompt (str): the input prompt
            sequence_start (bool): indicator for the first round chat of a
               session sequence
        Returns:
            str: the concatenated prompt
        """
        assert self.capability == 'chat', \
            f'{type(self).__name__} has no capability of {self.capability}'
        if sequence_start:
            return f'{self.bos}{self.b_inst} {prompt} {self.e_inst}'

        return f'{self.b_inst} {prompt} {self.e_inst}'

    def messages2prompt(self, messages, sequence_start=True):
        """Return the prompt that is concatenated with other elements in the
        chat template.

        Only evaluate the last instruction completion pair.
        Args:
            messages (str | List): user's input prompt
        Returns:
            str: the concatenated prompt
        """
        if isinstance(messages, str):
            return self.get_prompt(messages, sequence_start)
        ret = f'{self.bos}'
        for index, msg in enumerate(messages):
            role, content = msg['role'], msg['content']
            if role == self.user:
                ret += f'{self.b_inst} {content} {self.e_inst}'
            elif role == self.assistant:
                ret += content + self.eos
            else:
                raise Exception(f'Only have {self.user} and '
                                f'{self.assistant} roles, '
                                f'but given: {role}')

        return ret


<<<<<<< HEAD
@MODELS.register_module(name=['deepseek-chat'])
class Deepseek(BaseModel):

    def __init__(self, user='User:', assistant='Assistant:', **kwargs):
        super().__init__(**kwargs)
        self._user = user
        self._assistant = assistant
        self._bos = '<｜begin▁of▁sentence｜>'

    def get_prompt(self, prompt, sequence_start=True):
        ret = f'{self._user} {prompt}\n\n{self._assistant}'
        if sequence_start:
            ret = f'{self._bos}{ret}'
        return ret


=======
>>>>>>> 8d8f972a
def best_match_model(query: str, similarity_cutoff: float = 0.5):
    """Get the model that matches the query.

    Args:
        query (str): the input query. Could be a model path.
        similarity_cutoff (float): similarities below the limit are ignored.

    Return:
        List[str] | None: the possible model names or none.
    """
    model_names = list(MODELS.module_dict.keys())
    if ('models--' in query) and ('snapshots' in query):
        paths = query.split(os.sep)
        paths = [x for x in paths if 'models--' in x]
        query = paths[0].split('--')[-1]
    elif query.endswith('/'):
        query = query[:-1]
    base_name = os.path.basename(query).lower()
    max_ratio, matched_name = float('-inf'), None
    for model_name in model_names:
        if model_name in base_name:
            ratio = fuzz.ratio(model_name.lower(), base_name)
            if ratio > max_ratio and model_name != 'base':  # skip base model
                max_ratio = ratio
                matched_name = model_name
    if matched_name:
        return matched_name

    # Using fuzzy matching
    matches = process.extract(base_name, model_names, scorer=fuzz.ratio)

    # Ignore matches with score below similarity_cutoff
    matches = [
        match for match, score in matches if score / 100 >= similarity_cutoff
    ]

    return matches[0] if matches else None<|MERGE_RESOLUTION|>--- conflicted
+++ resolved
@@ -1013,7 +1013,6 @@
         return ret
 
 
-<<<<<<< HEAD
 @MODELS.register_module(name=['deepseek-chat'])
 class Deepseek(BaseModel):
 
@@ -1023,15 +1022,23 @@
         self._assistant = assistant
         self._bos = '<｜begin▁of▁sentence｜>'
 
-    def get_prompt(self, prompt, sequence_start=True):
+    def decorate_prompt(self, prompt, sequence_start=True):
+        """Return the prompt that is concatenated with other elements in the
+        chat template.
+
+        Args:
+            prompt (str): the input prompt
+            sequence_start (bool): indicator for the first round chat of a
+               session sequence
+        Returns:
+            str: the concatenated prompt
+        """
         ret = f'{self._user} {prompt}\n\n{self._assistant}'
         if sequence_start:
             ret = f'{self._bos}{ret}'
         return ret
 
 
-=======
->>>>>>> 8d8f972a
 def best_match_model(query: str, similarity_cutoff: float = 0.5):
     """Get the model that matches the query.
 
