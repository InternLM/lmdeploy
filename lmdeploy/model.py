# Copyright (c) OpenMMLab. All rights reserved.
import dataclasses
from abc import abstractmethod
from typing import List

from mmengine import Registry

MODELS = Registry('model', locations=['lmdeploy.model'])


@dataclasses.dataclass
class SamplingParam:
    top_p: float = 0.8
    top_k: float = None
    temperature: float = 0.8
    repetition_penalty: float = 1.0


@MODELS.register_module(name='internlm')
@MODELS.register_module(name='llama')
@MODELS.register_module(name='base')
class BaseModel:
    """Base model."""

    def __init__(self,
                 session_len=2048,
                 top_p=0.8,
                 top_k=None,
                 temperature=0.8,
                 repetition_penalty=1.0,
                 capability='chat',
                 stop_words=None,
                 **kwargs):
        self.session_len = session_len
        self.top_p = top_p
        self.top_k = top_k
        self.temperature = temperature
        self.repetition_penalty = repetition_penalty
        self.stop_words = stop_words
        self.capability = capability

    def get_prompt(self, prompt, sequence_start=True):
        """Return the prompt that is concatenated with other elements in the
        chat template.

        Args:
            prompt (str): user's input prompt
            sequence_start (bool): indicator for the first round chat of a
               session sequence
        Returns:
            str: the concatenated prompt
        """
        if self.capability == 'completion':
            return prompt
        else:
            return self.decorate_prompt(prompt, sequence_start)

    @abstractmethod
    def decorate_prompt(self, prompt, sequence_start):
        return prompt

    @staticmethod
    def _translate_messages(messages: List):
        """Translate messages into system, user speaking list, assistant
        speaking list.

        Args:
            messages (List): chat history
        Returns:
            Turple: consists of system (str), users (List[str]),
                assistants (List[str])
        """
        system = None
        users = []
        assistants = []
        assert isinstance(messages, List)
        for message in messages:
            msg_role = message['role']
            if msg_role == 'system':
                system = message['content']
            elif msg_role == 'user':
                users.append(message['content'])
            elif msg_role == 'assistant':
                assistants.append(message['content'])
            else:
                raise ValueError(f'Unknown role: {msg_role}')
        assistants.append(None)
        return system, users, assistants

    @abstractmethod
    def messages2prompt(self, messages, sequence_start=True):
        """Return the prompt that is concatenated with other elements in the
        chat template. When messages arg is a string, return
        self.get_prompt(messages). When messages arg is a chat history, return
        translated prompt from chat history.

        Args:
            messages (str | List): user's input prompt
        Returns:
            str: the concatenated prompt
        """
        if isinstance(messages, str):
            return self.get_prompt(messages)
        # chat history processing in derived classes

    @property
    def sampling_param(self):
        return SamplingParam(top_p=self.top_p,
                             top_k=self.top_k,
                             temperature=self.temperature,
                             repetition_penalty=self.repetition_penalty)


@MODELS.register_module(name='vicuna')
class Vicuna(BaseModel):
    """Chat template of vicuna model."""

    def __init__(
            self,
            system="""A chat between a curious user and an artificial intelligence assistant. The assistant gives helpful, detailed, and polite answers to the user's questions. """,  # noqa: E501
            user='USER',
            assistant='ASSISTANT',
            **kwargs):
        super().__init__(**kwargs)
        self.system = system
        self.user = user
        self.assistant = assistant

    def decorate_prompt(self, prompt, sequence_start=True):
        """Return the prompt that is concatenated with other elements in the
        chat template.

        Args:
            prompt (str): user's input prompt
            sequence_start (bool): indicator for the first round chat of a
               session sequence
        Returns:
            str: the concatenated prompt
        """
        assert self.capability == 'chat', \
            f'{type(self).__name__} has no capability of {self.capability}'
        if sequence_start:
            return f'{self.system} {self.user}: {prompt} {self.assistant}: '
        else:
            return f'</s>{self.user}: {prompt} {self.assistant}: '

    def messages2prompt(self, messages, sequence_start=True):
        """Return the prompt that is concatenated with other elements in the
        chat template.

        Args:
            messages (str | List): user's input prompt
        Returns:
            str: the concatenated prompt
        """
        if isinstance(messages, str):
            return self.get_prompt(messages, sequence_start)
        system, users, assistants = self._translate_messages(messages)
        system = self.system if not system else system
        ret = system + ' '
        for user, assistant in zip(users, assistants):
            if assistant:
                ret += f'{self.user}: {user} {self.assistant}: {assistant}</s>'
            else:
                ret += f'{self.user}: {user} {self.assistant}: '
        return ret


@MODELS.register_module(name='internlm-chat')
@MODELS.register_module(name='internlm-chat-7b')
class InternLMChat7B(BaseModel):
    """Chat template of InternLM model."""

<<<<<<< HEAD
    def __init__(self,
                 system='',
                 user='<|User|>',
                 eoh='',
                 eoa='<eoa>',
                 assistant='<|Bot|>',
                 stop_words=['<eoa>'],
                 **kwargs):
=======
    def __init__(
            self,
            system='<|System|>',
            meta_instruction="""You are an AI assistant whose name is InternLM (书生·浦语).
- InternLM (书生·浦语) is a conversational language model that is developed by Shanghai AI Laboratory (上海人工智能实验室). It is designed to be helpful, honest, and harmless.
- InternLM (书生·浦语) can understand and communicate fluently in the language chosen by the user such as English and 中文.
""",  # noqa: E501
            user='<|User|>',
            eoh='',
            eoa='<eoa>',
            assistant='<|Bot|>',
            **kwargs):
>>>>>>> ce9e0756
        super().__init__(**kwargs)
        self.system = system
        self.meta_instruction = meta_instruction
        self.user = user
        self.eoh = eoh
        self.eoa = eoa
        self.assistant = assistant
        self.stop_words = stop_words

    def decorate_prompt(self, prompt, sequence_start=True):
        """Return the prompt that is concatenated with other elements in the
        chat template.

        Args:
            prompt (str): user's input prompt
            sequence_start (bool): indicator for the first round chat of a
               session sequence
        Returns:
            str: the concatenated prompt
        """
        assert self.capability == 'chat', \
            f'{type(self).__name__} has no capability of {self.capability}'
        if sequence_start:
<<<<<<< HEAD
            return f'<BOS>{self.system}{self.user}:{prompt}{self.eoh}\n' \
=======
            return f'<BOS>{self.system}:{self.meta_instruction}\n' \
                   f'{self.user}:{prompt}{self.eoh}\n' \
>>>>>>> ce9e0756
                   f'{self.assistant}:'
        else:
            return f'\n{self.user}:{prompt}{self.eoh}\n' \
                   f'{self.assistant}:'

    def messages2prompt(self, messages, sequence_start=True):
        """Return the prompt that is concatenated with other elements in the
        chat template.

        Args:
            messages (str | List): user's input prompt
        Returns:
            str: the concatenated prompt
        """
        if isinstance(messages, str):
            return self.get_prompt(messages, sequence_start)
        system, users, assistants = self._translate_messages(messages)
        ret = '<BOS>' + self.system if system is None else '<BOS>' + system
        for user, assistant in zip(users, assistants):
            if assistant:
                ret += f'{self.user}:{user}{self.eoh}\n{self.assistant}:' \
                       f'{assistant}{self.eoa}\n'
            else:
                ret += f'{self.user}:{user}{self.eoh}\n{self.assistant}:'
        return ret


@MODELS.register_module(name='internlm-chat-20b')
@MODELS.register_module(name='internlm-chat-7b-8k')
class InternLMChat7B8K(InternLMChat7B):
    """Chat template and generation parameters of InternLM-Chat-7B-8K and
    InternLM-Chat-20B models."""

    def __init__(self, session_len=8192, **kwargs):
        super(InternLMChat7B8K, self).__init__(**kwargs)
        self.session_len = session_len


@MODELS.register_module(name='internlm-20b')
class InternLMBaseModel20B(BaseModel):
    """Generation parameters of InternLM-20B-Base model."""

    def __init__(self, session_len=4096, capability='completion', **kwargs):
        super().__init__(session_len=session_len,
                         capability=capability,
                         **kwargs)


@MODELS.register_module(name='baichuan-7b')
class Baichuan7B(BaseModel):
    """Generation parameters of Baichuan-7B base model."""

    def __init__(self, repetition_penalty=1.1, **kwargs):
        super().__init__(**kwargs)
        self.repetition_penalty = repetition_penalty


@MODELS.register_module(name='baichuan2-7b')
class Baichuan2_7B(BaseModel):
    """Chat template and generation parameters of Baichuan2-7B-Base and
    Baichuan2-7B-Chat models."""

    def __init__(self,
                 temperature=0.3,
                 top_k=5,
                 top_p=0.85,
                 repetition_penalty=1.05,
                 **kwargs):
        super().__init__(temperature=temperature,
                         top_k=top_k,
                         top_p=top_p,
                         repetition_penalty=repetition_penalty,
                         **kwargs)
        self.user_token = '<reserved_106>'  # id = 195
        self.assistant_token = '<reserved_107>'  # id = 196

    def decorate_prompt(self, prompt, sequence_start=True):
        """Return the prompt that is concatenated with other elements in the
        chat template.

        Args:
            prompt (str): user's input prompt
            sequence_start (bool): indicator for the first round chat of a
               session sequence
        Returns:
            str: the concatenated prompt
        """
        assert self.capability == 'chat', \
            f'{type(self).__name__} has no capability of {self.capability}'
        return f'{self.user_token}{prompt}{self.assistant_token}'

    def messages2prompt(self, messages, sequence_start=True):
        """Return the prompt that is concatenated with other elements in the
        chat template.

        Args:
            messages (str | List): user's input prompt
        Returns:
            str: the concatenated prompt
        """
        if isinstance(messages, str):
            return self.get_prompt(messages, sequence_start)
        system, users, assistants = self._translate_messages(messages)
        ret = ''
        for user, assistant in zip(users, assistants):
            ret += f'{self.user_token}{user}{self.assistant_token}'
            if assistant:
                ret += f'{assistant}'
        return ret


@MODELS.register_module(name='puyu')
class Puyu(BaseModel):
    """Chat template of puyu model.This is only for internal usage in Shanghai
    AI Laboratory."""

    def __init__(self,
                 meta_instruction='',
                 system='',
                 eosys='',
                 user='',
                 eoh='',
                 assistant='',
                 eoa='',
                 stop_words=None,
                 **kwargs):
        super().__init__(**kwargs)
        self.meta_instruction = meta_instruction
        self.system = system
        self.user = user
        self.assistant = assistant
        self.stop_words = stop_words
        self.eosys = eosys
        self.eoh = eoh
        self.eoa = eoa

    def decorate_prompt(self, prompt, sequence_start=True):
        assert self.capability == 'chat', \
            f'{type(self).__name__} has no capability of {self.capability}'
        if sequence_start:
            return f'<BOS>{self.system}{self.meta_instruction}{self.eosys}' \
                   f'{self.user}{prompt}{self.eoh}' \
                   f'{self.assistant}'
        else:
            return f'{self.eoa}{self.user}{prompt}{self.eoh}{self.assistant}'

    def messages2prompt(self, messages, sequence_start=True):
        """Return the prompt that is concatenated with other elements in the
        chat template.

        Args:
            messages (str | List): user's input prompt
            sequence_start (bool): flag to start the sequence
        Returns:
            str: the concatenated prompt
        """
        if isinstance(messages, str):
            return self.get_prompt(messages, sequence_start)
        system, users, assistants = self._translate_messages(messages)
        system = self.system if not system else system
        ret = f'<BOS>{system}{self.meta_instruction}{self.eosys}'
        for user, assistant in zip(users, assistants):
            if assistant:
                ret += f'{self.user}{user}{self.eoh}{self.assistant}' \
                       f'{assistant}{self.eoa}'
            else:
                ret += f'{self.user}{user}{self.eoh}{self.assistant}'
        return ret


@MODELS.register_module(name='llama2')
class Llama2(BaseModel):
    """Chat template of LLaMA2 model."""

    def __init__(
            self,
            b_inst='[INST]',
            e_inst='[/INST]',
            b_sys='<<SYS>>\n',
            e_sys='\n<</SYS>>\n\n',
            system="""\
You are a helpful, respectful and honest assistant. Always answer as helpfully as possible, while being safe. Your answers should not include any harmful, unethical, racist, sexist, toxic, dangerous, or illegal content. Please ensure that your responses are socially unbiased and positive in nature.

If a question does not make any sense, or is not factually coherent, explain why instead of answering something not correct. If you don't know the answer to a question, please don't share false information.""",  # noqa: E501
            session_len=4096,
            **kwargs):
        super().__init__(**kwargs)
        self.b_inst = b_inst
        self.e_inst = e_inst
        self.b_sys = b_sys
        self.e_sys = e_sys
        self.default_sys_prompt = system
        self.session_len = session_len

    def decorate_prompt(self, prompt, sequence_start=True):
        """Return the prompt that is concatenated with other elements in the
        chat template.

        Args:
            prompt (str): user's input prompt
            sequence_start (bool): indicator for the first round chat of a
               session sequence
        Returns:
            str: the concatenated prompt
        """
        assert self.capability == 'chat', \
            f'{type(self).__name__} has no capability of {self.capability}'
        if sequence_start:
            return f'<BOS>{self.b_inst} ' \
                   f'{self.b_sys} {self.default_sys_prompt} {self.e_sys}' \
                   f'{prompt} {self.e_inst} '

        return f'{self.b_inst} {prompt} {self.e_inst} '

    def messages2prompt(self, messages, sequence_start=True):
        """Return the prompt that is concatenated with other elements in the
        chat template.

        Args:
            messages (str | List): user's input prompt
        Returns:
            str: the concatenated prompt
        """
        if isinstance(messages, str):
            return self.get_prompt(messages, sequence_start)
        system, users, assistants = self._translate_messages(messages)
        system = self.default_sys_prompt if not system else system
        ret = f'<BOS>{self.b_inst} {self.b_sys} {system} {self.e_sys}'
        for i, (user, assistant) in enumerate(zip(users, assistants)):
            if i != 0:
                ret += f'{self.b_inst} '
            if assistant:
                ret += f'{user} {self.e_inst} {assistant}'
            else:
                ret += f'{user} {self.e_inst} '
        return ret


@MODELS.register_module(name='qwen-7b')
class Qwen7BChat(BaseModel):
    """Chat template for Qwen-7B-Chat."""

    def __init__(self,
                 session_len=8192,
                 top_p=0.5,
                 top_k=40,
                 temperature=1.0,
                 im_start='<|im_start|>',
                 im_end='<|im_end|>',
                 system='You are a helpful assistant.',
                 stop_words=['<|im_end|>'],
                 **kwargs):
        super().__init__(**kwargs)
        self.session_len = session_len
        self.top_p = top_p
        self.top_k = top_k
        self.temperature = temperature

        self.im_start = im_start
        self.im_end = im_end
        self.system = system
        self.stop_words = stop_words

    def decorate_prompt(self, prompt, sequence_start=True):
        assert self.capability == 'chat', \
            f'{type(self).__name__} has no capability of {self.capability}'
        if sequence_start:
            return f'{self.im_start}system\n{self.system}{self.im_end}' \
                   f'\n{self.im_start}user\n{prompt}{self.im_end}' \
                   f'\n{self.im_start}assistant\n'

        return f'\n{self.im_start}user\n{prompt}{self.im_end}' \
               f'\n{self.im_start}assistant\n'

    def messages2prompt(self, messages, sequence_start=True):
        """Return the prompt that is concatenated with other elements in the
        chat template.

        Args:
            messages (str | List): user's input prompt
        Returns:
            str: the concatenated prompt
        """
        if isinstance(messages, str):
            return self.get_prompt(messages, sequence_start)
        system, users, assistants = self._translate_messages(messages)
        system = self.system if not system else system
        ret = f'{self.im_start}system\n{system}{self.im_end}'
        for user, assistant in zip(users, assistants):
            if assistant:
                ret += f'\n{self.im_start}user\n{user}{self.im_end}' \
                       f'\n{self.im_start}assistant\n{assistant}'
            else:
                ret += f'\n{self.im_start}user\n{user}{self.im_end}' \
                       f'\n{self.im_start}assistant\n'
        return ret


@MODELS.register_module(name='codellama')
class CodeLlama(Llama2):

    def __init__(self,
                 system='',
                 session_len=4096,
                 suffix_first=False,
                 stop_words=None,
                 **kwargs):
        super().__init__(**kwargs)
        caps = ['completion', 'infilling', 'chat', 'python']
        assert self.capability in caps, \
            f'{self.capability} is not supported. ' \
            f'The supported capabilities are: {caps}'
        self.default_sys_prompt = system
        self.session_len = session_len
        self.suffix_first = suffix_first
        self.stop_words = stop_words

        # The following sampling parameters refers to https://github.com/facebookresearch/codellama # noqa: E501
        if self.capability == 'completion' or self.capability == 'python':
            self.top_p = kwargs.get('top_p', 0.9)
            self.temperature = kwargs.get('temperature', 0.2)
        if self.capability == 'chat':
            self.top_p = kwargs.get('top_p', 0.95)
            self.temperature = kwargs.get('temperature', 0.2)
        elif self.capability == 'infilling':
            self.top_p = kwargs.get('top_p', 0.9)
            self.temperature = kwargs.get('temperature', 0.0)
            if self.stop_words is None:
                self.stop_words = ['<EOT>']

    def decorate_prompt(self, prompt, sequence_start=True):
        if self.capability == 'infilling':
            return self._infill_prompt(prompt)
        elif self.capability == 'chat':
            return self._get_prompt(prompt, sequence_start)
        else:  # python speicalist
            return prompt

    def _infill_prompt(self, prompt):
        prefix, suffix = prompt.split('<FILL>')
        if self.suffix_first:
            # format as "<PRE> <SUF>{suf} <MID> {pre}"
            prompt = f'<BOS><PRE> <SUF>{suffix} <MID> {prefix}'
        else:
            # format as "<PRE> {pre} <SUF>{suf} <MID>"
            prompt = f'<BOS><PRE> {prefix} <SUF>{suffix} <MID>'
        return prompt

    def _get_prompt(self, prompt, sequence_start):
        prompt = prompt.strip()
        if sequence_start:
            return f'<BOS>{self.b_inst} ' \
                   f'{self.b_sys}{self.default_sys_prompt}{self.e_sys}' \
                   f'{prompt} {self.e_inst}'

        return f'{self.b_inst} {prompt} {self.e_inst}'

    def messages2prompt(self, messages, sequence_start=True):
        assert self.capability == 'chat', \
            f'codellama message2prompt only supports chat mode ' \
            f'but got {self.cap} mode'
        return super().messages2prompt(messages, sequence_start)


def main(model_name: str = 'test'):
    assert model_name in MODELS.module_dict.keys(), \
        f"'{model_name}' is not supported. " \
        f'The supported models are: {MODELS.module_dict.keys()}'
    model = MODELS.get(model_name)()
    prompt = model.get_prompt(prompt='hi')
    print(prompt)
    print(f'session_len: {model.session_len}')


if __name__ == '__main__':
    import fire
    fire.Fire(main)<|MERGE_RESOLUTION|>--- conflicted
+++ resolved
@@ -171,16 +171,6 @@
 class InternLMChat7B(BaseModel):
     """Chat template of InternLM model."""
 
-<<<<<<< HEAD
-    def __init__(self,
-                 system='',
-                 user='<|User|>',
-                 eoh='',
-                 eoa='<eoa>',
-                 assistant='<|Bot|>',
-                 stop_words=['<eoa>'],
-                 **kwargs):
-=======
     def __init__(
             self,
             system='<|System|>',
@@ -192,8 +182,8 @@
             eoh='',
             eoa='<eoa>',
             assistant='<|Bot|>',
+            stop_words=['<eoa>'],
             **kwargs):
->>>>>>> ce9e0756
         super().__init__(**kwargs)
         self.system = system
         self.meta_instruction = meta_instruction
@@ -217,12 +207,8 @@
         assert self.capability == 'chat', \
             f'{type(self).__name__} has no capability of {self.capability}'
         if sequence_start:
-<<<<<<< HEAD
-            return f'<BOS>{self.system}{self.user}:{prompt}{self.eoh}\n' \
-=======
             return f'<BOS>{self.system}:{self.meta_instruction}\n' \
                    f'{self.user}:{prompt}{self.eoh}\n' \
->>>>>>> ce9e0756
                    f'{self.assistant}:'
         else:
             return f'\n{self.user}:{prompt}{self.eoh}\n' \
@@ -240,7 +226,8 @@
         if isinstance(messages, str):
             return self.get_prompt(messages, sequence_start)
         system, users, assistants = self._translate_messages(messages)
-        ret = '<BOS>' + self.system if system is None else '<BOS>' + system
+        system = self.meta_instruction if not system else system
+        ret = f'<BOS>{self.system}:{system}\n'
         for user, assistant in zip(users, assistants):
             if assistant:
                 ret += f'{self.user}:{user}{self.eoh}\n{self.assistant}:' \
