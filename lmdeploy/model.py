--- conflicted
+++ resolved
@@ -812,13 +812,8 @@
     def messages2prompt(self, messages, sequence_start=True, **kwargs):
         if sequence_start and not isinstance(messages, str):
             return '<|begin_of_text|>' + super().messages2prompt(
-<<<<<<< HEAD
-                messages, sequence_start, **kwargs)[:-1]
-        return super().messages2prompt(messages, sequence_start, **kwargs)[:-1]
-=======
-                messages, sequence_start)
-        return super().messages2prompt(messages, sequence_start)
->>>>>>> 3030ae43
+                messages, sequence_start, **kwargs)
+        return super().messages2prompt(messages, sequence_start, **kwargs)
 
     @classmethod
     def match(cls, model_path: str) -> Optional[str]:
