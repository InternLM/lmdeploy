# Copyright (c) OpenMMLab. All rights reserved.
import dataclasses
import json
import uuid
from abc import abstractmethod
from typing import List, Literal, Optional

from mmengine import Registry

from lmdeploy.utils import get_logger

logger = get_logger('lmdeploy')
MODELS = Registry('model', locations=['lmdeploy.model'])


def random_uuid() -> str:
    """Return a random uuid."""
    return str(uuid.uuid4().hex)


@dataclasses.dataclass
class ChatTemplateConfig:
    """Parameters for chat template.

    Args:
        model_name (str): the name of the deployed model. Determine which chat template will be applied.
            All the chat template names: `lmdeploy list`
        system (str | None): begin of the system prompt
        meta_instruction (str | None): system prompt
        eosys (str | None): end of the system prompt
        user (str | None): begin of the user prompt
        eoh (str | None): end of the user prompt
        assistant (str | None): begin of the assistant prompt
        eoa (str | None): end of the assistant prompt
        capability: ('completion' | 'infilling' | 'chat' | 'python') = None
    """  # noqa: E501

    model_name: str
    system: Optional[str] = None
    meta_instruction: Optional[str] = None
    eosys: Optional[str] = None
    user: Optional[str] = None
    eoh: Optional[str] = None
    assistant: Optional[str] = None
    eoa: Optional[str] = None
    separator: Optional[str] = None
    capability: Optional[Literal['completion', 'infilling', 'chat',
                                 'python']] = None
    stop_words: Optional[List[str]] = None

    @property
    def chat_template(self):
        attrs = {
            key: value
            for key, value in dataclasses.asdict(self).items()
            if value is not None
        }
        attrs.pop('model_name', None)
        if self.model_name in MODELS.module_dict.keys():
            model: BaseModel = MODELS.get(self.model_name)(**attrs)
        else:
            logger.warning(
                f'Could not find {self.model_name} in registered models. '
                f'Register {self.model_name} using the BaseChatTemplate.')
            model = BaseChatTemplate(**attrs)
        return model

    def to_json(self, file_path=None):
        """Convert the dataclass instance to a JSON formatted string and
        optionally save to a file."""
        json_str = json.dumps(dataclasses.asdict(self),
                              ensure_ascii=False,
                              indent=4)
        if file_path:
            with open(file_path, 'w', encoding='utf-8') as file:
                file.write(json_str)
        return json_str

    @classmethod
    def from_json(cls, file_or_string):
        """Construct a dataclass instance from a JSON file or JSON string."""
        try:
            # Try to open the input_data as a file path
            with open(file_or_string, 'r', encoding='utf-8') as file:
                json_data = file.read()
        except FileNotFoundError:
            # If it's not a file path, assume it's a JSON string
            json_data = file_or_string
        except IOError:
            # If it's not a file path and not a valid JSON string, raise error
            raise ValueError(
                'Invalid input. Must be a file path or a valid JSON string.')
        json_data = json.loads(json_data)
        if json_data.get('model_name', None) is None:
            json_data['model_name'] = random_uuid()
        if json_data['model_name'] not in MODELS.module_dict.keys():
            MODELS.register_module(json_data['model_name'],
                                   module=BaseChatTemplate)
        return cls(**json_data)


@MODELS.register_module(name='llama')
@MODELS.register_module(name='base')
class BaseModel:
    """Base model."""

    def __init__(self,
                 session_len=2048,
                 capability='chat',
                 stop_words=None,
                 **kwargs):
        self.session_len = session_len
        self.stop_words = stop_words
        self.capability = capability

    def get_prompt(self, prompt, sequence_start=True):
        """Return the prompt that is concatenated with other elements in the
        chat template.

        Args:
            prompt (str): user's input prompt
            sequence_start (bool): indicator for the first round chat of a
               session sequence
        Returns:
            str: the concatenated prompt
        """
        return prompt

    @abstractmethod
    def messages2prompt(self, messages, sequence_start=True):
        """Return the prompt that is concatenated with other elements in the
        chat template. When messages arg is a string, return
        self.get_prompt(messages). When messages arg is a chat history, return
        translated prompt from chat history.

        Args:
            messages (str | List): user's input prompt
        Returns:
            str: the concatenated prompt
        """
        if isinstance(messages, str):
            return self.get_prompt(messages)
        # chat history processing in derived classes

    @classmethod
    def match(cls, model_path: str) -> Optional[str]:
        """Return the model_name that was registered to MODELS.

        Args:
            model_path (str): the model path used for matching.
        """
        return None


class BaseChatTemplate(BaseModel):
    """Base Chat template."""

    def __init__(self,
                 system='',
                 meta_instruction='',
                 eosys='',
                 user='',
                 eoh='',
                 assistant='',
                 eoa='',
                 separator='',
                 **kwargs):
        super().__init__(**kwargs)
        self.system = system
        self.meta_instruction = meta_instruction
        self.user = user
        self.eoh = eoh
        self.eoa = eoa
        self.separator = separator
        self.eosys = eosys
        self.assistant = assistant

    def get_prompt(self, prompt, sequence_start=True):
        """Return the prompt that is concatenated with other elements in the
        chat template.

        Args:
            prompt (str): user's input prompt
            sequence_start (bool): indicator for the first round chat of a
               session sequence
        Returns:
            str: the concatenated prompt
        """
        if self.capability == 'completion':
            return prompt
        if sequence_start:
            # None is different from ''
            if self.meta_instruction is not None:
                return f'{self.system}{self.meta_instruction}{self.eosys}' \
                    f'{self.user}{prompt}{self.eoh}' \
                    f'{self.assistant}'
            else:
                return f'{self.user}{prompt}{self.eoh}' \
                       f'{self.assistant}'
        else:
            return f'{self.separator}{self.user}{prompt}{self.eoh}' \
                   f'{self.assistant}'

    def messages2prompt(self, messages, sequence_start=True):
        """Return the prompt that is concatenated with other elements in the
        chat template.

        Args:
            messages (str | List): user's input prompt
        Returns:
            str: the concatenated prompt
        """
        if isinstance(messages, str):
            return self.get_prompt(messages, sequence_start)
        box_map = dict(user=self.user,
                       assistant=self.assistant,
                       system=self.system)
        eox_map = dict(user=self.eoh,
                       assistant=self.eoa + self.separator,
                       system=self.eosys)
        ret = ''
        if self.meta_instruction is not None:
            if len(messages) and messages[0]['role'] != 'system':
                ret += f'{self.system}{self.meta_instruction}{self.eosys}'
        for message in messages:
            role = message['role']
            content = message['content']
            ret += f'{box_map[role]}{content}{eox_map[role]}'
        ret += f'{self.assistant}'
        return ret


@MODELS.register_module(name='cogvlm')
class CogVLM(BaseChatTemplate):
    """Chat template of vicuna model."""

    def __init__(self,
                 meta_instruction='',
                 eosys='',
                 user='Question: ',
                 separator='\n',
                 eoh=' ',
                 assistant='Answer:',
                 eoa='</s>',
                 stop_words=['</s>'],
                 **kwargs):
        super().__init__(meta_instruction=meta_instruction,
                         eosys=eosys,
                         user=user,
                         eoh=eoh,
                         separator=separator,
                         assistant=assistant,
                         eoa=eoa,
                         stop_words=stop_words,
                         **kwargs)

    @classmethod
    def match(cls, model_path: str) -> Optional[str]:
        """Return the model_name that was registered to MODELS.

        Args:
            model_path (str): the model path used for matching.
        """
        path = model_path.lower()
        if 'cogvlm' in path:
            return 'cogvlm'


@MODELS.register_module(name='wizardlm')
@MODELS.register_module(name='vicuna')
class Vicuna(BaseChatTemplate):
    """Chat template of vicuna model."""

    def __init__(
            self,
            meta_instruction="""A chat between a curious user and an artificial intelligence assistant. The assistant gives helpful, detailed, and polite answers to the user's questions.""",  # noqa: E501
            eosys=' ',
            user='USER: ',
            eoh=' ',
            assistant='ASSISTANT: ',
            eoa='</s>',
            stop_words=['</s>'],
            **kwargs):
        super().__init__(meta_instruction=meta_instruction,
                         eosys=eosys,
                         user=user,
                         eoh=eoh,
                         assistant=assistant,
                         eoa=eoa,
                         stop_words=stop_words,
                         **kwargs)

    @classmethod
    def match(cls, model_path: str) -> Optional[str]:
        """Return the model_name that was registered to MODELS.

        Args:
            model_path (str): the model path used for matching.
        """
        path = model_path.lower()
<<<<<<< HEAD
=======
        if 'llava' in path and 'v1.5' in path:
            return 'vicuna'
>>>>>>> 398c2aae
        if 'vicuna' in path:
            return 'vicuna'
        if 'wizardlm' in path:
            return 'wizardlm'


@MODELS.register_module(name='mini-gemini-vicuna')
class MiniGemini(Vicuna):
    """Chat template of vicuna model."""

    def __init__(self, session_len=4096, **kwargs):
        super().__init__(session_len=session_len, **kwargs)

    def get_prompt(self, prompt, sequence_start=True):
        return super().get_prompt(prompt, sequence_start)[:-1]

    def messages2prompt(self, messages, sequence_start=True):
        return super().messages2prompt(messages, sequence_start)[:-1]

    @classmethod
    def match(cls, model_path: str) -> Optional[str]:
        """Return the model_name that was registered to MODELS.

        Args:
            model_path (str): the model path used for matching.
        """
        path = model_path.lower()
        if 'mgm-7b' in path or 'mgm-13b' in path or 'mgm-34b' in path:
            return 'mini-gemini-vicuna'
        if 'mini-gemini-7b' in path or 'mini-gemini-13b' in path:
            return 'mini-gemini-vicuna'


@MODELS.register_module(name='internlm-chat')
@MODELS.register_module(name='internlm-chat-7b')
@MODELS.register_module(name='internlm')
class InternLMChat7B(BaseChatTemplate):
    """Chat template of InternLM model."""

    def __init__(
            self,
            system='<|System|>:',
            meta_instruction="""You are an AI assistant whose name is InternLM (书生·浦语).
- InternLM (书生·浦语) is a conversational language model that is developed by Shanghai AI Laboratory (上海人工智能实验室). It is designed to be helpful, honest, and harmless.
- InternLM (书生·浦语) can understand and communicate fluently in the language chosen by the user such as English and 中文.
""",  # noqa: E501
            eosys='\n',
            user='<|User|>:',
            eoh='\n',
            assistant='<|Bot|>:',
            eoa='<eoa>',
            separator='\n',
            stop_words=['<eoa>'],
            **kwargs):
        super().__init__(system=system,
                         meta_instruction=meta_instruction,
                         eosys=eosys,
                         user=user,
                         eoh=eoh,
                         assistant=assistant,
                         eoa=eoa,
                         separator=separator,
                         stop_words=stop_words,
                         **kwargs)

    @classmethod
    def match(cls, model_path: str) -> Optional[str]:
        """Return the model_name that was registered to MODELS.

        Args:
            model_path (str): the model path used for matching.
        """
        path = model_path.lower()
        if all([c not in path for c in ['internlm2', '8k']]) and \
                all([c in path for c in ['internlm', 'chat']]):
            return 'internlm'


@MODELS.register_module(name='internlm-chat-20b')
@MODELS.register_module(name='internlm-chat-7b-8k')
class InternLMChat7B8K(InternLMChat7B):
    """Chat template and generation parameters of InternLM-Chat-7B-8K and
    InternLM-Chat-20B models."""

    def __init__(self, session_len=8192, **kwargs):
        super(InternLMChat7B8K, self).__init__(**kwargs)
        self.session_len = session_len


@MODELS.register_module(name='internlm-20b')
class InternLMBaseModel20B(BaseChatTemplate):
    """Generation parameters of InternLM-20B-Base model."""

    def __init__(self, session_len=4096, capability='completion', **kwargs):
        super().__init__(session_len=session_len,
                         capability=capability,
                         **kwargs)


@MODELS.register_module(
    name=['internlm2-1_8b', 'internlm2-7b', 'internlm2-20b'])
class InternLM2BaseModel7B(BaseChatTemplate):
    """Generation parameters of InternLM2-7B-Base model."""

    def __init__(self, session_len=32768, capability='completion', **kwargs):
        super().__init__(session_len=session_len,
                         capability=capability,
                         **kwargs)


@MODELS.register_module(name=[
    'internlm2-chat', 'internlm2-chat-1_8b', 'internlm2-chat-7b',
    'internlm2-chat-20b'
])
@MODELS.register_module(name='internlm2')
class InternLM2Chat7B(InternLMChat7B):
    """Chat template and generation parameters of InternLM2-Chat-7B."""

    def __init__(self,
                 session_len=32768,
                 system='<|im_start|>system\n',
                 user='<|im_start|>user\n',
                 assistant='<|im_start|>assistant\n',
                 environment='<|im_start|>environment\n',
                 plugin='<|plugin|>',
                 interpreter='<|interpreter|>',
                 eosys='<|im_end|>\n',
                 eoh='<|im_end|>\n',
                 eoa='<|im_end|>',
                 eoenv='<|im_end|>\n',
                 separator='\n',
                 stop_words=['<|im_end|>', '<|action_end|>'],
                 **kwargs):
        self.plugin = plugin
        self.interpreter = interpreter
        self.environment = environment
        self.eoenv = eoenv
        super(InternLM2Chat7B, self).__init__(session_len=session_len,
                                              system=system,
                                              user=user,
                                              assistant=assistant,
                                              eosys=eosys,
                                              eoh=eoh,
                                              eoa=eoa,
                                              separator=separator,
                                              stop_words=stop_words,
                                              **kwargs)

    @classmethod
    def match(cls, model_path: str) -> Optional[str]:
        """Return the model_name that was registered to MODELS.

        Args:
            model_path (str): the model path used for matching.
        """
        path = model_path.lower()
        if 'internlm2' in path and ('chat' in path or 'math' in path):
            return 'internlm2'

    def messages2prompt(self, messages, sequence_start=True):
        """Return the prompt that is concatenated with other elements in the
        chat template.

        Args:
            messages (str | List): user's input prompt
        Returns:
            str: the concatenated prompt
        """
        if isinstance(messages, str):
            return self.get_prompt(messages, sequence_start)
        box_map = dict(user=self.user,
                       assistant=self.assistant,
                       system=self.system,
                       environment=self.environment)
        eox_map = dict(user=self.eoh,
                       assistant=self.eoa + self.separator,
                       system=self.eosys,
                       environment=self.eoenv)
        name_map = dict(plugin=self.plugin, interpreter=self.interpreter)
        ret = ''
        if self.meta_instruction is not None:
            if len(messages) and messages[0]['role'] != 'system':
                ret += f'{self.system}{self.meta_instruction}{self.eosys}'
        for message in messages:
            role = message['role']
            content = message['content']
            begin = box_map[role].strip(
            ) + f" name={name_map[message['name']]}\n" if 'name' in message else box_map[
                role]
            ret += f'{begin}{content}{eox_map[role]}'
        ret += f'{self.assistant}'
        return ret


@MODELS.register_module(name='internvl-internlm2')
class InternVLInternLM2Chat(InternLM2Chat7B):

    def __init__(
            self,
            meta_instruction='You are an AI assistant whose name is InternLM (书生·浦语).',
            **kwargs):
        super().__init__(meta_instruction=meta_instruction, **kwargs)

    @classmethod
    def match(cls, model_path: str) -> Optional[str]:
        """Return the model_name that was registered to MODELS.

        Args:
            model_path (str): the model path used for matching.
        """
        path = model_path.lower()
        if 'internvl' in path and 'v1-5' in path:
            return 'internvl-internlm2'


@MODELS.register_module(name='internlm-xcomposer2')
class InternLMXComposer2Chat7B(InternLMChat7B):
    """Chat template and generation parameters of InternLM-XComposer2-7b."""

    def __init__(
            self,
            session_len=4096,
            system='[UNUSED_TOKEN_146]system\n',
            meta_instruction="""You are an AI assistant whose name is InternLM-XComposer (浦语·灵笔).
- InternLM-XComposer (浦语·灵笔) is a multi-modality conversational language model that is developed by Shanghai AI Laboratory (上海人工智能实验室). It is designed to be helpful, honest, and harmless.
- InternLM-XComposer (浦语·灵笔) can understand and communicate fluently in the language chosen by the user such as English and 中文.
- InternLM-XComposer (浦语·灵笔) is capable of comprehending and articulating responses effectively based on the provided image.""",
            user='[UNUSED_TOKEN_146]user\n',
            assistant='[UNUSED_TOKEN_146]assistant\n',
            eosys='[UNUSED_TOKEN_145]\n',
            eoh='[UNUSED_TOKEN_145]\n',
            eoa='[UNUSED_TOKEN_145]\n',
            separator='\n',
            stop_words=['[UNUSED_TOKEN_145]'],
            **kwargs):
        super().__init__(session_len=session_len,
                         system=system,
                         meta_instruction=meta_instruction,
                         user=user,
                         assistant=assistant,
                         eosys=eosys,
                         eoh=eoh,
                         eoa=eoa,
                         separator=separator,
                         stop_words=stop_words,
                         **kwargs)

    @classmethod
    def match(cls, model_path: str) -> Optional[str]:
        """Return the model_name that was registered to MODELS.

        Args:
            model_path (str): the model path used for matching.
        """
        path = model_path.lower()
        if 'internlm' in path and 'xcomposer2' in path and '4khd' not in path:
            return 'internlm-xcomposer2'


@MODELS.register_module(name='internlm-xcomposer2-4khd')
class InternLMXComposer24khdChat7B(InternLMXComposer2Chat7B):
    """Chat template and generation parameters of InternLM-
    XComposer2-4khd-7b."""

    def __init__(self, session_len=16384, **kwargs):
        super().__init__(session_len=session_len, **kwargs)

    @classmethod
    def match(cls, model_path: str) -> Optional[str]:
        """Return the model_name that was registered to MODELS.

        Args:
            model_path (str): the model path used for matching.
        """
        path = model_path.lower()
        if 'internlm' in path and 'xcomposer2' in path and '4khd' in path:
            return 'internlm-xcomposer2-4khd'


@MODELS.register_module(name='baichuan-7b')
@MODELS.register_module(name='baichuan-base')
class Baichuan7B(BaseChatTemplate):
    """Generation parameters of Baichuan-7B base model."""

    def __init__(self, **kwargs):
        super().__init__(**kwargs)


@MODELS.register_module(name='baichuan2-7b')
@MODELS.register_module(name='baichuan2')
class Baichuan2_7B(BaseChatTemplate):
    """Chat template and generation parameters of Baichuan2-7B-Base and
    Baichuan2-7B-Chat models."""

    def __init__(self,
                 user='<reserved_106>',
                 assistant='<reserved_107>',
                 **kwargs):
        super().__init__(user=user, assistant=assistant, **kwargs)

    @classmethod
    def match(cls, model_path: str) -> Optional[str]:
        """Return the model_name that was registered to MODELS.

        Args:
            model_path (str): the model path used for matching.
        """
        path = model_path.lower()
        if 'baichuan2' in path and 'chat' in path:
            return 'baichuan2'


@MODELS.register_module(name='puyu')
class Puyu(BaseChatTemplate):
    """Chat template of puyu model.This is only for internal usage in Shanghai
    AI Laboratory."""

    def __init__(self,
                 meta_instruction='',
                 system='',
                 eosys='',
                 user='',
                 eoh='',
                 assistant='',
                 eoa='',
                 stop_words=None,
                 **kwargs):
        super().__init__(meta_instruction=meta_instruction,
                         system=system,
                         eosys=eosys,
                         user=user,
                         eoh=eoh,
                         assistant=assistant,
                         eoa=eoa,
                         stop_words=stop_words,
                         **kwargs)

    @classmethod
    def match(cls, model_path: str) -> Optional[str]:
        """Return the model_name that was registered to MODELS.

        Args:
            model_path (str): the model path used for matching.
        """
        if 'puyu' in model_path.lower():
            return 'puyu'


@MODELS.register_module(name=['llama2', 'llama-2', 'llama-2-chat'])
class Llama2(BaseChatTemplate):
    """Chat template of LLaMA2 model."""

    def __init__(
            self,
            system='[INST] <<SYS>>\n',
            meta_instruction="""\
You are a helpful, respectful and honest assistant. Always answer as helpfully as possible, while being safe. Your answers should not include any harmful, unethical, racist, sexist, toxic, dangerous, or illegal content. Please ensure that your responses are socially unbiased and positive in nature.

If a question does not make any sense, or is not factually coherent, explain why instead of answering something not correct. If you don't know the answer to a question, please don't share false information.""",  # noqa: E501
            eosys='\n<</SYS>>\n\n',
            assistant=' [/INST] ',
            eoa='</s>',
            separator='<s>[INST] ',
            session_len=4096,
            **kwargs):
        super().__init__(system=system,
                         meta_instruction=meta_instruction,
                         eosys=eosys,
                         assistant=assistant,
                         eoa=eoa,
                         separator=separator,
                         session_len=session_len,
                         **kwargs)

    @classmethod
    def match(cls, model_path: str) -> Optional[str]:
        """Return the model_name that was registered to MODELS.

        Args:
            model_path (str): the model path used for matching.
        """
        if 'llama-2' in model_path.lower() or 'llama2' in model_path.lower():
            return 'llama2'


@MODELS.register_module(name='llama3')
class Llama3(BaseChatTemplate):
    """Chat template of LLaMA3 model."""

    def __init__(self,
                 system='<|start_header_id|>system<|end_header_id|>\n\n',
                 meta_instruction=None,
                 eosys='<|eot_id|>',
                 assistant='<|start_header_id|>assistant<|end_header_id|>\n\n',
                 eoa='<|eot_id|>',
                 user='<|start_header_id|>user<|end_header_id|>\n\n',
                 eoh='<|eot_id|>',
                 stop_words=['<|eot_id|>', '<|end_of_text|>'],
                 session_len=8192,
                 **kwargs):
        super().__init__(system=system,
                         meta_instruction=meta_instruction,
                         eosys=eosys,
                         assistant=assistant,
                         eoa=eoa,
                         user=user,
                         eoh=eoh,
                         stop_words=stop_words,
                         session_len=session_len,
                         **kwargs)

    def get_prompt(self, prompt, sequence_start=True):
        if sequence_start:
            return '<|begin_of_text|>' + super().get_prompt(
                prompt, sequence_start)
        return super().get_prompt(prompt, sequence_start)

    def messages2prompt(self, messages, sequence_start=True):
        if sequence_start and not isinstance(messages, str):
            return '<|begin_of_text|>' + super().messages2prompt(
                messages, sequence_start)[:-1]
        return super().messages2prompt(messages, sequence_start)[:-1]

    @classmethod
    def match(cls, model_path: str) -> Optional[str]:
        """Return the model_name that was registered to MODELS.

        Args:
            model_path (str): the model path used for matching.
        """
        if 'llama-3-' in model_path.lower() or 'llama3-' in model_path.lower():
            return 'llama3'


@MODELS.register_module(name='qwen-14b')
@MODELS.register_module(name='qwen-7b')
@MODELS.register_module(name='qwen')
class Qwen7BChat(BaseChatTemplate):
    """Chat template for Qwen-7B-Chat."""

    def __init__(self,
                 session_len=8192,
                 system='<|im_start|>system\n',
                 meta_instruction='You are a helpful assistant.',
                 eosys='<|im_end|>\n',
                 user='<|im_start|>user\n',
                 eoh='<|im_end|>\n',
                 assistant='<|im_start|>assistant\n',
                 eoa='<|im_end|>',
                 separator='\n',
                 stop_words=['<|im_end|>'],
                 **kwargs):
        super().__init__(system=system,
                         meta_instruction=meta_instruction,
                         eosys=eosys,
                         user=user,
                         eoh=eoh,
                         assistant=assistant,
                         eoa=eoa,
                         separator=separator,
                         stop_words=stop_words,
                         session_len=session_len,
                         **kwargs)

    @classmethod
    def match(cls, model_path: str) -> Optional[str]:
        """Return the model_name that was registered to MODELS.

        Args:
            model_path (str): the model path used for matching.
        """
        if 'qwen' in model_path.lower():
            return 'qwen'


@MODELS.register_module(name='codellama')
class CodeLlama(Llama2):

    def __init__(self,
                 meta_instruction='',
                 session_len=4096,
                 suffix_first=False,
                 stop_words=None,
                 **kwargs):
        super().__init__(meta_instruction=meta_instruction,
                         session_len=session_len,
                         stop_words=stop_words,
                         **kwargs)
        caps = ['completion', 'infilling', 'chat', 'python']
        assert self.capability in caps, \
            f'{self.capability} is not supported. ' \
            f'The supported capabilities are: {caps}'
        self.meta_instruction = meta_instruction
        self.session_len = session_len
        self.suffix_first = suffix_first
        self.stop_words = stop_words
        if self.capability == 'infilling':
            if self.stop_words is None:
                self.stop_words = ['<EOT>']

    def get_prompt(self, prompt, sequence_start=True):
        if self.capability == 'infilling':
            return self._infill_prompt(prompt)
        elif self.capability == 'chat':
            return super().get_prompt(prompt, sequence_start)
        else:  # python speicalist
            return prompt

    def _infill_prompt(self, prompt):
        prefix, suffix = prompt.split('<FILL>')
        if self.suffix_first:
            # format as "<PRE> <SUF>{suf} <MID> {pre}"
            prompt = f'<PRE> <SUF>{suffix} <MID> {prefix}'
        else:
            # format as "<PRE> {pre} <SUF>{suf} <MID>"
            prompt = f'<PRE> {prefix} <SUF>{suffix} <MID>'
        return prompt

    @classmethod
    def match(cls, model_path: str) -> Optional[str]:
        """Return the model_name that was registered to MODELS.

        Args:
            model_path (str): the model path used for matching.
        """
        if 'codellama' in model_path.lower():
            return 'codellama'


@MODELS.register_module(name='falcon')
class Falcon(BaseModel):

    def __init__(self, **kwargs):
        super().__init__(**kwargs)

    @classmethod
    def match(cls, model_path: str) -> Optional[str]:
        """Return the model_name that was registered to MODELS.

        Args:
            model_path (str): the model path used for matching.
        """
        if 'falcon' in model_path.lower():
            return 'falcon'


@MODELS.register_module(name='chatglm2-6b')
@MODELS.register_module(name='chatglm')
class ChatGLM2(BaseModel):

    def __init__(self,
                 user='问：',
                 eoh='\n\n',
                 assistant='答：',
                 eoa='\n\n',
                 **kwargs):
        super().__init__(**kwargs)
        self._user = user
        self._assistant = assistant
        self._eoh = eoh
        self._eoa = eoa
        self.count = 0

    def get_prompt(self, prompt, sequence_start=True):
        """get prompt."""
        # need more check
        # https://github.com/THUDM/ChatGLM2-6B/issues/48
        # [64790, 64792] to be prepended
        self.count += 1
        ret = f'[Round {self.count}]\n\n'
        ret += f'{self._user}{prompt}{self._eoh}'
        ret += f'{self._assistant}'
        return ret

    def messages2prompt(self, messages, sequence_start=True):
        """message to prompt."""
        if isinstance(messages, str):
            return self.get_prompt(messages, sequence_start)
        ret = ''
        count = 0
        for message in messages:
            role = message['role']
            content = message['content']
            if role == 'user':
                count += 1
                ret += f'[Round {count}]\n\n'
                ret += f'{self._user}{content}{self._eoh}'
                ret += f'{self._assistant}'
            if role == 'assistant':
                ret += f'{content}'
        return ret

    @classmethod
    def match(cls, model_path: str) -> Optional[str]:
        """Return the model_name that was registered to MODELS.

        Args:
            model_path (str): the model path used for matching.
        """
        if 'chatglm' in model_path.lower():
            return 'chatglm'


@MODELS.register_module(name=['solar', 'solar-70b'])
class SOLAR(BaseChatTemplate):
    """Chat template of SOLAR model.

    `https://huggingface.co/upstage/SOLAR-0-70b-16bit`
    """

    def __init__(self,
                 system='### System:\n',
                 eosys='\n\n',
                 user='### User:\n',
                 eoh='\n\n',
                 assistant='### Assistant:\n',
                 meta_instruction='',
                 session_len=2048,
                 **kwargs):
        super().__init__(**kwargs)
        self.system = system
        self.eosys = eosys
        self.user = user
        self.eoh = eoh
        self.assistant = assistant
        self.meta_instruction = meta_instruction
        self.session_len = session_len

    @classmethod
    def match(cls, model_path: str) -> Optional[str]:
        """Return the model_name that was registered to MODELS.

        Args:
            model_path (str): the model path used for matching.
        """
        if 'solar' in model_path.lower():
            return 'solar'


@MODELS.register_module(name='ultracm')
@MODELS.register_module(name='ultralm')
class UltraChat(BaseChatTemplate):
    """Template of UltraCM and UltraLM models.

    `https://huggingface.co/openbmb/UltraCM-13b`
    `https://huggingface.co/openbmb/UltraLM-13b`
    """

    def __init__(
            self,
            system='User: ',
            meta_instruction="""A one-turn chat between a curious user and an artificial intelligence assistant. The assistant gives helpful, very detailed, and polite answers to the user's questions.""",  # noqa: E501
            eosys='</s>\n',
            user='User: ',
            eoh='</s>\n',
            assistant='Assistant: ',
            eoa='</s>',
            separator='\n',
            stop_words=['</s>'],
            session_len=2048,
            **kwargs):
        super().__init__(system=system,
                         meta_instruction=meta_instruction,
                         eosys=eosys,
                         user=user,
                         eoh=eoh,
                         assistant=assistant,
                         eoa=eoa,
                         separator=separator,
                         stop_words=stop_words,
                         session_len=session_len,
                         **kwargs)

    @classmethod
    def match(cls, model_path: str) -> Optional[str]:
        """Return the model_name that was registered to MODELS.

        Args:
            model_path (str): the model path used for matching.
        """
        if 'ultracm' in model_path.lower():
            return 'ultracm'
        if 'ultralm' in model_path.lower():
            return 'ultralm'


@MODELS.register_module(name=['yi', 'yi-chat', 'yi-200k', 'yi-34b'])
class Yi(BaseChatTemplate):
    """Chat template of Yi model."""

    def __init__(self,
                 system='<|im_start|>system\n',
                 meta_instruction=None,
                 eosys='<|im_end|>\n',
                 user='<|im_start|>user\n',
                 eoh='<|im_end|>\n',
                 assistant='<|im_start|>assistant\n',
                 eoa='<|im_end|>',
                 separator='\n',
                 stop_words=['<|im_end|>', '<|endoftext|>'],
                 **kwargs):
        super().__init__(system=system,
                         meta_instruction=meta_instruction,
                         eosys=eosys,
                         user=user,
                         eoh=eoh,
                         assistant=assistant,
                         eoa=eoa,
                         separator=separator,
                         stop_words=stop_words,
                         **kwargs)

    @classmethod
    def match(cls, model_path: str) -> Optional[str]:
        """Return the model_name that was registered to MODELS.

        Args:
            model_path (str): the model path used for matching.
        """
        path = model_path.lower()
        if 'yi' in path and 'vl' not in path:
            return 'yi'


@MODELS.register_module(name=['mistral', 'mixtral'])
@MODELS.register_module(name=['Mistral-7B-Instruct', 'Mixtral-8x7B-Instruct'])
class MistralChat(BaseChatTemplate):
    """Template of Mistral and Mixtral Instruct models.

    `https://huggingface.co/mistralai/Mistral-7B-Instruct-v0.1`
    `https://huggingface.co/mistralai/Mixtral-8x7B-Instruct-v0.1`
    """

    def __init__(self,
                 user='[INST] ',
                 eoh=' [/INST]',
                 eoa='</s>',
                 session_len=2048,
                 **kwargs):
        super().__init__(user=user,
                         eoh=eoh,
                         eoa=eoa,
                         session_len=session_len,
                         **kwargs)

    @classmethod
    def match(cls, model_path: str) -> Optional[str]:
        """Return the model_name that was registered to MODELS.

        Args:
            model_path (str): the model path used for matching.
        """
        if 'instruct' in model_path.lower():
            if 'mistral' in model_path.lower():
                return 'mistral'
            if 'mixtral' in model_path.lower():
                return 'mixtral'


@MODELS.register_module(name=['gemma'])
class Gemma(BaseChatTemplate):
    """Template of Gemma models.

    `https://huggingface.co/google/gemma-7b-it`
    """

    def __init__(self,
                 user='<start_of_turn>user\n',
                 eoh='<end_of_turn>\n',
                 assistant='<start_of_turn>model\n',
                 eoa='<end_of_turn>\n',
                 **kwargs):
        super().__init__(user=user,
                         eoh=eoh,
                         assistant=assistant,
                         eoa=eoa,
                         **kwargs)

    @classmethod
    def match(cls, model_path: str) -> Optional[str]:
        """Return the model_name that was registered to MODELS.

        Args:
            model_path (str): the model path used for matching.
        """
        if 'gemma' in model_path.lower():
            return 'gemma'


@MODELS.register_module(name=['deepseek-chat'])
@MODELS.register_module(name=['deepseek'])
class Deepseek(BaseChatTemplate):

    def __init__(self,
                 user='User: ',
                 eoh='\n\n',
                 assistant='Assistant: ',
                 eoa='<｜end▁of▁sentence｜>',
                 **kwargs):
        super().__init__(user=user,
                         eoh=eoh,
                         assistant=assistant,
                         eoa=eoa,
                         **kwargs)

    def get_prompt(self, prompt, sequence_start=True):
        return super().get_prompt(prompt, sequence_start)[:-1]

    def messages2prompt(self, messages, sequence_start=True):
        return super().messages2prompt(messages, sequence_start)[:-1]

    @classmethod
    def match(cls, model_path: str) -> Optional[str]:
        """Return the model_name that was registered to MODELS.

        Args:
            model_path (str): the model path used for matching.
        """
        path = model_path.lower()
        if 'deepseek' in path and 'chat' in path and 'vl' not in path:
            return 'deepseek'


@MODELS.register_module(name=['internvl-zh'])
class InternVLZH(BaseChatTemplate):

    def __init__(self,
                 user='<human>: ',
                 eoh=' ',
                 assistant='<bot>: ',
                 eoa='</s>',
                 session_len=4096,
                 **kwargs):
        super().__init__(user=user,
                         eoh=eoh,
                         assistant=assistant,
                         eoa=eoa,
                         session_len=session_len,
                         **kwargs)

    def get_prompt(self, prompt, sequence_start=True):
        return super().get_prompt(prompt, sequence_start)[:-1]

    def messages2prompt(self, messages, sequence_start=True):
        return super().messages2prompt(messages, sequence_start)[:-1]

    @classmethod
    def match(cls, model_path: str) -> Optional[str]:
        """Return the model_name that was registered to MODELS.

        Args:
            model_path (str): the model path used for matching.
        """
        path = model_path.lower()
        if 'internvl-chat' in path and 'v1-1' in path:
            return 'internvl-zh'


@MODELS.register_module(name=['deepseek-vl'])
class DeepseekVL(BaseChatTemplate):

    def __init__(
            self,
            meta_instruction="""You are a helpful language and vision assistant. You are able to understand the visual content that the user provides, and assist the user with a variety of tasks using natural language.""",  # noqa: E501
            eosys='\n\n',
            user='User: ',
            eoh='\n\n',
            assistant='Assistant: ',
            eoa='<｜end▁of▁sentence｜>',
            **kwargs):
        super().__init__(meta_instruction=meta_instruction,
                         eosys=eosys,
                         user=user,
                         eoh=eoh,
                         assistant=assistant,
                         eoa=eoa,
                         **kwargs)

    @classmethod
    def match(cls, model_path: str) -> Optional[str]:
        """Return the model_name that was registered to MODELS.

        Args:
            model_path (str): the model path used for matching.
        """
        path = model_path.lower()
        if 'deepseek-vl' in path and 'chat' in path:
            return 'deepseek-vl'


@MODELS.register_module(name='deepseek-coder')
class DeepSeek(BaseChatTemplate):
    """Chat template of deepseek model."""

    def __init__(
            self,
            session_len=4096,
            system='',
            meta_instruction="""You are an AI programming assistant, utilizing the Deepseek Coder model, developed by Deepseek Company, and you only answer questions related to computer science. For politically sensitive questions, security and privacy issues, and other non-computer science questions, you will refuse to answer\n""",  # noqa: E501
            eosys='',
            user='### Instruction:\n',
            eoh='\n',
            assistant='### Response:\n',
            eoa='\n<|EOT|>',
            separator='\n',
            stop_words=['<|EOT|>'],
            **kwargs):
        super().__init__(session_len=session_len,
                         system=system,
                         meta_instruction=meta_instruction,
                         eosys=eosys,
                         user=user,
                         eoh=eoh,
                         assistant=assistant,
                         eoa=eoa,
                         separator=separator,
                         stop_words=stop_words,
                         **kwargs)

    @classmethod
    def match(cls, model_path: str) -> Optional[str]:
        """Return the model_name that was registered to MODELS.

        Args:
            model_path (str): the model path used for matching.
        """
        path = model_path.lower()
        if 'deepseek-coder' in path:
            return 'deepseek-coder'


@MODELS.register_module(name=['yi-vl'])
class YiVL(BaseChatTemplate):

    def __init__(
            self,
            meta_instruction="""This is a chat between an inquisitive human and an AI assistant. Assume the role of the AI assistant. Read all the images carefully, and respond to the human's questions with informative, helpful, detailed and polite answers. 这是一个好奇的人类和一个人工智能助手之间的对话。假设你扮演这个AI助手的角色。仔细阅读所有的图像，并对人类的问题做出信息丰富、有帮助、详细的和礼貌的回答。\n\n""",  # noqa: E501
            user='### Human: ',
            eoh='\n',
            assistant='### Assistant:',
            eoa='\n',
            stop_words=['###'],
            **kwargs):
        super().__init__(meta_instruction=meta_instruction,
                         user=user,
                         eoh=eoh,
                         assistant=assistant,
                         eoa=eoa,
                         stop_words=stop_words,
                         **kwargs)

    @classmethod
    def match(cls, model_path: str) -> Optional[str]:
        """Return the model_name that was registered to MODELS.

        Args:
            model_path (str): the model path used for matching.
        """
        path = model_path.lower()
        if 'yi-vl' in path:
            return 'yi-vl'


# flake8: noqa: E501
def dbrx_system_prompt():
    # This is inspired by the Claude3 prompt.
    # source: https://twitter.com/AmandaAskell/status/1765207842993434880
    # Identity and knowledge
    prompt = 'You are DBRX, created by Databricks. You were last updated in December 2023. You answer questions based on information available up to that point.\n'
    prompt += 'YOU PROVIDE SHORT RESPONSES TO SHORT QUESTIONS OR STATEMENTS, but provide thorough responses to more complex and open-ended questions.\n'
    # Capabilities (and reminder to use ``` for JSON blocks and tables, which it can forget). Also a reminder that it can't browse the internet or run code.
    prompt += 'You assist with various tasks, from writing to coding (using markdown for code blocks — remember to use ``` with code, JSON, and tables).\n'
    prompt += '(You do not have real-time data access or code execution capabilities. '
    # Ethical guidelines
    prompt += 'You avoid stereotyping and provide balanced perspectives on controversial topics. '
    # Data: the model doesn't know what it was trained on; it thinks that everything that it is aware of was in its training data. This is a reminder that it wasn't.
    # We also encourage it not to try to generate lyrics or poems
    prompt += 'You do not provide song lyrics, poems, or news articles and do not divulge details of your training data.)\n'
    # The model really wants to talk about its system prompt, to the point where it is annoying, so encourage it not to
    prompt += 'This is your system prompt, guiding your responses. Do not reference it, just respond to the user. If you find yourself talking about this message, stop. You should be responding appropriately and usually that means not mentioning this.\n'
    prompt += 'You do not mention any of this information about yourself unless the information is directly pertinent to the user\\\'s query.'.upper(
    )
    return prompt


@MODELS.register_module(name=['dbrx'])
class DbrxInstruct(BaseChatTemplate):

    def __init__(self,
                 system='<|im_start|>system\n',
                 meta_instruction=dbrx_system_prompt(),
                 eosys='<|im_end|>\n',
                 user='<|im_start|>user\n',
                 eoh='<|im_end|>\n',
                 assistant='<|im_start|>assistant\n',
                 eoa='<|im_end|>',
                 separator='\n',
                 **kwargs):
        super().__init__(system,
                         meta_instruction=meta_instruction,
                         eosys=eosys,
                         user=user,
                         eoh=eoh,
                         assistant=assistant,
                         eoa=eoa,
                         separator=separator,
                         **kwargs)

    @classmethod
    def match(cls, model_path: str) -> Optional[str]:
        """Return the model_name that was registered to MODELS.

        Args:
            model_path (str): the model path used for matching.
        """
        path = model_path.lower()
        if 'dbrx' in path:
            return 'dbrx'


@MODELS.register_module(name=['internvl-zh-hermes2'])
@MODELS.register_module(name=['llava-chatml'])
class ChatmlDirect(BaseChatTemplate):

    def __init__(self,
                 system='<|im_start|>system\n',
                 meta_instruction='Answer the questions.',
                 eosys='<|im_end|>\n',
                 user='<|im_start|>user\n',
                 eoh='<|im_end|>\n',
                 assistant='<|im_start|>assistant\n',
                 eoa='<|im_end|>',
                 separator='\n',
                 session_len=4096,
                 **kwargs):
        super().__init__(system,
                         meta_instruction=meta_instruction,
                         eosys=eosys,
                         user=user,
                         eoh=eoh,
                         assistant=assistant,
                         eoa=eoa,
                         separator=separator,
                         session_len=session_len,
                         **kwargs)

    @classmethod
    def match(cls, model_path: str) -> Optional[str]:
        """Return the model_name that was registered to MODELS.

        Args:
            model_path (str): the model path used for matching.
        """
        path = model_path.lower()
        if 'llava' in path and 'v1.6-34b' in path:
            return 'llava-chatml'
        if 'internvl-chat' in path and 'v1-2' in path:
            return 'internvl-zh-hermes2'


def best_match_model(query: str) -> Optional[str]:
    """Get the model that matches the query.

    Args:
        query (str): the input query. Could be a model path.

    Return:
        str | None: the possible model name or none.
    """
    for name, model in MODELS.module_dict.items():
        if model.match(query):
            return model.match(query)
    try:
        from transformers import AutoTokenizer
        tokenizer_config = AutoTokenizer.from_pretrained(
            query, trust_remote_code=True)
        if tokenizer_config.chat_template is None:
            return 'base'
    except Exception as e:
        assert type(e) == OSError<|MERGE_RESOLUTION|>--- conflicted
+++ resolved
@@ -298,11 +298,8 @@
             model_path (str): the model path used for matching.
         """
         path = model_path.lower()
-<<<<<<< HEAD
-=======
         if 'llava' in path and 'v1.5' in path:
             return 'vicuna'
->>>>>>> 398c2aae
         if 'vicuna' in path:
             return 'vicuna'
         if 'wizardlm' in path:
