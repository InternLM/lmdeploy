--- conflicted
+++ resolved
@@ -888,11 +888,7 @@
             return 'llama3_1'
         if 'llama-3.2-' in model_path.lower(
         ) or 'llama3.2-' in model_path.lower():
-<<<<<<< HEAD
-            return 'llama3_2'
-=======
             return 'llama3_1'
->>>>>>> f4e0343d
 
 
 @MODELS.register_module(name='minicpmv-2d6')
