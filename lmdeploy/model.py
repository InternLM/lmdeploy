# Copyright (c) OpenMMLab. All rights reserved.
import dataclasses
import json
import uuid
from abc import abstractmethod
from typing import List, Literal, Optional, Union

from mmengine import Registry

from lmdeploy.utils import get_logger

logger = get_logger('lmdeploy')
MODELS = Registry('model', locations=['lmdeploy.model'])


def random_uuid() -> str:
    """Return a random uuid."""
    return str(uuid.uuid4().hex)


def get_text(content: Union[str, List[dict]]):
    """Within the OpenAI API, the content field may be specified as either a
    string or a list of ChatCompletionContentPartTextParam (defined in openai).

    When a list is provided, lmdeploy selects the first element to incorporate into the chat template, as the manner in
    which OpenAI processes lists is not explicitly defined.
    """

    if isinstance(content, str):
        return content
    return content[0]['text']


@dataclasses.dataclass
class ChatTemplateConfig:
    """Parameters for chat template.

    Args:
        model_name (str): the name of the deployed model. Determine which chat template will be applied.
            All the chat template names: `lmdeploy list`
        system (str | None): begin of the system prompt
        meta_instruction (str | None): system prompt
        eosys (str | None): end of the system prompt
        user (str | None): begin of the user prompt
        eoh (str | None): end of the user prompt
        assistant (str | None): begin of the assistant prompt
        eoa (str | None): end of the assistant prompt
        tool (str | None): begin of the tool prompt
        eotool (str | None): end of the tool prompt
        capability: ('completion' | 'infilling' | 'chat' | 'python') = None
    """  # noqa: E501

    model_name: str
    system: Optional[str] = None
    meta_instruction: Optional[str] = None
    eosys: Optional[str] = None
    user: Optional[str] = None
    eoh: Optional[str] = None
    assistant: Optional[str] = None
    eoa: Optional[str] = None
    tool: Optional[str] = None
    eotool: Optional[str] = None
    separator: Optional[str] = None
    capability: Optional[Literal['completion', 'infilling', 'chat', 'python']] = None
    stop_words: Optional[List[str]] = None

    @property
    def chat_template(self):
        attrs = {key: value for key, value in dataclasses.asdict(self).items() if value is not None}
        attrs.pop('model_name', None)
        if self.model_name in MODELS.module_dict.keys():
            model: BaseModel = MODELS.get(self.model_name)(**attrs)
        else:
            logger.warning(f'Could not find {self.model_name} in registered models. '
                           f'Register {self.model_name} using the BaseChatTemplate.')
            model = BaseChatTemplate(**attrs)
        return model

    def to_json(self, file_path=None):
        """Convert the dataclass instance to a JSON formatted string and
        optionally save to a file."""
        json_str = json.dumps(dataclasses.asdict(self), ensure_ascii=False, indent=4)
        if file_path:
            with open(file_path, 'w', encoding='utf-8') as file:
                file.write(json_str)
        return json_str

    @classmethod
    def from_json(cls, file_or_string):
        """Construct a dataclass instance from a JSON file or JSON string."""
        try:
            # Try to open the input_data as a file path
            with open(file_or_string, 'r', encoding='utf-8') as file:
                json_data = file.read()
        except FileNotFoundError:
            # If it's not a file path, assume it's a JSON string
            json_data = file_or_string
        except IOError:
            # If it's not a file path and not a valid JSON string, raise error
            raise ValueError('Invalid input. Must be a file path or a valid JSON string.')
        json_data = json.loads(json_data)
        if json_data.get('model_name', None) is None:
            json_data['model_name'] = random_uuid()
        if json_data['model_name'] not in MODELS.module_dict.keys():
            MODELS.register_module(json_data['model_name'], module=BaseChatTemplate)
        return cls(**json_data)


@MODELS.register_module(name='llama')
@MODELS.register_module(name='base')
class BaseModel:
    """Base model."""

    def __init__(self, capability='chat', stop_words=None, **kwargs):
        self.stop_words = stop_words
        self.capability = capability

    def get_prompt(self, prompt, sequence_start=True):
        """Return the prompt that is concatenated with other elements in the
        chat template.

        Args:
            prompt (str): user's input prompt
            sequence_start (bool): indicator for the first round chat of a
               session sequence
        Returns:
            str: the concatenated prompt
        """
        return prompt

    @abstractmethod
    def messages2prompt(self, messages, sequence_start=True, **kwargs):
        """Return the prompt that is concatenated with other elements in the
        chat template. When messages arg is a string, return
        self.get_prompt(messages). When messages arg is a chat history, return
        translated prompt from chat history.

        Args:
            messages (str | List): user's input prompt
        Returns:
            str: the concatenated prompt
        """
        if isinstance(messages, str):
            return self.get_prompt(messages)
        # chat history processing in derived classes

    @classmethod
    def match(cls, model_path: str) -> Optional[str]:
        """Return the model_name that was registered to MODELS.

        Args:
            model_path (str): the model path used for matching.
        """
        return None


class BaseChatTemplate(BaseModel):
    """Base Chat template."""

    def __init__(self,
                 system='',
                 meta_instruction='',
                 eosys='',
                 user='',
                 eoh='',
                 assistant='',
                 eoa='',
                 separator='',
                 tool='',
                 eotool='',
                 **kwargs):
        super().__init__(**kwargs)
        self.system = system
        self.meta_instruction = meta_instruction
        self.user = user
        self.eoh = eoh
        self.eoa = eoa
        self.separator = separator
        self.eosys = eosys
        self.assistant = assistant
        self.tool = tool
        self.eotool = eotool

    def get_prompt(self, prompt, sequence_start=True):
        """Return the prompt that is concatenated with other elements in the
        chat template.

        Args:
            prompt (str): user's input prompt
            sequence_start (bool): indicator for the first round chat of a
               session sequence
        Returns:
            str: the concatenated prompt
        """
        if self.capability == 'completion':
            return prompt
        if sequence_start:
            # None is different from ''
            if self.meta_instruction is not None:
                return f'{self.system}{self.meta_instruction}{self.eosys}' \
                    f'{self.user}{prompt}{self.eoh}' \
                    f'{self.assistant}'
            else:
                return f'{self.user}{prompt}{self.eoh}' \
                       f'{self.assistant}'
        else:
            return f'{self.separator}{self.user}{prompt}{self.eoh}' \
                   f'{self.assistant}'

    def messages2prompt(self, messages, sequence_start=True, **kwargs):
        """Return the prompt that is concatenated with other elements in the
        chat template.

        Args:
            messages (str | List): user's input prompt
        Returns:
            str: the concatenated prompt
        """
        if isinstance(messages, str):
            return self.get_prompt(messages, sequence_start)
        box_map = dict(user=self.user, assistant=self.assistant, system=self.system, tool=self.tool)
        eox_map = dict(user=self.eoh, assistant=self.eoa + self.separator, system=self.eosys, tool=self.eotool)
        ret = ''
        if self.meta_instruction is not None and sequence_start:
            if len(messages) and messages[0]['role'] != 'system':
                ret += f'{self.system}{self.meta_instruction}{self.eosys}'
        for message in messages:
            role = message['role']
            content = get_text(message['content'])
            ret += f'{box_map[role]}{content}{eox_map[role]}'
        if len(messages) and messages[-1]['role'] == 'assistant' and len(eox_map['assistant']) > 0:
            return ret[:-len(eox_map['assistant'])]  # prefix of response
        ret += f'{self.assistant}'
        return ret


@MODELS.register_module(name=['deepseek-v3'])
class DeepseekV3(BaseChatTemplate):

    def __init__(self, user='<｜User｜>', assistant='<｜Assistant｜>', eoa='<｜end▁of▁sentence｜>', **kwargs):
        super().__init__(user=user, assistant=assistant, eoa=eoa, **kwargs)

    def get_prompt(self, prompt, sequence_start=True):
        if sequence_start:
            return '<｜begin▁of▁sentence｜>' + super().get_prompt(prompt, sequence_start)
        return super().get_prompt(prompt, sequence_start)

    def messages2prompt(self, messages, sequence_start=True, **kwargs):
        if sequence_start and not isinstance(messages, str):
            return '<｜begin▁of▁sentence｜>' + super().messages2prompt(messages, sequence_start, **kwargs)
        return super().messages2prompt(messages, sequence_start, **kwargs)

    @classmethod
    def match(cls, model_path: str) -> Optional[str]:
        """Return the model_name that was registered to MODELS.

        Args:
            model_path (str): the model path used for matching.
        """
        path = model_path.lower()
        if 'deepseek-v3' in path:
            return 'deepseek-v3'


@MODELS.register_module(name=['deepseek-r1'])
class DeepseekR1(DeepseekV3):

    def messages2prompt(self, messages, sequence_start=True, **kwargs):
        if sequence_start and not isinstance(messages, str):
            return super().messages2prompt(messages, sequence_start, **kwargs) + '<think>\n'
        return super().messages2prompt(messages, sequence_start, **kwargs)

    @classmethod
    def match(cls, model_path: str) -> Optional[str]:
        """Return the model_name that was registered to MODELS.

        Args:
            model_path (str): the model path used for matching.
        """
        path = model_path.lower()
        if 'deepseek-r1' in path:
            return 'deepseek-r1'


@MODELS.register_module(name='cogvlm')
class CogVLM(BaseChatTemplate):
    """Chat template of CogVLM model."""

    def __init__(self,
                 meta_instruction='',
                 eosys='',
                 user='Question: ',
                 separator='\n',
                 eoh=' ',
                 assistant='Answer:',
                 eoa='</s>',
                 stop_words=['</s>'],
                 **kwargs):
        super().__init__(meta_instruction=meta_instruction,
                         eosys=eosys,
                         user=user,
                         eoh=eoh,
                         separator=separator,
                         assistant=assistant,
                         eoa=eoa,
                         stop_words=stop_words,
                         **kwargs)

    @classmethod
    def match(cls, model_path: str) -> Optional[str]:
        """Return the model_name that was registered to MODELS.

        Args:
            model_path (str): the model path used for matching.
        """
        path = model_path.lower()
        if 'cogvlm' in path and 'cogvlm2' not in path:
            return 'cogvlm'


@MODELS.register_module(name='cogvlm2')
class CogVLM2(CogVLM):
    """Chat template of CogVLM2 model."""

    def __init__(self, eoa='<|end_of_text|>', stop_words=['<|end_of_text|>'], **kwargs):
        super().__init__(eoa=eoa, stop_words=stop_words, **kwargs)

    @classmethod
    def match(cls, model_path: str) -> Optional[str]:
        """Return the model_name that was registered to MODELS.

        Args:
            model_path (str): the model path used for matching.
        """
        path = model_path.lower()
        if 'cogvlm2' in path:
            return 'cogvlm2'


@MODELS.register_module(name='wizardlm')
@MODELS.register_module(name='vicuna')
class Vicuna(BaseChatTemplate):
    """Chat template of vicuna model."""

    def __init__(
            self,
            meta_instruction="""A chat between a curious user and an artificial intelligence assistant. The assistant gives helpful, detailed, and polite answers to the user's questions.""",  # noqa: E501
            eosys=' ',
            user='USER: ',
            eoh=' ',
            assistant='ASSISTANT: ',
            eoa='</s>',
            stop_words=['</s>'],
            **kwargs):
        super().__init__(meta_instruction=meta_instruction,
                         eosys=eosys,
                         user=user,
                         eoh=eoh,
                         assistant=assistant,
                         eoa=eoa,
                         stop_words=stop_words,
                         **kwargs)

    def get_prompt(self, prompt, sequence_start=True):
        if self.capability == 'chat':
            return super().get_prompt(prompt, sequence_start)[:-1]
        return super().get_prompt(prompt, sequence_start)

    def messages2prompt(self, messages, sequence_start=True, **kwargs):
        if isinstance(messages, str):
            return self.get_prompt(messages, sequence_start)
        return super().messages2prompt(messages, sequence_start, **kwargs)[:-1]

    @classmethod
    def match(cls, model_path: str) -> Optional[str]:
        """Return the model_name that was registered to MODELS.

        Args:
            model_path (str): the model path used for matching.
        """
        path = model_path.lower()
        if 'vicuna' in path and 'llava' not in path:
            return 'vicuna'
        if 'wizardlm' in path:
            return 'wizardlm'


@MODELS.register_module(name='llava-v1')
class Llavav1(Vicuna):
    """Chat template of llava-v1 model."""

    def __init__(
            self,
            meta_instruction="""A chat between a curious human and an artificial intelligence assistant. The assistant gives helpful, detailed, and polite answers to the human's questions.""",  # noqa: E501
            **kwargs):
        super().__init__(meta_instruction=meta_instruction, **kwargs)

    @classmethod
    def match(cls, model_path: str) -> Optional[str]:
        """Return the model_name that was registered to MODELS.

        Args:
            model_path (str): the model path used for matching.
        """
        path = model_path.lower()
        if 'llava' in path and 'v1' in path and 'v1.6-34b' not in path \
                and 'mistral' not in path:
            return 'llava-v1'
        elif 'llava-1.5' in path:
            return 'llava-v1'


@MODELS.register_module(name='internlm')
class InternLMChat7B(BaseChatTemplate):
    """Chat template of InternLM model."""

    def __init__(
            self,
            system='<|System|>:',
            meta_instruction="""You are an AI assistant whose name is InternLM (书生·浦语).
- InternLM (书生·浦语) is a conversational language model that is developed by Shanghai AI Laboratory (上海人工智能实验室). It is designed to be helpful, honest, and harmless.
- InternLM (书生·浦语) can understand and communicate fluently in the language chosen by the user such as English and 中文.
""",  # noqa: E501
            eosys='\n',
            user='<|User|>:',
            eoh='\n',
            assistant='<|Bot|>:',
            eoa='<eoa>',
            separator='\n',
            stop_words=['<eoa>'],
            **kwargs):
        super().__init__(system=system,
                         meta_instruction=meta_instruction,
                         eosys=eosys,
                         user=user,
                         eoh=eoh,
                         assistant=assistant,
                         eoa=eoa,
                         separator=separator,
                         stop_words=stop_words,
                         **kwargs)

    @classmethod
    def match(cls, model_path: str) -> Optional[str]:
        """Return the model_name that was registered to MODELS.

        Args:
            model_path (str): the model path used for matching.
        """
        path = model_path.lower()
        if all([c not in path for c in ['internlm3', 'internlm2', '8k']]) and \
                all([c in path for c in ['internlm', 'chat']]):
            return 'internlm'


@MODELS.register_module(name='internlm3')
@MODELS.register_module(name='internlm2')
class InternLM2Chat7B(InternLMChat7B):
    """Chat template and generation parameters of InternLM2-Chat-7B."""

    def __init__(self,
                 system='<|im_start|>system\n',
                 user='<|im_start|>user\n',
                 assistant='<|im_start|>assistant\n',
                 environment='<|im_start|>environment\n',
                 plugin='<|plugin|>',
                 interpreter='<|interpreter|>',
                 eosys='<|im_end|>\n',
                 eoh='<|im_end|>\n',
                 eoa='<|im_end|>',
                 eoenv='<|im_end|>\n',
                 separator='\n',
                 stop_words=['<|im_end|>', '<|action_end|>'],
                 **kwargs):
        self.plugin = plugin
        self.interpreter = interpreter
        self.environment = environment
        self.eoenv = eoenv
        super(InternLM2Chat7B, self).__init__(system=system,
                                              user=user,
                                              assistant=assistant,
                                              eosys=eosys,
                                              eoh=eoh,
                                              eoa=eoa,
                                              separator=separator,
                                              stop_words=stop_words,
                                              **kwargs)

    @classmethod
    def match(cls, model_path: str) -> Optional[str]:
        """Return the model_name that was registered to MODELS.

        Args:
            model_path (str): the model path used for matching.
        """
        path = model_path.lower()
        if 'internlm2' in path and ('chat' in path or 'math' in path):
            return 'internlm2'

        if 'internlm3' in path and ('instruct' in path):
            return 'internlm3'

    def messages2prompt(self, messages, sequence_start=True, tools=None, **kwargs):
        """Return the prompt that is concatenated with other elements in the
        chat template.

        Args:
            messages (str | List): user's input prompt
        Returns:
            str: the concatenated prompt
        """
        if isinstance(messages, str):
            return self.get_prompt(messages, sequence_start)
        box_map = dict(user=self.user,
                       assistant=self.assistant,
                       system=self.system,
                       environment=self.environment,
                       tool=self.environment)
        eox_map = dict(user=self.eoh,
                       assistant=self.eoa + self.separator,
                       system=self.eosys,
                       environment=self.eoenv,
                       tool=self.eoenv)
        name_map = dict(plugin=self.plugin, interpreter=self.interpreter)
        ret = ''
        if self.meta_instruction is not None and sequence_start:
            if len(messages) and messages[0]['role'] != 'system':
                ret += f'{self.system}{self.meta_instruction}{self.eosys}'

        if tools:
            tools_prompt = dict(
                role='system',
                name='plugin',  # only support internlm2
                content=json.dumps(tools, ensure_ascii=False))
            insert_index = 0
            if messages[0]['role'] == 'system':
                insert_index = 1
            messages.insert(insert_index, tools_prompt)
        for message in messages:
            role = message['role']
            content = get_text(message['content'])
            if role == 'assistant' and message.get('tool_calls', None) is not None:
                for tool_call in message['tool_calls']:
                    function = tool_call.get('function', {})
                    function['name'] = function.get('name', '')
                    function['parameters'] = function.get('parameters', function.get('arguments', ''))
                    function.pop('arguments')
                    if isinstance(function['parameters'], str):
                        function['parameters'] = json.loads(function['parameters'])
                    content += f'<|action_start|><|plugin|>\n{json.dumps(function, ensure_ascii=False)}<|action_end|>'
            if 'name' in message and message['name'] in name_map:
                begin = box_map[role].strip() + f" name={name_map[message['name']]}\n"
            else:
                begin = box_map[role]
            ret += f'{begin}{content}{eox_map[role]}'
        if len(messages) and messages[-1]['role'] == 'assistant':
            return ret[:-len(eox_map['assistant'])]  # prefix of response
        ret += f'{self.assistant}'
        return ret


@MODELS.register_module(name='internvl-internlm2')
class InternVLInternLM2Chat(InternLM2Chat7B):

    def __init__(self, meta_instruction='You are an AI assistant whose name is InternLM (书生·浦语).', **kwargs):
        super().__init__(meta_instruction=meta_instruction, **kwargs)

    @classmethod
    def match(cls, model_path: str) -> Optional[str]:
        """Return the model_name that was registered to MODELS.

        Args:
            model_path (str): the model path used for matching.
        """
        path = model_path.lower()
        if 'internvl' in path and 'v1-5' in path:
            if 'mini' in path and '4b' in path:
                # use internvl-phi3 template
                return None
            return 'internvl-internlm2'

        if 'chemvlm' in path:
            return 'internvl-internlm2'


@MODELS.register_module(name='internvl2-internlm2')
class InternVL2InternLM2(InternLM2Chat7B):

    def __init__(self,
                 meta_instruction='你是由上海人工智能实验室联合商汤科技开发的书生多模态大模型，英文名叫InternVL, 是一个有用无害的人工智能助手。',
                 eosys='<|im_end|>',
                 eoh='<|im_end|>',
                 separator='',
                 stop_words=['<|im_start|>', '<|im_end|>'],
                 **kwargs):
        super().__init__(meta_instruction=meta_instruction,
                         eosys=eosys,
                         separator=separator,
                         eoh=eoh,
                         stop_words=stop_words,
                         **kwargs)

    @classmethod
    def match(cls, model_path: str) -> Optional[str]:
        """Return the model_name that was registered to MODELS.

        Args:
            model_path (str): the model path used for matching.
        """
        path = model_path.lower()
        if ('internvl2' in path and 'internvl2-4b' not in path) or 'mono-internvl' in path:
            if 'internvl2.5' in path or 'internvl2_5' in path:
                return None
            return 'internvl2-internlm2'


@MODELS.register_module(name='internvl2_5')
class InternVL2_5(InternLM2Chat7B):

    def __init__(
            self,
            meta_instruction='你是书生·万象，英文名是InternVL，是由上海人工智能实验室、清华大学及多家合作单位联合开发的多模态大语言模型。',  # noqa
            **kwargs):
        super().__init__(meta_instruction=meta_instruction, **kwargs)

    @classmethod
    def match(cls, model_path: str) -> Optional[str]:
        """Return the model_name that was registered to MODELS.

        Args:
            model_path (str): the model path used for matching.
        """
        path = model_path.lower()
        if 'internvl2.5' in path or 'internvl2_5' in path or 'internvl3' in path:
            return 'internvl2_5'


@MODELS.register_module(name=['internlm-xcomposer2', 'internlm-xcomposer2d5'])
class InternLMXComposer2Chat7B(InternLMChat7B):
    """Chat template and generation parameters of InternLM-XComposer2-7b."""

    def __init__(
            self,
            system='[UNUSED_TOKEN_146]system\n',
            meta_instruction="""You are an AI assistant whose name is InternLM-XComposer (浦语·灵笔).
- InternLM-XComposer (浦语·灵笔) is a multi-modality conversational language model that is developed by Shanghai AI Laboratory (上海人工智能实验室). It is designed to be helpful, honest, and harmless.
- InternLM-XComposer (浦语·灵笔) can understand and communicate fluently in the language chosen by the user such as English and 中文.
- InternLM-XComposer (浦语·灵笔) is capable of comprehending and articulating responses effectively based on the provided image.""",  # noqa
            user='[UNUSED_TOKEN_146]user\n',
            assistant='[UNUSED_TOKEN_146]assistant\n',
            eosys='[UNUSED_TOKEN_145]\n',
            eoh='[UNUSED_TOKEN_145]\n',
            eoa='[UNUSED_TOKEN_145]\n',
            separator='\n',
            stop_words=['[UNUSED_TOKEN_145]'],
            **kwargs):
        super().__init__(system=system,
                         meta_instruction=meta_instruction,
                         user=user,
                         assistant=assistant,
                         eosys=eosys,
                         eoh=eoh,
                         eoa=eoa,
                         separator=separator,
                         stop_words=stop_words,
                         **kwargs)

    @classmethod
    def match(cls, model_path: str) -> Optional[str]:
        """Return the model_name that was registered to MODELS.

        Args:
            model_path (str): the model path used for matching.
        """
        path = model_path.lower()
        if 'internlm' in path and 'xcomposer2' in path:
            if '2d5' in path:
                return 'internlm-xcomposer2d5'
            return 'internlm-xcomposer2'


@MODELS.register_module(name='baichuan2')
class Baichuan2(BaseChatTemplate):
    """Chat template and generation parameters of Baichuan2-7B-Base and
    Baichuan2-7B-Chat models."""

    def __init__(self, user='<reserved_106>', assistant='<reserved_107>', **kwargs):
        super().__init__(user=user, assistant=assistant, **kwargs)

    @classmethod
    def match(cls, model_path: str) -> Optional[str]:
        """Return the model_name that was registered to MODELS.

        Args:
            model_path (str): the model path used for matching.
        """
        path = model_path.lower()
        if 'baichuan2' in path and 'chat' in path:
            return 'baichuan2'


@MODELS.register_module(name='puyu')
class Puyu(BaseChatTemplate):
    """Chat template of puyu model.This is only for internal usage in Shanghai
    AI Laboratory."""

    def __init__(self,
                 meta_instruction='',
                 system='',
                 eosys='',
                 user='',
                 eoh='',
                 assistant='',
                 eoa='',
                 stop_words=None,
                 **kwargs):
        super().__init__(meta_instruction=meta_instruction,
                         system=system,
                         eosys=eosys,
                         user=user,
                         eoh=eoh,
                         assistant=assistant,
                         eoa=eoa,
                         stop_words=stop_words,
                         **kwargs)

    @classmethod
    def match(cls, model_path: str) -> Optional[str]:
        """Return the model_name that was registered to MODELS.

        Args:
            model_path (str): the model path used for matching.
        """
        if 'puyu' in model_path.lower():
            return 'puyu'


@MODELS.register_module(name='llama2')
class Llama2(BaseChatTemplate):
    """Chat template of LLaMA2 model."""

    def __init__(
            self,
            system='[INST] <<SYS>>\n',
            meta_instruction="""\
You are a helpful, respectful and honest assistant. Always answer as helpfully as possible, while being safe. Your answers should not include any harmful, unethical, racist, sexist, toxic, dangerous, or illegal content. Please ensure that your responses are socially unbiased and positive in nature.

If a question does not make any sense, or is not factually coherent, explain why instead of answering something not correct. If you don't know the answer to a question, please don't share false information.""",  # noqa: E501
            eosys='\n<</SYS>>\n\n',
            assistant=' [/INST] ',
            eoa='</s>',
            separator='<s>[INST] ',
            session_len=4096,
            **kwargs):
        super().__init__(system=system,
                         meta_instruction=meta_instruction,
                         eosys=eosys,
                         assistant=assistant,
                         eoa=eoa,
                         separator=separator,
                         session_len=session_len,
                         **kwargs)

    @classmethod
    def match(cls, model_path: str) -> Optional[str]:
        """Return the model_name that was registered to MODELS.

        Args:
            model_path (str): the model path used for matching.
        """
        if 'llama-2' in model_path.lower() or 'llama2' in model_path.lower():
            return 'llama2'


@MODELS.register_module(name='llama3')
class Llama3(BaseChatTemplate):
    """Chat template of LLaMA3 model."""

    def __init__(self,
                 system='<|start_header_id|>system<|end_header_id|>\n\n',
                 meta_instruction=None,
                 eosys='<|eot_id|>',
                 assistant='<|start_header_id|>assistant<|end_header_id|>\n\n',
                 eoa='<|eot_id|>',
                 user='<|start_header_id|>user<|end_header_id|>\n\n',
                 eoh='<|eot_id|>',
                 stop_words=['<|eot_id|>', '<|end_of_text|>'],
                 **kwargs):
        super().__init__(system=system,
                         meta_instruction=meta_instruction,
                         eosys=eosys,
                         assistant=assistant,
                         eoa=eoa,
                         user=user,
                         eoh=eoh,
                         stop_words=stop_words,
                         **kwargs)

    def get_prompt(self, prompt, sequence_start=True):
        if sequence_start:
            return '<|begin_of_text|>' + super().get_prompt(prompt, sequence_start)
        return super().get_prompt(prompt, sequence_start)

    def messages2prompt(self, messages, sequence_start=True, **kwargs):
        if sequence_start and not isinstance(messages, str):
            return '<|begin_of_text|>' + super().messages2prompt(messages, sequence_start, **kwargs)
        return super().messages2prompt(messages, sequence_start, **kwargs)

    @classmethod
    def match(cls, model_path: str) -> Optional[str]:
        """Return the model_name that was registered to MODELS.

        Args:
            model_path (str): the model path used for matching.
        """
        # reject InternVL2-Llama3-76B
        if 'internvl2' in model_path.lower():
            return None
        if 'llama-3-' in model_path.lower() or 'llama3-' in model_path.lower():
            return 'llama3'


@MODELS.register_module(name=['llama3_1', 'llama3_2'])
class Llama3_1(Llama3):
    """Chat template of LLaMA3.1 model."""

    def __init__(
            self,
            tool="""# Tool Instructions
- Always execute python code in messages that you share.
- When looking for real time information use relevant functions if available else fallback to brave_search



You have access to the following functions:

""",  # noqa
            eotool="""

If a you choose to call a function ONLY reply in the following format:
<{start_tag}={function_name}>{parameters}{end_tag}
where

start_tag => `<function`
parameters => a JSON dict with the function argument name as key and function argument value as value.
end_tag => `</function>`

Here is an example,
<function=example_function_name>{"example_name": "example_value"}</function>

Reminder:
- Function calls MUST follow the specified format
- Required parameters MUST be specified
- Only call one function at a time
- Put the entire function call reply on one line"
- Always add your sources when using search results to answer the user query\n\n""",  # noqa
            knowledge='Cutting Knowledge Date: December 2023\nToday Date: 26 Jul 2024\n\n',
            meta_instruction='You are a helpful assistant.',
            ipython='<|start_header_id|>ipython<|end_header_id|>\n\n',
            eoi='<|eot_id|>',
            stop_words=['<|eot_id|>', '<|end_of_text|>', '<|eom_id|>'],
            **kwargs):
        super().__init__(meta_instruction=meta_instruction, stop_words=stop_words, **kwargs)
        self.ipython = ipython
        self.eoi = eoi
        self.tool = tool
        self.eotool = eotool
        self.knowledge = knowledge

    def messages2prompt(self, messages, sequence_start=True, tools=None, **kwargs):
        """Return the prompt that is concatenated with other elements in the
        chat template.

        Args:
            messages (str | List): user's input prompt
        Returns:
            str: the concatenated prompt
        """
        if isinstance(messages, str):
            return self.get_prompt(messages, sequence_start)
        box_map = dict(user=self.user,
                       ipython=self.ipython,
                       tool=self.ipython,
                       assistant=self.assistant,
                       system=self.system)
        eox_map = dict(user=self.eoh,
                       ipython=self.eoi,
                       tool=self.eoi,
                       assistant=self.eoa + self.separator,
                       system=self.eosys)
        ret = ''
        tool_prompt = ''
        if tools is not None:
            for tool in tools:
                tool_prompt += "Use the function '{}' to: {}\n{}\n".format(tool['name'], tool['description'],
                                                                           json.dumps(tool, ensure_ascii=False))
        if self.meta_instruction is not None and sequence_start:
            if len(messages) and messages[0]['role'] != 'system':
                if tools is None:
                    ret += f'{self.system}{self.knowledge}{self.meta_instruction}{self.eosys}'
                else:
                    ret += f'{self.system}{self.knowledge}{self.tool}{tool_prompt}{self.eotool}{self.meta_instruction}{self.eosys}'  # noqa
        for message in messages:
            role = message['role']
            content = get_text(message['content'])
            if role == 'assistant' and ('<|python_tag|>' in content or '</function>' in content):
                ret += f'{box_map[role]}{content}<|eom_id|>'
            elif role == 'system' and tools is not None:
                ret += f'{box_map[role]}{self.tool}{tool_prompt}{self.eotool}{content}{eox_map[role]}'
            else:
                ret += f'{box_map[role]}{content}{eox_map[role]}'
        if sequence_start and not isinstance(messages, str):
            ret = '<|begin_of_text|>' + ret
        if len(messages) and messages[-1]['role'] == 'assistant':
            return ret[:-len(eox_map['assistant'])]  # prefix of response
        ret += f'{self.assistant}'
        return ret

    @classmethod
    def match(cls, model_path: str) -> Optional[str]:
        """Return the model_name that was registered to MODELS.

        Args:
            model_path (str): the model path used for matching.
        """
        if 'llama-3.1-' in model_path.lower() or 'llama3.1-' in model_path.lower():
            return 'llama3_1'
        if 'llama-3.2-' in model_path.lower() or 'llama3.2-' in model_path.lower():
            return 'llama3_1'


@MODELS.register_module(name='minicpmv-2d6')
@MODELS.register_module(name='minicpm3')
@MODELS.register_module(name='qwen')
class Qwen7BChat(BaseChatTemplate):
    """Chat template for Qwen-7B-Chat."""

    def __init__(self,
                 system='<|im_start|>system\n',
                 meta_instruction='You are a helpful assistant.',
                 eosys='<|im_end|>\n',
                 user='<|im_start|>user\n',
                 eoh='<|im_end|>\n',
                 assistant='<|im_start|>assistant\n',
                 eoa='<|im_end|>',
                 separator='\n',
                 stop_words=['<|im_end|>'],
                 **kwargs):
        super().__init__(system=system,
                         meta_instruction=meta_instruction,
                         eosys=eosys,
                         user=user,
                         eoh=eoh,
                         assistant=assistant,
                         eoa=eoa,
                         separator=separator,
                         stop_words=stop_words,
                         **kwargs)

    @classmethod
    def match(cls, model_path: str) -> Optional[str]:
        """Return the model_name that was registered to MODELS.

        Args:
            model_path (str): the model path used for matching.
        """
        model_path = model_path.lower()
<<<<<<< HEAD
        if 'qwen' in model_path and not any(keyword in model_path for keyword in ('qwen2.5', 'qwq', 'qwen3')):
=======
        if ('qwen' in model_path and 'qwen2.5' not in model_path and 'qwen3' not in model_path
                and 'qwq' not in model_path):
>>>>>>> 7ca46659
            return 'qwen'
        if 'minicpm-v-2_6' in model_path:
            return 'minicpmv-2d6'
        if 'minicpm3-' in model_path:
            return 'minicpm3'


@MODELS.register_module(name='qwen2d5')
class Qwen2d5Chat(Qwen7BChat):
    """Chat template for Qwen2.5-Instruct series."""

    def __init__(
            self,
            system='<|im_start|>system\n',
            meta_instruction='You are Qwen, created by Alibaba Cloud. You are a helpful assistant.',
            eosys='<|im_end|>\n',
            user='<|im_start|>user\n',
            eoh='<|im_end|>\n',
            assistant='<|im_start|>assistant\n',
            eoa='<|im_end|>',
            separator='\n',
            tools="""\n\n# Tools\n\nYou may call one or more functions to assist with the user query.\n\nYou are provided with function signatures within <tools></tools> XML tags:\n<tools>""",  # noqa
            eotools="""\n</tools>\n\nFor each function call, return a json object with function name and arguments within <tool_call></tool_call> XML tags:\n<tool_call>\n{"name": <function-name>, "arguments": <args-json-object>}\n</tool_call>""",  # noqa
            stop_words=['<|im_end|>'],
            **kwargs):

        self.tools = tools
        self.eotools = eotools
        super().__init__(system=system,
                         meta_instruction=meta_instruction,
                         eosys=eosys,
                         user=user,
                         eoh=eoh,
                         assistant=assistant,
                         eoa=eoa,
                         separator=separator,
                         stop_words=stop_words,
                         **kwargs)

    def messages2prompt(self, messages, sequence_start=True, tools=None, **kwargs):
        """Return the prompt that is concatenated with other elements in the
        chat template.

        Args:
            messages (str | List): user's input prompt
        Returns:
            str: the concatenated prompt
        """
        if isinstance(messages, str):
            return self.get_prompt(messages, sequence_start)
        box_map = dict(user=self.user, assistant=self.assistant, system=self.system)
        ret = ''
        tool_prompt = ''
        if tools is not None and len(tools) > 0:
            for tool in tools:
                tool_prompt += self.separator
                tool_prompt += f'{{"type": "function", "function": {json.dumps(tool, ensure_ascii=False)}}}'
            if len(messages) and messages[0]['role'] == 'system':
                ret += f"{self.system}{messages[0]['content']}{self.tools}{tool_prompt}{self.eotools}{self.eosys}"
            else:
                ret += f'{self.system}{self.meta_instruction}{self.tools}{tool_prompt}{self.eotools}{self.eosys}'
        else:
            if self.meta_instruction is not None and sequence_start:
                if len(messages) and messages[0]['role'] == 'system':
                    ret += f"{self.system}{messages[0]['content']}{self.eosys}"
                else:
                    ret += f'{self.system}{self.meta_instruction}{self.eosys}'

        for index, message in enumerate(messages):
            if (message['role'] == 'user' or (message['role'] == 'system' and index != 0)
                    or (message['role'] == 'assistant' and message.get('tool_calls') is None)):
                ret += f"{box_map[message['role']]}{message['content']}{self.eosys}"
            elif message['role'] == 'assistant':
                ret += '<|im_start|>assistant'
                if message.get('content') is not None:
                    ret += f"{self.separator}{message['content']}"

                if message.get('tool_calls') is not None:
                    tool_calls = message['tool_calls']
                    for tool_call in tool_calls:
                        if tool_call.get('function') is not None:
                            tool_call = tool_call['function']
                        if isinstance(tool_call['arguments'], str):
                            tool_call['arguments'] = json.loads(tool_call['arguments'])
                        ret += f'{self.separator}<tool_call>{self.separator}{{"name": "{tool_call["name"]}", "arguments": {json.dumps(tool_call["arguments"], ensure_ascii=False)}}}{self.separator}</tool_call>'  # noqa
                ret += self.eosys
            if message['role'] == 'tool':
                if index == 0 or messages[index - 1]['role'] != 'tool':
                    ret += '<|im_start|>user'
                ret += f"{self.separator}<tool_response>{self.separator}{message['content']}{self.separator}</tool_response>"  # noqa
                if index == len(messages) - 1 or messages[index + 1]['role'] != 'tool':
                    ret += f'{self.eoh}'
        ret += f'{self.assistant}'
        return ret

    @classmethod
    def match(cls, model_path: str) -> Optional[str]:
        """Return the model_name that was registered to MODELS.

        Args:
            model_path (str): the model path used for matching.
        """
        lower_path = model_path.lower()
        if ('qwen2.5' in lower_path or 'qwen2_5' in lower_path) and 'vl' not in lower_path:
            return 'qwen2d5'


@MODELS.register_module(name='qwen2d5-vl')
class Qwen2d5VL(Qwen2d5Chat):

    def __init__(self, meta_instruction='You are a helpful assistant.', **kwargs):
        super().__init__(meta_instruction=meta_instruction, **kwargs)

    @classmethod
    def match(cls, model_path: str) -> Optional[str]:
        """Return the model_name that was registered to MODELS.

        Args:
            model_path (str): the model path used for matching.
        """
        lower_path = model_path.lower()
        if ('qwen2.5' in lower_path or 'qwen2_5' in lower_path) and 'vl' in lower_path:
            return 'qwen2d5-vl'


@MODELS.register_module(name='qwq_preview')
class QwQPreview(Qwen2d5Chat):

    def __init__(
            self,
            meta_instruction='You are a helpful and harmless assistant. You are Qwen developed by Alibaba. You should think step-by-step.',  # noqa
            **kwargs):
        super().__init__(meta_instruction=meta_instruction, **kwargs)

    @classmethod
    def match(cls, model_path: str) -> Optional[str]:
        """Return the model_name that was registered to MODELS.

        Args:
            model_path (str): the model path used for matching.
        """
        lower_path = model_path.lower()
        if 'qwq' in lower_path and 'preview' in lower_path:
            return 'qwq_preview'


@MODELS.register_module(name='qwq')
class QwQ(Qwen2d5Chat):

    def __init__(self, meta_instruction='', **kwargs):
        super().__init__(meta_instruction=meta_instruction, **kwargs)

    def messages2prompt(self, messages, sequence_start=True, tools=None, **kwargs):
        if isinstance(messages, str):
            return self.get_prompt(messages, sequence_start)
        return super().messages2prompt(messages, sequence_start, tools, **kwargs) + '<think>\n'

    @classmethod
    def match(cls, model_path: str) -> Optional[str]:
        """Return the model_name that was registered to MODELS.

        Args:
            model_path (str): the model path used for matching.
        """
        lower_path = model_path.lower()
        if 'qwq' in lower_path and 'preview' not in lower_path:
            return 'qwq'


@MODELS.register_module(name='qwen3')
class Qwen3(Qwen2d5Chat):

    def __init__(self, meta_instruction='', **kwargs):
        super().__init__(meta_instruction=meta_instruction, **kwargs)

    def messages2prompt(self, messages, sequence_start=True, tools=None, enable_thinking=None, **kwargs):
        if isinstance(messages, str):
            return self.get_prompt(messages, sequence_start)
        prompt = super().messages2prompt(messages, sequence_start, tools, **kwargs)

        if enable_thinking is False:
            prompt += '<think>\n\n</think>\n\n'

        return prompt

    @classmethod
    def match(cls, model_path: str) -> Optional[str]:
        """Return the model_name that was registered to MODELS.

        Args:
            model_path (str): the model path used for matching.
        """
        lower_path = model_path.lower()
        if 'qwen3' in lower_path:
            return 'qwen3'


@MODELS.register_module(name='codellama')
class CodeLlama(Llama2):

    def __init__(self, meta_instruction='', suffix_first=False, stop_words=None, **kwargs):
        super().__init__(meta_instruction=meta_instruction, stop_words=stop_words, **kwargs)
        caps = ['completion', 'infilling', 'chat', 'python']
        assert self.capability in caps, \
            f'{self.capability} is not supported. ' \
            f'The supported capabilities are: {caps}'
        self.meta_instruction = meta_instruction
        self.suffix_first = suffix_first
        self.stop_words = stop_words
        if self.capability == 'infilling':
            if self.stop_words is None:
                self.stop_words = ['<EOT>']

    def get_prompt(self, prompt, sequence_start=True):
        if self.capability == 'infilling':
            return self._infill_prompt(prompt)
        elif self.capability == 'chat':
            return super().get_prompt(prompt, sequence_start)
        else:  # python speicalist
            return prompt

    def _infill_prompt(self, prompt):
        prefix, suffix = prompt.split('<FILL>')
        if self.suffix_first:
            # format as "<PRE> <SUF>{suf} <MID> {pre}"
            prompt = f'<PRE> <SUF>{suffix} <MID> {prefix}'
        else:
            # format as "<PRE> {pre} <SUF>{suf} <MID>"
            prompt = f'<PRE> {prefix} <SUF>{suffix} <MID>'
        return prompt

    @classmethod
    def match(cls, model_path: str) -> Optional[str]:
        """Return the model_name that was registered to MODELS.

        Args:
            model_path (str): the model path used for matching.
        """
        if 'codellama' in model_path.lower():
            return 'codellama'


@MODELS.register_module(name='chatglm')
class ChatGLM2(BaseModel):

    def __init__(self, user='问：', eoh='\n\n', assistant='答：', eoa='\n\n', **kwargs):
        super().__init__(**kwargs)
        self._user = user
        self._assistant = assistant
        self._eoh = eoh
        self._eoa = eoa
        self.count = 0

    def get_prompt(self, prompt, sequence_start=True):
        """Get prompt."""
        # need more check
        # https://github.com/THUDM/ChatGLM2-6B/issues/48
        # [64790, 64792] to be prepended
        self.count += 1
        ret = f'[Round {self.count}]\n\n'
        ret += f'{self._user}{prompt}{self._eoh}'
        ret += f'{self._assistant}'
        return ret

    def messages2prompt(self, messages, sequence_start=True, **kwargs):
        """Message to prompt."""
        if isinstance(messages, str):
            return self.get_prompt(messages, sequence_start)
        ret = ''
        count = 0
        for message in messages:
            role = message['role']
            content = get_text(message['content'])
            if role == 'user':
                count += 1
                ret += f'[Round {count}]\n\n'
                ret += f'{self._user}{content}{self._eoh}'
                ret += f'{self._assistant}'
            if role == 'assistant':
                ret += f'{content}'
        return ret

    @classmethod
    def match(cls, model_path: str) -> Optional[str]:
        """Return the model_name that was registered to MODELS.

        Args:
            model_path (str): the model path used for matching.
        """
        path = model_path.lower()
        if 'chatglm2' in path:
            return 'chatglm'


@MODELS.register_module(name='solar')
class SOLAR(BaseChatTemplate):
    """Chat template of SOLAR model.

    `https://huggingface.co/upstage/SOLAR-0-70b-16bit`
    """

    def __init__(self,
                 system='### System:\n',
                 eosys='\n\n',
                 user='### User:\n',
                 eoh='\n\n',
                 assistant='### Assistant:\n',
                 meta_instruction='',
                 **kwargs):
        super().__init__(**kwargs)
        self.system = system
        self.eosys = eosys
        self.user = user
        self.eoh = eoh
        self.assistant = assistant
        self.meta_instruction = meta_instruction

    @classmethod
    def match(cls, model_path: str) -> Optional[str]:
        """Return the model_name that was registered to MODELS.

        Args:
            model_path (str): the model path used for matching.
        """
        if 'solar' in model_path.lower():
            return 'solar'


@MODELS.register_module(name=['ultracm', 'ultralm'])
class UltraChat(BaseChatTemplate):
    """Template of UltraCM and UltraLM models.

    `https://huggingface.co/openbmb/UltraCM-13b` `https://huggingface.co/openbmb/UltraLM-13b`
    """

    def __init__(
            self,
            system='User: ',
            meta_instruction="""A one-turn chat between a curious user and an artificial intelligence assistant. The assistant gives helpful, very detailed, and polite answers to the user's questions.""",  # noqa: E501
            eosys='</s>\n',
            user='User: ',
            eoh='</s>\n',
            assistant='Assistant: ',
            eoa='</s>',
            separator='\n',
            stop_words=['</s>'],
            **kwargs):
        super().__init__(system=system,
                         meta_instruction=meta_instruction,
                         eosys=eosys,
                         user=user,
                         eoh=eoh,
                         assistant=assistant,
                         eoa=eoa,
                         separator=separator,
                         stop_words=stop_words,
                         **kwargs)

    @classmethod
    def match(cls, model_path: str) -> Optional[str]:
        """Return the model_name that was registered to MODELS.

        Args:
            model_path (str): the model path used for matching.
        """
        if 'ultracm' in model_path.lower():
            return 'ultracm'
        if 'ultralm' in model_path.lower():
            return 'ultralm'


@MODELS.register_module(name=['yi'])
class Yi(BaseChatTemplate):
    """Chat template of Yi model."""

    def __init__(self,
                 system='<|im_start|>system\n',
                 meta_instruction=None,
                 eosys='<|im_end|>\n',
                 user='<|im_start|>user\n',
                 eoh='<|im_end|>\n',
                 assistant='<|im_start|>assistant\n',
                 eoa='<|im_end|>',
                 separator='\n',
                 stop_words=['<|im_end|>', '<|endoftext|>'],
                 **kwargs):
        super().__init__(system=system,
                         meta_instruction=meta_instruction,
                         eosys=eosys,
                         user=user,
                         eoh=eoh,
                         assistant=assistant,
                         eoa=eoa,
                         separator=separator,
                         stop_words=stop_words,
                         **kwargs)

    @classmethod
    def match(cls, model_path: str) -> Optional[str]:
        """Return the model_name that was registered to MODELS.

        Args:
            model_path (str): the model path used for matching.
        """
        path = model_path.lower()
        if 'yi' in path and 'vl' not in path:
            return 'yi'


@MODELS.register_module(name=['mistral', 'mixtral'])
class MistralChat(BaseChatTemplate):
    """Template of Mistral and Mixtral Instruct models.

    `https://huggingface.co/mistralai/Mistral-7B-Instruct-v0.1`
    `https://huggingface.co/mistralai/Mixtral-8x7B-Instruct-v0.1`
    """

    def __init__(self, user='[INST] ', eoh=' [/INST]', eoa='</s>', **kwargs):
        super().__init__(user=user, eoh=eoh, eoa=eoa, **kwargs)

    @classmethod
    def match(cls, model_path: str) -> Optional[str]:
        """Return the model_name that was registered to MODELS.

        Args:
            model_path (str): the model path used for matching.
        """
        model_path = model_path.lower()
        if 'instruct' in model_path or 'llava' in model_path:
            if 'mistral' in model_path:
                return 'mistral'
            if 'mixtral' in model_path:
                return 'mixtral'


@MODELS.register_module(name=['gemma'])
class Gemma(BaseChatTemplate):
    """Template of Gemma models.

    `https://huggingface.co/google/gemma-7b-it`
    """

    def __init__(self,
                 user='<start_of_turn>user\n',
                 eoh='<end_of_turn>\n',
                 assistant='<start_of_turn>model\n',
                 eoa='<end_of_turn>\n',
                 stop_words=['<end_of_turn>'],
                 **kwargs):
        super().__init__(user=user, eoh=eoh, assistant=assistant, eoa=eoa, stop_words=stop_words, **kwargs)

    @classmethod
    def match(cls, model_path: str) -> Optional[str]:
        """Return the model_name that was registered to MODELS.

        Args:
            model_path (str): the model path used for matching.
        """
        if 'gemma' in model_path.lower():
            return 'gemma'


@MODELS.register_module(name=['deepseek'])
class Deepseek(BaseChatTemplate):

    def __init__(self,
                 eosys='\n\n',
                 user='User: ',
                 eoh='\n\n',
                 assistant='Assistant: ',
                 eoa='<｜end▁of▁sentence｜>',
                 **kwargs):
        super().__init__(eosys=eosys, user=user, eoh=eoh, assistant=assistant, eoa=eoa, **kwargs)

    def get_prompt(self, prompt, sequence_start=True):
        if self.capability == 'chat':
            return super().get_prompt(prompt, sequence_start)[:-1]
        return super().get_prompt(prompt, sequence_start)

    def messages2prompt(self, messages, sequence_start=True, **kwargs):
        if isinstance(messages, str):
            return self.get_prompt(messages, sequence_start)
        return super().messages2prompt(messages, sequence_start, **kwargs)[:-1]

    @classmethod
    def match(cls, model_path: str) -> Optional[str]:
        """Return the model_name that was registered to MODELS.

        Args:
            model_path (str): the model path used for matching.
        """
        path = model_path.lower()
        if 'deepseek' in path and 'chat' in path and 'vl' not in path:
            return 'deepseek'


@MODELS.register_module(name=['internvl-zh'])
class InternVLZH(BaseChatTemplate):

    def __init__(self, user='<human>: ', eoh=' ', assistant='<bot>: ', eoa='</s>', **kwargs):
        super().__init__(user=user, eoh=eoh, assistant=assistant, eoa=eoa, **kwargs)

    def get_prompt(self, prompt, sequence_start=True):
        if self.capability == 'chat':
            return super().get_prompt(prompt, sequence_start)[:-1]
        return super().get_prompt(prompt, sequence_start)

    def messages2prompt(self, messages, sequence_start=True, **kwargs):
        if isinstance(messages, str):
            return self.get_prompt(messages, sequence_start)
        return super().messages2prompt(messages, sequence_start, **kwargs)[:-1]

    @classmethod
    def match(cls, model_path: str) -> Optional[str]:
        """Return the model_name that was registered to MODELS.

        Args:
            model_path (str): the model path used for matching.
        """
        path = model_path.lower()
        if 'internvl-chat' in path and 'v1-1' in path:
            return 'internvl-zh'


@MODELS.register_module(name=['deepseek-vl'])
class DeepseekVL(BaseChatTemplate):

    def __init__(
            self,
            meta_instruction="""You are a helpful language and vision assistant. You are able to understand the visual content that the user provides, and assist the user with a variety of tasks using natural language.""",  # noqa: E501
            eosys='\n\n',
            user='User: ',
            eoh='\n\n',
            assistant='Assistant: ',
            eoa='<｜end▁of▁sentence｜>',
            **kwargs):
        super().__init__(meta_instruction=meta_instruction,
                         eosys=eosys,
                         user=user,
                         eoh=eoh,
                         assistant=assistant,
                         eoa=eoa,
                         **kwargs)

    def get_prompt(self, prompt, sequence_start=True):
        if self.capability == 'chat':
            return super().get_prompt(prompt, sequence_start)[:-1]
        return super().get_prompt(prompt, sequence_start)

    def messages2prompt(self, messages, sequence_start=True, **kwargs):
        if isinstance(messages, str):
            return self.get_prompt(messages, sequence_start)
        return super().messages2prompt(messages, sequence_start, **kwargs)[:-1]

    @classmethod
    def match(cls, model_path: str) -> Optional[str]:
        """Return the model_name that was registered to MODELS.

        Args:
            model_path (str): the model path used for matching.
        """
        path = model_path.lower()
        if 'deepseek-vl' in path and 'chat' in path:
            return 'deepseek-vl'


@MODELS.register_module(name=['deepseek-vl2'])
class DeepseekVL2(BaseChatTemplate):

    def __init__(self,
                 meta_instruction='',
                 eosys='',
                 user='<|User|>: ',
                 eoh='\n\n',
                 assistant='<|Assistant|>: ',
                 eoa='<｜end▁of▁sentence｜>',
                 **kwargs):
        super().__init__(meta_instruction=meta_instruction,
                         eosys=eosys,
                         user=user,
                         eoh=eoh,
                         assistant=assistant,
                         eoa=eoa,
                         **kwargs)

    def get_prompt(self, prompt, sequence_start=True):
        return super().get_prompt(prompt, sequence_start)[:-1]

    def messages2prompt(self, messages, sequence_start=True, **kwargs):
        if isinstance(messages, str):
            return self.get_prompt(messages, sequence_start)
        return super().messages2prompt(messages, sequence_start, **kwargs)[:-1]

    @classmethod
    def match(cls, model_path: str) -> Optional[str]:
        """Return the model_name that was registered to MODELS.

        Args:
            model_path (str): the model path used for matching.
        """
        path = model_path.lower()
        if 'deepseek-vl2' in path:
            return 'deepseek-vl2'


@MODELS.register_module(name='deepseek-coder')
class DeepSeek(BaseChatTemplate):
    """Chat template of deepseek model."""

    def __init__(
            self,
            system='',
            meta_instruction="""You are an AI programming assistant, utilizing the Deepseek Coder model, developed by Deepseek Company, and you only answer questions related to computer science. For politically sensitive questions, security and privacy issues, and other non-computer science questions, you will refuse to answer\n""",  # noqa: E501
            eosys='',
            user='### Instruction:\n',
            eoh='\n',
            assistant='### Response:\n',
            eoa='\n<|EOT|>',
            separator='\n',
            stop_words=['<|EOT|>'],
            **kwargs):
        super().__init__(system=system,
                         meta_instruction=meta_instruction,
                         eosys=eosys,
                         user=user,
                         eoh=eoh,
                         assistant=assistant,
                         eoa=eoa,
                         separator=separator,
                         stop_words=stop_words,
                         **kwargs)

    @classmethod
    def match(cls, model_path: str) -> Optional[str]:
        """Return the model_name that was registered to MODELS.

        Args:
            model_path (str): the model path used for matching.
        """
        path = model_path.lower()
        if 'deepseek-coder' in path:
            return 'deepseek-coder'


@MODELS.register_module(name=['yi-vl'])
class YiVL(BaseChatTemplate):

    def __init__(
            self,
            meta_instruction="""This is a chat between an inquisitive human and an AI assistant. Assume the role of the AI assistant. Read all the images carefully, and respond to the human's questions with informative, helpful, detailed and polite answers. 这是一个好奇的人类和一个人工智能助手之间的对话。假设你扮演这个AI助手的角色。仔细阅读所有的图像，并对人类的问题做出信息丰富、有帮助、详细的和礼貌的回答。\n\n""",  # noqa: E501
            user='### Human: ',
            eoh='\n',
            assistant='### Assistant:',
            eoa='\n',
            stop_words=['###'],
            **kwargs):
        super().__init__(meta_instruction=meta_instruction,
                         user=user,
                         eoh=eoh,
                         assistant=assistant,
                         eoa=eoa,
                         stop_words=stop_words,
                         **kwargs)

    @classmethod
    def match(cls, model_path: str) -> Optional[str]:
        """Return the model_name that was registered to MODELS.

        Args:
            model_path (str): the model path used for matching.
        """
        path = model_path.lower()
        if 'yi-vl' in path:
            return 'yi-vl'


@MODELS.register_module(name=['llava-chatml', 'internvl-zh-hermes2'])
class ChatmlDirect(BaseChatTemplate):

    def __init__(self,
                 system='<|im_start|>system\n',
                 meta_instruction='Answer the questions.',
                 eosys='<|im_end|>',
                 user='<|im_start|>user\n',
                 eoh='<|im_end|>',
                 assistant='<|im_start|>assistant\n',
                 eoa='<|im_end|>',
                 separator='',
                 **kwargs):
        super().__init__(system,
                         meta_instruction=meta_instruction,
                         eosys=eosys,
                         user=user,
                         eoh=eoh,
                         assistant=assistant,
                         eoa=eoa,
                         separator=separator,
                         **kwargs)

    @classmethod
    def match(cls, model_path: str) -> Optional[str]:
        """Return the model_name that was registered to MODELS.

        Args:
            model_path (str): the model path used for matching.
        """
        path = model_path.lower()
        if 'llava' in path and 'v1.6-34b' in path:
            return 'llava-chatml'
        if 'internvl-chat' in path and 'v1-2' in path:
            return 'internvl-zh-hermes2'


@MODELS.register_module(name='phi-4')
@MODELS.register_module(name='phi-3')
class Phi3Instruct(BaseChatTemplate):
    """Chat template of InternLM model."""

    def __init__(self,
                 system='<|system|>\n',
                 meta_instruction=None,
                 eosys='<|end|>\n',
                 user='<|user|>\n',
                 eoh='<|end|>\n',
                 assistant='<|assistant|>\n',
                 eoa='<|end|>\n',
                 separator='',
                 stop_words=['<|end|>', '<|endoftext|>', '<|assistant|>'],
                 **kwargs):
        super().__init__(system=system,
                         meta_instruction=meta_instruction,
                         eosys=eosys,
                         user=user,
                         eoh=eoh,
                         assistant=assistant,
                         eoa=eoa,
                         separator=separator,
                         stop_words=stop_words,
                         **kwargs)

    @classmethod
    def match(cls, model_path: str) -> Optional[str]:
        """Return the model_name that was registered to MODELS.

        Args:
            model_path (str): the model path used for matching.
        """
        path = model_path.lower()
        if all([c in path for c in ['phi-3', 'instruct']]):
            return 'phi-3'
        if all([c in path for c in ['phi-4', 'instruct']]):
            return 'phi-4'


@MODELS.register_module(name='internvl2-phi3')
class InternVL2Phi3(Phi3Instruct):

    def __init__(self, meta_instruction='你是由上海人工智能实验室联合商汤科技开发的书生多模态大模型，英文名叫InternVL, 是一个有用无害的人工智能助手。', **kwargs):
        super().__init__(meta_instruction=meta_instruction, **kwargs)

    @classmethod
    def match(cls, model_path: str) -> Optional[str]:
        """Return the model_name that was registered to MODELS.

        Args:
            model_path (str): the model path used for matching.
        """
        path = model_path.lower()
        if 'internvl2-4b' in path:
            return 'internvl2-phi3'


@MODELS.register_module(name='chatglm3')
class ChatGLM3(BaseChatTemplate):
    """Chat template of chatglm3 model."""

    def __init__(self,
                 system='<|system|>\n ',
                 meta_instruction=None,
                 eosys='',
                 user='<|user|>\n ',
                 eoh='',
                 assistant='<|assistant|>\n ',
                 eoa='',
                 separator='',
                 stop_words=['<eos>'],
                 **kwargs):
        super().__init__(system=system,
                         meta_instruction=meta_instruction,
                         eosys=eosys,
                         user=user,
                         eoh=eoh,
                         assistant=assistant,
                         eoa=eoa,
                         separator=separator,
                         stop_words=stop_words,
                         **kwargs)
        self.start = '[gMASK]sop'

    def get_prompt(self, prompt, sequence_start=True):
        """Return the prompt that is concatenated with other elements in the
        chat template.

        Args:
            prompt (str): user's input prompt
            sequence_start (bool): indicator for the first round chat of a
               session sequence
        Returns:
            str: the concatenated prompt
        """
        prompt = super().get_prompt(prompt, sequence_start)
        if sequence_start:
            prompt = self.start + prompt
        return prompt

    def messages2prompt(self, messages, sequence_start=True, **kwargs):
        """Return the prompt that is concatenated with other elements in the
        chat template.

        Args:
            messages (str | List): user's input prompt
        Returns:
            str: the concatenated prompt
        """
        if isinstance(messages, str):
            return self.get_prompt(messages, sequence_start)
        return self.start + super().messages2prompt(messages, sequence_start, **kwargs)

    @classmethod
    def match(cls, model_path: str) -> Optional[str]:
        """Return the model_name that was registered to MODELS.

        Args:
            model_path (str): the model path used for matching.
        """
        path = model_path.lower()
        if 'chatglm3' in path:
            return 'chatglm3'


@MODELS.register_module(name='glm4')
class Glm4Chat(ChatGLM3):
    """Chat template of glm-4 model."""

    def __init__(self,
                 system='<|system|>\n',
                 user='<|user|>\n',
                 assistant='<|assistant|>\n',
                 stop_words=['<|user|>', '<|endoftext|>', '<|observation|>'],
                 **kwargs):
        super().__init__(system=system, user=user, assistant=assistant, stop_words=stop_words, **kwargs)
        self.start = '[gMASK]<sop>'

    @classmethod
    def match(cls, model_path: str) -> Optional[str]:
        """Return the model_name that was registered to MODELS.

        Args:
            model_path (str): the model path used for matching.
        """
        path = model_path.lower()
        if 'glm-4' in path:
            return 'glm4'


@MODELS.register_module(name='codegeex4')
class CodeGeeX4Chat(BaseChatTemplate):
    """Chat template of THUDM/codegeex4-all-9b model."""

    def __init__(self,
                 system='<|system|>\n',
                 meta_instruction='你是一位智能编程助手，你叫CodeGeeX。你会为用户回答关于编程、代码、计算机方面的任何问题，并提供格式规范、可以执行、准确安全的代码，并在必要时提供详细的解释。',
                 eosys='',
                 user='<|user|>\n',
                 eoh='',
                 assistant='<|assistant|>\n',
                 eoa='',
                 separator='',
                 stop_words=['<|endoftext|>', '<|user|>', '<|observation|>'],
                 **kwargs):
        super().__init__(system=system,
                         meta_instruction=meta_instruction,
                         eosys=eosys,
                         user=user,
                         eoh=eoh,
                         assistant=assistant,
                         eoa=eoa,
                         separator=separator,
                         stop_words=stop_words,
                         **kwargs)

    @classmethod
    def match(cls, model_path: str) -> Optional[str]:
        """Return the model_name that was registered to MODELS.

        Args:
            model_path (str): the model path used for matching.
        """
        path = model_path.lower()
        if 'codegeex4' in path:
            return 'codegeex4'


@MODELS.register_module(name='internvl-phi3')
class InternVLPhi3(Phi3Instruct):
    """Chat template of InternVL Chat 4B model."""

    def __init__(self,
                 meta_instruction='You are an AI assistant whose name is Phi-3.',
                 eosys='<|end|>',
                 eoh='<|end|>',
                 eoa='<|end|>',
                 separator='',
                 **kwargs):
        super().__init__(meta_instruction=meta_instruction,
                         eosys=eosys,
                         eoh=eoh,
                         eoa=eoa,
                         separator=separator,
                         **kwargs)

    @classmethod
    def match(cls, model_path: str) -> Optional[str]:
        """Return the model_name that was registered to MODELS.

        Args:
            model_path (str): the model path used for matching.
        """
        path = model_path.lower()
        if all([c in path for c in ['mini-internvl-chat', '4b', 'v1-5']]):
            return 'internvl-phi3'


@MODELS.register_module(name='molmo')
class Molmo(BaseChatTemplate):

    def __init__(self,
                 user=' User: ',
                 eoh='',
                 assistant=' Assistant:',
                 eoa='',
                 separator=' ',
                 stop_words=['<|endoftext|>'],
                 **kwargs):
        super().__init__(user=user,
                         eoh=eoh,
                         assistant=assistant,
                         eoa=eoa,
                         separator=separator,
                         stop_words=stop_words,
                         **kwargs)

    @classmethod
    def match(cls, model_path: str) -> Optional[str]:
        """Return the model_name that was registered to MODELS.

        Args:
            model_path (str): the model path used for matching.
        """
        path = model_path.lower()
        if 'molmo' in path:
            return 'molmo'


@MODELS.register_module(name='llama4')
class Llama4(BaseChatTemplate):

    def __init__(self,
                 system='<|header_start|>system<|header_end|>\n\n',
                 user='<|header_start|>user<|header_end|>\n\n',
                 assistant='<|header_start|>assistant<|header_end|>\n\n',
                 eosys='<|eot|>',
                 eoh='<|eot|>',
                 eoa='<|eot|>',
                 separator='',
                 stop_words=['<|end_of_text|>', '<|eom|>', '<|eot|>'],
                 **kwargs):
        super().__init__(system=system,
                         eosys=eosys,
                         user=user,
                         eoh=eoh,
                         assistant=assistant,
                         eoa=eoa,
                         separator=separator,
                         stop_words=stop_words,
                         **kwargs)

    @classmethod
    def match(cls, model_path: str) -> Optional[str]:
        """Return the model_name that was registered to MODELS.

        Args:
            model_path (str): the model path used for matching.
        """
        path = model_path.lower()
        if 'llama-4' in path:
            return 'llama4'


def best_match_model(query: str) -> Optional[str]:
    """Get the model that matches the query.

    Args:
        query (str): the input query. Could be a model path.

    Return:
        str: the possible model name.
    """
    for name, model in MODELS.module_dict.items():
        matched_name = model.match(query)  # cache the result to avoid matching twice
        if matched_name:
            return matched_name
    logger.warning(f'Did not find a chat template matching {query}.')
    return 'base'<|MERGE_RESOLUTION|>--- conflicted
+++ resolved
@@ -965,12 +965,7 @@
             model_path (str): the model path used for matching.
         """
         model_path = model_path.lower()
-<<<<<<< HEAD
         if 'qwen' in model_path and not any(keyword in model_path for keyword in ('qwen2.5', 'qwq', 'qwen3')):
-=======
-        if ('qwen' in model_path and 'qwen2.5' not in model_path and 'qwen3' not in model_path
-                and 'qwq' not in model_path):
->>>>>>> 7ca46659
             return 'qwen'
         if 'minicpm-v-2_6' in model_path:
             return 'minicpmv-2d6'
