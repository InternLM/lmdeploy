--- conflicted
+++ resolved
@@ -143,16 +143,16 @@
         return [45623]
 
 
-<<<<<<< HEAD
 @MODELS.register_module(name='baichuan-7b')
 class Baichuan7B(BaseModel):
 
     def __init__(self):
         super().__init__()
         self.repetition_penalty = 1.1
-=======
+
+
 @MODELS.register_module(name='llama2')
-class Llama2:
+class Llama2(BaseModel):
     """Chat template of LLaMA2 model."""
 
     def __init__(self):
@@ -170,6 +170,7 @@
         self.b_sys = B_SYS
         self.e_sys = E_SYS
         self.default_sys_prompt = DEFAULT_SYSTEM_PROMPT
+        self.session_len = 4096
 
     def get_prompt(self, prompt, sequence_start=True):
         """Return the prompt that is concatenated with other elements in the
@@ -188,12 +189,6 @@
                    f'{prompt} {self.e_inst} '
 
         return f'{self.b_inst} {prompt} {self.e_inst} '
-
-    @property
-    def stop_words(self):
-        """Return the stop-words' token ids."""
-        return None
->>>>>>> 406f8c9f
 
 
 def main(model_name: str = 'test'):
