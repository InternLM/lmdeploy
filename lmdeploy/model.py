--- conflicted
+++ resolved
@@ -485,7 +485,6 @@
         return [151645]  # <|im_end|>
 
 
-<<<<<<< HEAD
 @MODELS.register_module(name='falcon')
 class Falcon(BaseModel):
 
@@ -495,9 +494,7 @@
     def get_prompt(self, prompt, sequence_start=True):
         return prompt
 
-    def update_input_ids(self, input_ids: List):
-        # input_ids = [64790, 64792] + input_ids
-=======
+
 @MODELS.register_module(name='chatglm2-6b')
 class ChatGLM2(BaseModel):
 
@@ -514,7 +511,6 @@
 
     def update_input_ids(self, input_ids: List):
         input_ids = [64790, 64792] + input_ids
->>>>>>> 8123c8e7
         return input_ids
 
 
