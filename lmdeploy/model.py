# Copyright (c) OpenMMLab. All rights reserved.
import dataclasses
import json
import uuid
from abc import abstractmethod
from typing import List, Literal, Optional, Union

from mmengine import Registry

from lmdeploy.utils import get_logger

logger = get_logger('lmdeploy')
MODELS = Registry('model', locations=['lmdeploy.model'])


def random_uuid() -> str:
    """Return a random uuid."""
    return str(uuid.uuid4().hex)


def get_text(content: Union[str, List[dict]]):
    """Within the OpenAI API, the content field may be specified as either a
    string or a list of ChatCompletionContentPartTextParam (defined in openai).

    When a list is provided, lmdeploy selects the first element to incorporate into the chat template, as the manner in
    which OpenAI processes lists is not explicitly defined.
    """

    if isinstance(content, str):
        return content
    return content[0]['text']


@dataclasses.dataclass
class ChatTemplateConfig:
    """Parameters for chat template.

    Args:
        model_name (str): the name of the deployed model. Determine which chat template will be applied.
            All the chat template names: `lmdeploy list`
        system (str | None): begin of the system prompt
        meta_instruction (str | None): system prompt
        eosys (str | None): end of the system prompt
        user (str | None): begin of the user prompt
        eoh (str | None): end of the user prompt
        assistant (str | None): begin of the assistant prompt
        eoa (str | None): end of the assistant prompt
        tool (str | None): begin of the tool prompt
        eotool (str | None): end of the tool prompt
        capability: ('completion' | 'infilling' | 'chat' | 'python') = None
    """  # noqa: E501

    model_name: str
    system: Optional[str] = None
    meta_instruction: Optional[str] = None
    eosys: Optional[str] = None
    user: Optional[str] = None
    eoh: Optional[str] = None
    assistant: Optional[str] = None
    eoa: Optional[str] = None
    tool: Optional[str] = None
    eotool: Optional[str] = None
    separator: Optional[str] = None
    capability: Optional[Literal['completion', 'infilling', 'chat', 'python']] = None
    stop_words: Optional[List[str]] = None

    @property
    def chat_template(self):
        attrs = {key: value for key, value in dataclasses.asdict(self).items() if value is not None}
        attrs.pop('model_name', None)
        if self.model_name in MODELS.module_dict.keys():
            model: BaseModel = MODELS.get(self.model_name)(**attrs)
        else:
            logger.warning(f'Could not find {self.model_name} in registered models. '
                           f'Register {self.model_name} using the BaseChatTemplate.')
            model = BaseChatTemplate(**attrs)
        return model

    def to_json(self, file_path=None):
        """Convert the dataclass instance to a JSON formatted string and
        optionally save to a file."""
        json_str = json.dumps(dataclasses.asdict(self), ensure_ascii=False, indent=4)
        if file_path:
            with open(file_path, 'w', encoding='utf-8') as file:
                file.write(json_str)
        return json_str

    @classmethod
    def from_json(cls, file_or_string):
        """Construct a dataclass instance from a JSON file or JSON string."""
        try:
            # Try to open the input_data as a file path
            with open(file_or_string, 'r', encoding='utf-8') as file:
                json_data = file.read()
        except FileNotFoundError:
            # If it's not a file path, assume it's a JSON string
            json_data = file_or_string
        except IOError:
            # If it's not a file path and not a valid JSON string, raise error
            raise ValueError('Invalid input. Must be a file path or a valid JSON string.')
        json_data = json.loads(json_data)
        if json_data.get('model_name', None) is None:
            json_data['model_name'] = random_uuid()
        if json_data['model_name'] not in MODELS.module_dict.keys():
            MODELS.register_module(json_data['model_name'], module=BaseChatTemplate)
        return cls(**json_data)


@MODELS.register_module(name='llama')
@MODELS.register_module(name='base')
class BaseModel:
    """Base model."""

    def __init__(self, capability='chat', stop_words=None, **kwargs):
        self.stop_words = stop_words
        self.capability = capability

    def get_prompt(self, prompt, sequence_start=True):
        """Return the prompt that is concatenated with other elements in the
        chat template.

        Args:
            prompt (str): user's input prompt
            sequence_start (bool): indicator for the first round chat of a
               session sequence
        Returns:
            str: the concatenated prompt
        """
        return prompt

    @abstractmethod
    def messages2prompt(self, messages, sequence_start=True, **kwargs):
        """Return the prompt that is concatenated with other elements in the
        chat template. When messages arg is a string, return
        self.get_prompt(messages). When messages arg is a chat history, return
        translated prompt from chat history.

        Args:
            messages (str | List): user's input prompt
        Returns:
            str: the concatenated prompt
        """
        if isinstance(messages, str):
            return self.get_prompt(messages)
        # chat history processing in derived classes

    @classmethod
    def match(cls, model_path: str) -> Optional[str]:
        """Return the model_name that was registered to MODELS.

        Args:
            model_path (str): the model path used for matching.
        """
        return None


class BaseChatTemplate(BaseModel):
    """Base Chat template."""

    def __init__(self,
                 system='',
                 meta_instruction='',
                 eosys='',
                 user='',
                 eoh='',
                 assistant='',
                 eoa='',
                 separator='',
                 tool='',
                 eotool='',
                 **kwargs):
        super().__init__(**kwargs)
        self.system = system
        self.meta_instruction = meta_instruction
        self.user = user
        self.eoh = eoh
        self.eoa = eoa
        self.separator = separator
        self.eosys = eosys
        self.assistant = assistant
        self.tool = tool
        self.eotool = eotool

    def get_prompt(self, prompt, sequence_start=True):
        """Return the prompt that is concatenated with other elements in the
        chat template.

        Args:
            prompt (str): user's input prompt
            sequence_start (bool): indicator for the first round chat of a
               session sequence
        Returns:
            str: the concatenated prompt
        """
        if self.capability == 'completion':
            return prompt
        if sequence_start:
            # None is different from ''
            if self.meta_instruction is not None:
                return f'{self.system}{self.meta_instruction}{self.eosys}' \
                    f'{self.user}{prompt}{self.eoh}' \
                    f'{self.assistant}'
            else:
                return f'{self.user}{prompt}{self.eoh}' \
                       f'{self.assistant}'
        else:
            return f'{self.separator}{self.user}{prompt}{self.eoh}' \
                   f'{self.assistant}'

    def messages2prompt(self, messages, sequence_start=True, **kwargs):
        """Return the prompt that is concatenated with other elements in the
        chat template.

        Args:
            messages (str | List): user's input prompt
        Returns:
            str: the concatenated prompt
        """
        if isinstance(messages, str):
            return self.get_prompt(messages, sequence_start)
        box_map = dict(user=self.user, assistant=self.assistant, system=self.system, tool=self.tool)
        eox_map = dict(user=self.eoh, assistant=self.eoa + self.separator, system=self.eosys, tool=self.eotool)
        ret = ''
        if self.meta_instruction is not None and sequence_start:
            if len(messages) and messages[0]['role'] != 'system':
                ret += f'{self.system}{self.meta_instruction}{self.eosys}'
        for message in messages:
            role = message['role']
            content = get_text(message['content'])
            ret += f'{box_map[role]}{content}{eox_map[role]}'
        if len(messages) and messages[-1]['role'] == 'assistant':
            return ret[:-len(eox_map['assistant'])]  # prefix of response
        ret += f'{self.assistant}'
        return ret


@MODELS.register_module(name='cogvlm')
class CogVLM(BaseChatTemplate):
    """Chat template of CogVLM model."""

    def __init__(self,
                 meta_instruction='',
                 eosys='',
                 user='Question: ',
                 separator='\n',
                 eoh=' ',
                 assistant='Answer:',
                 eoa='</s>',
                 stop_words=['</s>'],
                 **kwargs):
        super().__init__(meta_instruction=meta_instruction,
                         eosys=eosys,
                         user=user,
                         eoh=eoh,
                         separator=separator,
                         assistant=assistant,
                         eoa=eoa,
                         stop_words=stop_words,
                         **kwargs)

    @classmethod
    def match(cls, model_path: str) -> Optional[str]:
        """Return the model_name that was registered to MODELS.

        Args:
            model_path (str): the model path used for matching.
        """
        path = model_path.lower()
        if 'cogvlm' in path and 'cogvlm2' not in path:
            return 'cogvlm'


@MODELS.register_module(name='cogvlm2')
class CogVLM2(CogVLM):
    """Chat template of CogVLM2 model."""

    def __init__(self, eoa='<|end_of_text|>', stop_words=['<|end_of_text|>'], **kwargs):
        super().__init__(eoa=eoa, stop_words=stop_words, **kwargs)

    @classmethod
    def match(cls, model_path: str) -> Optional[str]:
        """Return the model_name that was registered to MODELS.

        Args:
            model_path (str): the model path used for matching.
        """
        path = model_path.lower()
        if 'cogvlm2' in path:
            return 'cogvlm2'


@MODELS.register_module(name='wizardlm')
@MODELS.register_module(name='vicuna')
class Vicuna(BaseChatTemplate):
    """Chat template of vicuna model."""

    def __init__(
            self,
            meta_instruction="""A chat between a curious user and an artificial intelligence assistant. The assistant gives helpful, detailed, and polite answers to the user's questions.""",  # noqa: E501
            eosys=' ',
            user='USER: ',
            eoh=' ',
            assistant='ASSISTANT: ',
            eoa='</s>',
            stop_words=['</s>'],
            **kwargs):
        super().__init__(meta_instruction=meta_instruction,
                         eosys=eosys,
                         user=user,
                         eoh=eoh,
                         assistant=assistant,
                         eoa=eoa,
                         stop_words=stop_words,
                         **kwargs)

    @classmethod
    def match(cls, model_path: str) -> Optional[str]:
        """Return the model_name that was registered to MODELS.

        Args:
            model_path (str): the model path used for matching.
        """
        path = model_path.lower()
        if 'vicuna' in path and 'llava' not in path:
            return 'vicuna'
        if 'wizardlm' in path:
            return 'wizardlm'


@MODELS.register_module(name='llava-v1')
class Llavav1(Vicuna):
    """Chat template of llava-v1 model."""

    def __init__(
            self,
            meta_instruction="""A chat between a curious human and an artificial intelligence assistant. The assistant gives helpful, detailed, and polite answers to the human's questions.""",  # noqa: E501
            **kwargs):
        super().__init__(meta_instruction=meta_instruction, **kwargs)

    def get_prompt(self, prompt, sequence_start=True):
        return super().get_prompt(prompt, sequence_start)

    def messages2prompt(self, messages, sequence_start=True, **kwargs):
        return super().messages2prompt(messages, sequence_start, **kwargs)

    @classmethod
    def match(cls, model_path: str) -> Optional[str]:
        """Return the model_name that was registered to MODELS.

        Args:
            model_path (str): the model path used for matching.
        """
        path = model_path.lower()
        if 'llava' in path and 'v1' in path and 'v1.6-34b' not in path \
                and 'mistral' not in path:
            return 'llava-v1'
        elif 'llava-1.5' in path:
            return 'llava-v1'


@MODELS.register_module(name='mini-gemini-vicuna')
class MiniGemini(Vicuna):
    """Chat template of vicuna model."""

    def __init__(self, **kwargs):
        super().__init__(**kwargs)

    def get_prompt(self, prompt, sequence_start=True):
        return super().get_prompt(prompt, sequence_start)

    def messages2prompt(self, messages, sequence_start=True, **kwargs):
        return super().messages2prompt(messages, sequence_start, **kwargs)

    @classmethod
    def match(cls, model_path: str) -> Optional[str]:
        """Return the model_name that was registered to MODELS.

        Args:
            model_path (str): the model path used for matching.
        """
        path = model_path.lower()
        if 'mgm-7b' in path or 'mgm-13b' in path or 'mgm-34b' in path:
            return 'mini-gemini-vicuna'
        if 'mini-gemini-7b' in path or 'mini-gemini-13b' in path:
            return 'mini-gemini-vicuna'


@MODELS.register_module(name='internlm')
class InternLMChat7B(BaseChatTemplate):
    """Chat template of InternLM model."""

    def __init__(
            self,
            system='<|System|>:',
            meta_instruction="""You are an AI assistant whose name is InternLM (书生·浦语).
- InternLM (书生·浦语) is a conversational language model that is developed by Shanghai AI Laboratory (上海人工智能实验室). It is designed to be helpful, honest, and harmless.
- InternLM (书生·浦语) can understand and communicate fluently in the language chosen by the user such as English and 中文.
""",  # noqa: E501
            eosys='\n',
            user='<|User|>:',
            eoh='\n',
            assistant='<|Bot|>:',
            eoa='<eoa>',
            separator='\n',
            stop_words=['<eoa>'],
            **kwargs):
        super().__init__(system=system,
                         meta_instruction=meta_instruction,
                         eosys=eosys,
                         user=user,
                         eoh=eoh,
                         assistant=assistant,
                         eoa=eoa,
                         separator=separator,
                         stop_words=stop_words,
                         **kwargs)

    @classmethod
    def match(cls, model_path: str) -> Optional[str]:
        """Return the model_name that was registered to MODELS.

        Args:
            model_path (str): the model path used for matching.
        """
        path = model_path.lower()
        if all([c not in path for c in ['internlm3', 'internlm2', '8k']]) and \
                all([c in path for c in ['internlm', 'chat']]):
            return 'internlm'


@MODELS.register_module(name='internlm3')
@MODELS.register_module(name='internlm2')
class InternLM2Chat7B(InternLMChat7B):
    """Chat template and generation parameters of InternLM2-Chat-7B."""

    def __init__(self,
                 system='<|im_start|>system\n',
                 user='<|im_start|>user\n',
                 assistant='<|im_start|>assistant\n',
                 environment='<|im_start|>environment\n',
                 plugin='<|plugin|>',
                 interpreter='<|interpreter|>',
                 eosys='<|im_end|>\n',
                 eoh='<|im_end|>\n',
                 eoa='<|im_end|>',
                 eoenv='<|im_end|>\n',
                 separator='\n',
                 stop_words=['<|im_end|>', '<|action_end|>'],
                 **kwargs):
        self.plugin = plugin
        self.interpreter = interpreter
        self.environment = environment
        self.eoenv = eoenv
        super(InternLM2Chat7B, self).__init__(system=system,
                                              user=user,
                                              assistant=assistant,
                                              eosys=eosys,
                                              eoh=eoh,
                                              eoa=eoa,
                                              separator=separator,
                                              stop_words=stop_words,
                                              **kwargs)

    @classmethod
    def match(cls, model_path: str) -> Optional[str]:
        """Return the model_name that was registered to MODELS.

        Args:
            model_path (str): the model path used for matching.
        """
        path = model_path.lower()
        if 'internlm2' in path and ('chat' in path or 'math' in path):
            return 'internlm2'

        if 'internlm3' in path and ('instruct' in path):
            return 'internlm3'

    def messages2prompt(self, messages, sequence_start=True, tools=None, **kwargs):
        """Return the prompt that is concatenated with other elements in the
        chat template.

        Args:
            messages (str | List): user's input prompt
        Returns:
            str: the concatenated prompt
        """
        if isinstance(messages, str):
            return self.get_prompt(messages, sequence_start)
        box_map = dict(user=self.user,
                       assistant=self.assistant,
                       system=self.system,
                       environment=self.environment,
                       tool=self.environment)
        eox_map = dict(user=self.eoh,
                       assistant=self.eoa + self.separator,
                       system=self.eosys,
                       environment=self.eoenv,
                       tool=self.eoenv)
        name_map = dict(plugin=self.plugin, interpreter=self.interpreter)
        ret = ''
        if self.meta_instruction is not None and sequence_start:
            if len(messages) and messages[0]['role'] != 'system':
                ret += f'{self.system}{self.meta_instruction}{self.eosys}'

        if tools:
            tools_prompt = dict(
                role='system',
                name='plugin',  # only support internlm2
                content=json.dumps(tools, ensure_ascii=False))
            insert_index = 0
            if messages[0]['role'] == 'system':
                insert_index = 1
            messages.insert(insert_index, tools_prompt)
        for message in messages:
            role = message['role']
            content = get_text(message['content'])
            if role == 'assistant' and message.get('tool_calls', None) is not None:
                for tool_call in message['tool_calls']:
                    function = tool_call.get('function', {})
                    function['arguments'] = function.pop('parameters', {})
                    content += f'<|action_start|><|plugin|>\n{json.dumps(function, ensure_ascii=False)}<|action_end|>'
            if 'name' in message and message['name'] in name_map:
                begin = box_map[role].strip() + f" name={name_map[message['name']]}\n"
            else:
                begin = box_map[role]
            ret += f'{begin}{content}{eox_map[role]}'
        if len(messages) and messages[-1]['role'] == 'assistant':
            return ret[:-len(eox_map['assistant'])]  # prefix of response
        ret += f'{self.assistant}'
        return ret


@MODELS.register_module(name='internvl-internlm2')
class InternVLInternLM2Chat(InternLM2Chat7B):

    def __init__(self, meta_instruction='You are an AI assistant whose name is InternLM (书生·浦语).', **kwargs):
        super().__init__(meta_instruction=meta_instruction, **kwargs)

    @classmethod
    def match(cls, model_path: str) -> Optional[str]:
        """Return the model_name that was registered to MODELS.

        Args:
            model_path (str): the model path used for matching.
        """
        path = model_path.lower()
        if 'internvl' in path and 'v1-5' in path:
            if 'mini' in path and '4b' in path:
                # use internvl-phi3 template
                return None
            return 'internvl-internlm2'

        if 'chemvlm' in path:
            return 'internvl-internlm2'


@MODELS.register_module(name='internvl2-internlm2')
class InternVL2InternLM2(InternLM2Chat7B):

    def __init__(self,
                 meta_instruction='你是由上海人工智能实验室联合商汤科技开发的书生多模态大模型，英文名叫InternVL, 是一个有用无害的人工智能助手。',
                 eosys='<|im_end|>',
                 eoh='<|im_end|>',
                 separator='',
                 stop_words=['<|im_start|>', '<|im_end|>'],
                 **kwargs):
        super().__init__(meta_instruction=meta_instruction,
                         eosys=eosys,
                         separator=separator,
                         eoh=eoh,
                         stop_words=stop_words,
                         **kwargs)

    @classmethod
    def match(cls, model_path: str) -> Optional[str]:
        """Return the model_name that was registered to MODELS.

        Args:
            model_path (str): the model path used for matching.
        """
        path = model_path.lower()
        if ('internvl2' in path and 'internvl2-4b' not in path) or 'mono-internvl' in path:
            if 'internvl2.5' in path or 'internvl2_5' in path:
                return None
            return 'internvl2-internlm2'


@MODELS.register_module(name='internvl2_5')
class InternVL2_5(InternLM2Chat7B):

    def __init__(
            self,
            meta_instruction='你是书生·万象，英文名是InternVL，是由上海人工智能实验室、清华大学及多家合作单位联合开发的多模态大语言模型。',  # noqa
            **kwargs):
        super().__init__(meta_instruction=meta_instruction, **kwargs)

    @classmethod
    def match(cls, model_path: str) -> Optional[str]:
        """Return the model_name that was registered to MODELS.

        Args:
            model_path (str): the model path used for matching.
        """
        path = model_path.lower()
        if 'internvl2.5' in path or 'internvl2_5' in path:
            return 'internvl2_5'


@MODELS.register_module(name=['internlm-xcomposer2', 'internlm-xcomposer2d5'])
class InternLMXComposer2Chat7B(InternLMChat7B):
    """Chat template and generation parameters of InternLM-XComposer2-7b."""

    def __init__(self,
                 system='[UNUSED_TOKEN_146]system\n',
                 meta_instruction="""You are an AI assistant whose name is InternLM-XComposer (浦语·灵笔).
- InternLM-XComposer (浦语·灵笔) is a multi-modality conversational language model that is developed by Shanghai AI Laboratory (上海人工智能实验室). It is designed to be helpful, honest, and harmless.
- InternLM-XComposer (浦语·灵笔) can understand and communicate fluently in the language chosen by the user such as English and 中文.
- InternLM-XComposer (浦语·灵笔) is capable of comprehending and articulating responses effectively based on the provided image.""",
                 user='[UNUSED_TOKEN_146]user\n',
                 assistant='[UNUSED_TOKEN_146]assistant\n',
                 eosys='[UNUSED_TOKEN_145]\n',
                 eoh='[UNUSED_TOKEN_145]\n',
                 eoa='[UNUSED_TOKEN_145]\n',
                 separator='\n',
                 stop_words=['[UNUSED_TOKEN_145]'],
                 **kwargs):
        super().__init__(system=system,
                         meta_instruction=meta_instruction,
                         user=user,
                         assistant=assistant,
                         eosys=eosys,
                         eoh=eoh,
                         eoa=eoa,
                         separator=separator,
                         stop_words=stop_words,
                         **kwargs)

    @classmethod
    def match(cls, model_path: str) -> Optional[str]:
        """Return the model_name that was registered to MODELS.

        Args:
            model_path (str): the model path used for matching.
        """
        path = model_path.lower()
        if 'internlm' in path and 'xcomposer2' in path:
            if '2d5' in path:
                return 'internlm-xcomposer2d5'
            return 'internlm-xcomposer2'


@MODELS.register_module(name='baichuan2')
class Baichuan2(BaseChatTemplate):
    """Chat template and generation parameters of Baichuan2-7B-Base and
    Baichuan2-7B-Chat models."""

    def __init__(self, user='<reserved_106>', assistant='<reserved_107>', **kwargs):
        super().__init__(user=user, assistant=assistant, **kwargs)

    @classmethod
    def match(cls, model_path: str) -> Optional[str]:
        """Return the model_name that was registered to MODELS.

        Args:
            model_path (str): the model path used for matching.
        """
        path = model_path.lower()
        if 'baichuan2' in path and 'chat' in path:
            return 'baichuan2'


@MODELS.register_module(name='puyu')
class Puyu(BaseChatTemplate):
    """Chat template of puyu model.This is only for internal usage in Shanghai
    AI Laboratory."""

    def __init__(self,
                 meta_instruction='',
                 system='',
                 eosys='',
                 user='',
                 eoh='',
                 assistant='',
                 eoa='',
                 stop_words=None,
                 **kwargs):
        super().__init__(meta_instruction=meta_instruction,
                         system=system,
                         eosys=eosys,
                         user=user,
                         eoh=eoh,
                         assistant=assistant,
                         eoa=eoa,
                         stop_words=stop_words,
                         **kwargs)

    @classmethod
    def match(cls, model_path: str) -> Optional[str]:
        """Return the model_name that was registered to MODELS.

        Args:
            model_path (str): the model path used for matching.
        """
        if 'puyu' in model_path.lower():
            return 'puyu'


@MODELS.register_module(name='llama2')
class Llama2(BaseChatTemplate):
    """Chat template of LLaMA2 model."""

    def __init__(
            self,
            system='[INST] <<SYS>>\n',
            meta_instruction="""\
You are a helpful, respectful and honest assistant. Always answer as helpfully as possible, while being safe. Your answers should not include any harmful, unethical, racist, sexist, toxic, dangerous, or illegal content. Please ensure that your responses are socially unbiased and positive in nature.

If a question does not make any sense, or is not factually coherent, explain why instead of answering something not correct. If you don't know the answer to a question, please don't share false information.""",  # noqa: E501
            eosys='\n<</SYS>>\n\n',
            assistant=' [/INST] ',
            eoa='</s>',
            separator='<s>[INST] ',
            session_len=4096,
            **kwargs):
        super().__init__(system=system,
                         meta_instruction=meta_instruction,
                         eosys=eosys,
                         assistant=assistant,
                         eoa=eoa,
                         separator=separator,
                         session_len=session_len,
                         **kwargs)

    @classmethod
    def match(cls, model_path: str) -> Optional[str]:
        """Return the model_name that was registered to MODELS.

        Args:
            model_path (str): the model path used for matching.
        """
        if 'llama-2' in model_path.lower() or 'llama2' in model_path.lower():
            return 'llama2'


@MODELS.register_module(name='llama3')
class Llama3(BaseChatTemplate):
    """Chat template of LLaMA3 model."""

    def __init__(self,
                 system='<|start_header_id|>system<|end_header_id|>\n\n',
                 meta_instruction=None,
                 eosys='<|eot_id|>',
                 assistant='<|start_header_id|>assistant<|end_header_id|>\n\n',
                 eoa='<|eot_id|>',
                 user='<|start_header_id|>user<|end_header_id|>\n\n',
                 eoh='<|eot_id|>',
                 stop_words=['<|eot_id|>', '<|end_of_text|>'],
                 **kwargs):
        super().__init__(system=system,
                         meta_instruction=meta_instruction,
                         eosys=eosys,
                         assistant=assistant,
                         eoa=eoa,
                         user=user,
                         eoh=eoh,
                         stop_words=stop_words,
                         **kwargs)

    def get_prompt(self, prompt, sequence_start=True):
        if sequence_start:
            return '<|begin_of_text|>' + super().get_prompt(prompt, sequence_start)
        return super().get_prompt(prompt, sequence_start)

    def messages2prompt(self, messages, sequence_start=True, **kwargs):
        if sequence_start and not isinstance(messages, str):
            return '<|begin_of_text|>' + super().messages2prompt(messages, sequence_start, **kwargs)
        return super().messages2prompt(messages, sequence_start, **kwargs)

    @classmethod
    def match(cls, model_path: str) -> Optional[str]:
        """Return the model_name that was registered to MODELS.

        Args:
            model_path (str): the model path used for matching.
        """
        # reject InternVL2-Llama3-76B
        if 'internvl2' in model_path.lower():
            return None
        if 'llama-3-' in model_path.lower() or 'llama3-' in model_path.lower():
            return 'llama3'


@MODELS.register_module(name=['llama3_1', 'llama3_2'])
class Llama3_1(Llama3):
    """Chat template of LLaMA3.1 model."""

    def __init__(
            self,
            tool="""# Tool Instructions
- Always execute python code in messages that you share.
- When looking for real time information use relevant functions if available else fallback to brave_search



You have access to the following functions:

""",  # noqa
            eotool="""

If a you choose to call a function ONLY reply in the following format:
<{start_tag}={function_name}>{parameters}{end_tag}
where

start_tag => `<function`
parameters => a JSON dict with the function argument name as key and function argument value as value.
end_tag => `</function>`

Here is an example,
<function=example_function_name>{"example_name": "example_value"}</function>

Reminder:
- Function calls MUST follow the specified format
- Required parameters MUST be specified
- Only call one function at a time
- Put the entire function call reply on one line"
- Always add your sources when using search results to answer the user query\n\n""",  # noqa
            knowledge='Cutting Knowledge Date: December 2023\nToday Date: 26 Jul 2024\n\n',
            meta_instruction='You are a helpful assistant.',
            ipython='<|start_header_id|>ipython<|end_header_id|>\n\n',
            eoi='<|eot_id|>',
            stop_words=['<|eot_id|>', '<|end_of_text|>', '<|eom_id|>'],
            **kwargs):
        super().__init__(meta_instruction=meta_instruction, stop_words=stop_words, **kwargs)
        self.ipython = ipython
        self.eoi = eoi
        self.tool = tool
        self.eotool = eotool
        self.knowledge = knowledge

    def messages2prompt(self, messages, sequence_start=True, tools=None, **kwargs):
        """Return the prompt that is concatenated with other elements in the
        chat template.

        Args:
            messages (str | List): user's input prompt
        Returns:
            str: the concatenated prompt
        """
        if isinstance(messages, str):
            return self.get_prompt(messages, sequence_start)
        box_map = dict(user=self.user,
                       ipython=self.ipython,
                       tool=self.ipython,
                       assistant=self.assistant,
                       system=self.system)
        eox_map = dict(user=self.eoh,
                       ipython=self.eoi,
                       tool=self.eoi,
                       assistant=self.eoa + self.separator,
                       system=self.eosys)
        ret = ''
        tool_prompt = ''
        if tools is not None:
            for tool in tools:
                tool_prompt += "Use the function '{}' to: {}\n{}\n".format(tool['name'], tool['description'],
                                                                           json.dumps(tool, ensure_ascii=False))
        if self.meta_instruction is not None and sequence_start:
            if len(messages) and messages[0]['role'] != 'system':
                if tools is None:
                    ret += f'{self.system}{self.knowledge}{self.meta_instruction}{self.eosys}'
                else:
                    ret += f'{self.system}{self.knowledge}{self.tool}{tool_prompt}{self.eotool}{self.meta_instruction}{self.eosys}'
        for message in messages:
            role = message['role']
            content = get_text(message['content'])
            if role == 'assistant' and ('<|python_tag|>' in content or '</function>' in content):
                ret += f'{box_map[role]}{content}<|eom_id|>'
            elif role == 'system' and tools is not None:
                ret += f'{box_map[role]}{self.tool}{tool_prompt}{self.eotool}{content}{eox_map[role]}'
            else:
                ret += f'{box_map[role]}{content}{eox_map[role]}'
        if sequence_start and not isinstance(messages, str):
            ret = '<|begin_of_text|>' + ret
        if len(messages) and messages[-1]['role'] == 'assistant':
            return ret[:-len(eox_map['assistant'])]  # prefix of response
        ret += f'{self.assistant}'
        return ret

    @classmethod
    def match(cls, model_path: str) -> Optional[str]:
        """Return the model_name that was registered to MODELS.

        Args:
            model_path (str): the model path used for matching.
        """
        if 'llama-3.1-' in model_path.lower() or 'llama3.1-' in model_path.lower():
            return 'llama3_1'
        if 'llama-3.2-' in model_path.lower() or 'llama3.2-' in model_path.lower():
            return 'llama3_1'


@MODELS.register_module(name='minicpmv-2d6')
@MODELS.register_module(name='minicpm3')
@MODELS.register_module(name='qwen')
class Qwen7BChat(BaseChatTemplate):
    """Chat template for Qwen-7B-Chat."""

    def __init__(self,
                 system='<|im_start|>system\n',
                 meta_instruction='You are a helpful assistant.',
                 eosys='<|im_end|>\n',
                 user='<|im_start|>user\n',
                 eoh='<|im_end|>\n',
                 assistant='<|im_start|>assistant\n',
                 eoa='<|im_end|>',
                 separator='\n',
                 stop_words=['<|im_end|>'],
                 **kwargs):
        super().__init__(system=system,
                         meta_instruction=meta_instruction,
                         eosys=eosys,
                         user=user,
                         eoh=eoh,
                         assistant=assistant,
                         eoa=eoa,
                         separator=separator,
                         stop_words=stop_words,
                         **kwargs)

    @classmethod
    def match(cls, model_path: str) -> Optional[str]:
        """Return the model_name that was registered to MODELS.

        Args:
            model_path (str): the model path used for matching.
        """
        if 'qwen' in model_path.lower() and 'qwen2.5' not in model_path.lower():
            return 'qwen'
        if 'minicpm-v-2_6' in model_path.lower():
            return 'minicpmv-2d6'
        if 'minicpm3-' in model_path.lower():
            return 'minicpm3'


@MODELS.register_module(name='qwen2d5')
class Qwen2d5Chat(Qwen7BChat):
    """Chat template for Qwen2.5-Instruct series."""

    def __init__(
            self,
            system='<|im_start|>system\n',
            meta_instruction='You are Qwen, created by Alibaba Cloud. You are a helpful assistant.',
            eosys='<|im_end|>\n',
            user='<|im_start|>user\n',
            eoh='<|im_end|>\n',
            assistant='<|im_start|>assistant\n',
            eoa='<|im_end|>',
            separator='\n',
            tools="""\n\n# Tools\n\nYou may call one or more functions to assist with the user query.\n\nYou are provided with function signatures within <tools></tools> XML tags:\n<tools>""",
            eotools="""\n</tools>\n\nFor each function call, return a json object with function name and arguments within <tool_call></tool_call> XML tags:\n<tool_call>\n{"name": <function-name>, "arguments": <args-json-object>}\n</tool_call>""",
            stop_words=['<|im_end|>'],
            **kwargs):

        self.tools = tools
        self.eotools = eotools
        super().__init__(system=system,
                         meta_instruction=meta_instruction,
                         eosys=eosys,
                         user=user,
                         eoh=eoh,
                         assistant=assistant,
                         eoa=eoa,
                         separator=separator,
                         stop_words=stop_words,
                         **kwargs)

    def messages2prompt(self, messages, sequence_start=True, tools=None, **kwargs):
        """Return the prompt that is concatenated with other elements in the
        chat template.

        Args:
            messages (str | List): user's input prompt
        Returns:
            str: the concatenated prompt
        """
        if isinstance(messages, str):
            return self.get_prompt(messages, sequence_start)
        box_map = dict(user=self.user, assistant=self.assistant, system=self.system)
        ret = ''
        tool_prompt = ''
        if tools is not None and len(tools) > 0:
            for tool in tools:
                tool_prompt += self.separator
                tool_prompt += f'{{"type": "function", "function": {json.dumps(tool, ensure_ascii=False)}}}'
            if len(messages) and messages[0]['role'] == 'system':
                ret += f"{self.system}{messages[0]['content']}{self.tools}{tool_prompt}{self.eotools}{self.eosys}"
            else:
                ret += f'{self.system}{self.meta_instruction}{self.tools}{tool_prompt}{self.eotools}{self.eosys}'
        else:
            if self.meta_instruction is not None and sequence_start:
                if len(messages) and messages[0]['role'] == 'system':
                    ret += f"{self.system}{messages[0]['content']}{self.eosys}"
                else:
                    ret += f'{self.system}{self.meta_instruction}{self.eosys}'

        for index, message in enumerate(messages):
            if (message['role'] == 'user' or (message['role'] == 'system' and index != 0)
                    or (message['role'] == 'assistant' and message.get('tool_calls') is None)):
                ret += f"{box_map[message['role']]}{message['content']}{self.eosys}"
            elif message['role'] == 'assistant':
                ret += f'<|im_start|>assistant'
                if message.get('content') is not None:
                    ret += f"{self.separator}{message['content']}"

                if message.get('tool_calls') is not None:
                    tool_calls = message['tool_calls']
                    for tool_call in tool_calls:
                        if tool_call.get('function') is not None:
                            tool_call = tool_call['function']
                        ret += f'{self.separator}<tool_call>{self.separator}{{"name": "{tool_call["name"]}", "arguments": {json.dumps(tool_call["arguments"], ensure_ascii=False)}}}{self.separator}</tool_call>'
                ret += self.eosys
            if message['role'] == 'tool':
                if index == 0 or messages[index - 1]['role'] != 'tool':
                    ret += f'<|im_start|>user'
                ret += f"{self.separator}<tool_response>{self.separator}{message['content']}{self.separator}</tool_response>"
                if index == len(messages) - 1 or messages[index + 1]['role'] != 'tool':
                    ret += f'{self.eoh}'
        ret += f'{self.assistant}'
        return ret

    @classmethod
    def match(cls, model_path: str) -> Optional[str]:
        """Return the model_name that was registered to MODELS.

        Args:
            model_path (str): the model path used for matching.
        """
        lower_path = model_path.lower()
        if 'qwen2.5' in lower_path or 'qwen2_5' in lower_path:
            return 'qwen2d5'


@MODELS.register_module(name='codellama')
class CodeLlama(Llama2):

    def __init__(self, meta_instruction='', suffix_first=False, stop_words=None, **kwargs):
        super().__init__(meta_instruction=meta_instruction, stop_words=stop_words, **kwargs)
        caps = ['completion', 'infilling', 'chat', 'python']
        assert self.capability in caps, \
            f'{self.capability} is not supported. ' \
            f'The supported capabilities are: {caps}'
        self.meta_instruction = meta_instruction
        self.suffix_first = suffix_first
        self.stop_words = stop_words
        if self.capability == 'infilling':
            if self.stop_words is None:
                self.stop_words = ['<EOT>']

    def get_prompt(self, prompt, sequence_start=True):
        if self.capability == 'infilling':
            return self._infill_prompt(prompt)
        elif self.capability == 'chat':
            return super().get_prompt(prompt, sequence_start)
        else:  # python speicalist
            return prompt

    def _infill_prompt(self, prompt):
        prefix, suffix = prompt.split('<FILL>')
        if self.suffix_first:
            # format as "<PRE> <SUF>{suf} <MID> {pre}"
            prompt = f'<PRE> <SUF>{suffix} <MID> {prefix}'
        else:
            # format as "<PRE> {pre} <SUF>{suf} <MID>"
            prompt = f'<PRE> {prefix} <SUF>{suffix} <MID>'
        return prompt

    @classmethod
    def match(cls, model_path: str) -> Optional[str]:
        """Return the model_name that was registered to MODELS.

        Args:
            model_path (str): the model path used for matching.
        """
        if 'codellama' in model_path.lower():
            return 'codellama'


@MODELS.register_module(name='falcon')
class Falcon(BaseModel):

    def __init__(self, **kwargs):
        super().__init__(**kwargs)

    @classmethod
    def match(cls, model_path: str) -> Optional[str]:
        """Return the model_name that was registered to MODELS.

        Args:
            model_path (str): the model path used for matching.
        """
        if 'falcon' in model_path.lower():
            return 'falcon'


@MODELS.register_module(name='chatglm')
class ChatGLM2(BaseModel):

    def __init__(self, user='问：', eoh='\n\n', assistant='答：', eoa='\n\n', **kwargs):
        super().__init__(**kwargs)
        self._user = user
        self._assistant = assistant
        self._eoh = eoh
        self._eoa = eoa
        self.count = 0

    def get_prompt(self, prompt, sequence_start=True):
        """get prompt."""
        # need more check
        # https://github.com/THUDM/ChatGLM2-6B/issues/48
        # [64790, 64792] to be prepended
        self.count += 1
        ret = f'[Round {self.count}]\n\n'
        ret += f'{self._user}{prompt}{self._eoh}'
        ret += f'{self._assistant}'
        return ret

    def messages2prompt(self, messages, sequence_start=True, **kwargs):
        """message to prompt."""
        if isinstance(messages, str):
            return self.get_prompt(messages, sequence_start)
        ret = ''
        count = 0
        for message in messages:
            role = message['role']
            content = get_text(message['content'])
            if role == 'user':
                count += 1
                ret += f'[Round {count}]\n\n'
                ret += f'{self._user}{content}{self._eoh}'
                ret += f'{self._assistant}'
            if role == 'assistant':
                ret += f'{content}'
        return ret

    @classmethod
    def match(cls, model_path: str) -> Optional[str]:
        """Return the model_name that was registered to MODELS.

        Args:
            model_path (str): the model path used for matching.
        """
        path = model_path.lower()
        if 'chatglm2' in path:
            return 'chatglm'


@MODELS.register_module(name='solar')
class SOLAR(BaseChatTemplate):
    """Chat template of SOLAR model.

    `https://huggingface.co/upstage/SOLAR-0-70b-16bit`
    """

    def __init__(self,
                 system='### System:\n',
                 eosys='\n\n',
                 user='### User:\n',
                 eoh='\n\n',
                 assistant='### Assistant:\n',
                 meta_instruction='',
                 **kwargs):
        super().__init__(**kwargs)
        self.system = system
        self.eosys = eosys
        self.user = user
        self.eoh = eoh
        self.assistant = assistant
        self.meta_instruction = meta_instruction

    @classmethod
    def match(cls, model_path: str) -> Optional[str]:
        """Return the model_name that was registered to MODELS.

        Args:
            model_path (str): the model path used for matching.
        """
        if 'solar' in model_path.lower():
            return 'solar'


@MODELS.register_module(name=['ultracm', 'ultralm'])
class UltraChat(BaseChatTemplate):
    """Template of UltraCM and UltraLM models.

    `https://huggingface.co/openbmb/UltraCM-13b` `https://huggingface.co/openbmb/UltraLM-13b`
    """

    def __init__(
            self,
            system='User: ',
            meta_instruction="""A one-turn chat between a curious user and an artificial intelligence assistant. The assistant gives helpful, very detailed, and polite answers to the user's questions.""",  # noqa: E501
            eosys='</s>\n',
            user='User: ',
            eoh='</s>\n',
            assistant='Assistant: ',
            eoa='</s>',
            separator='\n',
            stop_words=['</s>'],
            **kwargs):
        super().__init__(system=system,
                         meta_instruction=meta_instruction,
                         eosys=eosys,
                         user=user,
                         eoh=eoh,
                         assistant=assistant,
                         eoa=eoa,
                         separator=separator,
                         stop_words=stop_words,
                         **kwargs)

    @classmethod
    def match(cls, model_path: str) -> Optional[str]:
        """Return the model_name that was registered to MODELS.

        Args:
            model_path (str): the model path used for matching.
        """
        if 'ultracm' in model_path.lower():
            return 'ultracm'
        if 'ultralm' in model_path.lower():
            return 'ultralm'


@MODELS.register_module(name=['yi'])
class Yi(BaseChatTemplate):
    """Chat template of Yi model."""

    def __init__(self,
                 system='<|im_start|>system\n',
                 meta_instruction=None,
                 eosys='<|im_end|>\n',
                 user='<|im_start|>user\n',
                 eoh='<|im_end|>\n',
                 assistant='<|im_start|>assistant\n',
                 eoa='<|im_end|>',
                 separator='\n',
                 stop_words=['<|im_end|>', '<|endoftext|>'],
                 **kwargs):
        super().__init__(system=system,
                         meta_instruction=meta_instruction,
                         eosys=eosys,
                         user=user,
                         eoh=eoh,
                         assistant=assistant,
                         eoa=eoa,
                         separator=separator,
                         stop_words=stop_words,
                         **kwargs)

    @classmethod
    def match(cls, model_path: str) -> Optional[str]:
        """Return the model_name that was registered to MODELS.

        Args:
            model_path (str): the model path used for matching.
        """
        path = model_path.lower()
        if 'yi' in path and 'vl' not in path:
            return 'yi'


@MODELS.register_module(name=['mistral', 'mixtral'])
class MistralChat(BaseChatTemplate):
    """Template of Mistral and Mixtral Instruct models.

    `https://huggingface.co/mistralai/Mistral-7B-Instruct-v0.1`
    `https://huggingface.co/mistralai/Mixtral-8x7B-Instruct-v0.1`
    """

    def __init__(self, user='[INST] ', eoh=' [/INST]', eoa='</s>', **kwargs):
        super().__init__(user=user, eoh=eoh, eoa=eoa, **kwargs)

    @classmethod
    def match(cls, model_path: str) -> Optional[str]:
        """Return the model_name that was registered to MODELS.

        Args:
            model_path (str): the model path used for matching.
        """
        model_path = model_path.lower()
        if 'instruct' in model_path or 'llava' in model_path:
            if 'mistral' in model_path:
                return 'mistral'
            if 'mixtral' in model_path:
                return 'mixtral'


@MODELS.register_module(name=['gemma'])
class Gemma(BaseChatTemplate):
    """Template of Gemma models.

    `https://huggingface.co/google/gemma-7b-it`
    """

    def __init__(self,
                 user='<start_of_turn>user\n',
                 eoh='<end_of_turn>\n',
                 assistant='<start_of_turn>model\n',
                 eoa='<end_of_turn>\n',
                 stop_words=['<end_of_turn>'],
                 **kwargs):
        super().__init__(user=user, eoh=eoh, assistant=assistant, eoa=eoa, stop_words=stop_words, **kwargs)

    @classmethod
    def match(cls, model_path: str) -> Optional[str]:
        """Return the model_name that was registered to MODELS.

        Args:
            model_path (str): the model path used for matching.
        """
        if 'gemma' in model_path.lower():
            return 'gemma'


@MODELS.register_module(name=['deepseek'])
class Deepseek(BaseChatTemplate):

<<<<<<< HEAD
    def __init__(self,
                 meta_instruction=None,
                 eosys='\n\n',
                 user='User: ',
                 eoh='\n\n',
                 assistant='Assistant:',
                 eoa='<｜end▁of▁sentence｜>',
                 **kwargs):
        super().__init__(user=user,
                         eoh=eoh,
                         meta_instruction=meta_instruction,
                         eosys=eosys,
                         assistant=assistant,
                         eoa=eoa,
                         **kwargs)
=======
    def __init__(self, user='User: ', eoh='\n\n', assistant='Assistant: ', eoa='<｜end▁of▁sentence｜>', **kwargs):
        super().__init__(user=user, eoh=eoh, assistant=assistant, eoa=eoa, **kwargs)
>>>>>>> df06ae3e

    def get_prompt(self, prompt, sequence_start=True):
        return super().get_prompt(prompt, sequence_start)

    def messages2prompt(self, messages, sequence_start=True, **kwargs):
        return super().messages2prompt(messages, sequence_start, **kwargs)

    @classmethod
    def match(cls, model_path: str) -> Optional[str]:
        """Return the model_name that was registered to MODELS.

        Args:
            model_path (str): the model path used for matching.
        """
        path = model_path.lower()
        if 'deepseek' in path and 'chat' in path and 'vl' not in path:
            return 'deepseek'


@MODELS.register_module(name=['internvl-zh'])
class InternVLZH(BaseChatTemplate):

<<<<<<< HEAD
    def __init__(self,
                 user='<human>: ',
                 eoh=' ',
                 assistant='<bot>:',
                 eoa='</s>',
                 **kwargs):
        super().__init__(user=user,
                         eoh=eoh,
                         assistant=assistant,
                         eoa=eoa,
                         **kwargs)
=======
    def __init__(self, user='<human>: ', eoh=' ', assistant='<bot>: ', eoa='</s>', **kwargs):
        super().__init__(user=user, eoh=eoh, assistant=assistant, eoa=eoa, **kwargs)
>>>>>>> df06ae3e

    def get_prompt(self, prompt, sequence_start=True):
        return super().get_prompt(prompt, sequence_start)

    def messages2prompt(self, messages, sequence_start=True, **kwargs):
        return super().messages2prompt(messages, sequence_start, **kwargs)

    @classmethod
    def match(cls, model_path: str) -> Optional[str]:
        """Return the model_name that was registered to MODELS.

        Args:
            model_path (str): the model path used for matching.
        """
        path = model_path.lower()
        if 'internvl-chat' in path and 'v1-1' in path:
            return 'internvl-zh'


@MODELS.register_module(name=['deepseek-vl'])
class DeepseekVL(BaseChatTemplate):

    def __init__(
            self,
            meta_instruction="""You are a helpful language and vision assistant. You are able to understand the visual content that the user provides, and assist the user with a variety of tasks using natural language.""",  # noqa: E501
            eosys='\n\n',
            user='User: ',
            eoh='\n\n',
            assistant='Assistant:',
            eoa='<｜end▁of▁sentence｜>',
            **kwargs):
        super().__init__(meta_instruction=meta_instruction,
                         eosys=eosys,
                         user=user,
                         eoh=eoh,
                         assistant=assistant,
                         eoa=eoa,
                         **kwargs)

    def get_prompt(self, prompt, sequence_start=True):
        return super().get_prompt(prompt, sequence_start)

    def messages2prompt(self, messages, sequence_start=True, **kwargs):
        return super().messages2prompt(messages, sequence_start, **kwargs)

    @classmethod
    def match(cls, model_path: str) -> Optional[str]:
        """Return the model_name that was registered to MODELS.

        Args:
            model_path (str): the model path used for matching.
        """
        path = model_path.lower()
        if 'deepseek-vl' in path and 'chat' in path:
            return 'deepseek-vl'


@MODELS.register_module(name='deepseek-coder')
class DeepSeek(BaseChatTemplate):
    """Chat template of deepseek model."""

    def __init__(
            self,
            system='',
            meta_instruction="""You are an AI programming assistant, utilizing the Deepseek Coder model, developed by Deepseek Company, and you only answer questions related to computer science. For politically sensitive questions, security and privacy issues, and other non-computer science questions, you will refuse to answer\n""",  # noqa: E501
            eosys='',
            user='### Instruction:\n',
            eoh='\n',
            assistant='### Response:\n',
            eoa='\n<|EOT|>',
            separator='\n',
            stop_words=['<|EOT|>'],
            **kwargs):
        super().__init__(system=system,
                         meta_instruction=meta_instruction,
                         eosys=eosys,
                         user=user,
                         eoh=eoh,
                         assistant=assistant,
                         eoa=eoa,
                         separator=separator,
                         stop_words=stop_words,
                         **kwargs)

    @classmethod
    def match(cls, model_path: str) -> Optional[str]:
        """Return the model_name that was registered to MODELS.

        Args:
            model_path (str): the model path used for matching.
        """
        path = model_path.lower()
        if 'deepseek-coder' in path:
            return 'deepseek-coder'


@MODELS.register_module(name=['yi-vl'])
class YiVL(BaseChatTemplate):

    def __init__(
            self,
            meta_instruction="""This is a chat between an inquisitive human and an AI assistant. Assume the role of the AI assistant. Read all the images carefully, and respond to the human's questions with informative, helpful, detailed and polite answers. 这是一个好奇的人类和一个人工智能助手之间的对话。假设你扮演这个AI助手的角色。仔细阅读所有的图像，并对人类的问题做出信息丰富、有帮助、详细的和礼貌的回答。\n\n""",  # noqa: E501
            user='### Human: ',
            eoh='\n',
            assistant='### Assistant:',
            eoa='\n',
            stop_words=['###'],
            **kwargs):
        super().__init__(meta_instruction=meta_instruction,
                         user=user,
                         eoh=eoh,
                         assistant=assistant,
                         eoa=eoa,
                         stop_words=stop_words,
                         **kwargs)

    @classmethod
    def match(cls, model_path: str) -> Optional[str]:
        """Return the model_name that was registered to MODELS.

        Args:
            model_path (str): the model path used for matching.
        """
        path = model_path.lower()
        if 'yi-vl' in path:
            return 'yi-vl'


# flake8: noqa: E501
def dbrx_system_prompt():
    # This is inspired by the Claude3 prompt.
    # source: https://twitter.com/AmandaAskell/status/1765207842993434880
    # Identity and knowledge
    prompt = 'You are DBRX, created by Databricks. You were last updated in December 2023. You answer questions based on information available up to that point.\n'
    prompt += 'YOU PROVIDE SHORT RESPONSES TO SHORT QUESTIONS OR STATEMENTS, but provide thorough responses to more complex and open-ended questions.\n'
    # Capabilities (and reminder to use ``` for JSON blocks and tables, which it can forget). Also a reminder that it can't browse the internet or run code.
    prompt += 'You assist with various tasks, from writing to coding (using markdown for code blocks — remember to use ``` with code, JSON, and tables).\n'
    prompt += '(You do not have real-time data access or code execution capabilities. '
    # Ethical guidelines
    prompt += 'You avoid stereotyping and provide balanced perspectives on controversial topics. '
    # Data: the model doesn't know what it was trained on; it thinks that everything that it is aware of was in its training data. This is a reminder that it wasn't.
    # We also encourage it not to try to generate lyrics or poems
    prompt += 'You do not provide song lyrics, poems, or news articles and do not divulge details of your training data.)\n'
    # The model really wants to talk about its system prompt, to the point where it is annoying, so encourage it not to
    prompt += 'This is your system prompt, guiding your responses. Do not reference it, just respond to the user. If you find yourself talking about this message, stop. You should be responding appropriately and usually that means not mentioning this.\n'
    prompt += 'You do not mention any of this information about yourself unless the information is directly pertinent to the user\\\'s query.'.upper(
    )
    return prompt


@MODELS.register_module(name=['dbrx'])
class DbrxInstruct(BaseChatTemplate):

    def __init__(self,
                 system='<|im_start|>system\n',
                 meta_instruction=dbrx_system_prompt(),
                 eosys='<|im_end|>\n',
                 user='<|im_start|>user\n',
                 eoh='<|im_end|>\n',
                 assistant='<|im_start|>assistant\n',
                 eoa='<|im_end|>',
                 separator='\n',
                 **kwargs):
        super().__init__(system,
                         meta_instruction=meta_instruction,
                         eosys=eosys,
                         user=user,
                         eoh=eoh,
                         assistant=assistant,
                         eoa=eoa,
                         separator=separator,
                         **kwargs)

    @classmethod
    def match(cls, model_path: str) -> Optional[str]:
        """Return the model_name that was registered to MODELS.

        Args:
            model_path (str): the model path used for matching.
        """
        path = model_path.lower()
        if 'dbrx' in path:
            return 'dbrx'


@MODELS.register_module(name=['llava-chatml', 'internvl-zh-hermes2'])
class ChatmlDirect(BaseChatTemplate):

    def __init__(self,
                 system='<|im_start|>system\n',
                 meta_instruction='Answer the questions.',
                 eosys='<|im_end|>',
                 user='<|im_start|>user\n',
                 eoh='<|im_end|>',
                 assistant='<|im_start|>assistant\n',
                 eoa='<|im_end|>',
                 separator='',
                 **kwargs):
        super().__init__(system,
                         meta_instruction=meta_instruction,
                         eosys=eosys,
                         user=user,
                         eoh=eoh,
                         assistant=assistant,
                         eoa=eoa,
                         separator=separator,
                         **kwargs)

    @classmethod
    def match(cls, model_path: str) -> Optional[str]:
        """Return the model_name that was registered to MODELS.

        Args:
            model_path (str): the model path used for matching.
        """
        path = model_path.lower()
        if 'llava' in path and 'v1.6-34b' in path:
            return 'llava-chatml'
        if 'internvl-chat' in path and 'v1-2' in path:
            return 'internvl-zh-hermes2'


@MODELS.register_module(name='phi-3')
class Phi3Instruct(BaseChatTemplate):
    """Chat template of InternLM model."""

    def __init__(self,
                 system='<|system|>\n',
                 meta_instruction=None,
                 eosys='<|end|>\n',
                 user='<|user|>\n',
                 eoh='<|end|>\n',
                 assistant='<|assistant|>\n',
                 eoa='<|end|>\n',
                 separator='',
                 stop_words=['<|end|>', '<|endoftext|>', '<|assistant|>'],
                 **kwargs):
        super().__init__(system=system,
                         meta_instruction=meta_instruction,
                         eosys=eosys,
                         user=user,
                         eoh=eoh,
                         assistant=assistant,
                         eoa=eoa,
                         separator=separator,
                         stop_words=stop_words,
                         **kwargs)

    @classmethod
    def match(cls, model_path: str) -> Optional[str]:
        """Return the model_name that was registered to MODELS.

        Args:
            model_path (str): the model path used for matching.
        """
        path = model_path.lower()
        if all([c in path for c in ['phi-3', 'instruct']]):
            return 'phi-3'


@MODELS.register_module(name='internvl2-phi3')
class InternVL2Phi3(Phi3Instruct):

    def __init__(self, meta_instruction='你是由上海人工智能实验室联合商汤科技开发的书生多模态大模型，英文名叫InternVL, 是一个有用无害的人工智能助手。', **kwargs):
        super().__init__(meta_instruction=meta_instruction, **kwargs)

    @classmethod
    def match(cls, model_path: str) -> Optional[str]:
        """Return the model_name that was registered to MODELS.

        Args:
            model_path (str): the model path used for matching.
        """
        path = model_path.lower()
        if 'internvl2-4b' in path:
            return 'internvl2-phi3'


@MODELS.register_module(name='chatglm3')
class ChatGLM3(BaseChatTemplate):
    """Chat template of chatglm3 model."""

    def __init__(self,
                 system='<|system|>\n ',
                 meta_instruction=None,
                 eosys='',
                 user='<|user|>\n ',
                 eoh='',
                 assistant='<|assistant|>\n ',
                 eoa='',
                 separator='',
                 stop_words=['<eos>'],
                 **kwargs):
        super().__init__(system=system,
                         meta_instruction=meta_instruction,
                         eosys=eosys,
                         user=user,
                         eoh=eoh,
                         assistant=assistant,
                         eoa=eoa,
                         separator=separator,
                         stop_words=stop_words,
                         **kwargs)
        self.start = '[gMASK]sop'

    def get_prompt(self, prompt, sequence_start=True):
        """Return the prompt that is concatenated with other elements in the
        chat template.

        Args:
            prompt (str): user's input prompt
            sequence_start (bool): indicator for the first round chat of a
               session sequence
        Returns:
            str: the concatenated prompt
        """
        prompt = super().get_prompt(prompt, sequence_start)
        if sequence_start:
            prompt = self.start + prompt
        return prompt

    def messages2prompt(self, messages, sequence_start=True, **kwargs):
        """Return the prompt that is concatenated with other elements in the
        chat template.

        Args:
            messages (str | List): user's input prompt
        Returns:
            str: the concatenated prompt
        """
        if isinstance(messages, str):
            return self.get_prompt(messages, sequence_start)
        return self.start + super().messages2prompt(messages, sequence_start, **kwargs)

    @classmethod
    def match(cls, model_path: str) -> Optional[str]:
        """Return the model_name that was registered to MODELS.

        Args:
            model_path (str): the model path used for matching.
        """
        path = model_path.lower()
        if 'chatglm3' in path:
            return 'chatglm3'


@MODELS.register_module(name='glm4')
class Glm4Chat(ChatGLM3):
    """Chat template of glm-4 model."""

    def __init__(self,
                 system='<|system|>\n',
                 user='<|user|>\n',
                 assistant='<|assistant|>\n',
                 stop_words=['<|user|>', '<|endoftext|>', '<|observation|>'],
                 **kwargs):
        super().__init__(system=system, user=user, assistant=assistant, stop_words=stop_words, **kwargs)
        self.start = '[gMASK]<sop>'

    @classmethod
    def match(cls, model_path: str) -> Optional[str]:
        """Return the model_name that was registered to MODELS.

        Args:
            model_path (str): the model path used for matching.
        """
        path = model_path.lower()
        if 'glm-4' in path:
            return 'glm4'


@MODELS.register_module(name='codegeex4')
class CodeGeeX4Chat(BaseChatTemplate):
    """Chat template of THUDM/codegeex4-all-9b model."""

    def __init__(self,
                 system='<|system|>\n',
                 meta_instruction='你是一位智能编程助手，你叫CodeGeeX。你会为用户回答关于编程、代码、计算机方面的任何问题，并提供格式规范、可以执行、准确安全的代码，并在必要时提供详细的解释。',
                 eosys='',
                 user='<|user|>\n',
                 eoh='',
                 assistant='<|assistant|>\n',
                 eoa='',
                 separator='',
                 stop_words=['<|endoftext|>', '<|user|>', '<|observation|>'],
                 **kwargs):
        super().__init__(system=system,
                         meta_instruction=meta_instruction,
                         eosys=eosys,
                         user=user,
                         eoh=eoh,
                         assistant=assistant,
                         eoa=eoa,
                         separator=separator,
                         stop_words=stop_words,
                         **kwargs)

    @classmethod
    def match(cls, model_path: str) -> Optional[str]:
        """Return the model_name that was registered to MODELS.

        Args:
            model_path (str): the model path used for matching.
        """
        path = model_path.lower()
        if 'codegeex4' in path:
            return 'codegeex4'


@MODELS.register_module(name='internvl-phi3')
class InternVLPhi3(Phi3Instruct):
    """Chat template of InternVL Chat 4B model."""

    def __init__(self,
                 meta_instruction='You are an AI assistant whose name is Phi-3.',
                 eosys='<|end|>',
                 eoh='<|end|>',
                 eoa='<|end|>',
                 separator='',
                 **kwargs):
        super().__init__(meta_instruction=meta_instruction,
                         eosys=eosys,
                         eoh=eoh,
                         eoa=eoa,
                         separator=separator,
                         **kwargs)

    @classmethod
    def match(cls, model_path: str) -> Optional[str]:
        """Return the model_name that was registered to MODELS.

        Args:
            model_path (str): the model path used for matching.
        """
        path = model_path.lower()
        if all([c in path for c in ['mini-internvl-chat', '4b', 'v1-5']]):
            return 'internvl-phi3'


@MODELS.register_module(name='molmo')
class Molmo(BaseChatTemplate):

    def __init__(self,
                 user=' User: ',
                 eoh='',
                 assistant=' Assistant:',
                 eoa='',
                 separator=' ',
                 stop_words=['<|endoftext|>'],
                 **kwargs):
        super().__init__(user=user,
                         eoh=eoh,
                         assistant=assistant,
                         eoa=eoa,
                         separator=separator,
                         stop_words=stop_words,
                         **kwargs)

    @classmethod
    def match(cls, model_path: str) -> Optional[str]:
        """Return the model_name that was registered to MODELS.

        Args:
            model_path (str): the model path used for matching.
        """
        path = model_path.lower()
        if 'molmo' in path:
            return 'molmo'


def best_match_model(query: str) -> Optional[str]:
    """Get the model that matches the query.

    Args:
        query (str): the input query. Could be a model path.

    Return:
        str: the possible model name.
    """
    for name, model in MODELS.module_dict.items():
        if model.match(query):
            return model.match(query)
    logger.warning(f'Did not find a chat template matching {query}.')
    return 'base'<|MERGE_RESOLUTION|>--- conflicted
+++ resolved
@@ -1325,26 +1325,8 @@
 @MODELS.register_module(name=['deepseek'])
 class Deepseek(BaseChatTemplate):
 
-<<<<<<< HEAD
-    def __init__(self,
-                 meta_instruction=None,
-                 eosys='\n\n',
-                 user='User: ',
-                 eoh='\n\n',
-                 assistant='Assistant:',
-                 eoa='<｜end▁of▁sentence｜>',
-                 **kwargs):
-        super().__init__(user=user,
-                         eoh=eoh,
-                         meta_instruction=meta_instruction,
-                         eosys=eosys,
-                         assistant=assistant,
-                         eoa=eoa,
-                         **kwargs)
-=======
-    def __init__(self, user='User: ', eoh='\n\n', assistant='Assistant: ', eoa='<｜end▁of▁sentence｜>', **kwargs):
+    def __init__(self, user='User: ', eoh='\n\n', assistant='Assistant:', eoa='<｜end▁of▁sentence｜>', **kwargs):
         super().__init__(user=user, eoh=eoh, assistant=assistant, eoa=eoa, **kwargs)
->>>>>>> df06ae3e
 
     def get_prompt(self, prompt, sequence_start=True):
         return super().get_prompt(prompt, sequence_start)
@@ -1367,22 +1349,8 @@
 @MODELS.register_module(name=['internvl-zh'])
 class InternVLZH(BaseChatTemplate):
 
-<<<<<<< HEAD
-    def __init__(self,
-                 user='<human>: ',
-                 eoh=' ',
-                 assistant='<bot>:',
-                 eoa='</s>',
-                 **kwargs):
-        super().__init__(user=user,
-                         eoh=eoh,
-                         assistant=assistant,
-                         eoa=eoa,
-                         **kwargs)
-=======
-    def __init__(self, user='<human>: ', eoh=' ', assistant='<bot>: ', eoa='</s>', **kwargs):
+    def __init__(self, user='<human>: ', eoh=' ', assistant='<bot>:', eoa='</s>', **kwargs):
         super().__init__(user=user, eoh=eoh, assistant=assistant, eoa=eoa, **kwargs)
->>>>>>> df06ae3e
 
     def get_prompt(self, prompt, sequence_start=True):
         return super().get_prompt(prompt, sequence_start)
