--- conflicted
+++ resolved
@@ -87,7 +87,6 @@
             max_q_seqlen = fill_seqlens.sum()
 
         # fill kv cache
-<<<<<<< HEAD
         if key is not None and value is not None:
             self.fill_kv_cache(
                 key,
@@ -99,23 +98,10 @@
                 kv_seq_length=kv_seqlens,
                 max_q_seq_length=max_q_seqlen,
                 block_offsets=block_offsets,
+                k_scales_zeros=k_scales_zeros,
+                v_scales_zeros=v_scales_zeros,
+                quant_policy=quant_policy,
             )
-=======
-        self.fill_kv_cache(
-            key,
-            value,
-            k_cache,
-            v_cache,
-            q_start_loc,
-            q_seqlens,
-            kv_seq_length=kv_seqlens,
-            max_q_seq_length=max_q_seqlen,
-            block_offsets=block_offsets,
-            k_scales_zeros=k_scales_zeros,
-            v_scales_zeros=v_scales_zeros,
-            quant_policy=quant_policy,
-        )
->>>>>>> ba3701b5
 
         if inplace:
             attn_output = query[..., :self.v_head_size]
