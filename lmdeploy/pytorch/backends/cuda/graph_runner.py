--- conflicted
+++ resolved
@@ -113,23 +113,17 @@
 
         # warmup
         warmup_output = self.model(**padded_kwargs)
-        warmup_buffers = self.make_output_buffers(warmup_output)
+        warmup_buffers = self.model.make_output_buffers(warmup_output)
 
         self._graph = torch.cuda.CUDAGraph()
         # unsafe kernel call in other thread might invalid the capture
         # so we set thread_safe capture mode here.
         with torch.cuda.graph(self._graph, pool=self.pool, stream=current_stream, capture_error_mode='thread_local'):
             output = self.model(**padded_kwargs)
-<<<<<<< HEAD
-        output_buffers = output
-        if isinstance(output, torch.Tensor):
-            output_buffers = dict(hidden_states=output)
-=======
-
-        output_buffers = self.make_output_buffers(output)
->>>>>>> b186cf0b
+
+        output_buffers = self.model.make_output_buffers(output)
         self.meta.output_buffers = output_buffers
-        output = self.slice_output(warmup_buffers, kwargs)
+        output = self.model.get_outputs_cudagraph(warmup_buffers, **kwargs)
         return output
 
     @record_function('forward_cudagraph')
@@ -140,13 +134,8 @@
         context = self.ctx_mgr.current_context()
         self.model.update_context_cudagraph(self.meta, context)
         self._graph.replay()
-
-<<<<<<< HEAD
-        output = self.model.get_outputs_cudagraph(self.meta, **kwargs)
-=======
         output_buffers = self.meta.output_buffers
-        output = self.slice_output(output_buffers, kwargs)
->>>>>>> b186cf0b
+        output = self.model.get_outputs_cudagraph(output_buffers, **kwargs)
         return output
 
     def __del__(self):
@@ -239,7 +228,6 @@
         is_decoding = graph_key[1]
         decode_query_len = graph_key[3]
         if graph_key not in self._runner_map:
-<<<<<<< HEAD
             max_tokens = self._get_max_tokens(graph_key, kwargs['input_ids'], kwargs['attn_metadata'].q_seqlens)
             runner = CUDASingleGraphRunner(
                 self.model,
@@ -252,19 +240,7 @@
                 device=self.device,
                 decode_query_len=decode_query_len,
             )
-            runner.capture(**kwargs)
-=======
-            max_tokens = self._get_max_tokens(graph_key)
-            runner = CUDASingleGraphRunner(self.model,
-                                           max_batches=max_batches,
-                                           max_tokens=max_tokens,
-                                           num_blocks=self.num_blocks,
-                                           is_decoding=is_decoding,
-                                           pool=self.graph_pool_handle,
-                                           model_config=self.model_config,
-                                           device=self.device)
             output = runner.capture(**kwargs)
->>>>>>> b186cf0b
             self._runner_map[graph_key] = runner
             # SSM would update the state in capture(warmup), replay the graph will leads unexpected state update.
             return output
