# Copyright (c) OpenMMLab. All rights reserved.
import functools
from typing import Any, Dict, List, Tuple

import torch
from torch.profiler import record_function

from lmdeploy.pytorch.backends.deepep_moe_checker import get_moe_backend
from lmdeploy.pytorch.backends.selector import get_backend
from lmdeploy.pytorch.config import BackendConfig, CacheConfig, ModelConfig
from lmdeploy.pytorch.model_inputs import StepContext, get_step_ctx_manager
from lmdeploy.pytorch.models.utils.cudagraph import CudaGraphMeta
from lmdeploy.pytorch.strategies.base import StrategyFactoryBase
from lmdeploy.utils import get_logger

from ..graph_runner import GraphRunner
from .attention import TritonAttentionMetadata

logger = get_logger('lmdeploy')


def next_power_of_2(n: int):
    """Return the smallest power of 2 greater than or equal to n."""
    n -= 1
    n |= n >> 1
    n |= n >> 2
    n |= n >> 4
    n |= n >> 8
    n |= n >> 16
    n |= n >> 32
    n += 1
    return n


@functools.lru_cache
def _get_capture_batch_size_impl(max_batches: int):
    """Capture batch size."""
    ret = []
    batch_size = 1
    batch_step = 256
    # power of 2
    while batch_size <= min(batch_step, max_batches):
        ret.append(batch_size)
        batch_size *= 2

    # step
    ret += list(range(batch_size, max_batches + 1, batch_step))

    if max_batches != ret[-1]:
        ret.append(max_batches)
    return ret


def _false(*args, **kwargs):
    """Default value of not support cuda graph."""
    return False


class CUDASingleGraphRunner:
    """Cuda single graph runner."""

    def __init__(
        self,
        model: torch.nn.Module,
        max_batches: int,
        max_tokens: int,
        num_blocks: int,
        is_decoding: bool,
        pool: Tuple[int, int],
        model_config: ModelConfig,
        device: torch.device,
        decode_query_len: int = 1,
    ):
        self.model = model
        self.ctx_mgr = model.ctx_mgr
        self.model_config = model_config

        self.meta = CudaGraphMeta(
            max_batchs=max_batches,
            max_tokens=max_tokens,
            num_blocks=num_blocks,
            is_decoding=is_decoding,
            device=device,
            input_buffers=dict(),
            output_buffers=dict(),
            vocab_size=self.model_config.vocab_size,
<<<<<<< HEAD
            use_mla_fp8_cache=getattr(self.model_config, 'use_mla_fp8_cache', False),
            use_flash_mla=getattr(self.model_config, 'use_flash_mla', False),
            mla_index_topk=getattr(self.model_config, 'mla_index_topk', None),
=======
            decode_query_len=decode_query_len,
            use_flash_mla=model_config.use_flash_mla,
            use_fa3_decoding=model_config.model_paradigm == 'ar_spec',
>>>>>>> ec8cb011
        )
        self.device = device
        self.max_batches = max_batches
        self.max_tokens = max_tokens
        self.num_blocks = num_blocks
        self.is_decoding = is_decoding
        self.pool = pool
        self._graph: torch.cuda.CUDAGraph = None

    @record_function('capture_cudagraph')
    def capture(self, **kwargs):
        """Capture graph."""
        logger.debug(f'Capturing graph with meta: {self.meta}')
        self.meta.input_buffers = self.model.make_buffers_cudagraph(self.meta, **kwargs)
        padded_kwargs = self.model.fill_buffers_cudagraph(self.meta, **kwargs)
        context = self.ctx_mgr.current_context()
        self.model.update_context_cudagraph(self.meta, context)
        current_stream = torch.cuda.current_stream()

        # warmup
        warmup_output = self.model(**padded_kwargs)
        warmup_buffers = self.model.make_output_buffers(warmup_output)

        self._graph = torch.cuda.CUDAGraph()
        # unsafe kernel call in other thread might invalid the capture
        # so we set thread_safe capture mode here.
        with torch.cuda.graph(self._graph, pool=self.pool, stream=current_stream, capture_error_mode='thread_local'):
            output = self.model(**padded_kwargs)

        output_buffers = self.model.make_output_buffers(output)
        self.meta.output_buffers = output_buffers
        output = self.model.get_outputs_cudagraph(warmup_buffers, **kwargs)
        return output

    @record_function('forward_cudagraph')
    def forward(self, **kwargs):
        """forward."""
        assert self._graph is not None
        self.model.fill_buffers_cudagraph(self.meta, **kwargs)
        context = self.ctx_mgr.current_context()
        self.model.update_context_cudagraph(self.meta, context)
        self._graph.replay()
        output_buffers = self.meta.output_buffers
        output = self.model.get_outputs_cudagraph(output_buffers, **kwargs)
        return output

    def __del__(self):
        """del."""
        del self._graph


class CUDAGraphRunner(GraphRunner):
    """Cuda graph runner."""

    def __init__(self, model: torch.nn.Module, model_config: ModelConfig, cache_config: CacheConfig,
                 backend_config: BackendConfig, device: torch.device):
        super().__init__(model, model_config, cache_config, backend_config, device)
        self.max_batches = cache_config.max_batches
        self.max_tokens = cache_config.max_prefill_token_num
        self.num_blocks = cache_config.num_gpu_blocks

        self.enable_graph = self.check_enable_graph()

        self.graph_pool_handle = torch.cuda.graph_pool_handle()
        self._runner_map: Dict[Any, CUDASingleGraphRunner] = dict()
        self.has_try_compile_model: bool = False

        # strategy factory
        build_ctx = model.ctx_mgr.build_ctx
        strategy_factory: StrategyFactoryBase = build_ctx.strategy_factory
        self.cudagraph_strategy = strategy_factory.build_cudagraph_strategy()

    def check_enable_graph(self):
        """Check enable graph."""
        if self.backend_config.eager_mode:
            return _false

        return getattr(self.model, 'support_cuda_graph', _false)

    def _try_compile_model_once(self):
        if self.has_try_compile_model:
            return

        # TODO: recovery it when torch.compile is stable (should be add a flag to enable it?)
        # if hasattr(self.model, 'compile_model'):
        #     method = getattr(self.model, 'compile_model')
        #     method()

        self.has_try_compile_model = True

    def _get_capture_tokens(self, batch_size: int):
        """Get capture tokens."""
        cap_sizes = self.get_capture_batch_sizes()
        for size in cap_sizes:
            if size >= batch_size:
                return size
        assert False, f'Unsupported batch_size={batch_size}'

    def get_graph_key(self, input_ids: torch.Tensor, position_ids: torch.Tensor, past_key_values: List,
                      attn_metadata: TritonAttentionMetadata, inputs_embeds: torch.Tensor, **kwargs):
        """Get graph key."""
        context = self.ctx_mgr.current_context()
        is_decoding = context.is_decoding
        batch_size = attn_metadata.q_seqlens.size(0)
        meta = self.get_meta()
        enable_microbatch = get_step_ctx_manager().current_context().enable_microbatch
        # for draft model to distinguish inputs from target model and itself
        query_len = input_ids.size(1) // batch_size
        if meta.padding_batch_size is None:
            batch_size = self._get_capture_tokens(batch_size)
        else:
            batch_size = self._get_capture_tokens(meta.padding_batch_size)
        return (batch_size, is_decoding, enable_microbatch, query_len)

    def _get_max_tokens(self, graph_key: tuple, input_ids: torch.Tensor, q_seqlens: torch.Tensor):
        max_batches = graph_key[0]
        is_decoding = graph_key[1]
        assert is_decoding
        origin_batch_size = q_seqlens.size(0)
        num_tokens = input_ids.size(1)
        return self.cudagraph_strategy.get_max_tokens(max_batches, origin_batch_size, num_tokens)

    def __call__(self, **kwargs):
        """call."""
        if not self.backend_config.eager_mode and get_backend().get_name() == 'cuda':
            self._try_compile_model_once()

        enable_graph = self.enable_graph(**kwargs)

        if not enable_graph:
            with record_function('forward_eager'):
                output = self.model(**kwargs)
                return self.model.make_output_buffers(output)

        graph_key = self.get_graph_key(**kwargs)
        max_batches = graph_key[0]
        is_decoding = graph_key[1]
        decode_query_len = graph_key[3]
        if graph_key not in self._runner_map:
            max_tokens = self._get_max_tokens(graph_key, kwargs['input_ids'], kwargs['attn_metadata'].q_seqlens)
            runner = CUDASingleGraphRunner(
                self.model,
                max_batches=max_batches,
                max_tokens=max_tokens,
                num_blocks=self.num_blocks,
                is_decoding=is_decoding,
                pool=self.graph_pool_handle,
                model_config=self.model_config,
                device=self.device,
                decode_query_len=decode_query_len,
            )
            output = runner.capture(**kwargs)
            self._runner_map[graph_key] = runner
            # SSM would update the state in capture(warmup), replay the graph will leads unexpected state update.
            return output
        else:
            runner = self._runner_map[graph_key]
            output = runner.forward(**kwargs)
            return output

    @record_function('prepare_inputs_for_generation')
    def prepare_inputs_for_generation(
        self,
        past_key_values: List[List[torch.Tensor]],
        inputs_embeds: torch.Tensor = None,
        context: StepContext = None,
    ):
        """Prepare inputs."""

        if get_moe_backend().use_deepep_moe_backend():
            from dlblas.layers.moe.token_dispatcher import DeepEPBuffer, DeepEPMode
            deepep_mode = DeepEPMode.LOW_LATENCY if context.is_decoding else DeepEPMode.NORMAL
            DeepEPBuffer.set_deepep_mode(deepep_mode)

        return self.model.prepare_inputs_for_generation(
            past_key_values=past_key_values,
            inputs_embeds=inputs_embeds,
            context=context,
        )

    def reset(self):
        """Remove all graphs to prevent hanging on exit."""
        self._runner_map.clear()

    def update_inputs(self, inputs):
        """Update inputs."""
        if self.backend_config.eager_mode:
            return inputs
        is_decoding = inputs.is_decoding
        dp_meta = inputs.dp_meta
        if is_decoding and dp_meta is not None:
            meta = self.get_meta()
            padding_batch_size = meta.padding_batch_size
            tp_size = self._get_capture_tokens(padding_batch_size)
            dp_meta.sync_tp_size(tp_size)
        return inputs

    def get_capture_batch_sizes(self) -> List[int]:
        """Capture batch sizes."""
        return _get_capture_batch_size_impl(self.cache_config.max_batches)<|MERGE_RESOLUTION|>--- conflicted
+++ resolved
@@ -84,15 +84,11 @@
             input_buffers=dict(),
             output_buffers=dict(),
             vocab_size=self.model_config.vocab_size,
-<<<<<<< HEAD
             use_mla_fp8_cache=getattr(self.model_config, 'use_mla_fp8_cache', False),
             use_flash_mla=getattr(self.model_config, 'use_flash_mla', False),
             mla_index_topk=getattr(self.model_config, 'mla_index_topk', None),
-=======
             decode_query_len=decode_query_len,
-            use_flash_mla=model_config.use_flash_mla,
             use_fa3_decoding=model_config.model_paradigm == 'ar_spec',
->>>>>>> ec8cb011
         )
         self.device = device
         self.max_batches = max_batches
