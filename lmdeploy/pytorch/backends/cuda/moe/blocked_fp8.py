# Copyright (c) OpenMMLab. All rights reserved.

from typing import Callable, List

import torch
import torch.distributed as dist

from lmdeploy.pytorch.backends.deepep_moe_checker import get_moe_backend
from lmdeploy.pytorch.backends.moe import FusedMoEBlockedF8Builder, FusedMoEBlockedF8Impl
from lmdeploy.pytorch.distributed import get_dist_manager
from lmdeploy.pytorch.kernels.cuda.blocked_fp8_fused_moe import fused_moe_blocked_fp8
from lmdeploy.pytorch.kernels.cuda.blocked_gemm_fp8 import quant_fp8
from lmdeploy.pytorch.kernels.cuda.fused_moe import _renormalize
from lmdeploy.pytorch.model_inputs import get_step_ctx_manager
from lmdeploy.utils import get_logger

from .ep_utils import gather_outputs_by_attn_tp, split_inputs_by_attn_tp

logger = get_logger('lmdeploy')


class TritonFusedMoEBlockedF8Impl(FusedMoEBlockedF8Impl):
    """Triton fused moe blocked f8 implementation."""

    def __init__(self,
                 top_k: int,
                 num_experts: int,
                 renormalize: bool = False,
                 block_size: int = 128,
                 out_dtype: torch.dtype = torch.float16):
        super().__init__()
        self.num_experts = num_experts
        self.top_k = top_k
        self.renormalize = renormalize
        self.block_size = block_size
        self.out_dtype = out_dtype

    def ep_expert_list(self, world_size: int, rank: int):
        """Experts list of current rank."""
        num_experts = self.num_experts
        expert_per_rank = (num_experts + world_size - 1) // world_size
        first_expert = rank * expert_per_rank
        last_expert = min(first_expert + expert_per_rank, num_experts)
        return list(range(first_expert, last_expert))

    def forward(self,
                hidden_states: torch.Tensor,
                topk_weights: torch.Tensor,
                topk_ids: torch.LongTensor,
                gate_up_weights: torch.Tensor,
                gate_up_scale: torch.Tensor,
                down_weights: torch.Tensor,
                down_scale: torch.Tensor,
                gate_up_bias: torch.Tensor = None,
                down_bias: torch.Tensor = None,
                expert_list: List[int] = None,
                act_func: Callable = None):
        """forward."""
        input_size = hidden_states.shape
        hidden_states = hidden_states.flatten(0, -2)
        input_quant, input_scale = quant_fp8(hidden_states,
                                             self.block_size,
                                             dtype=gate_up_weights.dtype,
                                             scale_fmt=self.scale_fmt)
<<<<<<< HEAD

=======
>>>>>>> a18279f3
        expert_offset = 0
        num_experts = None
        if expert_list is not None and len(expert_list) != self.num_experts:
            expert_offset = expert_list[0]
            num_experts = self.num_experts
        output = fused_moe_blocked_fp8(input_quant,
                                       input_scale,
                                       gate_up_weights,
                                       gate_up_scale,
                                       down_weights,
                                       down_scale,
                                       topk_weights=topk_weights,
                                       topk_ids=topk_ids,
                                       topk=self.top_k,
                                       w1_bias=gate_up_bias,
                                       w2_bias=down_bias,
                                       out_dtype=hidden_states.dtype,
                                       expert_offset=expert_offset,
                                       num_experts=num_experts,
                                       renormalize=self.renormalize,
                                       act_func=act_func)
        output = output.unflatten(0, input_size[:-1])
        return output


class FusedDeepEpMoEBlockedF8Impl(TritonFusedMoEBlockedF8Impl):

    def __init__(self,
                 ep_size: int,
                 ep_group: dist.ProcessGroup,
                 top_k: int,
                 num_experts: int,
                 hidden_dim: int,
                 renormalize: bool = False,
                 block_size: int = 128,
                 out_dtype: torch.dtype = torch.bfloat16,
                 layer_idx: int = 0):
        super().__init__(top_k, num_experts, renormalize, block_size, out_dtype)
        self.num_experts = num_experts
        self.ep_size = ep_size
        self.ep_group = ep_group
        self.hidden_dim = hidden_dim
        self.block_size = block_size
        self.out_dtype = out_dtype
        self.layer_idx = layer_idx
        try:
            import deep_gemm  # noqa: F401
            self.use_deep_gemm = True
        except ImportError:
            self.use_deep_gemm = False
            logger.warning('For higher performance, please install DeepGEMM https://github.com/deepseek-ai/DeepGEMM')

        try:
            from dlblas.layers.moe.token_dispatcher import DeepEPBuffer, DeepEPMode, use_deepep  # noqa: F401
            get_moe_backend().set_deepep_moe_backend()
        except ImportError:
            logger.warning('For higher performance, please install DeepEP https://github.com/deepseek-ai/DeepEP')

        # pre-allocate buffer
        self.fusedmoe_build(True)

    def ep_expert_list(self, world_size: int, rank: int):
        """Experts list of current rank."""
        if get_dist_manager().current_context().dist_config.enable_eplb:
            from dlblas.layers.moe.eplb import get_eplb_phy2log_metadata_by_layer
            phy2log = get_eplb_phy2log_metadata_by_layer(self.layer_idx)
            expert_per_rank = (self.num_experts + world_size - 1) // world_size
            first_expert = rank * expert_per_rank
            last_expert = min(first_expert + expert_per_rank, self.num_experts)
            sliced_phy2log = phy2log[first_expert:last_expert].tolist()
            return sliced_phy2log
        else:
            return super().ep_expert_list(world_size=world_size, rank=rank)

    def forward(self,
                hidden_states: torch.Tensor,
                topk_weights: torch.Tensor,
                topk_ids: torch.LongTensor,
                gate_up_weights: torch.Tensor,
                gate_up_scale: torch.Tensor,
                down_weights: torch.Tensor,
                down_scale: torch.Tensor,
                gate_up_bias: torch.Tensor = None,
                down_bias: torch.Tensor = None,
                expert_list: List[int] = None,
                act_func: Callable = None,
                **kwargs):
        """forward."""
        hidden_states, topk_weights, topk_ids, split_size = split_inputs_by_attn_tp(hidden_states, topk_weights,
                                                                                    topk_ids)

        topk_weights = self.do_renormalize(topk_weights)
        step_ctx = get_step_ctx_manager().current_context()
        low_latency_mode = step_ctx.is_decoding and self.use_deep_gemm
        moe = self.fusedmoe_build(low_latency_mode)
        out_states = moe.forward(hidden_states, topk_weights, topk_ids, gate_up_weights, gate_up_scale, down_weights,
                                 down_scale, expert_list)

        out_states = gather_outputs_by_attn_tp(out_states, split_size)
        return out_states

    def do_renormalize(self, topk_weights):
        return _renormalize(topk_weights, self.renormalize)

    def fusedmoe_build(self, low_latency_mode: bool = False):
        from dlblas.layers.moe.ep_moe import build_deepep_moe
        deepep_moe = build_deepep_moe(low_latency_mode,
                                      self.ep_size,
                                      self.ep_group,
                                      self.num_experts,
                                      self.hidden_dim,
                                      self.block_size,
                                      self.top_k,
                                      self.out_dtype,
                                      layer_idx=self.layer_idx,
                                      chunk_size=16 * 1024)
        return deepep_moe


class TritonFusedMoEBlockedF8Builder(FusedMoEBlockedF8Builder):
    """Triton fused moe blocked f8 builder."""

    @staticmethod
    def build(top_k: int,
              num_experts: int,
              hidden_dim: int = 1,
              renormalize: bool = False,
              block_size: int = 128,
              ep_size: int = 1,
              ep_group: dist.ProcessGroup = None,
              out_dtype: torch.dtype = torch.float16,
              layer_idx: int = 0,
              custom_gateup_act: bool = False):
        """Build from mlp."""
        if ep_size > 1:
            assert custom_gateup_act is False, 'Custom gate up activation is not supported in EP MoE.'
            return FusedDeepEpMoEBlockedF8Impl(ep_size=ep_size,
                                               ep_group=ep_group,
                                               top_k=top_k,
                                               num_experts=num_experts,
                                               hidden_dim=hidden_dim,
                                               renormalize=renormalize,
                                               block_size=block_size,
                                               out_dtype=out_dtype,
                                               layer_idx=layer_idx)
        else:
            return TritonFusedMoEBlockedF8Impl(top_k=top_k,
                                               num_experts=num_experts,
                                               renormalize=renormalize,
                                               block_size=block_size,
                                               out_dtype=out_dtype)<|MERGE_RESOLUTION|>--- conflicted
+++ resolved
@@ -62,10 +62,6 @@
                                              self.block_size,
                                              dtype=gate_up_weights.dtype,
                                              scale_fmt=self.scale_fmt)
-<<<<<<< HEAD
-
-=======
->>>>>>> a18279f3
         expert_offset = 0
         num_experts = None
         if expert_list is not None and len(expert_list) != self.num_experts:
