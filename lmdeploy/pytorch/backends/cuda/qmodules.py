# Copyright (c) OpenMMLab. All rights reserved.
from typing import Optional

import torch
import torch.distributed as dist

from lmdeploy.pytorch.kernels.cuda.w8a8_triton_kernels import (
    matmul_kernel_dynamic_quant, per_token_quant_int8, rms_norm_dynamic_quant)
from lmdeploy.pytorch.models.q_modules import QTensor

from ..qmodules import (LinearW8A8Builder, LinearW8A8Impl, RMSNormW8A8Builder,
                        RMSNormW8A8Impl)


class TritonRMSNormW8A8Impl(RMSNormW8A8Impl):
    """triton RMS norm w8a8 implementation api."""

    def __init__(self,
                 hidden_size: int,
                 eps: float = 1e-6,
                 quant_dtype: torch.dtype = torch.int8):
        super().__init__()
        self.hidden_size = hidden_size
        self.eps = eps
        self.quant_dtype = quant_dtype

    def forward(self,
                x: torch.Tensor,
                weight: torch.Tensor,
                residual: torch.Tensor = None):
        """forward."""
        if residual is None:
            (x,
             rms_scale) = rms_norm_dynamic_quant(x,
                                                 weight,
                                                 self.eps,
                                                 quant_dtype=self.quant_dtype)
            x = QTensor(x, rms_scale)
            return x
        else:
            (x, rms_scale,
             residual) = rms_norm_dynamic_quant(x,
                                                weight,
                                                self.eps,
                                                residual=residual,
                                                quant_dtype=self.quant_dtype)
            x = QTensor(x, rms_scale)
            return x, residual


class TritonRMSNormBuilder(RMSNormW8A8Builder):
    """triton RMS norm w8a8 implementation builder."""

    @staticmethod
    def build(hidden_size: int,
              eps: float = 1e-6,
              quant_dtype: torch.dtype = torch.int8):
        """build."""
        return TritonRMSNormW8A8Impl(hidden_size, eps, quant_dtype)


class TritonLinearW8A8Impl(LinearW8A8Impl):
    """triton linear w8a8 implementation."""

    def __init__(self,
                 in_features: int,
                 out_features: int,
<<<<<<< HEAD
                 quant_dtype: torch.dtype = torch.int8):
        self.in_features = in_features
        self.out_features = out_features
        self.quant_dtype = quant_dtype
=======
                 out_dtype: torch.dtype = torch.float16):
        self.in_features = in_features
        self.out_features = out_features
        self.out_dtype = out_dtype
>>>>>>> b30c8c93

    def forward(self,
                x,
                weight: torch.Tensor,
                scale: torch.Tensor,
                bias: Optional[torch.Tensor] = None,
                all_reduce: bool = False):
        """forward."""
        if isinstance(x, torch.Tensor):
            input_quant, input_scale = per_token_quant_int8(
                x, 1e-7, quant_dtype=self.quant_dtype)
        else:
            assert isinstance(x, QTensor)
            input_quant, input_scale = x.tensor, x.scale

        out = matmul_kernel_dynamic_quant(input_quant,
                                          weight,
                                          input_scale,
                                          scale,
                                          output_dtype=self.out_dtype,
                                          bias=bias)

        if all_reduce:
            dist.all_reduce(out)
        return out


class TritonLinearW8A8Builder(LinearW8A8Builder):
    """triton linear w8a8 implementation builder."""

    @staticmethod
    def build(in_features: int,
              out_features: int,
              bias: bool = True,
              dtype: torch.dtype = None,
              quant_dtype: torch.dtype = torch.int8):
        """build."""
<<<<<<< HEAD
        return TritonLinearW8A8Impl(in_features,
                                    out_features,
                                    quant_dtype=quant_dtype)
=======
        return TritonLinearW8A8Impl(in_features, out_features, dtype)
>>>>>>> b30c8c93
<|MERGE_RESOLUTION|>--- conflicted
+++ resolved
@@ -65,17 +65,12 @@
     def __init__(self,
                  in_features: int,
                  out_features: int,
-<<<<<<< HEAD
+                 out_dtype: torch.dtype = torch.float16,
                  quant_dtype: torch.dtype = torch.int8):
         self.in_features = in_features
         self.out_features = out_features
+        self.out_dtype = out_dtype
         self.quant_dtype = quant_dtype
-=======
-                 out_dtype: torch.dtype = torch.float16):
-        self.in_features = in_features
-        self.out_features = out_features
-        self.out_dtype = out_dtype
->>>>>>> b30c8c93
 
     def forward(self,
                 x,
@@ -113,10 +108,7 @@
               dtype: torch.dtype = None,
               quant_dtype: torch.dtype = torch.int8):
         """build."""
-<<<<<<< HEAD
         return TritonLinearW8A8Impl(in_features,
                                     out_features,
-                                    quant_dtype=quant_dtype)
-=======
-        return TritonLinearW8A8Impl(in_features, out_features, dtype)
->>>>>>> b30c8c93
+                                    dtype,
+                                    quant_dtype=quant_dtype)