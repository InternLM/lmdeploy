--- conflicted
+++ resolved
@@ -48,26 +48,11 @@
     return stop_words
 
 
-<<<<<<< HEAD
-def main(
-        model_path,
-        model_name: str,  # can not get model_name from hf model
-        session_id: int = 1,
-        top_k=40,
-        top_p=0.8,
-        temperature=0.8,
-        repetition_penalty: float = 1.0,
-        tp: int = 1,
-        stream_output=True,
-        trust_remote_code=True,
-        adapter: str = None):
-=======
 def run_chat(model_path,
              engine_config: EngineConfig,
              gen_config: EngineGenerationConfig = None,
              session_id: int = 1,
-             trust_remote_code=True):
->>>>>>> 051307ae
+             trust_remote_code: bool = True):
     """An example to perform model inference through the command line
     interface.
 
@@ -78,24 +63,16 @@
         session_id (int): the identical id of a session.
         trust_remote_code (bool): trust remote code.
     """
-<<<<<<< HEAD
-    from . import engine as tm
-    adapter_name = None
-    if adapter is not None:
-        adapter_name = 'default'
-        adapter = {adapter_name: adapter}
-    tm_model = tm.Engine.from_pretrained(model_path,
-                                         tp=tp,
-                                         trust_remote_code=trust_remote_code,
-                                         adapters=adapter)
-=======
     from lmdeploy.pytorch.engine import Engine
-    tm_model = Engine(model_path,
-                      engine_config=engine_config,
-                      trust_remote_code=trust_remote_code)
->>>>>>> 051307ae
+    tm_model = Engine.from_pretrained(model_path,
+                                      engine_config=engine_config,
+                                      trust_remote_code=trust_remote_code)
     tokenizer = tm_model.tokenizer
     generator = tm_model.create_instance()
+
+    adapter_name = None
+    if engine_config.adapters is not None:
+        adapter_name = next(iter(engine_config.adapters.keys()))
 
     nth_round = 1
     step = 0
@@ -130,29 +107,12 @@
 
             print(f'{prompt} ', end='', flush=True)
             response_size = 0
-<<<<<<< HEAD
-            sampling_param = SamplingParam(
-                top_k=top_k,
-                top_p=top_p,
-                temperature=temperature,
-                repetition_penalty=repetition_penalty,
-                ignore_eos=False,
-                random_seed=seed,
-                stop_words=stop_words)
-            for outputs in generator.stream_infer(
-                    session_id=session_id,
-                    input_ids=input_ids,
-                    request_output_len=512,
-                    step=step,
-                    sampling_param=sampling_param,
-                    adapter_name=adapter_name):
-=======
             gen_config.random_seed = seed
             gen_config.stop_words = stop_words
             for outputs in generator.stream_infer(session_id=session_id,
                                                   input_ids=input_ids,
-                                                  gen_config=gen_config):
->>>>>>> 051307ae
+                                                  gen_config=gen_config,
+                                                  adapter_name=adapter_name):
                 status, res, tokens = outputs
                 # decode res
                 response = tokenizer.decode(res, offset=response_size)
@@ -181,7 +141,8 @@
          repetition_penalty: float = 1.0,
          tp: int = 1,
          stream_output: bool = True,
-         trust_remote_code=True):
+         adapter: str = None,
+         trust_remote_code: bool = True):
     """An example to perform model inference through the command line
     interface.
 
@@ -195,9 +156,15 @@
         repetition_penalty (float): parameter to penalize repetition
         tp (int): GPU number used in tensor parallelism
         stream_output (bool): indicator for streaming output or not
+        adapter (str): path to lora adapter.
         trust_remote_code (bool): Trust remote code.
     """
-    engine_config = EngineConfig(model_name=model_name, tp=tp)
+    adapters = None
+    if adapter is not None:
+        adapters = dict(default=adapter)
+    engine_config = EngineConfig(model_name=model_name,
+                                 tp=tp,
+                                 adapters=adapters)
     gen_config = EngineGenerationConfig(max_new_tokens=512,
                                         top_k=top_k,
                                         top_p=top_p,
