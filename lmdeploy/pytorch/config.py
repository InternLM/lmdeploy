# Copyright (c) OpenMMLab. All rights reserved.
from dataclasses import dataclass, field
from typing import Any, Dict, List, Literal

import torch
from transformers import AutoModelForCausalLM


def _update_torch_dtype(config: 'ModelConfig', default: str = 'float16'):
    """Update the torch dtype from the model config.

    Args:
        config (ModelConfig): The input model config.
        default (str): default device type.
    """
    from lmdeploy.utils import get_logger
    logger = get_logger('lmdeploy')

    torch_dtype = getattr(config.hf_config, 'torch_dtype', None)
    if torch_dtype is None:
        logger.warning('Model config does not have `torch_dtype`,'
                       f' use default: {default}')
        torch_dtype = default
        # update hf_config as well
        setattr(config.hf_config, 'torch_dtype', torch_dtype)

    config.dtype = eval(f'torch.{torch_dtype}')
    return config


@dataclass
class SchedulerConfig:
    """Config of scheduler."""

    max_batches: int
    max_session_len: int
    max_request_output_len: int = 512
    eviction_type: str = 'recompute'
    prefill_interval: int = 16
    max_active_adapters: int = 64


@dataclass
class CacheConfig:
    """Config of key value cache."""

    block_size: int
    num_cpu_blocks: int
    num_gpu_blocks: int
    window_size: int = -1
    cache_max_entry_count: float = 0.8
    max_prefill_token_num: int = 4096
    enable_prefix_caching: bool = False

    def __post_init__(self):
        """post init."""
        from lmdeploy.utils import get_logger
        logger = get_logger('lmdeploy')
        if self.window_size > 1 and self.enable_prefix_caching:
            logger.warning(
                'Prefix caching is not available for window attention.')
            self.enable_prefix_caching = False


@dataclass
class ModelConfig:
    """Config of model."""

    hidden_size: int
    num_layers: int
    num_attention_heads: int
    num_key_value_heads: int
    bos_token_id: int
    eos_token_id: List[int]
    head_dim: int
    sliding_window: int = -1
    dtype: torch.dtype = torch.float16
    multi_query_attention: bool = False
    vocab_size: int = 40000
    hf_config: Any = None
    init_kwargs: Dict[str, Any] = field(default_factory=dict)
    model_arch: str = None
    unused_modules: List[str] = None
    task_type: Literal['llm', 'vlm'] = 'llm'
    auto_model_cls: Any = AutoModelForCausalLM

    def get_head_size(self):
        """get head size."""
        return self.head_dim

    @classmethod
    def from_pretrained(cls,
                        pretrained_model_name_or_path: str,
                        trust_remote_code: bool = True):
        """build ModelConfig from model path or name."""
        from transformers import AutoConfig
        hf_config = AutoConfig.from_pretrained(
            pretrained_model_name_or_path, trust_remote_code=trust_remote_code)

        arch = hf_config.architectures[0]
        # update hf_config for llava
        if arch == 'LlavaLlamaForCausalLM':
            from llava.model.language_model.llava_llama import LlamaConfig
            hf_config = LlamaConfig.from_pretrained(
                pretrained_model_name_or_path)
        elif arch == 'LlavaMistralForCausalLM':
            from llava.model.language_model.llava_mistral import \
                LlavaMistralConfig
            hf_config = LlavaMistralConfig.from_pretrained(
                pretrained_model_name_or_path)

        return cls.from_hf_config(hf_config, pretrained_model_name_or_path)

    @classmethod
    def from_hf_config(cls, hf_config: Any, model_path: str = None):
        """from huggingface config."""
        from lmdeploy.archs import check_vl_llm
        from lmdeploy.pytorch.configurations import AutoModelConfigBuilder

<<<<<<< HEAD
        if model_path is None:
            model_path = ''
        model_arch = getattr(hf_config, 'architectures', [None])[0]

        def __build_falcon():
            """build falcon."""
            num_attention_heads = hf_config.num_attention_heads
            if hf_config.new_decoder_architecture:
                # 40b-instruct, GQA
                kv_head = hf_config.num_kv_heads
            if hf_config.multi_query:
                # 7b-instruct, MQA
                kv_head = 1
            else:
                # rw-1b, MHA
                kv_head = num_attention_heads
            head_dim = hf_config.hidden_size // num_attention_heads
            return ModelConfig(
                hidden_size=hf_config.hidden_size,
                num_layers=hf_config.num_hidden_layers,
                num_attention_heads=num_attention_heads,
                num_key_value_heads=kv_head,
                bos_token_id=hf_config.bos_token_id,
                eos_token_id=hf_config.eos_token_id,
                head_dim=head_dim,
                multi_query_attention=hf_config.multi_query,
                vocab_size=hf_config.vocab_size,
            )

        def __build_chatglm():
            """build chatglm."""
            head_dim = hf_config.hidden_size // hf_config.num_attention_heads
            bos_token_id = hf_config.bos_token_id
            if bos_token_id is None:
                bos_token_id = hf_config.pad_token_id
            init_kwargs = dict(empty_init=False)
            return ModelConfig(
                hidden_size=hf_config.hidden_size,
                num_layers=hf_config.num_layers,
                num_attention_heads=hf_config.num_attention_heads,
                num_key_value_heads=hf_config.multi_query_group_num,
                bos_token_id=bos_token_id,
                eos_token_id=hf_config.eos_token_id,
                head_dim=head_dim,
                vocab_size=hf_config.padded_vocab_size,
                init_kwargs=init_kwargs)

        def __build_gemma():
            return ModelConfig(
                hidden_size=hf_config.hidden_size,
                num_layers=hf_config.num_hidden_layers,
                num_attention_heads=hf_config.num_attention_heads,
                num_key_value_heads=hf_config.num_key_value_heads,
                bos_token_id=hf_config.bos_token_id,
                eos_token_id=hf_config.eos_token_id,
                head_dim=hf_config.head_dim,
                vocab_size=hf_config.vocab_size)

        def __build_dbrx():
            hidden_size = hf_config.d_model
            num_heads = hf_config.n_heads
            head_dim = hidden_size // num_heads
            eos_token_id = getattr(hf_config, 'eos_token_id', None)
            if eos_token_id is None:
                eos_token_id = 100257
            bos_token_id = getattr(hf_config, 'bos_token_id', None)
            if bos_token_id is None:
                bos_token_id = eos_token_id
            return ModelConfig(
                hidden_size=hidden_size,
                num_layers=hf_config.n_layers,
                num_attention_heads=num_heads,
                num_key_value_heads=hf_config.attn_config.kv_n_heads,
                bos_token_id=bos_token_id,
                eos_token_id=eos_token_id,
                head_dim=head_dim,
                vocab_size=hf_config.vocab_size)

        def __build_default():
            head_dim = hf_config.hidden_size // hf_config.num_attention_heads
            num_attention_heads = hf_config.num_attention_heads
            num_key_value_heads = getattr(hf_config, 'num_key_value_heads',
                                          num_attention_heads)
            use_sliding_window = getattr(hf_config, 'use_sliding_window', True)
            sliding_window = -1
            if use_sliding_window:
                sliding_window = getattr(hf_config, 'sliding_window',
                                         sliding_window) or -1
            return ModelConfig(
                hidden_size=hf_config.hidden_size,
                num_layers=hf_config.num_hidden_layers,
                num_attention_heads=hf_config.num_attention_heads,
                num_key_value_heads=num_key_value_heads,
                bos_token_id=hf_config.bos_token_id,
                eos_token_id=hf_config.eos_token_id,
                sliding_window=sliding_window,
                head_dim=head_dim,
                vocab_size=hf_config.vocab_size)

        def __build_qwen():
            cfg = __build_default()
            if cfg.bos_token_id is None:
                cfg.bos_token_id = 151644
            if cfg.eos_token_id is None:
                cfg.eos_token_id = 151645
            return cfg

        def __build_cogvlm():
            cfg = __build_default()
            if getattr(hf_config, 'num_multi_query_heads', None):
                cfg.num_key_value_heads = hf_config.num_multi_query_heads
            cfg.unused_modules = ['model.vision']
            return cfg

        def __build_llava():
            from llava.model.language_model.llava_llama import \
                LlavaLlamaForCausalLM
            cfg = __build_default()
            cfg.auto_model_cls = LlavaLlamaForCausalLM
            cfg.unused_modules = ['model.vision_tower', 'model.mm_projector']
            return cfg

        def __build_llava_hf():
            if model_arch == 'LlavaForConditionalGeneration':
                from transformers import \
                    LlavaForConditionalGeneration as _LlavaModel
            elif model_arch == 'LlavaNextForConditionalGeneration':
                from transformers import \
                    LlavaNextForConditionalGeneration as _LlavaModel
            else:
                raise RuntimeError(
                    f'Unsupported Llava model arch: {model_arch}')

            text_config = hf_config.text_config
            hidden_size = getattr(text_config, 'hidden_size', 4096)
            num_attention_heads = getattr(text_config, 'num_attention_heads',
                                          32)
            num_key_value_heads = getattr(text_config, 'num_key_value_heads',
                                          32)
            num_hidden_layers = getattr(text_config, 'num_hidden_layers', 32)
            bos_token_id = getattr(text_config, 'bos_token_id', 1)
            eos_token_id = getattr(text_config, 'eos_token_id', 2)
            head_dim = hidden_size // num_attention_heads

            return ModelConfig(
                hidden_size=hidden_size,
                num_layers=num_hidden_layers,
                num_attention_heads=num_attention_heads,
                num_key_value_heads=num_key_value_heads,
                bos_token_id=bos_token_id,
                eos_token_id=eos_token_id,
                head_dim=head_dim,
                vocab_size=text_config.vocab_size,
                unused_modules=['vision_tower', 'multi_modal_projector'],
                auto_model_cls=_LlavaModel)

        if hf_config.model_type == 'falcon':
            model_config = __build_falcon()
        elif hf_config.model_type == 'chatglm':
            model_config = __build_chatglm()
        elif hf_config.model_type == 'gemma':
            model_config = __build_gemma()
        elif hf_config.model_type == 'dbrx':
            model_config = __build_dbrx()
        elif hf_config.model_type == 'qwen':
            model_config = __build_qwen()
        elif model_arch == 'CogVLMForCausalLM':
            model_config = __build_cogvlm()
        elif model_arch == 'LlavaLlamaForCausalLM':
            model_config = __build_llava()
        elif model_arch in [
                'LlavaForConditionalGeneration',
                'LlavaNextForConditionalGeneration'
        ]:
            model_config = __build_llava_hf()
        else:
            model_config = __build_default()

=======
        model_config = AutoModelConfigBuilder.build(hf_config)

        model_arch = getattr(hf_config, 'architectures', [None])[0]
>>>>>>> fbd294ad
        model_config.hf_config = hf_config
        model_config.model_arch = model_arch

        # should after setting `hf_config` and `model_arch` attributes
        model_config = _update_torch_dtype(model_config)

        if check_vl_llm(hf_config.to_dict()):
            model_config.task_type = 'vlm'

        # update eos_token_id to list
        if isinstance(model_config.eos_token_id, int):
            model_config.eos_token_id = [model_config.eos_token_id]

        return model_config<|MERGE_RESOLUTION|>--- conflicted
+++ resolved
@@ -96,19 +96,6 @@
         from transformers import AutoConfig
         hf_config = AutoConfig.from_pretrained(
             pretrained_model_name_or_path, trust_remote_code=trust_remote_code)
-
-        arch = hf_config.architectures[0]
-        # update hf_config for llava
-        if arch == 'LlavaLlamaForCausalLM':
-            from llava.model.language_model.llava_llama import LlamaConfig
-            hf_config = LlamaConfig.from_pretrained(
-                pretrained_model_name_or_path)
-        elif arch == 'LlavaMistralForCausalLM':
-            from llava.model.language_model.llava_mistral import \
-                LlavaMistralConfig
-            hf_config = LlavaMistralConfig.from_pretrained(
-                pretrained_model_name_or_path)
-
         return cls.from_hf_config(hf_config, pretrained_model_name_or_path)
 
     @classmethod
@@ -117,190 +104,9 @@
         from lmdeploy.archs import check_vl_llm
         from lmdeploy.pytorch.configurations import AutoModelConfigBuilder
 
-<<<<<<< HEAD
-        if model_path is None:
-            model_path = ''
-        model_arch = getattr(hf_config, 'architectures', [None])[0]
-
-        def __build_falcon():
-            """build falcon."""
-            num_attention_heads = hf_config.num_attention_heads
-            if hf_config.new_decoder_architecture:
-                # 40b-instruct, GQA
-                kv_head = hf_config.num_kv_heads
-            if hf_config.multi_query:
-                # 7b-instruct, MQA
-                kv_head = 1
-            else:
-                # rw-1b, MHA
-                kv_head = num_attention_heads
-            head_dim = hf_config.hidden_size // num_attention_heads
-            return ModelConfig(
-                hidden_size=hf_config.hidden_size,
-                num_layers=hf_config.num_hidden_layers,
-                num_attention_heads=num_attention_heads,
-                num_key_value_heads=kv_head,
-                bos_token_id=hf_config.bos_token_id,
-                eos_token_id=hf_config.eos_token_id,
-                head_dim=head_dim,
-                multi_query_attention=hf_config.multi_query,
-                vocab_size=hf_config.vocab_size,
-            )
-
-        def __build_chatglm():
-            """build chatglm."""
-            head_dim = hf_config.hidden_size // hf_config.num_attention_heads
-            bos_token_id = hf_config.bos_token_id
-            if bos_token_id is None:
-                bos_token_id = hf_config.pad_token_id
-            init_kwargs = dict(empty_init=False)
-            return ModelConfig(
-                hidden_size=hf_config.hidden_size,
-                num_layers=hf_config.num_layers,
-                num_attention_heads=hf_config.num_attention_heads,
-                num_key_value_heads=hf_config.multi_query_group_num,
-                bos_token_id=bos_token_id,
-                eos_token_id=hf_config.eos_token_id,
-                head_dim=head_dim,
-                vocab_size=hf_config.padded_vocab_size,
-                init_kwargs=init_kwargs)
-
-        def __build_gemma():
-            return ModelConfig(
-                hidden_size=hf_config.hidden_size,
-                num_layers=hf_config.num_hidden_layers,
-                num_attention_heads=hf_config.num_attention_heads,
-                num_key_value_heads=hf_config.num_key_value_heads,
-                bos_token_id=hf_config.bos_token_id,
-                eos_token_id=hf_config.eos_token_id,
-                head_dim=hf_config.head_dim,
-                vocab_size=hf_config.vocab_size)
-
-        def __build_dbrx():
-            hidden_size = hf_config.d_model
-            num_heads = hf_config.n_heads
-            head_dim = hidden_size // num_heads
-            eos_token_id = getattr(hf_config, 'eos_token_id', None)
-            if eos_token_id is None:
-                eos_token_id = 100257
-            bos_token_id = getattr(hf_config, 'bos_token_id', None)
-            if bos_token_id is None:
-                bos_token_id = eos_token_id
-            return ModelConfig(
-                hidden_size=hidden_size,
-                num_layers=hf_config.n_layers,
-                num_attention_heads=num_heads,
-                num_key_value_heads=hf_config.attn_config.kv_n_heads,
-                bos_token_id=bos_token_id,
-                eos_token_id=eos_token_id,
-                head_dim=head_dim,
-                vocab_size=hf_config.vocab_size)
-
-        def __build_default():
-            head_dim = hf_config.hidden_size // hf_config.num_attention_heads
-            num_attention_heads = hf_config.num_attention_heads
-            num_key_value_heads = getattr(hf_config, 'num_key_value_heads',
-                                          num_attention_heads)
-            use_sliding_window = getattr(hf_config, 'use_sliding_window', True)
-            sliding_window = -1
-            if use_sliding_window:
-                sliding_window = getattr(hf_config, 'sliding_window',
-                                         sliding_window) or -1
-            return ModelConfig(
-                hidden_size=hf_config.hidden_size,
-                num_layers=hf_config.num_hidden_layers,
-                num_attention_heads=hf_config.num_attention_heads,
-                num_key_value_heads=num_key_value_heads,
-                bos_token_id=hf_config.bos_token_id,
-                eos_token_id=hf_config.eos_token_id,
-                sliding_window=sliding_window,
-                head_dim=head_dim,
-                vocab_size=hf_config.vocab_size)
-
-        def __build_qwen():
-            cfg = __build_default()
-            if cfg.bos_token_id is None:
-                cfg.bos_token_id = 151644
-            if cfg.eos_token_id is None:
-                cfg.eos_token_id = 151645
-            return cfg
-
-        def __build_cogvlm():
-            cfg = __build_default()
-            if getattr(hf_config, 'num_multi_query_heads', None):
-                cfg.num_key_value_heads = hf_config.num_multi_query_heads
-            cfg.unused_modules = ['model.vision']
-            return cfg
-
-        def __build_llava():
-            from llava.model.language_model.llava_llama import \
-                LlavaLlamaForCausalLM
-            cfg = __build_default()
-            cfg.auto_model_cls = LlavaLlamaForCausalLM
-            cfg.unused_modules = ['model.vision_tower', 'model.mm_projector']
-            return cfg
-
-        def __build_llava_hf():
-            if model_arch == 'LlavaForConditionalGeneration':
-                from transformers import \
-                    LlavaForConditionalGeneration as _LlavaModel
-            elif model_arch == 'LlavaNextForConditionalGeneration':
-                from transformers import \
-                    LlavaNextForConditionalGeneration as _LlavaModel
-            else:
-                raise RuntimeError(
-                    f'Unsupported Llava model arch: {model_arch}')
-
-            text_config = hf_config.text_config
-            hidden_size = getattr(text_config, 'hidden_size', 4096)
-            num_attention_heads = getattr(text_config, 'num_attention_heads',
-                                          32)
-            num_key_value_heads = getattr(text_config, 'num_key_value_heads',
-                                          32)
-            num_hidden_layers = getattr(text_config, 'num_hidden_layers', 32)
-            bos_token_id = getattr(text_config, 'bos_token_id', 1)
-            eos_token_id = getattr(text_config, 'eos_token_id', 2)
-            head_dim = hidden_size // num_attention_heads
-
-            return ModelConfig(
-                hidden_size=hidden_size,
-                num_layers=num_hidden_layers,
-                num_attention_heads=num_attention_heads,
-                num_key_value_heads=num_key_value_heads,
-                bos_token_id=bos_token_id,
-                eos_token_id=eos_token_id,
-                head_dim=head_dim,
-                vocab_size=text_config.vocab_size,
-                unused_modules=['vision_tower', 'multi_modal_projector'],
-                auto_model_cls=_LlavaModel)
-
-        if hf_config.model_type == 'falcon':
-            model_config = __build_falcon()
-        elif hf_config.model_type == 'chatglm':
-            model_config = __build_chatglm()
-        elif hf_config.model_type == 'gemma':
-            model_config = __build_gemma()
-        elif hf_config.model_type == 'dbrx':
-            model_config = __build_dbrx()
-        elif hf_config.model_type == 'qwen':
-            model_config = __build_qwen()
-        elif model_arch == 'CogVLMForCausalLM':
-            model_config = __build_cogvlm()
-        elif model_arch == 'LlavaLlamaForCausalLM':
-            model_config = __build_llava()
-        elif model_arch in [
-                'LlavaForConditionalGeneration',
-                'LlavaNextForConditionalGeneration'
-        ]:
-            model_config = __build_llava_hf()
-        else:
-            model_config = __build_default()
-
-=======
         model_config = AutoModelConfigBuilder.build(hf_config)
 
         model_arch = getattr(hf_config, 'architectures', [None])[0]
->>>>>>> fbd294ad
         model_config.hf_config = hf_config
         model_config.model_arch = model_arch
 
