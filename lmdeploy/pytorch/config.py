# Copyright (c) OpenMMLab. All rights reserved.
from dataclasses import dataclass, field
from typing import Any

import torch


def _get_torch_dtype(config: Any, default: str = 'float16'):
    """Get the torch dtype from the model config.

    Args:
        config: Config of the hf model.
        default (str): default device type.
    """
    torch_dtype = getattr(config, 'torch_dtype', default)
    # torch_dtype in config could be none
    torch_dtype = torch_dtype or default
    return eval(f'torch.{torch_dtype}')


@dataclass
class SchedulerConfig:
    """Config of scheduler."""

    max_batches: int
    max_session_len: int
    max_request_output_len: int = 512
    eviction_type: str = 'recompute'
    prefill_interval: int = 16
    max_active_adapters: int = 64
    max_prefill_token_num: int = 8192


@dataclass
class CacheConfig:
    """Config of key value cache."""

    block_size: int
    num_cpu_blocks: int
    num_gpu_blocks: int
    window_size: int = -1
    cache_max_entry_count: float = 0.8


@dataclass
class ModelConfig:
    """Config of model."""

    hidden_size: int
    num_layers: int
    num_attention_heads: int
    num_key_value_heads: int
    bos_token_id: int
    eos_token_id: int
    sliding_window: int = -1
    dtype: torch.dtype = torch.float16
    multi_query_attention: bool = False
    json_config: dict = field(default_factory=dict)
    hf_config: Any = None

    def get_head_size(self):
        """get head size."""
        return self.hidden_size // self.num_attention_heads

    @classmethod
    def from_pretrained(cls,
                        pretrained_model_name_or_path: str,
                        trust_remote_code: bool = True):
        """build ModelConfig from model path or name."""
        from transformers import AutoConfig
        hf_config = AutoConfig.from_pretrained(
            pretrained_model_name_or_path, trust_remote_code=trust_remote_code)
        return cls.from_hf_config(hf_config, pretrained_model_name_or_path)

    @classmethod
    def from_hf_config(cls, hf_config: Any, model_path: str = None):
        """from huggingface config."""
        if model_path is None:
            model_path = ''

        def __build_falcon():
            """build falcon."""
            num_attention_heads = hf_config.num_attention_heads
            if hf_config.new_decoder_architecture:
                # 40b-instruct, GQA
                kv_head = hf_config.num_kv_heads
            if hf_config.multi_query:
                # 7b-instruct, MQA
                kv_head = 1
            else:
                # rw-1b, MHA
                kv_head = num_attention_heads
            return ModelConfig(
                hidden_size=hf_config.hidden_size,
                num_layers=hf_config.num_hidden_layers,
                num_attention_heads=num_attention_heads,
                num_key_value_heads=kv_head,
                bos_token_id=hf_config.bos_token_id,
                eos_token_id=hf_config.eos_token_id,
                multi_query_attention=hf_config.multi_query,
            )

        def __build_chatglm():
            """build chatglm."""
            bos_token_id = hf_config.bos_token_id
            if bos_token_id is None:
                bos_token_id = hf_config.pad_token_id
            return ModelConfig(
                hidden_size=hf_config.hidden_size,
                num_layers=hf_config.num_layers,
                num_attention_heads=hf_config.num_attention_heads,
                num_key_value_heads=hf_config.multi_query_group_num,
                bos_token_id=bos_token_id,
                eos_token_id=hf_config.eos_token_id)

        def __build_default():
            num_attention_heads = hf_config.num_attention_heads
            num_key_value_heads = getattr(hf_config, 'num_key_value_heads',
                                          num_attention_heads)
<<<<<<< HEAD

            sliding_window = getattr(hf_config, 'sliding_window', -1) or -1
=======
            use_sliding_window = getattr(hf_config, 'use_sliding_window', True)
            sliding_window = -1
            if use_sliding_window:
                sliding_window = getattr(hf_config, 'sliding_window',
                                         sliding_window)
>>>>>>> a270a8d0
            return ModelConfig(
                hidden_size=hf_config.hidden_size,
                num_layers=hf_config.num_hidden_layers,
                num_attention_heads=hf_config.num_attention_heads,
                num_key_value_heads=num_key_value_heads,
                bos_token_id=hf_config.bos_token_id,
                eos_token_id=hf_config.eos_token_id,
                sliding_window=sliding_window)

        if 'falcon' in model_path:
            model_config = __build_falcon()
        elif 'chatglm' in model_path:
            model_config = __build_chatglm()
        else:
            model_config = __build_default()

        model_config.dtype = _get_torch_dtype(hf_config)
        model_config.hf_config = hf_config
        model_config.json_config = hf_config.to_dict()
        return model_config<|MERGE_RESOLUTION|>--- conflicted
+++ resolved
@@ -117,16 +117,11 @@
             num_attention_heads = hf_config.num_attention_heads
             num_key_value_heads = getattr(hf_config, 'num_key_value_heads',
                                           num_attention_heads)
-<<<<<<< HEAD
-
-            sliding_window = getattr(hf_config, 'sliding_window', -1) or -1
-=======
             use_sliding_window = getattr(hf_config, 'use_sliding_window', True)
             sliding_window = -1
             if use_sliding_window:
                 sliding_window = getattr(hf_config, 'sliding_window',
                                          sliding_window)
->>>>>>> a270a8d0
             return ModelConfig(
                 hidden_size=hf_config.hidden_size,
                 num_layers=hf_config.num_hidden_layers,
