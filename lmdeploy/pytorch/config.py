--- conflicted
+++ resolved
@@ -228,7 +228,6 @@
                 cfg.eos_token_id = 151645
             return cfg
 
-<<<<<<< HEAD
         def __build_deepseek_v2():
             head_dim = (hf_config.kv_lora_rank + hf_config.qk_rope_head_dim)
             k_head_dim = head_dim
@@ -248,7 +247,7 @@
                                vocab_size=hf_config.vocab_size,
                                multi_query_attention=True,
                                init_kwargs=init_kwargs)
-=======
+
         def __build_cogvlm():
             cfg = __build_default()
             if getattr(hf_config, 'num_multi_query_heads', None):
@@ -257,7 +256,6 @@
             return cfg
 
         model_arch = getattr(hf_config, 'architectures', [None])[0]
->>>>>>> 679572cb
 
         if hf_config.model_type == 'falcon':
             model_config = __build_falcon()
@@ -269,9 +267,10 @@
             model_config = __build_dbrx()
         elif hf_config.model_type == 'qwen':
             model_config = __build_qwen()
-<<<<<<< HEAD
         elif hf_config.model_type == 'deepseek_v2':
             model_config = __build_deepseek_v2()
+        elif model_arch == 'CogVLMForCausalLM':
+            model_config = __build_cogvlm()
         else:
             model_config = __build_default()
 
@@ -282,15 +281,6 @@
             assert model_config.head_dim is not None
             model_config.v_head_dim = model_config.head_dim
 
-        model_config.dtype = _get_torch_dtype(hf_config)
-
-        model_config.hf_config = hf_config
-=======
-        elif model_arch == 'CogVLMForCausalLM':
-            model_config = __build_cogvlm()
-        else:
-            model_config = __build_default()
-
         model_config.hf_config = hf_config
         model_config.model_arch = model_arch
 
@@ -304,5 +294,4 @@
         if isinstance(model_config.eos_token_id, int):
             model_config.eos_token_id = [model_config.eos_token_id]
 
->>>>>>> 679572cb
         return model_config