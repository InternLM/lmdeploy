--- conflicted
+++ resolved
@@ -17,42 +17,6 @@
 
 
 @dataclass
-<<<<<<< HEAD
-class EngineConfig:
-    """PyTorch Engine Config.
-
-    Args:
-        model_name (str): name of the given model.
-        tp (int): Tensor Parallelism. default 1.
-        session_len (int): Max session length. Default None.
-        max_batch_size: (int): Max batch size. Default 128.
-        eviction_type (str): What action to perform when kv cache
-            is full, ['recompute', 'copy'], Default 'recompute'.
-        prefill_interval (int): Interval to perform prefill,
-            Default 16.
-        block_size (int): paging cache block size, default 64.
-        num_cpu_blocks (int): Num cpu blocks. If num is 0, cache
-            would be allocate according to current environment.
-        num_gpu_blocks (int): Num gpu blocks. If num is 0, cache
-            would be allocate according to current environment.
-        num_tokens_per_iter (int): Max numbers of the input token.
-    """
-    model_name: str = ''
-    tp: int = 1
-    session_len: int = None
-    max_batch_size: int = 128
-    eviction_type: str = 'recompute'
-    prefill_interval: int = 16
-    block_size: int = 64
-    num_cpu_blocks: int = 0
-    num_gpu_blocks: int = 0
-    adapters: Dict[str, str] = None
-    num_tokens_per_iter: int = 16384
-
-
-@dataclass
-=======
->>>>>>> 40da6775
 class SchedulerConfig:
     """Config of scheduler."""
 
