# Copyright (c) OpenMMLab. All rights reserved.
from dataclasses import dataclass, field
from typing import Any

import torch


def _get_torch_dtype(config: Any, default: str = 'float16'):
    """Get the torch dtype from the model config.

    Args:
        config: Config of the hf model.
        default (str): default device type.
    """
    torch_dtype = getattr(config, 'torch_dtype', default)
    # torch_dtype in config could be none
    torch_dtype = torch_dtype or default
    return eval(f'torch.{torch_dtype}')


@dataclass
class SchedulerConfig:
    """Config of scheduler."""

    max_batches: int
    max_session_len: int
    max_request_output_len: int = 512
    eviction_type: str = 'recompute'
    prefill_interval: int = 16
    max_active_adapters: int = 64
    max_prefill_token_num: int = 8192


@dataclass
class CacheConfig:
    """Config of key value cache."""

    block_size: int
    num_cpu_blocks: int
    num_gpu_blocks: int
<<<<<<< HEAD
    window_size: int = -1
=======
    cache_max_entry_count: float = 0.8
>>>>>>> c71db87e


@dataclass
class ModelConfig:
    """Config of model."""

    hidden_size: int
    num_layers: int
    num_attention_heads: int
    num_key_value_heads: int
    bos_token_id: int
    eos_token_id: int
    sliding_window: int = -1
    dtype: torch.dtype = torch.float16
    multi_query_attention: bool = False
    json_config: dict = field(default_factory=dict)
    hf_config: Any = None

    def get_head_size(self):
        """get head size."""
        return self.hidden_size // self.num_attention_heads

    @classmethod
    def from_pretrained(cls,
                        pretrained_model_name_or_path: str,
                        trust_remote_code: bool = True):
        """build ModelConfig from model path or name."""
        from transformers import AutoConfig
        hf_config = AutoConfig.from_pretrained(
            pretrained_model_name_or_path, trust_remote_code=trust_remote_code)
        return cls.from_hf_config(hf_config, pretrained_model_name_or_path)

    @classmethod
    def from_hf_config(cls, hf_config: Any, model_path: str = None):
        """from huggingface config."""
        if model_path is None:
            model_path = ''

        def __build_falcon():
            """build falcon."""
            num_attention_heads = hf_config.num_attention_heads
            if hf_config.new_decoder_architecture:
                # 40b-instruct, GQA
                kv_head = hf_config.num_kv_heads
            if hf_config.multi_query:
                # 7b-instruct, MQA
                kv_head = 1
            else:
                # rw-1b, MHA
                kv_head = num_attention_heads
            return ModelConfig(
                hidden_size=hf_config.hidden_size,
                num_layers=hf_config.num_hidden_layers,
                num_attention_heads=num_attention_heads,
                num_key_value_heads=kv_head,
                bos_token_id=hf_config.bos_token_id,
                eos_token_id=hf_config.eos_token_id,
                multi_query_attention=hf_config.multi_query,
            )

        def __build_chatglm():
            """build chatglm."""
            return ModelConfig(
                hidden_size=hf_config.hidden_size,
                num_layers=hf_config.num_layers,
                num_attention_heads=hf_config.num_attention_heads,
                num_key_value_heads=hf_config.multi_query_group_num,
                bos_token_id=hf_config.bos_token_id,
                eos_token_id=hf_config.eos_token_id)

        def __build_default():
            num_attention_heads = hf_config.num_attention_heads
            num_key_value_heads = getattr(hf_config, 'num_key_value_heads',
                                          num_attention_heads)
            sliding_window = getattr(hf_config, 'sliding_window', -1)
            return ModelConfig(
                hidden_size=hf_config.hidden_size,
                num_layers=hf_config.num_hidden_layers,
                num_attention_heads=hf_config.num_attention_heads,
                num_key_value_heads=num_key_value_heads,
                bos_token_id=hf_config.bos_token_id,
                eos_token_id=hf_config.eos_token_id,
                sliding_window=sliding_window)

        if 'falcon' in model_path:
            model_config = __build_falcon()
        elif 'chatglm' in model_path:
            model_config = __build_chatglm()
        else:
            model_config = __build_default()

        model_config.dtype = _get_torch_dtype(hf_config)
        model_config.hf_config = hf_config
        model_config.json_config = hf_config.to_dict()
        return model_config<|MERGE_RESOLUTION|>--- conflicted
+++ resolved
@@ -38,11 +38,8 @@
     block_size: int
     num_cpu_blocks: int
     num_gpu_blocks: int
-<<<<<<< HEAD
     window_size: int = -1
-=======
     cache_max_entry_count: float = 0.8
->>>>>>> c71db87e
 
 
 @dataclass
