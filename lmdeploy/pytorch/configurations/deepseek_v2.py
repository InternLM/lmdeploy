--- conflicted
+++ resolved
@@ -32,11 +32,7 @@
     @classmethod
     def condition(cls, hf_config):
         """config."""
-<<<<<<< HEAD
-        return hf_config.model_type in ['deepseek_v3', 'deepseek_v2', 'deepseek_v32']
-=======
-        return hf_config.model_type in ['deepseek_v3', 'deepseek_v2', 'kimi_k2']
->>>>>>> b9ee7596
+        return hf_config.model_type in ['deepseek_v3', 'deepseek_v2', 'deepseek_v32', 'kimi_k2']
 
     @classmethod
     def build(cls, hf_config, model_path: str = None, **kwargs):
