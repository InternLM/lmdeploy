--- conflicted
+++ resolved
@@ -8,11 +8,6 @@
 
 from lmdeploy.pytorch.disagg.backend.backend import MIGRATION_BACKENDS
 from lmdeploy.pytorch.disagg.backend.base import MigrationBackendImpl
-<<<<<<< HEAD
-from lmdeploy.pytorch.disagg.config import MigrationBackend
-from lmdeploy.pytorch.disagg.conn.protocol import DistServeInitRequest, DistServeKVTransferEndpointInfo, MigrationProtocol
-from lmdeploy.pytorch.disagg.messages import DistServeRegisterMRMessage, MigrationAssignment
-=======
 from lmdeploy.pytorch.disagg.config import MigrationBackend, MigrationProtocol, MooncakeEngineConfig
 from lmdeploy.pytorch.disagg.messages import DistServeRegisterMRMessage, MigrationAssignment
 from lmdeploy.pytorch.disagg.request import DistServeConnectionRequest, DistServeInitRequest
@@ -234,7 +229,6 @@
             )
             if result != 0:
                 raise RuntimeError(f'Failed to perform sync transfer: {result}')
->>>>>>> 2b0b44fb
 
 
 @MIGRATION_BACKENDS.register_module(MigrationBackend.Mooncake.name)
@@ -253,13 +247,8 @@
     def endpoint_info(self, remote_engine_id: int, protocol: MigrationProtocol):
         return self.links[remote_engine_id].endpoint_info
 
-<<<<<<< HEAD
-    def p2p_connect(self, remote_engine_id:str, conn_req: DistServeKVTransferEndpointInfo):
-        raise NotImplementedError
-=======
     def p2p_connect(self, connect_request: DistServeConnectionRequest):
         self.links[connect_request.remote_engine_id].connect(connect_request)
->>>>>>> 2b0b44fb
 
     async def p2p_migrate(self, assignment: MigrationAssignment, async_op: bool = False):
         await self.links[assignment.remote_engine_id].p2p_migrate(assignment, async_op=async_op)
