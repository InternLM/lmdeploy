# Copyright (c) OpenMMLab. All rights reserved.
# modify from: https://github.com/vllm-project/vllm
from typing import Dict, List, Literal, Tuple

import torch

from lmdeploy.pytorch.backends import get_backend
from lmdeploy.utils import get_logger

from ..config import CacheConfig, ModelConfig

KVCache = Tuple[torch.Tensor, torch.Tensor]

logger = get_logger('lmdeploy')


class CacheEngine:
    """Host and Device memory maintainer.

    Args:
        cache_config (CacheConfig): config of the cache information.
        model_config (ModelConfig): config of the model.
        rank (int): distribution rank, 0 on non-distributed environment.
        world_size (int): distribution world size, 1 on non-distributed
            environment.
    """

    def __init__(
        self,
        cache_config: CacheConfig,
        model_config: ModelConfig,
        rank: int = 0,
        world_size: int = 1,
    ) -> None:
        if rank == 0:
            logger.info(f'build CacheEngine with config:{cache_config}')
        self.rank = rank
        self.world_size = world_size

        self.cache_config = cache_config
        self.model_config = model_config

        self.block_size = cache_config.block_size
        self.num_layers = model_config.num_layers
        self.kv_cache_dtype = model_config.dtype
        if cache_config.quant_policy > 0:
            self.kv_cache_dtype = torch.uint8

        # Initialize the cache.
        self.local_gpu_cache = self.allocate_gpu_cache()
        self.local_cpu_cache = self.allocate_cpu_cache()

        # Initialize the stream for caching operations.
        self.cache_stream = torch.cuda.Stream()
        assert self.cache_stream != torch.cuda.current_stream()
        # Initialize the events for stream synchronization.
        self.events = [torch.cuda.Event() for _ in range(self.num_layers)]

        logger.debug(
            f'Initialize cache engine with {cache_config.num_gpu_blocks}'
            f' gpu blocks and {cache_config.num_cpu_blocks} cpu blocks.')

    @property
    def cpu_cache(self):
        """gpu cache."""
        return self.local_cpu_cache

    @property
    def gpu_cache(self):
        """gpu cache."""
        return self.local_gpu_cache

    @property
    def num_gpu_blocks(self):
        """num gpu blocks."""
        return self.cache_config.num_gpu_blocks

    @property
    def num_cpu_blocks(self):
        """num gpu blocks."""
        return self.cache_config.num_cpu_blocks

    @classmethod
<<<<<<< HEAD
    def _get_block_shape_impl(cls,
                              model_config: ModelConfig,
                              block_size: int,
                              head_size: int,
                              world_size: int = 1,
                              quant_policy: Literal[0, 4, 8] = 0,
                              local: bool = True):
=======
    def _get_key_block_shape_impl(cls,
                                  model_config: ModelConfig,
                                  block_size: int,
                                  head_size: int,
                                  world_size: int = 1,
                                  local: bool = True):
>>>>>>> e8a1a33a
        """get single block shape."""
        attn_backend = get_backend()
        dtype = model_config.dtype
        num_heads = model_config.num_key_value_heads
        if local and not model_config.multi_query_attention:
            assert num_heads % world_size == 0, \
                f'num_heads: {num_heads}, world_size: {world_size}'
            num_heads = num_heads // world_size
        return attn_backend.get_k_block_shape(block_size, num_heads, head_size,
                                              dtype)

    @classmethod
    def _get_value_block_shape_impl(cls,
                                    model_config: ModelConfig,
                                    block_size: int,
                                    head_size: int,
                                    world_size: int = 1,
                                    local: bool = True):
        """get single block shape."""
        attn_backend = get_backend()
        dtype = model_config.dtype
        num_heads = model_config.num_key_value_heads
        if local and not model_config.multi_query_attention:
            assert num_heads % world_size == 0, \
                f'num_heads: {num_heads}, world_size: {world_size}'
            num_heads = num_heads // world_size
<<<<<<< HEAD
        if quant_policy == 4:  # pack head_dim to uint8
            assert head_size % 2 == 0, \
                f'head_size: {head_size}, quant_policy: {quant_policy}'
            head_size = head_size // 2

        return (block_size, num_heads, head_size)
=======
        return attn_backend.get_v_block_shape(block_size, num_heads, head_size,
                                              dtype)
>>>>>>> e8a1a33a

    def get_key_block_shape(self, local: bool = False) -> Tuple[int, int, int]:
        """get shape of key block."""
        head_size = self.model_config.k_head_dim
        if head_size is None:
            head_size = self.model_config.head_dim
        return self._get_key_block_shape_impl(
            self.model_config,
            block_size=self.block_size,
            head_size=head_size,
            world_size=self.world_size,
            quant_policy=self.cache_config.quant_policy,
            local=local,
        )

    def get_value_block_shape(self,
                              local: bool = False) -> Tuple[int, int, int]:
        """get shape of value block."""
        head_size = self.model_config.v_head_dim
        if head_size is None:
            head_size = self.model_config.head_dim
        return self._get_value_block_shape_impl(
            self.model_config,
            block_size=self.block_size,
            head_size=head_size,
            world_size=self.world_size,
            quant_policy=self.cache_config.quant_policy,
            local=local,
        )

    def allocate_gpu_cache(self):
        """allocate caches on GPU."""
        gpu_cache: List[KVCache] = []
        key_block_shape = self.get_key_block_shape(local=True)
        value_block_shape = self.get_value_block_shape(local=True)

        for _ in range(self.num_layers):
            key_blocks = torch.empty(
                size=(self.num_gpu_blocks, *key_block_shape),
                dtype=self.kv_cache_dtype,
                device='cuda',
            )
            value_blocks = torch.empty(
                size=(self.num_gpu_blocks, *value_block_shape),
                dtype=self.kv_cache_dtype,
                device='cuda',
            )
            if self.cache_config.quant_policy in (4, 8):
                key_scales_zeros = torch.empty(
                    size=(self.num_gpu_blocks, *key_block_shape[:-1], 2),
                    dtype=self.model_config.dtype,
                    device='cuda',
                )
                value_scales_zeros = torch.empty(
                    size=(self.num_gpu_blocks, *value_block_shape[:-1], 2),
                    dtype=self.model_config.dtype,
                    device='cuda',
                )
                gpu_cache.append(
                    (key_blocks, value_blocks, key_scales_zeros,
                     value_scales_zeros, self.cache_config.quant_policy))
            else:
                gpu_cache.append((key_blocks, value_blocks))

        return gpu_cache

    def allocate_cpu_cache(self):
        """allocate caches on Host."""
        cpu_cache: List[KVCache] = []
        key_block_shape = self.get_key_block_shape(local=True)
        value_block_shape = self.get_value_block_shape(local=True)

        # TODO: pin memory might need be banned on wsl
        pin_memory = True

        for _ in range(self.num_layers):
            key_blocks = torch.empty(
                size=(self.num_cpu_blocks, *key_block_shape),
                dtype=self.kv_cache_dtype,
                pin_memory=pin_memory,
            )
            value_blocks = torch.empty(
                size=(self.num_cpu_blocks, *value_block_shape),
                dtype=self.kv_cache_dtype,
                pin_memory=pin_memory,
            )
            if self.cache_config.quant_policy in (4, 8):
                key_scales_zeros = torch.empty(
                    size=(self.num_cpu_blocks, *key_block_shape[:-1], 2),
                    dtype=self.model_config.dtype,
                    pin_memory=pin_memory,
                )
                value_scales_zeros = torch.empty(
                    size=(self.num_cpu_blocks, *value_block_shape[:-1], 2),
                    dtype=self.model_config.dtype,
                    pin_memory=pin_memory,
                )
                cpu_cache.append(
                    (key_blocks, value_blocks, key_scales_zeros,
                     value_scales_zeros, self.cache_config.quant_policy))
            else:
                cpu_cache.append((key_blocks, value_blocks))
        return cpu_cache

    @torch.inference_mode()
    def _swap(self, src: List[KVCache], dst: List[KVCache],
              src_to_dst: Dict[int, int]):
        """Move caches from src memory to dst memory.

        Args:
            src (List[KVCache]): Source cache.
            dst (List[KVCache]): Destination cache.
            src_to_dst (Dict[int, int]): Map between src and dst.
        """
        with torch.cuda.stream(self.cache_stream):
            for i in range(self.num_layers):
                src_key_cache, src_value_cache = src[i]
                dst_key_cache, dst_value_cache = dst[i]

                for src_id, dst_id in src_to_dst.items():
                    if isinstance(dst_key_cache[dst_id], torch.Tensor):
                        dst_key_cache[dst_id].copy_(src_key_cache[src_id])
                        dst_value_cache[dst_id].copy_(src_value_cache[src_id])

                    event = self.events[i]
                    event.record(stream=self.cache_stream)

    def swap_in(self, src_to_dst: Dict[int, int]) -> None:
        """Move cache from Host to Device.

        Args:
            src_to_dst (Dict[int, int]): Map between src and dst.
        """
        self._swap(self.local_cpu_cache, self.local_gpu_cache, src_to_dst)

    def swap_out(self, src_to_dst: Dict[int, int]) -> None:
        """Move cache from Device to Host.

        Args:
            src_to_dst (Dict[int, int]): Map between src and dst.
        """
        self._swap(self.local_gpu_cache, self.local_cpu_cache, src_to_dst)

    @classmethod
    def get_cache_block_size(cls,
                             block_size: int,
                             model_config: ModelConfig,
                             world_size: int = 1,
                             quant_policy: int = 0) -> int:
        """Get the required cache size of the model.

        Args:
            block_size (int): The token numbers of the block.
            model_config (ModelConfig): The config of the model.

        Return:
            int: Required memory size in bytes.
        """
        num_layers = model_config.num_layers
        key_head_size = model_config.k_head_dim
        value_head_size = model_config.v_head_dim
        if key_head_size is None:
            key_head_size = model_config.head_dim
        if value_head_size is None:
            value_head_size = model_config.head_dim
        key_shape = cls._get_key_block_shape_impl(
            model_config,
            block_size=block_size,
            head_size=key_head_size,
            world_size=world_size,
            local=True,
            quant_policy=quant_policy,
        )
        value_shape = cls._get_value_block_shape_impl(
            model_config,
            block_size=block_size,
            head_size=value_head_size,
            world_size=world_size,
            quant_policy=quant_policy,
            local=True,
        )
        if quant_policy == 0:
            dtype = model_config.dtype
            key_block = torch.empty(key_shape, dtype=dtype, device='meta')
            value_block = torch.empty(value_shape, dtype=dtype, device='meta')
            mem_key_block = key_block.numel() * key_block.element_size()
            mem_value_block = value_block.numel() * value_block.element_size()
        elif quant_policy in (4, 8):
            key_block = torch.empty(key_shape,
                                    dtype=torch.uint8,
                                    device='meta')
            value_block = torch.empty(value_shape,
                                      dtype=torch.uint8,
                                      device='meta')
            key_scale_zero_block = torch.empty((*key_shape[:-1], 2),
                                               dtype=model_config.dtype,
                                               device='meta')
            value_scale_zero_block = torch.empty((*value_shape[:-1], 2),
                                                 dtype=model_config.dtype,
                                                 device='meta')
            mem_key_block = key_block.numel() * key_block.element_size(
            ) + key_scale_zero_block.numel(
            ) * key_scale_zero_block.element_size()
            mem_value_block = value_block.numel() * value_block.element_size(
            ) + value_scale_zero_block.numel(
            ) * value_scale_zero_block.element_size()
        else:
            raise ValueError(f'unsupported quant_policy {quant_policy}')

        # TODO quant 4
        total = num_layers * (mem_key_block + mem_value_block)
        return total<|MERGE_RESOLUTION|>--- conflicted
+++ resolved
@@ -81,22 +81,13 @@
         return self.cache_config.num_cpu_blocks
 
     @classmethod
-<<<<<<< HEAD
-    def _get_block_shape_impl(cls,
-                              model_config: ModelConfig,
-                              block_size: int,
-                              head_size: int,
-                              world_size: int = 1,
-                              quant_policy: Literal[0, 4, 8] = 0,
-                              local: bool = True):
-=======
     def _get_key_block_shape_impl(cls,
                                   model_config: ModelConfig,
                                   block_size: int,
                                   head_size: int,
                                   world_size: int = 1,
+                                  quant_policy: Literal[0, 4, 8] = 0,
                                   local: bool = True):
->>>>>>> e8a1a33a
         """get single block shape."""
         attn_backend = get_backend()
         dtype = model_config.dtype
@@ -105,6 +96,10 @@
             assert num_heads % world_size == 0, \
                 f'num_heads: {num_heads}, world_size: {world_size}'
             num_heads = num_heads // world_size
+        if quant_policy == 4:  # pack head_dim to uint8
+            assert head_size % 2 == 0, \
+                f'head_size: {head_size}, quant_policy: {quant_policy}'
+            head_size = head_size // 2
         return attn_backend.get_k_block_shape(block_size, num_heads, head_size,
                                               dtype)
 
@@ -114,6 +109,7 @@
                                     block_size: int,
                                     head_size: int,
                                     world_size: int = 1,
+                                    quant_policy: Literal[0, 4, 8] = 0,
                                     local: bool = True):
         """get single block shape."""
         attn_backend = get_backend()
@@ -123,17 +119,13 @@
             assert num_heads % world_size == 0, \
                 f'num_heads: {num_heads}, world_size: {world_size}'
             num_heads = num_heads // world_size
-<<<<<<< HEAD
         if quant_policy == 4:  # pack head_dim to uint8
             assert head_size % 2 == 0, \
                 f'head_size: {head_size}, quant_policy: {quant_policy}'
             head_size = head_size // 2
 
-        return (block_size, num_heads, head_size)
-=======
         return attn_backend.get_v_block_shape(block_size, num_heads, head_size,
                                               dtype)
->>>>>>> e8a1a33a
 
     def get_key_block_shape(self, local: bool = False) -> Tuple[int, int, int]:
         """get shape of key block."""
