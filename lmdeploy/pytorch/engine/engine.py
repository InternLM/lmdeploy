# Copyright (c) OpenMMLab. All rights reserved.
import asyncio
import copy
import os
from dataclasses import dataclass
from typing import Any, Dict, List, Optional

import numpy as np
import torch

from lmdeploy.messages import PytorchEngineConfig, ResponseType
from lmdeploy.utils import (get_logger, get_max_batch_size, get_model,
                            logging_timer)

from ..adapter.adapter import AdapterManager
from ..config import BackendConfig, CacheConfig, SchedulerConfig
from ..devices import DeviceContext, get_device_manager
from ..messages import MessageStatus, SchedulerSequence
from ..model_inputs import ModelInputs, VisionModelInputs
from ..paging import Scheduler
from .engine_checker import EngineChecker
from .logits_process import FusedLogitsProcessor, SamplingInputs
from .model_agent import build_model_agent
from .request import Request, RequestManager, RequestType, Response

logger = get_logger('lmdeploy')

SeqList = List[SchedulerSequence]

_EMPTY_TOKEN = np.empty((0, ), dtype=np.int64)


@dataclass
class InferOutput:
    """The output of the model inference."""

    session_id: int
    resp: Response
    token_ids: List[int]
    meta: Any = None
    finish: bool = False
    logits: torch.Tensor = None


def _tensorlize_block_offsets(block_offsets):
    """tensorlize block_offsets."""
    from torch.nn.utils.rnn import pad_sequence
    block_offsets = [torch.from_numpy(off) for off in block_offsets]
    block_offsets = pad_sequence(block_offsets, batch_first=True)
    return block_offsets


def _check_finish(scheduler: Scheduler, current_iter: int):
    """dynamic prefill interval."""
    if not scheduler.has_waiting():
        return False
    scheduler_config = scheduler.scheduler_config
    max_prefill_interval = scheduler_config.prefill_interval
    max_batches = scheduler_config.max_batches
    num_batches = len(scheduler.running)
    ratio = num_batches / max_batches
    min_iter = max_prefill_interval * ratio
    if current_iter >= min_iter:
        return True
    return False


def _build_scheduler_config(engine_config: PytorchEngineConfig):
    """build scheduler config."""
    scheduler_config = SchedulerConfig(
        max_batches=engine_config.max_batch_size,
        max_session_len=engine_config.session_len,
        prefill_interval=engine_config.prefill_interval)
    return scheduler_config


def _build_cache_config(engine_config: PytorchEngineConfig):
    """build cache config."""
    cache_config = CacheConfig(
        max_batches=engine_config.max_batch_size,
        block_size=engine_config.block_size,
        num_cpu_blocks=engine_config.num_cpu_blocks,
        num_gpu_blocks=engine_config.num_gpu_blocks,
        cache_max_entry_count=engine_config.cache_max_entry_count,
        max_prefill_token_num=engine_config.max_prefill_token_num,
        enable_prefix_caching=engine_config.enable_prefix_caching,
        quant_policy=engine_config.quant_policy,
        device_type=engine_config.device_type,
    )
    return cache_config


def _build_backend_config(engine_config: PytorchEngineConfig):
    """build backend config."""
    backend_config = BackendConfig(
        eager_mode=engine_config.eager_mode,
        device_type=engine_config.device_type,
    )
    return backend_config


class Engine:
    """The inference engine of lmdeploy pytorch.

    Args:
        model_path (str): The hugging face model path.
        engine_config (PytorchEngineConfig): The config of the Engine.
        speculative_model (str): The path of the speculative model.
        trust_remote_code (bool): Trust remote code.
    """

    def __init__(self,
                 model_path: str,
                 engine_config: PytorchEngineConfig = None,
                 speculative_model: Optional[str] = None,
                 trust_remote_code: bool = True) -> None:
        if engine_config is None:
            engine_config = PytorchEngineConfig()
        else:
            engine_config = copy.deepcopy(engine_config)
        if engine_config.max_batch_size is None:
            engine_config.max_batch_size = get_max_batch_size(
                engine_config.device_type)

        checker = EngineChecker(model_path=model_path,
                                engine_config=engine_config,
                                trust_remote_code=trust_remote_code,
                                logger=logger)
        checker.handle()

        adapters = engine_config.adapters
        self.engine_config = engine_config
        self.tp = engine_config.tp

        self.device_context = DeviceContext(
            device_type=engine_config.device_type)

        if not os.path.exists(model_path):
            model_path = get_model(model_path, engine_config.download_dir,
                                   engine_config.revision)
        self.model_path = model_path

        if adapters is not None and len(adapters) > 0:
            adapters = self._download_adapters(adapters, engine_config)

        scheduler_config = _build_scheduler_config(engine_config)
        cache_config = _build_cache_config(engine_config)
        backend_config = _build_backend_config(engine_config)

        with get_device_manager().context(self.device_context):
            self.model_agent = build_model_agent(
                model_path,
                cache_config=cache_config,
                backend_config=backend_config,
                speculative_model=speculative_model,
                trust_remote_code=trust_remote_code,
                adapters=adapters,
                tp=self.tp,
                dtype=engine_config.dtype,
                custom_module_map=engine_config.custom_module_map)

        self.input_processor = self.model_agent.get_input_processor()

        cache_config = self.model_agent.cache_config
        self.adapter_manager = self._build_adapter_manager(adapters)
        self.scheduler = Scheduler(scheduler_config, cache_config)

        self.scheduler_config = scheduler_config
        self.cache_config = cache_config
        self.backend_config = backend_config
        self.stream = self.model_agent.stream
        self.max_session_len = self._get_max_session_len()

        self.req_manager = self._bind_request_manager()

        # create main thread
        self._start_loop()
        self._create_buffers()
        self._output_stream = torch.cuda.Stream()

    @classmethod
    def from_pretrained(cls,
                        pretrained_model_name_or_path: str,
                        engine_config: PytorchEngineConfig = None,
                        speculative_model: Optional[str] = None,
                        trust_remote_code: bool = True,
                        **kwargs):
        """lmdeploy python inference engine.

        Args:
            pretrained_model_name_or_path (str):
                It could be one of the following options:
                    - i) The model_id of a lmdeploy-quantized model hosted
                      inside a model repo on huggingface.co, such as
                      "InternLM/internlm-chat-20b-4bit",
                      "lmdeploy/llama2-chat-70b-4bit", etc.
                    - ii) The model_id of a model hosted inside a model repo
                      on huggingface.co, such as "InternLM/internlm-chat-7b",
                      "Qwen/Qwen-7B-Chat ", "baichuan-inc/Baichuan2-7B-Chat"
                      and so on.
            engine_config (PytorchEngineConfig): Pytorch engine config.
            speculative_model (str): The path of the speculative model.
            trust_remote_code (bool): Trust remote code
        """
        if len(kwargs) > 0:
            logger.debug(f'Get unexpected kwargs: {kwargs}')
        return cls(model_path=pretrained_model_name_or_path,
                   engine_config=engine_config,
                   speculative_model=speculative_model,
                   trust_remote_code=trust_remote_code)

    @property
    def tokenizer(self):
        """create tokenizer."""
        from lmdeploy.tokenizer import Tokenizer
        if not hasattr(self, '_tokenizer'):
            self._tokenizer = Tokenizer(self.model_path)
        return self._tokenizer

    def _download_adapters(self, adapters: Dict[str, str],
                           engine_config: PytorchEngineConfig):
        """download adapters."""
        download_dir = engine_config.download_dir
        revision = engine_config.revision
        new_adapters = dict()
        for name, path in adapters.items():
            if os.path.exists(path):
                new_adapters[name] = path
                continue
            new_path = get_model(path,
                                 download_dir=download_dir,
                                 revision=revision)
            new_adapters[name] = new_path

        return new_adapters

    def _create_buffers(self):
        max_batches = self.scheduler_config.max_batches

        # buffers to create inputs
        self._seq_length_buf = torch.ones(max_batches, dtype=torch.long)

    def _build_adapter_manager(self, adapters):
        return AdapterManager(adapters)

    def _bind_request_manager(self):
        """bind request manager."""
        req_manager = RequestManager()
        req_manager.bind_func(RequestType.ADD_SESSION, self._on_add_session)
        req_manager.bind_func(RequestType.STOP_SESSION, self._on_stop_session)
        req_manager.bind_func(RequestType.END_SESSION, self._on_end_session)
        req_manager.bind_func(RequestType.ADD_MESSAGE, self._on_add_message)
        return req_manager

    def _start_loop(self):
        """start loop."""
        return self.req_manager.start_loop(self.async_loop)

    def _response(self,
                  resp: Response,
                  resp_type: ResponseType,
                  data: Any = None,
                  err_msg: str = ''):
        """response."""
        resp.type = resp_type
        resp.data = data
        resp.err_msg = err_msg
        self.req_manager.response(resp)

    def _get_max_session_len(self):
        """get max session len."""
        session_len = self.scheduler_config.max_session_len
        max_tokens = (self.cache_config.num_gpu_blocks *
                      self.cache_config.block_size)
        window_size = self.cache_config.window_size
        if window_size > 0 and window_size <= max_tokens:
            max_tokens = (1 << 63) - 1
        if session_len is None:
            session_len = max_tokens
        else:
            session_len = min(max_tokens, session_len)
        return session_len

    def _on_add_session(self, reqs: Request, **kwargs):
        """on add session callback."""
        for req in reqs:
            session_id = req.data['session_id']
            resp = req.data.get('response', True)
            resp_type = ResponseType.SESSION_REPEAT
            if session_id not in self.scheduler.sessions:
                self.scheduler.add_session(session_id)
                resp_type = ResponseType.SUCCESS
            if resp:
                self._response(req.resp, resp_type)

    def _on_stop_session(self, reqs: Request, **kwargs):
        """on stop session callback."""
        for req in reqs:
            session_id = req.data['session_id']
            resp = req.data.get('response', True)
            resp_type = ResponseType.SESSION_NOT_EXIST
            if session_id in self.scheduler.sessions:
                self.scheduler.stop_session(session_id)
                resp_type = ResponseType.SUCCESS
            if resp:
                self._response(req.resp, resp_type)

    def _on_end_session(self, reqs: Request, **kwargs):
        """on end session callback."""
        for req in reqs:
            session_id = req.data['session_id']
            resp = req.data.get('response', True)
            resp_type = ResponseType.SESSION_NOT_EXIST
            if session_id in self.scheduler.sessions:
                self.scheduler.end_session(session_id)
                resp_type = ResponseType.SUCCESS
            if resp:
                self._response(req.resp, resp_type)

    def _on_add_message(self, reqs: Request, **kwargs):
        """on add message callback."""
        for req in reqs:
            req_data = req.data
            if req_data.get('input_multimodals', None) is None:
                continue
            elif self.input_processor is None:
                logger.warning('Do not support Multimodal inputs.')
                continue
            input_ids = req_data['token_ids']
            input_multimodals = req_data['input_multimodals']
            if len(input_multimodals) == 0:
                req_data['input_multimodals'] = None
                continue
            result = self.input_processor.preprocess_input(
                input_ids, input_multimodals)

            input_ids = result.input_ids
            input_multimodals = result.input_multimodals

            req_data['token_ids'] = input_ids
            req_data['input_multimodals'] = input_multimodals

        if len(reqs) > 0:
            self._add_message(reqs)

    def _add_message(self, reqs):

        def __update_bad_words(msg):
            """update bad words."""
            sampling_param = msg.sampling_param
            eos_token_id = self.model_config.eos_token_id
            if eos_token_id is None:
                return
            if sampling_param.ignore_eos:
                sampling_param.bad_words += eos_token_id
            else:
                for eid in eos_token_id:
                    if eid not in sampling_param.stop_words:
                        sampling_param.stop_words.append(eid)

        def __update_max_new_tokens(msg):
            """update max new tokens."""
            max_session_len = self.max_session_len
            sampling_param = msg.sampling_param
            sampling_param.max_new_tokens = min(
                sampling_param.max_new_tokens,
                max_session_len - msg.num_all_tokens())

        for req in reqs:
            session_id = req.data['session_id']
            if session_id not in self.scheduler.sessions:
                self._response(req.resp, ResponseType.SESSION_NOT_EXIST)
                continue
            session_id = req.data['session_id']
            sess = self.scheduler.sessions[session_id]
            # TODO: support 1 session n sequence
            if len(sess.sequences) == 0:
                assert len(
                    req.data['token_ids']) > 0, ('Empty input is not allowed.')
                sess.add_sequence(
                    req.data['token_ids'],
                    sampling_param=req.data['sampling_param'],
                    adapter_name=req.data['adapter_name'],
                    return_logits=req.data.get('return_logits', False),
                    multimodals=req.data.get('input_multimodals'),
                    input_embeddings=req.data.get('input_embeddings'),
                )
                msg = next(iter(sess.sequences.values()))
                __update_bad_words(msg)
                __update_max_new_tokens(msg)
                self.scheduler.add_sequence(msg)
            else:
                msg = next(iter(sess.sequences.values()))
                msg.update_token_ids(
                    req.data['token_ids'],
                    multimodals=req.data.get('input_multimodals'),
                    embeddings=req.data.get('input_embeddings'),
                )
                msg.num_new_tokens = 0
                msg.sampling_param = req.data['sampling_param']
                msg.return_logits = req.data.get('return_logits', False)
                msg.status = MessageStatus.WAITING
                __update_bad_words(msg)
                __update_max_new_tokens(msg)

            msg.resp = req.resp

    @property
    def model_config(self):
        """model config."""
        return self.model_agent.model_config

    @property
    def gpu_count(self):
        return self.tp

    @logging_timer('CreateModelInputs', logger)
    def create_model_inputs(self, messages: SeqList, is_prefill: bool):
        """create model inputs from messages.

        Args:
            messages (SeqList): The input messages.
        """
        history_lengths = [msg.history_len for msg in messages]
        history_lengths = torch.tensor(history_lengths)

        token_ids = [msg.token_ids for msg in messages]

        if isinstance(token_ids[0], int):
            token_ids = [token_ids]

        batch_size = len(messages)
        input_ids = torch.from_numpy(np.concatenate(token_ids))

        is_decoding = not is_prefill
        if not is_decoding:
            seq_length = [len(tokens) for tokens in token_ids]
            seq_length = torch.tensor(seq_length, dtype=torch.long)
        else:
            seq_length = self._seq_length_buf[:batch_size]
        max_q_seq_length = seq_length.max().item()

        block_offsets = self.scheduler.get_block_tables(messages)
        block_offsets = _tensorlize_block_offsets(block_offsets)

        local_adapter_ids = None
        if self.adapter_manager.num_adapters() > 1:
            adapter_names = [msg.adapter_name for msg in messages]
            local_adapter_ids = self.adapter_manager.get_adapter_ids(
                adapter_names)
            local_adapter_ids = seq_length.new_tensor(local_adapter_ids)

        # add batch dim [bs=1, seq_len]
        if input_ids.ndim == 1:
            input_ids = input_ids.unsqueeze(0)

        num_ignored_history = [msg.num_ignored_history for msg in messages]
        num_ignored_history = torch.tensor(num_ignored_history)

        model_metas = [msg.model_meta for msg in messages]

        def __get_vlm_embeddings():
            """get vlm input embeddings and indexings."""
            input_embeddings = [[
                emb.embeddings if isinstance(emb.embeddings, torch.Tensor) else
                torch.from_numpy(emb.embeddings)
                for emb in msg.input_embeddings
            ] for msg in messages]
            input_embedding_ranges = [
                torch.tensor([[emb.start, emb.end]
                              for emb in msg.input_embeddings])
                for msg in messages
            ]
            input_embedding_indexing = torch.zeros(
                (batch_size, max_q_seq_length), dtype=torch.bool)
            for msg_id, msg in enumerate(messages):
                for emb in msg.input_embeddings:
                    # make slice index relative to embeddings
                    emb_start = emb.start - msg.history_len
                    emb_end = emb.end - msg.history_len
                    input_embedding_indexing[msg_id][emb_start:emb_end] = True
            return (input_embeddings, input_embedding_indexing,
                    input_embedding_ranges)

        # for inputs with embeddings
        history_image_nums = None
        history_image_token_lengths = None

        input_embeddings = None
        input_embedding_indexing = None
        input_embedding_ranges = None
        has_embedding = any(
            [len(msg.input_embeddings) > 0 for msg in messages])
        if has_embedding:
            (input_embeddings, input_embedding_indexing,
             input_embedding_ranges) = __get_vlm_embeddings()

        input_multimodals = None
        has_multimodal = any(
            [not msg.history_multimodals.empty() for msg in messages])
        if has_multimodal:
            has_multimodal = False
            input_multimodals = [
                msg.get_input_multimodals() for msg in messages
            ]
            for input_mm in input_multimodals:
                for val in input_mm.values():
                    if len(val) > 0:
                        has_multimodal = True
                        break
                if has_multimodal:
                    break

        vision_embedding_inputs = None
        if has_embedding or has_multimodal or history_image_nums is not None:
            vision_embedding_inputs = VisionModelInputs(
                history_lengths=history_lengths,
                history_image_nums=history_image_nums,
                history_image_token_lengths=history_image_token_lengths,
                input_embeddings=input_embeddings,
                input_embedding_indexing=input_embedding_indexing,
                input_embedding_ranges=input_embedding_ranges,
                input_multimodals=input_multimodals)

        # cross
        cross_length = torch.tensor([msg.num_cross for msg in messages])
        history_cross_length = torch.tensor(
            [msg.num_history_cross for msg in messages])
        if (cross_length + history_cross_length).max().item() == 0:
            cross_length = None
            history_cross_length = None

        return ModelInputs(
            input_ids=input_ids,
            seq_length=seq_length,
            history_lengths=history_lengths,
            block_offsets=block_offsets,
            is_decoding=is_decoding,
            num_ignored_history=num_ignored_history,
            local_adapter_ids=local_adapter_ids,
            vision_inputs=vision_embedding_inputs,
            cross_length=cross_length,
            history_cross_length=history_cross_length,
            model_metas=model_metas,
        )

    def _batch_stopping_criteria(self, token_ids: torch.Tensor,
                                 stop_words: torch.Tensor,
                                 num_appendable_ids: torch.Tensor):
        """batched stopping criteria."""
        num_appendable_ids = num_appendable_ids - 1
        # one more step to cache last token(stop word)
        stopped = num_appendable_ids < 0
        if stop_words is not None:
            if len(token_ids.shape) == 1:
                token_ids = token_ids[:, None]
            # TODO speculative model supports multiple stop word
            sw_stopped = (token_ids == stop_words).any(1)
            one_ids = torch.clamp_max(num_appendable_ids, 0)
            num_appendable_ids = torch.where(sw_stopped, one_ids,
                                             num_appendable_ids)
        return stopped, num_appendable_ids

    @logging_timer('SamplingLogits', logger)
    async def async_sampling_logits(self, logits: torch.Tensor,
                                    all_ids: torch.Tensor,
                                    guided_input_ids: torch.Tensor,
                                    sampling_inputs: SamplingInputs,
                                    inputs: ModelInputs,
                                    ignore_eos: torch.Tensor):
        """sampling logits."""

        def __get_last_logits():
            """get last logits."""
            seq_length = inputs.seq_length
            if len(seq_length) == logits.size(0):
                return logits

            last_idx = seq_length.cumsum(-1) - 1
            return logits[last_idx, :]

        split_logits = __get_last_logits()
        logits_processor = FusedLogitsProcessor(sampling_inputs, ignore_eos,
                                                self.tokenizer.model.model)
        logits = await logits_processor(all_ids, guided_input_ids,
                                        split_logits)
        next_token_ids = logits_processor.sampling(logits)

        return next_token_ids

    def extract_tokens(self, token_ids, eos_token_ids):
        """Token list containing eos."""
        if not isinstance(token_ids, np.ndarray):
            return [token_ids], token_ids in eos_token_ids
        for i, token_id in enumerate(token_ids):
            if token_id in eos_token_ids:
                return token_ids[:i], True
            if token_id == -1:
                return token_ids[:i], False
        return token_ids, False

    @logging_timer('UpdateRunning', logger)
    def update_running(self, running: SeqList, next_token_ids: torch.Tensor,
                       stopped: torch.Tensor, model_metas: List[Dict[str,
                                                                     Any]]):
        """update scheduler."""
        if model_metas is None:
            model_metas = [None] * len(running)
        next_token_ids = next_token_ids.numpy()
        for token, msg, stop, model_meta in zip(next_token_ids, running,
                                                stopped, model_metas):
            if msg.status != MessageStatus.RUNNING:
                continue
<<<<<<< HEAD
            update_token, eos_stop = self.extract_tokens(token, eos_token_id)
            stop = stop or eos_stop
            if stop:
                update_token = _EMPTY_TOKEN
            else:
                msg.num_new_tokens += len(update_token)
            msg.update_token_ids(update_token)
=======
            update_token = token
            if stop:
                update_token = _EMPTY_TOKEN
            else:
                msg.num_new_tokens += 1
            msg.update_token_ids(update_token, model_meta=model_meta)
>>>>>>> ac509e86
            if stop:
                msg.status = MessageStatus.STOPPED

    @logging_timer('ModelForward', logger)
    async def _async_model_forward(self, inputs: ModelInputs,
                                   swap_in_map: Dict, swap_out_map: Dict,
                                   return_logits: bool):
        """model forward."""
        max_prefill_token_num = self.cache_config.max_prefill_token_num
        swap_done = False

        class _OutputGather:
            """output gather."""

            def __init__(self, max_seq_len):
                self._max_seq_len = max_seq_len
                self._start = 0
                self._output = None

            def gather(self, output):
                """gather."""
                tmp_output = output['hidden_states']

                if not return_logits:
                    self._output = tmp_output
                    return

                out_logits = self._output
                start = self._start
                seq_len = tmp_output.size(-2)
                if out_logits is None:
                    out_logits = tmp_output.new_empty(1,
                                                      self._max_seq_len,
                                                      tmp_output.size(-1),
                                                      device='cpu')
                out_logits[:, start:start + seq_len].copy_(tmp_output,
                                                           non_blocking=True)
                self._start = start + seq_len
                self._output = out_logits

            def get_output(self):
                """get tmp_output."""
                if not return_logits:
                    return self._output[:, -1:]
                torch.cuda.synchronize()
                return self._output

        async def __forward(inputs):
            """forward."""
            nonlocal swap_done, swap_in_map, swap_out_map
            if swap_done:
                return await self.model_agent.async_forward(
                    inputs, swap_in_map=dict(), swap_out_map=dict())
            else:
                swap_done = True
                return await self.model_agent.async_forward(
                    inputs, swap_in_map=swap_in_map, swap_out_map=swap_out_map)

        async def __long_context_single_forward(inputs):
            """one large sequence."""
            seq_len = inputs.seq_length
            max_seq_len = inputs.seq_length[0]
            batch_size = seq_len.size(0)
            assert batch_size == 1

            new_inputs = inputs.split(max_prefill_token_num)

            model_metas = new_inputs[0].model_metas
            output_gather = _OutputGather(max_seq_len)
            for inp in new_inputs:
                inp.model_metas = model_metas
                tmp_out = await __forward(inp)
                model_metas = tmp_out.get('model_metas')
                output_gather.gather(tmp_out)
                tmp_out.pop('hidden_states', None)
            tmp_out['hidden_states'] = output_gather.get_output()
            return tmp_out

        if inputs.input_ids.numel() <= max_prefill_token_num:
            ret = await __forward(inputs)
            if not return_logits and not inputs.is_decoding:
                last_token_loc = inputs.seq_length.cumsum(0) - 1
                ret['hidden_states'] = ret['hidden_states'][:, last_token_loc]
                if 'spec_hidden_states' in ret:
                    ret['spec_hidden_states'] = ret[
                        'spec_hidden_states'][:, last_token_loc]
        else:
            ret = await __long_context_single_forward(inputs)
            if not return_logits and not inputs.is_decoding:
                last_token_loc = [-1]
                ret['hidden_states'] = ret['hidden_states'][:, last_token_loc]
                if 'spec_hidden_states' in ret:
                    ret['spec_hidden_states'] = ret[
                        'spec_hidden_states'][:, last_token_loc]

        hidden_states = ret.pop('hidden_states')
        spec_hidden_states = ret.pop('spec_hidden_states', None)
        logits = self.model_agent.get_logits(hidden_states)
        if spec_hidden_states is not None:
            spec_logits = self.model_agent.get_spec_logits(spec_hidden_states)
            ret['spec_logits'] = spec_logits
        ret['logits'] = logits
        return ret

    async def _make_infer_outputs(self, next_token_ids: torch.LongTensor,
                                  logits: torch.Tensor, stopped: torch.Tensor,
                                  model_metas: List[Dict[str, Any]],
                                  event: torch.cuda.Event):
        """make infer output."""

<<<<<<< HEAD
        def __get_out_token_ids(token: torch.Tensor, msg: SchedulerSequence,
                                stopped: bool):
            """check if output is necessary."""
            if isinstance(token, list):
                idx = len(token)
                for i, t in enumerate(token):
                    if t == -1:
                        idx = i
                        break
                if stopped:
                    idx = min(
                        idx,
                        msg.sampling_param.max_new_tokens - msg.num_new_tokens)
                token = token[:idx]
            else:
                if stopped:
                    return []
                if token in msg.sampling_param.stop_words:
                    return []
                token = [token]
            return token

=======
>>>>>>> ac509e86
        def __get_q_start_loc():
            inputs = self._inputs
            seq_length = inputs.seq_length
            batch_size = len(seq_length)
            if inputs.is_decoding:
                return torch.arange(0, batch_size)
            else:
                return seq_length.cumsum(0) - seq_length

        while not event.query():
            await asyncio.sleep(0.001)
        with torch.cuda.stream(self._output_stream):
            next_token_ids = next_token_ids.cpu()
            stopped = stopped.cpu()

        running = self._running
        is_run = [seq.status == MessageStatus.RUNNING for seq in running]
        stopped = stopped.tolist()
        self.update_running(running, next_token_ids, stopped, model_metas)

        # generate output
        next_token_ids = next_token_ids.tolist()
        q_start_loc = __get_q_start_loc()
        outputs: Dict[int, InferOutput] = dict()
        for idx, msg in enumerate(running):
            if not is_run[idx]:
                continue
            token_ids = msg.all_ids[-msg.num_new_tokens:]
            finish = msg.status == MessageStatus.STOPPED
            if not finish and len(token_ids) == 0:
                continue
            session_id = msg.session_id
            resp = msg.resp
            out = InferOutput(
                session_id=session_id,
                resp=resp,
                finish=finish,
                token_ids=token_ids,
            )
            outputs[session_id] = out

            if msg.return_logits:
                inputs = self._inputs
                start = q_start_loc[idx]
                seqlen = inputs.seq_length[idx]
                outputs[session_id].logits = logits[start:start + seqlen]
        return outputs

    async def _async_step_background(
            self, inputs: ModelInputs, swap_in_map: Dict, swap_out_map: Dict,
            all_ids: torch.Tensor, guided_input_ids: torch.Tensor,
            sampling_inputs: SamplingInputs,
            num_appendable_ids: torch.LongTensor,
            num_ignore_eos: torch.LongTensor, loop_count: int,
            return_logits: bool, output_que: asyncio.Queue):
        """asyc forward task."""

        def __update_inputs(next_token_ids):
            """update inputs."""
            nonlocal all_ids, guided_input_ids
            inputs.update(next_token_ids)
            if all_ids is not None:
                all_ids = torch.cat(
                    [all_ids, next_token_ids[:, None].to(all_ids.device)], 1)
            if guided_input_ids is not None:
                guided_input_ids = torch.cat([
                    guided_input_ids, next_token_ids[:, None].to(
                        guided_input_ids.device)
                ], 1)
            if sampling_inputs.random_offsets is not None:
                sampling_inputs.random_offsets += 1

        logger.debug('<ForwardTask>: '
                     f'batch_size={inputs.seq_length.size(0)} '
                     f'num_tokens={inputs.input_ids.size(-1)}')
        inputs = inputs.to_device('cuda')
        is_decoding = inputs.is_decoding
        if all_ids is not None:
            all_ids = all_ids.cuda()
        if guided_input_ids is not None:
            guided_input_ids = guided_input_ids.cuda()
        sampling_inputs = sampling_inputs.to_device('cuda')
        num_appendable_ids = num_appendable_ids.cuda()
        num_ignore_eos = num_ignore_eos.cuda()

        for idx in range(loop_count):
            # inference
            output = await self._async_model_forward(
                inputs,
                swap_in_map=swap_in_map,
                swap_out_map=swap_out_map,
                return_logits=return_logits)
            logits = output['logits']
            logits = logits[0]  # [bs, seq, prob] -> [seq, prob]

            # sampling
            next_token_ids = await self.async_sampling_logits(
                logits, all_ids, guided_input_ids, sampling_inputs, inputs,
                num_ignore_eos > 0)
            num_ignore_eos = num_ignore_eos - 1
            if 'spec_logits' in output:
                spec_logits = output['spec_logits']
                (cart_candidates, tree_candidates, medusa_attn_mask,
                 medusa_position_ids,
                 retrieve_indices) = self.model_agent.generate_candidates(
                     spec_logits, next_token_ids)
                bs, _, tree_decode_len = tree_candidates.shape
                spec_inputs = copy.deepcopy(inputs)
                spec_inputs.input_ids = tree_candidates.flatten().unsqueeze(0)
                spec_inputs.history_lengths += spec_inputs.seq_length
                spec_inputs.seq_length = torch.ones_like(
                    spec_inputs.seq_length) * tree_decode_len
                spec_inputs.medusa_attn_mask = medusa_attn_mask
                spec_inputs.medusa_position_ids = medusa_position_ids
                logits = await self.model_agent.tree_decoding(
                    spec_inputs,
                    swap_in_map=swap_in_map,
                    swap_out_map=swap_out_map,
                    retrieve_indices=retrieve_indices)
                # NOTE currently only greedy sampling supported
                # besides, we used the bonus token id predicted during
                # tree decoding while original Medusa did not
                proposal_len = cart_candidates.shape[-1]
                greedy_token_ids = logits.argmax(-1)
                posterior_mask = cart_candidates[..., 1:] == greedy_token_ids[
                    ..., :-1]
                accept_len, best_idx = torch.cumprod(posterior_mask,
                                                     dim=-1).sum(-1).max(-1)
                greedy_token_ids = greedy_token_ids[torch.arange(bs), best_idx]
                next_token_ids = torch.cat(
                    [next_token_ids[:, None], greedy_token_ids], -1)
                mask_idx = torch.arange(
                    proposal_len + 1,
                    device=next_token_ids.device).expand_as(next_token_ids)
                next_token_ids[mask_idx > (accept_len[:, None] + 1)] = -1
                num_appendable_ids = num_appendable_ids - accept_len - 2

            # stopping criteria
            stopped, num_appendable_ids = self._batch_stopping_criteria(
                next_token_ids, sampling_inputs.stop_words, num_appendable_ids)

            # send output
            model_metas = output.get('model_metas')
            finish = (idx == loop_count - 1)
            finish = finish or _check_finish(self.scheduler, idx)
            event = torch.cuda.Event()
            event.record()
            output = (next_token_ids, logits, stopped, model_metas, event)
            output_que.put_nowait((finish, output))

            inputs.model_metas = model_metas

            if finish:
                break

            # update for next loop
            if is_decoding:
                swap_in_map = dict()
                swap_out_map = dict()
                __update_inputs(next_token_ids)

    def _set_has_runable_event(self, has_runable_event: asyncio.Event):
        """set has runable event."""
        if self.scheduler.has_unfinished():
            has_runable_event.set()
        else:
            has_runable_event.clear()

    @torch.inference_mode()
    async def _async_loop_preprocess_message(self,
                                             forward_event: asyncio.Event,
                                             has_runable_event: asyncio.Event):
        """preprocess msg."""
        while True:
            if self.scheduler.has_unfinished():
                await forward_event.wait()
            await self.req_manager.step()
            self._set_has_runable_event(has_runable_event)

    @torch.inference_mode()
    async def _async_loop_background(self, in_que: asyncio.Queue,
                                     out_que: asyncio.Queue,
                                     forward_event: asyncio.Event):
        """async loop background."""

        def __gather_all_ids(seqs: SeqList, sampling_inputs: SamplingInputs):
            """gather history."""
            if sampling_inputs.repetition_penalty is None and not any(
                    sampling_inputs.logits_processors):
                return None
            batch = len(seqs)
            max_len = max(seq.num_all_ids for seq in seqs)
            pad_id = self.model_config.bos_token_id
            pad_id = 0 if pad_id is None else pad_id
            output = torch.full((batch, max_len), pad_id, dtype=torch.int64)
            for idx, seq in enumerate(seqs):
                h_len = seq.num_all_ids
                if h_len == 0:
                    continue
                h_ids = torch.from_numpy(seq.all_ids)
                output[idx, -h_len:] = h_ids
            return output

        def __gather_guided_input_ids(seqs: SeqList,
                                      sampling_inputs: SamplingInputs):
            """gather input ids for guided decode."""
            if not any(sampling_inputs.response_formats or ()):
                return None
            batch = len(seqs)
            max_len = max(seq.num_new_tokens for seq in seqs)
            pad_id = self.model_config.bos_token_id
            pad_id = 0 if pad_id is None else pad_id
            output = torch.full((batch, max_len), pad_id, dtype=torch.int64)
            for idx, seq in enumerate(seqs):
                h_len = seq.num_new_tokens
                if h_len == 0:
                    continue
                h_ids = torch.from_numpy(seq.all_ids[-seq.num_new_tokens:])
                output[idx, -h_len:] = h_ids
            return output

        def __get_num_appendable_ids(seqs: SeqList):
            """get num appendable ids."""
            ret = [
                seq.sampling_param.max_new_tokens - seq.num_new_tokens
                for seq in seqs
            ]
            return torch.tensor(ret)

        def __get_num_ignore_eos(seqs: SeqList):
            """get num ignore eos."""
            ret = [
                seq.sampling_param.min_new_tokens - seq.num_new_tokens
                for seq in seqs
            ]
            return torch.tensor(ret)

        def __need_logits(seqs: SeqList):
            """need logits."""
            return any(seq.return_logits for seq in seqs)

        while True:
            is_prefill, scheduler_output = await in_que.get()
            running = scheduler_output.running
            swap_in_map = scheduler_output.swap_in_map
            swap_out_map = scheduler_output.swap_out_map
            prefill_interval = self.scheduler_config.prefill_interval
            loop_count = 1 if is_prefill else (prefill_interval - 1)
            assert len(running) > 0

            # create inputs
            inputs = self.create_model_inputs(running, is_prefill)
            sampling_inputs = SamplingInputs.from_sampling_params(running)
            all_ids = __gather_all_ids(running, sampling_inputs)
            guided_input_ids = __gather_guided_input_ids(
                running, sampling_inputs)
            num_appendable_ids = __get_num_appendable_ids(running)
            num_ignore_eos = __get_num_ignore_eos(running)
            return_logits = __need_logits(running)

            self._running = running
            self._inputs = inputs

            forward_event.clear()
            await self._async_step_background(
                inputs=inputs,
                swap_in_map=swap_in_map,
                swap_out_map=swap_out_map,
                all_ids=all_ids,
                guided_input_ids=guided_input_ids,
                sampling_inputs=sampling_inputs,
                num_appendable_ids=num_appendable_ids,
                num_ignore_eos=num_ignore_eos,
                loop_count=loop_count,
                return_logits=return_logits,
                output_que=out_que,
            )
            forward_event.set()

    async def _async_send_responses(self, que: asyncio.Queue,
                                    forward_event: asyncio.Event):
        """send responses."""

        def __send_resp(out: InferOutput):
            """send response."""
            resp_type = (ResponseType.FINISH
                         if out.finish else ResponseType.SUCCESS)
            self._response(out.resp,
                           resp_type,
                           data=dict(token_ids=out.token_ids,
                                     logits=out.logits))

        def __send_resps(step_outputs: Dict[int, InferOutput]):
            """send response callback."""
            for out in step_outputs.values():
                __send_resp(out)

        while True:
            resps = await que.get()
            if self.scheduler.has_unfinished():
                await forward_event.wait()
            __send_resps(resps)

    @staticmethod
    def _add_loop_tasks_done_callback(tasks: List[asyncio.Task]):
        """add loop tasks done callback."""

        def __task_callback(task: asyncio.Task) -> None:
            """raise exception on finish."""
            task_name = task.get_name()
            try:
                task.result()
            except asyncio.CancelledError:
                logger.debug(f'Task <{task_name}> cancelled.')
                return
            except Exception:
                logger.exception(f'Task <{task_name}> failed')
                for task in tasks:
                    if not task.cancelled():
                        task.cancel()

        for task in tasks:
            task.add_done_callback(__task_callback)

    @torch.inference_mode()
    async def _async_loop(self):
        """Main loop of the engine.

        Each engine instance would communicate with the engine by queue.
        """
        event_loop = asyncio.get_event_loop()
        prefill_interval = self.scheduler_config.prefill_interval

        # forward task
        in_que = asyncio.Queue()
        out_que = asyncio.Queue()
        forward_event = asyncio.Event()
        forward_event.set()
        loop_background = event_loop.create_task(self._async_loop_background(
            in_que, out_que, forward_event),
                                                 name='MainLoopBackground')

        # preprocess task
        has_runable_event = asyncio.Event()
        loop_msg_proc = event_loop.create_task(
            self._async_loop_preprocess_message(forward_event,
                                                has_runable_event),
            name='MainLoopPreprocessMessage')

        # response task
        resp_que = asyncio.Queue()
        loop_send_resp = event_loop.create_task(self._async_send_responses(
            resp_que, forward_event),
                                                name='MainLoopResponse')

        loop_main = asyncio.current_task()
        loop_tasks: List[asyncio.Task] = [
            loop_main, loop_background, loop_msg_proc, loop_send_resp
        ]
        self._add_loop_tasks_done_callback(loop_tasks)

        def __do_prefill():
            # decoding if no waiting
            if not self.scheduler.has_waiting():
                return False
            num_running = self.scheduler.num_running()
            num_waiting = self.scheduler.num_waiting()
            max_batches = self.scheduler_config.max_batches
            # prefill if too much waiting
            if num_waiting >= 4:
                return True
            # prefill if no enough running
            if num_running < max_batches * 0.5:
                return True
            # decoding
            return False

        async def __step():
            """step decoding."""
            prefill = __do_prefill()
            schedule_output = self.scheduler.schedule(
                is_prefill=prefill, prealloc_size=prefill_interval)
            # schedule decoding if no valid prefill reqs.
            if prefill and len(schedule_output.running) == 0:
                prefill = False
                schedule_output = self.scheduler.schedule(
                    is_prefill=prefill, prealloc_size=prefill_interval)

            if self.model_agent.speculative_model is not None:
                prefill = True
            in_que.put_nowait((prefill, schedule_output))
            finish = False
            while not finish:
                finish, out = await out_que.get()
                step_outputs = await self._make_infer_outputs(*out)
                self._set_has_runable_event(has_runable_event)
                resp_que.put_nowait(step_outputs)

        while True:
            await has_runable_event.wait()
            await __step()

    async def async_loop(self):
        device_manager = get_device_manager()
        with device_manager.context(self.device_context), torch.cuda.stream(
                self.stream):
            await self._async_loop()

    def create_instance(self, cuda_stream_id=0):
        """Create a pytorch engine instance.

        Args:
            cuda_stream_id(int): identity of a cuda stream
        Returns:
            EngineInstance: an instance of pytorch engine
        """
        from .engine_instance import EngineInstance
        return EngineInstance(self)<|MERGE_RESOLUTION|>--- conflicted
+++ resolved
@@ -611,22 +611,14 @@
                                                 stopped, model_metas):
             if msg.status != MessageStatus.RUNNING:
                 continue
-<<<<<<< HEAD
+            eos_token_id = self.model_config.eos_token_id
             update_token, eos_stop = self.extract_tokens(token, eos_token_id)
             stop = stop or eos_stop
             if stop:
                 update_token = _EMPTY_TOKEN
             else:
                 msg.num_new_tokens += len(update_token)
-            msg.update_token_ids(update_token)
-=======
-            update_token = token
-            if stop:
-                update_token = _EMPTY_TOKEN
-            else:
-                msg.num_new_tokens += 1
             msg.update_token_ids(update_token, model_meta=model_meta)
->>>>>>> ac509e86
             if stop:
                 msg.status = MessageStatus.STOPPED
 
@@ -737,31 +729,6 @@
                                   event: torch.cuda.Event):
         """make infer output."""
 
-<<<<<<< HEAD
-        def __get_out_token_ids(token: torch.Tensor, msg: SchedulerSequence,
-                                stopped: bool):
-            """check if output is necessary."""
-            if isinstance(token, list):
-                idx = len(token)
-                for i, t in enumerate(token):
-                    if t == -1:
-                        idx = i
-                        break
-                if stopped:
-                    idx = min(
-                        idx,
-                        msg.sampling_param.max_new_tokens - msg.num_new_tokens)
-                token = token[:idx]
-            else:
-                if stopped:
-                    return []
-                if token in msg.sampling_param.stop_words:
-                    return []
-                token = [token]
-            return token
-
-=======
->>>>>>> ac509e86
         def __get_q_start_loc():
             inputs = self._inputs
             seq_length = inputs.seq_length
