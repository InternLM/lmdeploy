# Copyright (c) OpenMMLab. All rights reserved.
import asyncio
import copy
import logging
import os
import time
from dataclasses import dataclass
from typing import Any, Dict, List, Tuple

import numpy as np
import torch

from lmdeploy.messages import MetricsInfo, PytorchEngineConfig, ResponseType
from lmdeploy.pytorch.disagg.config import EngineRole
from lmdeploy.pytorch.disagg.conn.engine_conn import EngineP2PConnection
from lmdeploy.pytorch.disagg.conn.protocol import (DistServeConnectionRequest, DistServeDropConnectionRequest,
                                                   DistServeInitRequest)
from lmdeploy.pytorch.disagg.messages import MigrationExecutionBatch
from lmdeploy.utils import get_logger, get_max_batch_size, get_model, logging_timer

from ..adapter.adapter import AdapterManager
from ..config import BackendConfig, CacheConfig, DistConfig, MiscConfig, ModelConfig, SchedulerConfig
from ..messages import MessageStatus, SchedulerSequence
from ..model_inputs import ModelInputs, VisionModelInputs
from ..paging import Scheduler
from .engine_checker import EngineChecker
from .executor import build_executor
from .logits_process import SamplingInputs
from .request import Request, RequestManager, RequestType, Response

logger = get_logger('lmdeploy')

SeqList = List[SchedulerSequence]

_EMPTY_TOKEN = np.empty((0, ), dtype=np.int64)


@dataclass
class InferOutput:
    """The output of the model inference."""

    session_id: int
    resp: Response
    token_ids: List[int]
    meta: Any = None
    finish: bool = False
    logits: torch.Tensor = None

    # send cache blocks back for migration in Disaggregated LLM Serving
    # when Prefill Engine is Done.
    cache_block_ids: List[int] = None

    # for logging
    metrics_info: MetricsInfo = None


def _tensorlize_block_offsets(block_offsets, dtype=torch.int32):
    """Tensorlize block_offsets."""
    from torch.nn.utils.rnn import pad_sequence
    block_offsets = [torch.from_numpy(off) for off in block_offsets]
    block_offsets = pad_sequence(block_offsets, batch_first=True).to(dtype)
    return block_offsets


def _update_engine_config(engine_config: PytorchEngineConfig):
    """Update pytorch engine config."""
    # make sure engine exits
    if engine_config is None:
        engine_config = PytorchEngineConfig()
    else:
        engine_config = copy.deepcopy(engine_config)

    if engine_config.max_batch_size is None:
        engine_config.max_batch_size = get_max_batch_size(engine_config.device_type)

    if engine_config.dp != 1:
        if engine_config.tp == 1 and engine_config.ep == 1:
            engine_config.dp = 1
            engine_config.dp_rank = 0

    return engine_config


def _build_scheduler_config(engine_config: PytorchEngineConfig):
    """Build scheduler config."""
    scheduler_config = SchedulerConfig(max_batches=engine_config.max_batch_size,
                                       max_session_len=engine_config.session_len,
                                       prefill_interval=engine_config.prefill_interval)
    return scheduler_config


def _build_cache_config(engine_config: PytorchEngineConfig):
    """Build cache config."""
    cache_config = CacheConfig(max_batches=engine_config.max_batch_size,
                               block_size=engine_config.block_size,
                               num_cpu_blocks=engine_config.num_cpu_blocks,
                               num_gpu_blocks=engine_config.num_gpu_blocks,
                               cache_max_entry_count=engine_config.cache_max_entry_count,
                               max_prefill_token_num=engine_config.max_prefill_token_num,
                               enable_prefix_caching=engine_config.enable_prefix_caching,
                               quant_policy=engine_config.quant_policy,
                               device_type=engine_config.device_type,
                               migration_backend=engine_config.migration_backend,
                               role=engine_config.role)
    return cache_config


def _build_backend_config(engine_config: PytorchEngineConfig):
    """Build backend config."""
    backend_config = BackendConfig(
        eager_mode=engine_config.eager_mode,
        device_type=engine_config.device_type,
    )
    return backend_config


def _build_dist_config(engine_config: PytorchEngineConfig):
    """Build dist config."""
    dist_config = DistConfig(dp=engine_config.dp,
                             tp=engine_config.tp,
                             ep=engine_config.ep,
                             dp_rank=engine_config.dp_rank,
                             enable_microbatch=engine_config.enable_microbatch,
                             enable_eplb=engine_config.enable_eplb)
    return dist_config


def _build_misc_config(engine_config: PytorchEngineConfig):
    """Build misc config."""
    misc_config = MiscConfig.from_engine_config(engine_config)
    return misc_config


class CounterEvent:

    def __init__(self):
        self._counter = 0
        self._event = asyncio.Event()

    async def wait(self):
        await self._event.wait()

    def is_set(self):
        return self._event.is_set()

    def set(self):
        if self._counter > 0:
            self._counter -= 1
        if self._counter == 0:
            self._event.set()

    def clear(self):
        if self._counter == 0 and self._event.is_set():
            self._event.clear()
        self._counter += 1


class RunableEventBase:
    """Runable event base."""

    async def wait(self, idx: int):
        """Wait event."""
        raise NotImplementedError('Not implemented.')

    def set(self, idx: int = None):
        """Set event."""
        raise NotImplementedError('Not implemented.')


class RunableEventAsnyc(RunableEventBase):
    """Awaitable async runable event."""

    def __init__(self, scheduler: Scheduler):
        self.scheduler = scheduler
        self.event = asyncio.Event()

    async def wait(self):
        """Wait event."""
        await self.event.wait()

    def set(self):
        """Set event."""
        if self.scheduler.has_unfinished():
            self.event.set()
        else:
            self.event.clear()


def build_runable_event(scheduler: Scheduler):
    """Build runable event."""
    return RunableEventAsnyc(scheduler)


class InputsMakerBase:

    def __init__(self, engine: 'Engine'):
        self.engine = engine
        self.scheduler_config = engine.scheduler_config
        self.executor = engine.executor

    def _make_forward_inputs(self, *args, **kwargs):
        """Make forward inputs."""
        return self.engine._make_forward_inputs(*args, **kwargs)

    async def send_next_inputs(self):
        """Send next input."""
        raise NotImplementedError('Not implemented.')

    async def prefetch_next_inputs(self):
        """prefetch."""
        raise NotImplementedError('Not implemented.')


class InputsMakerAsync(InputsMakerBase):

    def __init__(self, engine: 'Engine'):
        super().__init__(engine)
        self.scheduler = self.engine.scheduler
        self.forward_inputs = None

        self.dp = self.engine.dist_config.dp
        self.role = self.engine.cache_config.role

        self.next_is_prefill = True
        if self.dp == 1:
            self.do_prefill = self.do_prefill_default
        else:
            self.do_prefill = self.do_prefill_dp

    def do_prefill_dp(self):
        if self.role == EngineRole.Prefill:
            return True

        scheduler = self.scheduler

        if self.next_is_prefill:
            ret = scheduler.has_waiting()
        else:
            ret = not scheduler.has_running()
        return ret

    def do_prefill_default(self):
        # decoding if no waiting
        scheduler = self.scheduler
        if not scheduler.has_waiting():
            return False
        num_running = scheduler.num_running()
        num_waiting = scheduler.num_waiting()
        max_batches = self.scheduler_config.max_batches
        # prefill if too much waiting
        permitted_waiting = 4 if (self.engine.engine_config.role != EngineRole.Prefill) else 1
        if num_waiting >= permitted_waiting:
            return True
        # prefill if no enough running
        if num_running < max_batches * 0.5:
            return True
        # decoding
        return False

    async def _send_next_inputs_impl(self, prefill: bool = None, enable_empty: bool = False):
        forward_inputs = self._make_forward_inputs(prefill, enable_empty)
        if forward_inputs is None:
            return None, None
        next_running = forward_inputs.pop('running')
        inputs = forward_inputs['inputs']
        logger.debug(f'Sending forward inputs: {inputs.log_info()}')
        if logger.level <= logging.DEBUG:
            session_ids = [seq.session_id for seq in next_running]
            logger.debug(f'Forward session_ids: {session_ids}')
        self.next_is_prefill = inputs.is_decoding
        await self.executor.forward_async(forward_inputs)
        self.forward_inputs = forward_inputs
        return forward_inputs, next_running

    async def send_next_inputs(self):
        prefill = self.do_prefill()
        return await self._send_next_inputs_impl(prefill)

    async def prefetch_next_inputs(self):
        enable = False
        scheduler = self.scheduler
        prefill = self.do_prefill()
        if prefill:
            enable = True
        else:
            num_running = scheduler.num_running()
            is_decoding = self.forward_inputs['inputs'].is_decoding
            running_threshold = (self.scheduler_config.max_batches // 4) if is_decoding else 0

            if num_running > running_threshold:
                enable = True

        if enable:
            # send next forward
            logger.debug('Prefetching next forward inputs.')
            return await self._send_next_inputs_impl(prefill, True)
        else:
            return None, None


def build_inputs_maker(engine: 'Engine'):
    """Build inputs makers."""
    return InputsMakerAsync(engine)


class Engine:
    """The inference engine of lmdeploy pytorch.

    Args:
        model_path (str): The hugging face model path.
        tokenizer (lmdeploy.Tokenizer): an instance of lmdeploy.Tokenizer
        engine_config (PytorchEngineConfig): The config of the Engine.
        trust_remote_code (bool): Trust remote code.
    """

    def __init__(self,
                 model_path: str,
                 tokenizer: object,
                 engine_config: PytorchEngineConfig = None,
                 trust_remote_code: bool = True) -> None:
        # make sure engine config exist
        engine_config = _update_engine_config(engine_config)

        # dist args
        self.tokenizer = tokenizer
        self.tp = engine_config.tp
        self.dp = engine_config.dp
        self.dp_rank = engine_config.dp_rank

        # download models and adapters
        if not os.path.exists(model_path):
            model_path = get_model(model_path, engine_config.download_dir, engine_config.revision)

        adapters = engine_config.adapters
        if adapters is not None and len(adapters) > 0:
            adapters = self._download_adapters(adapters, engine_config)

        # check environment
        checker = EngineChecker(model_path=model_path,
                                engine_config=engine_config,
                                trust_remote_code=trust_remote_code,
                                logger=logger)
        checker.handle()

        # build configs
        scheduler_config = _build_scheduler_config(engine_config)
        cache_config = _build_cache_config(engine_config)
        backend_config = _build_backend_config(engine_config)
        dist_config = _build_dist_config(engine_config)
        misc_config = _build_misc_config(engine_config)

        # build model agent
        raw_tokenizer = None
        if tokenizer is not None:
            raw_tokenizer = tokenizer.model.model
        self.executor = build_executor(model_path,
                                       cache_config=cache_config,
                                       backend_config=backend_config,
                                       dist_config=dist_config,
                                       misc_config=misc_config,
                                       tokenizer=raw_tokenizer,
                                       adapters=adapters,
                                       device_type=engine_config.device_type,
                                       distributed_executor_backend=engine_config.distributed_executor_backend,
                                       dtype=engine_config.dtype)
        self.executor.init()

        self.input_processor = self.executor.get_input_processor()
        cache_config = self.executor.cache_config
        self.adapter_manager = self._build_adapter_manager(adapters)
        self.scheduler = Scheduler(scheduler_config, cache_config)

        # engine args
        self.model_path = model_path
        self.engine_config = engine_config
        self.scheduler_config = scheduler_config
        self.cache_config = cache_config
        self.backend_config = backend_config
        self.dist_config = dist_config
        self.max_session_len = self._get_max_session_len()
        self.engine_config.num_cpu_blocks = self.cache_config.num_cpu_blocks
        self.engine_config.num_gpu_blocks = self.cache_config.num_gpu_blocks

        self.req_manager = self._bind_request_manager()

        # create main thread
        self._start_loop()
        self._loop_main = None

        # for PD Disaggregation
        # For migrating prefill request to decode engine
        self.migration_event: asyncio.Event = None
        # For backpressure prefill request when cache is full
        self.perfill_watermark_event: asyncio.Event = None

        self.engine_conn = EngineP2PConnection(self)

    @classmethod
    def from_pretrained(cls,
                        pretrained_model_name_or_path: str,
                        tokenizer: object,
                        engine_config: PytorchEngineConfig = None,
                        trust_remote_code: bool = True,
                        **kwargs):
        """Lmdeploy python inference engine.

        Args:
            pretrained_model_name_or_path (str):
                It could be one of the following options:
                    - i) The model_id of a lmdeploy-quantized model hosted
                      inside a model repo on huggingface.co, such as
                      "InternLM/internlm-chat-20b-4bit",
                      "lmdeploy/llama2-chat-70b-4bit", etc.
                    - ii) The model_id of a model hosted inside a model repo
                      on huggingface.co, such as "InternLM/internlm-chat-7b",
                      "Qwen/Qwen-7B-Chat ", "baichuan-inc/Baichuan2-7B-Chat"
                      and so on.
            tokenizer (lmdeploy.Tokenizer): an instance of lmdeploy.Tokenizer
            engine_config (PytorchEngineConfig): Pytorch engine config.
            trust_remote_code (bool): Trust remote code
        """
        if engine_config is not None and engine_config.enable_mp_engine:
            from .mp_engine.mp_engine import MPEngine
            return MPEngine(model_path=pretrained_model_name_or_path,
                            tokenizer=tokenizer,
                            engine_config=engine_config,
                            trust_remote_code=trust_remote_code)
        if len(kwargs) > 0:
            logger.debug(f'Get unexpected kwargs: {kwargs}')
        return cls(model_path=pretrained_model_name_or_path,
                   tokenizer=tokenizer,
                   engine_config=engine_config,
                   trust_remote_code=trust_remote_code)

    def _download_adapters(self, adapters: Dict[str, str], engine_config: PytorchEngineConfig):
        """Download adapters."""
        download_dir = engine_config.download_dir
        revision = engine_config.revision
        new_adapters = dict()
        for name, path in adapters.items():
            if os.path.exists(path):
                new_adapters[name] = path
                continue
            new_path = get_model(path, download_dir=download_dir, revision=revision)
            new_adapters[name] = new_path

        return new_adapters

    def _build_adapter_manager(self, adapters):
        return AdapterManager(adapters)

    def _bind_request_manager(self):
        """Bind request manager."""
        req_manager = RequestManager()
        req_manager.bind_func(RequestType.ADD_SESSION, self._on_add_session)
        req_manager.bind_func(RequestType.STOP_SESSION, self._on_stop_session)
        req_manager.bind_func(RequestType.END_SESSION, self._on_end_session)
        req_manager.bind_func(RequestType.ADD_MESSAGE, self._on_add_message)
        return req_manager

    def _start_loop(self):
        """Start loop."""
        return self.req_manager.start_loop(self.async_loop)

    def _response(self, resp: Response, resp_type: ResponseType, data: Any = None, err_msg: str = ''):
        """response."""
        if resp.type == ResponseType.FINISH:
            return
        resp.type = resp_type
        resp.data = data
        resp.err_msg = err_msg
        self.req_manager.response(resp)

    def _get_max_session_len(self):
        """Get max session len."""
        session_len = self.scheduler_config.max_session_len
        max_tokens = (self.cache_config.num_gpu_blocks * self.cache_config.block_size)
        window_size = self.cache_config.window_size
        if window_size > 0 and window_size <= max_tokens:
            max_tokens = (1 << 63) - 1
        if session_len is None:
            session_len = max_tokens
        else:
            session_len = min(max_tokens, session_len)
        return session_len - self.cache_config.block_size

    def _on_add_session(self, reqs: List[Request], **kwargs):
        """On add session callback."""
        for req in reqs:
            session_id = req.data['session_id']
            resp = req.data.get('response', True)
            resp_type = ResponseType.SESSION_REPEAT
            if session_id not in self.scheduler.sessions:
                self.scheduler.add_session(session_id)
                resp_type = ResponseType.SUCCESS
            if resp:
                self._response(req.resp, resp_type)

    def _on_stop_session(self, reqs: List[Request], **kwargs):
        """On stop session callback."""
        for req in reqs:
            session_id = req.data['session_id']
            resp = req.data.get('response', True)
            resp_type = ResponseType.SESSION_NOT_EXIST
            if session_id in self.scheduler.sessions:
                self.scheduler.stop_session(session_id)
                session = self.scheduler.sessions[session_id]
                for seq in session.sequences.values():
                    _resp: Response = getattr(seq, 'resp', None)
                    if _resp is not None:
                        _resp.type = ResponseType.FINISH
                        self.req_manager.response(_resp)
                resp_type = ResponseType.SUCCESS
            if resp:
                self._response(req.resp, resp_type)

    def _on_end_session(self, reqs: List[Request], **kwargs):
        """On end session callback."""
        for req in reqs:
            session_id = req.data['session_id']
            resp = req.data.get('response', True)
            resp_type = ResponseType.SESSION_NOT_EXIST
            if session_id in self.scheduler.sessions:
                msgs = list(self.scheduler.sessions[session_id].sequences.values())
                if len(msgs) > 0 and msgs[0].preserve_cache:
                    self.scheduler._set_message_status(msgs[0], MessageStatus.TO_BE_MIGRATED)
                else:
                    self.scheduler.end_session(session_id)
                resp_type = ResponseType.SUCCESS
            if resp:
                self._response(req.resp, resp_type)

    def _on_add_message(self, reqs: List[Request], **kwargs):
        """On add message callback."""
        valid_reqs = []
        for req in reqs:
            req_data = req.data
            session_id = req_data['session_id']
            if self.scheduler and session_id not in self.scheduler.sessions:
                self._response(req.resp, ResponseType.SESSION_NOT_EXIST)
                continue
            valid_reqs.append(req)
            if req_data.get('input_multimodals', None) is None:
                continue
            elif self.input_processor is None:
                logger.warning('Do not support Multimodal inputs.')
                continue
            input_ids = req_data['token_ids']
            input_multimodals = req_data['input_multimodals']
            if len(input_multimodals) == 0:
                req_data['input_multimodals'] = None
                continue

            if self.engine_config.disable_vision_encoder:
                # ignore multimodal inputs
                req_data['input_multimodals'] = None
                logger.warning('Vision encoder has not been loaded, multimodal inputs will be ignored.')
                continue

            result = self.input_processor.preprocess_input(input_ids, input_multimodals)

            input_ids = result.input_ids
            input_multimodals = result.input_multimodals

            req_data['token_ids'] = input_ids
            req_data['input_multimodals'] = input_multimodals

        if len(valid_reqs) > 0:
            self._add_message(valid_reqs)

    def _add_message(self, reqs: List[Request]):

        def __update_max_new_tokens(msg):
            """Update max new tokens."""
            max_session_len = self.max_session_len
            sampling_param = msg.sampling_param
            max_new_tokens = sampling_param.max_new_tokens
            num_all_tokens = msg.num_all_tokens()
            if max_new_tokens + num_all_tokens > max_session_len:
                logger.warning(
                    f'session[{msg.session_id}]: num tokens is larger than max session len {max_session_len}. '
                    f'Update max_new_tokens={max_session_len - num_all_tokens}.')
                sampling_param.max_new_tokens = max_session_len - num_all_tokens

        scheduler = self.scheduler
        for req in reqs:
            session_id = req.data['session_id']
            if scheduler is None:
                self._response(req.resp, ResponseType.SESSION_NOT_EXIST)
                continue
            session_id = req.data['session_id']
            sess = scheduler.sessions[session_id]
            # TODO: support 1 session n sequence
            sampling_param = req.data['sampling_param']
            return_logits = sampling_param.out_logits
            if len(sess.sequences) == 0:
                migration_request = req.data.get('migration_request')
                assert len(req.data['token_ids']) > 0, ('Empty input is not allowed.')
                sess.add_sequence(req.data['token_ids'],
                                  sampling_param=sampling_param,
                                  adapter_name=req.data['adapter_name'],
                                  return_logits=return_logits,
                                  multimodals=req.data.get('input_multimodals'),
                                  input_embeddings=req.data.get('input_embeddings', ),
                                  migration_request=migration_request,
                                  resp_cache=req.data.get('with_cache'),
                                  preserve_cache=req.data.get('preserve_cache'))
                msg = next(iter(sess.sequences.values()))
                __update_max_new_tokens(msg)
                scheduler.add_sequence(msg)
                if migration_request:
                    self.scheduler._set_message_status(msg, MessageStatus.WAITING_MIGRATION)
                    self.migration_event.set()
            else:
                msg = next(iter(sess.sequences.values()))
                msg.update_token_ids(
                    req.data['token_ids'],
                    multimodals=req.data.get('input_multimodals'),
                    embeddings=req.data.get('input_embeddings'),
                    append_tokens=True,
                )
                msg.num_new_tokens = 0
                msg.sampling_param = sampling_param
                msg.return_logits = return_logits
                msg.status = MessageStatus.WAITING
                __update_max_new_tokens(msg)

            msg.resp = req.resp

    @property
    def model_config(self) -> ModelConfig:
        """Model config."""
        return self.executor.model_config

    @property
    def gpu_count(self):
        return self.tp * self.dp

    @property
    def torch_int_dtype(self):
        """Return int32 for cuda, int64 for others."""
        if self.executor.device_type == 'cuda':
            return torch.int32
        return torch.int64

    @torch.inference_mode()
    @logging_timer('CreateModelInputs', logger)
    def create_model_inputs(self, messages: SeqList, is_prefill: bool):
        """Create model inputs from messages.

        Args:
            messages (SeqList): The input messages.
        """
        history_lengths = [msg.history_len for msg in messages]
        history_lengths = torch.tensor(history_lengths)

        token_ids = [msg.token_ids for msg in messages]

        if isinstance(token_ids[0], int):
            token_ids = [token_ids]

        batch_size = len(messages)
        input_ids = torch.from_numpy(np.concatenate(token_ids))

        is_decoding = not is_prefill
        if not is_decoding:
            seq_length = [len(tokens) for tokens in token_ids]
            seq_length = torch.tensor(seq_length, dtype=torch.long)
        else:
            seq_length = torch.ones(batch_size, dtype=torch.long)
        max_q_seq_length = seq_length.max().item()

        block_offsets = self.scheduler.get_block_tables(messages)
        block_offsets = _tensorlize_block_offsets(block_offsets, dtype=self.torch_int_dtype)

        local_adapter_ids = None
        if self.adapter_manager.num_adapters() > 1:
            adapter_names = [msg.adapter_name for msg in messages]
            local_adapter_ids = self.adapter_manager.get_adapter_ids(adapter_names)
            local_adapter_ids = seq_length.new_tensor(local_adapter_ids)

        # add batch dim [bs=1, seq_len]
        if input_ids.ndim == 1:
            input_ids = input_ids.unsqueeze(0)

        num_ignored_history = [msg.num_ignored_history for msg in messages]
        num_ignored_history = torch.tensor(num_ignored_history)

        model_metas = [msg.model_meta for msg in messages]

        def __get_vlm_embeddings():
            """Get vlm input embeddings and indexings."""
            input_embeddings = [[
                emb.embeddings if isinstance(emb.embeddings, torch.Tensor) else torch.from_numpy(emb.embeddings)
                for emb in msg.input_embeddings
            ] for msg in messages]
            input_embedding_ranges = [
                torch.tensor([[emb.start, emb.end] for emb in msg.input_embeddings]) for msg in messages
            ]
            input_embedding_indexing = torch.zeros((batch_size, max_q_seq_length), dtype=torch.bool)
            for msg_id, msg in enumerate(messages):
                for emb in msg.input_embeddings:
                    # make slice index relative to embeddings
                    emb_start = emb.start - msg.history_len
                    emb_end = emb.end - msg.history_len
                    input_embedding_indexing[msg_id][emb_start:emb_end] = True
            return (input_embeddings, input_embedding_indexing, input_embedding_ranges)

        # for inputs with embeddings
        history_image_nums = None
        history_image_token_lengths = None

        input_embeddings = None
        input_embedding_indexing = None
        input_embedding_ranges = None
        has_embedding = any([len(msg.input_embeddings) > 0 for msg in messages])
        if has_embedding:
            (input_embeddings, input_embedding_indexing, input_embedding_ranges) = __get_vlm_embeddings()

        input_multimodals = None
        has_multimodal = any([not msg.history_multimodals.empty() for msg in messages])
        if has_multimodal:
            has_multimodal = False
            input_multimodals = [msg.get_input_multimodals() for msg in messages]
            for input_mm in input_multimodals:
                for val in input_mm.values():
                    if len(val) > 0:
                        has_multimodal = True
                        break
                if has_multimodal:
                    break

        vision_embedding_inputs = None
        if has_embedding or has_multimodal or history_image_nums is not None:
            vision_embedding_inputs = VisionModelInputs(history_lengths=history_lengths,
                                                        history_image_nums=history_image_nums,
                                                        history_image_token_lengths=history_image_token_lengths,
                                                        input_embeddings=input_embeddings,
                                                        input_embedding_indexing=input_embedding_indexing,
                                                        input_embedding_ranges=input_embedding_ranges,
                                                        input_multimodals=input_multimodals)

        # cross
        cross_length = torch.tensor([msg.num_cross for msg in messages])
        history_cross_length = torch.tensor([msg.num_history_cross for msg in messages])
        if (cross_length + history_cross_length).max().item() == 0:
            cross_length = None
            history_cross_length = None

        return ModelInputs(
            input_ids=input_ids,
            seq_length=seq_length,
            history_lengths=history_lengths,
            block_offsets=block_offsets,
            is_decoding=is_decoding,
            num_ignored_history=num_ignored_history,
            local_adapter_ids=local_adapter_ids,
            vision_inputs=vision_embedding_inputs,
            cross_length=cross_length,
            history_cross_length=history_cross_length,
            model_metas=model_metas,
        )

    def update_running(self, running: SeqList, next_token_ids: torch.Tensor, stopped: torch.Tensor,
                       model_metas: List[Dict[str, Any]]):
        """Update scheduler."""
        if model_metas is None:
            model_metas = [None] * len(running)
        next_token_ids = next_token_ids.numpy()
        for token, msg, stop, model_meta in zip(next_token_ids, running, stopped, model_metas):
            if msg.status != MessageStatus.LOCKED:
                continue
            update_token = token

            # fill token
            msg.update_token_ids(update_token, model_meta=model_meta)
            msg.num_new_tokens += 1
            if stop:
                msg.status = MessageStatus.TO_BE_MIGRATED if msg.preserve_cache else MessageStatus.STOPPED

    def update_running_migration(self, running: SeqList, next_token_ids: np.ndarray, stopped: torch.Tensor,
                                 model_metas: List[Dict[str, Any]]):
        """Update scheduler."""
        if model_metas is None:
            model_metas = [None] * len(running)
        for token, msg, stop, model_meta in zip(next_token_ids, running, stopped, model_metas):
            if msg.status != MessageStatus.MIGRATION_LOCKED:
                continue
            update_token = token

            # fill token
            msg.update_token_ids(update_token, model_meta=model_meta)
            msg.num_new_tokens += 1
            if stop:
                update_token = _EMPTY_TOKEN
                msg.update_token_ids(update_token, model_meta=model_meta)
                msg.status = MessageStatus.STOPPED

    def _make_infer_outputs(self, new_token_timestamp: float, next_token_ids: torch.LongTensor, running: SeqList,
                            logits: torch.Tensor, stopped: torch.Tensor, model_metas: List[Dict[str, Any]]):
        """Make infer output."""

        seq_length = [seq.num_token_ids for seq in running]
        is_run = [seq.status == MessageStatus.LOCKED for seq in running]
        stopped = stopped.tolist()
        self.update_running(running, next_token_ids, stopped, model_metas)

        # generate output
        scheduler_stats = self.scheduler.make_stats()
        outputs: Dict[int, InferOutput] = dict()
        for idx, msg in enumerate(running):
            if not is_run[idx]:
                continue
            token_ids = msg.all_ids[-msg.num_new_tokens:]
            finish = msg.status == MessageStatus.STOPPED or msg.status == MessageStatus.TO_BE_MIGRATED
            if not finish and len(token_ids) == 0:
                continue
            session_id = msg.session_id
            if msg.resp_cache:
                cache_block_ids = self.scheduler.block_manager.get_block_table(msg).tolist()
            else:
                cache_block_ids = None
            metrics_info = MetricsInfo(new_token_timestamp, msg.engine_core_events, scheduler_stats)
            out = InferOutput(session_id=session_id,
                              resp=msg.resp,
                              finish=finish,
                              token_ids=token_ids,
                              cache_block_ids=cache_block_ids,
                              metrics_info=metrics_info)
            outputs[session_id] = out

            if msg.return_logits:
                outputs[session_id].logits = logits.split(seq_length)[idx]
        return outputs

    def _make_forward_inputs(self, prefill: bool, enable_empty: bool = False):
        """Make forward inputs."""
        prefill_interval = self.scheduler_config.prefill_interval

        def __gather_all_ids(seqs: SeqList, sampling_inputs: SamplingInputs):
            """Gather history."""
            if sampling_inputs.repetition_penalty is None and not any(sampling_inputs.logits_processors):
                return None
            batch = len(seqs)
            max_len = max(seq.num_all_ids for seq in seqs)
            pad_id = self.model_config.bos_token_id
            pad_id = 0 if pad_id is None else pad_id
            output = torch.full((batch, max_len), pad_id, dtype=torch.int64)
            for idx, seq in enumerate(seqs):
                h_len = seq.num_all_ids
                if h_len == 0:
                    continue
                h_ids = torch.from_numpy(seq.all_ids)
                output[idx, -h_len:] = h_ids
            return output

        def __gather_guided_input_ids(seqs: SeqList, sampling_inputs: SamplingInputs):
            """Gather input ids for guided decode."""
            if not any(sampling_inputs.response_formats or ()):
                return None
            batch = len(seqs)
            max_len = max(seq.num_new_tokens for seq in seqs)
            pad_id = self.model_config.bos_token_id
            pad_id = 0 if pad_id is None else pad_id
            output = torch.full((batch, max_len), pad_id, dtype=torch.int64)
            for idx, seq in enumerate(seqs):
                h_len = seq.num_new_tokens
                if h_len == 0:
                    continue
                h_ids = torch.from_numpy(seq.all_ids[-seq.num_new_tokens:])
                output[idx, -h_len:] = h_ids
            return output

        def __get_num_appendable_ids(seqs: SeqList):
            """Get num appendable ids."""
            ret = [seq.sampling_param.max_new_tokens - seq.num_new_tokens for seq in seqs]
            return torch.tensor(ret)

        def __get_num_ignore_eos(seqs: SeqList):
            """Get num ignore eos."""
            ret = [seq.sampling_param.min_new_tokens - seq.num_new_tokens for seq in seqs]
            return torch.tensor(ret)

        def __need_logits(seqs: SeqList):
            """Need logits."""
            return any(seq.return_logits for seq in seqs)

        scheduler = self.scheduler
        logger.debug(f'Make forward inputs with prefill={prefill}, enable_empty={enable_empty}')

        scheduler_output = scheduler.schedule(is_prefill=prefill, prealloc_size=prefill_interval)

        if enable_empty and len(scheduler_output.running) == 0:
            return None

        # schedule decoding if no valid prefill reqs.
        if prefill and len(scheduler_output.running) == 0 and self.engine_config.role != EngineRole.Prefill:
            prefill = False
            scheduler_output = scheduler.schedule(is_prefill=prefill, prealloc_size=prefill_interval)

        num_loops = 1 if prefill else prefill_interval
        running = scheduler_output.running
        swap_in_map = scheduler_output.swap_in_map
        swap_out_map = scheduler_output.swap_out_map

        if len(running) == 0:
            return None

        # create inputs
        inputs = self.create_model_inputs(running, prefill)
        sampling_inputs = SamplingInputs.from_sampling_params(running)
        all_ids = __gather_all_ids(running, sampling_inputs)
        guided_input_ids = __gather_guided_input_ids(running, sampling_inputs)
        num_appendable_ids = __get_num_appendable_ids(running)
        num_ignore_eos = __get_num_ignore_eos(running)
        return_logits = __need_logits(running)

        sync_long_context = inputs.input_ids.numel() > self.cache_config.max_prefill_token_num
        return dict(
            running=running,
            inputs=inputs,
            swap_in_map=swap_in_map,
            swap_out_map=swap_out_map,
            loop_count=num_loops,
            all_ids=all_ids,
            guided_input_ids=guided_input_ids,
            sampling_inputs=sampling_inputs,
            num_appendable_ids=num_appendable_ids,
            num_ignore_eos=num_ignore_eos,
            return_logits=return_logits,
            is_dummy=False,
            sync_long_context=sync_long_context,
        )

    async def _await_forward_event(self, forward_event: asyncio.Event):
        """Await forward event."""
        await forward_event.wait()

    @torch.inference_mode()
    async def _async_loop_preprocess_message(self, forward_event: asyncio.Event, has_runable_event: RunableEventBase):
        """Preprocess msg."""
        while True:
            await self._await_forward_event(forward_event)
            await self.req_manager.step()
            has_runable_event.set()

    async def _async_loop_send_responses(self, que: asyncio.Queue, forward_event: asyncio.Event):
        """Send responses."""

        def __log_resps(outputs: List[InferOutput]):
            """Log resps."""
            if logger.level <= logging.DEBUG:
                session_ids = [out.session_id for out in outputs]
                logger.debug(f'Response sessions: {session_ids}')
            elif logger.level <= logging.INFO:
                logger.debug(f'Response: num_outputs={len(outputs)}.')

        def __send_resp(out: InferOutput):
            """Send response."""
            resp_type = (ResponseType.FINISH if out.finish else ResponseType.SUCCESS)
            self._response(out.resp,
                           resp_type,
                           data=dict(token_ids=out.token_ids,
                                     logits=out.logits,
                                     cache_block_ids=out.cache_block_ids,
                                     metrics_info=out.metrics_info))

        def __send_resps(step_outputs: List[InferOutput]):
            """Send response callback."""
            __log_resps(step_outputs)
            for out in step_outputs:
                __send_resp(out)

        while True:
            num_outs = que.qsize()
            if num_outs > 0:
                resps = []
                for _ in range(num_outs):
                    resps += que.get_nowait().values()
            else:
                resps = (await que.get()).values()
            await self._await_forward_event(forward_event)
            __send_resps(resps)

    async def p2p_initialize(self, init_request: DistServeInitRequest):
        return await self.engine_conn.p2p_initialize(init_request)

    def p2p_connect(self, conn_request: DistServeConnectionRequest):
        return self.engine_conn.p2p_connect(conn_request)

    async def p2p_drop_connect(self, drop_conn_request: DistServeDropConnectionRequest):
        return self.engine_conn.p2p_drop_connect(drop_conn_request)

    @torch.inference_mode()
    async def _async_loop_migration(self, resp_que: asyncio.Queue, has_runable_event: asyncio.Event):
        """Async loop migration."""
        while True:
            migration_running = self.scheduler._schedule_migration()
            if not migration_running and not self.scheduler.has_migration_waiting():
                await self.migration_event.wait()
            elif migration_running:
                self.migration_event.clear()
                for msg in migration_running:
                    migration_execution_requests: List[Tuple[int, List[Tuple[int, int]]]] = []
                    migration_request = msg.migration_request
                    prefill_block_ids = migration_request.remote_block_ids
                    decode_block_ids = list(self.scheduler.block_manager.get_block_table(msg=msg))

                    if not migration_request.is_dummy_prefill:
                        assert len(prefill_block_ids) == len(decode_block_ids), (
                            f'#prefill block ids ({len(prefill_block_ids)}) must equal to '
                            f'#decode block ids ({len(decode_block_ids)})'
                            f'all id length: {len(msg.num_token_ids)}')
                        migration_execution_requests.append((
                            migration_request.remote_engine_id,
                            list(zip(prefill_block_ids, decode_block_ids)),
                        ))
                        migration_inputs = MigrationExecutionBatch(protocol=migration_request.protocol,
                                                                   requests=migration_execution_requests)
                        logger.info(f'migrating session: {msg.session_id} begin')
                        await self.executor.migrate(migration_inputs)
                        logger.info(f'migrating session: {msg.session_id} done')
                        await self.engine_conn.zmq_send(remote_engine_id=migration_request.remote_engine_id,
                                                        remote_session_id=migration_request.remote_session_id)

                # generate output
                outputs: Dict[int, InferOutput] = dict()
                self.scheduler.lock_running_migration(migration_running)
                for _, msg in enumerate(migration_running):
                    session_id = msg.session_id
                    msg.resp.type = ResponseType.SUCCESS
                    token_ids = [msg.migration_request.remote_token_id]
                    new_token_timestamp = time.perf_counter()
                    metrics_info = MetricsInfo(new_token_timestamp, msg.engine_core_events, self.scheduler.make_stats())
                    out = InferOutput(
                        session_id=session_id,
                        resp=msg.resp,
                        finish=False,
                        token_ids=np.array(token_ids),
                        metrics_info=metrics_info,
                    )
                    outputs[session_id] = out
                    self.update_running_migration([msg], np.array([token_ids]), [False], [None])
                resp_que.put_nowait(outputs)
                self.scheduler.unlock_running_migration(migration_running)
                has_runable_event.set()
            else:
                # release coroutine for decoding
                await asyncio.sleep(.5)

    @torch.inference_mode()
    async def _async_loop_main(
        self,
        resp_que: asyncio.Queue,
        forward_event: asyncio.Event,
        has_runable_event: RunableEventBase,
        inputs_maker: InputsMakerBase,
    ):
        """Main loop of the engine.

        Each engine instance would communicate with the engine by queue.
        """
        scheduler = self.scheduler
        forward_inputs = None
        next_running = None

        while True:
            if next_running is None:
                if not scheduler.has_unfinished():
                    forward_event.set()
                    await has_runable_event.wait()
                    forward_event.clear()

                scheduler.collect_migration_done()
                forward_inputs, next_running = await inputs_maker.send_next_inputs()
<<<<<<< HEAD
            forward_event.set()
=======
                if next_running is None:
                    # TODO (JimyMa): add watermark check event instead of async sleep.
                    # self.perfill_watermark_event.wait()
                    logger.warning(f'no next prefill running request, Maybe cache is full, '
                                   f'free gpu cache blocks: {scheduler.block_manager.get_num_free_gpu_blocks()}, '
                                   f'total gpu cache blocks: {scheduler.block_manager.num_gpu_blocks}')
                    await asyncio.sleep(0.1)
                    continue
>>>>>>> b0b705f7
            num_loops = forward_inputs['loop_count']
            running = next_running
            next_running = None
            scheduler.lock_running(running)
            for idx in range(num_loops):

                # pre-forward before get last token
                if idx == num_loops - 1:
                    scheduler.collect_migration_done()
                    forward_inputs, next_running = await inputs_maker.prefetch_next_inputs()

                # send output
                out = await self.executor.get_output_async()
                if len(out) > 0:
                    step_outputs = self._make_infer_outputs(**out, running=running)
                    resp_que.put_nowait(step_outputs)

                # lock forward event
                # make sure that prefetch forward would not wait for detokenize
                # WARNING: this might have side effect on the performance
                if idx == num_loops // 2:
                    forward_event.clear()

            scheduler.unlock_running(running)
            has_runable_event.set()

    @staticmethod
    def _add_loop_tasks_done_callback(tasks: List[asyncio.Task]):
        """Add loop tasks done callback."""

        def __task_callback(task: asyncio.Task) -> None:
            """Raise exception on finish."""
            task_name = task.get_name()
            try:
                task.result()
            except asyncio.CancelledError:
                logger.debug(f'Task <{task_name}> cancelled.')
                return
            except Exception:
                logger.exception(f'Task <{task_name}> failed')
            finally:
                for task in tasks:
                    if not task.done():
                        task.cancel()

        for task in tasks:
            task.add_done_callback(__task_callback)

    def _loop_finally(self):
        """Finally process for dist."""
        logger.info('Cleanup executor.')
        self.executor.stop()
        self.executor.release()

    def update_params(self, request: Any):
        """Update params."""
        self.executor.update_params(request)

    async def async_loop(self):
        try:
            event_loop = asyncio.get_event_loop()

            # forward task
            forward_event = CounterEvent()

            # migration task
            self.migration_event = asyncio.Event()

            logger.info('Starting executor.')
            self.executor.start(forward_event)

            # preprocess task
            logger.info('Starting async task MainLoopPreprocessMessage.')
            has_runable_event = build_runable_event(self.scheduler)
            loop_msg_proc = event_loop.create_task(self._async_loop_preprocess_message(
                forward_event, has_runable_event),
                                                   name='MainLoopPreprocessMessage')

            # response task
            logger.info('Starting async task MainLoopResponse.')
            resp_que = asyncio.Queue()
            loop_send_resp = event_loop.create_task(self._async_loop_send_responses(resp_que, forward_event),
                                                    name='MainLoopResponse')

            loop_main = asyncio.current_task()
            loop_tasks: List[asyncio.Task] = [loop_main, loop_msg_proc, loop_send_resp]

            if self.engine_config.role != EngineRole.Hybrid:
                logger.info('Starting async task MigrationLoop.')
                loop_migration = event_loop.create_task(
                    self._async_loop_migration(resp_que, has_runable_event=has_runable_event),
                    name='MainLoopMigration',
                )
                loop_tasks.append(loop_migration)

            # binding done callback
            self._add_loop_tasks_done_callback(loop_tasks)
            self._loop_main = loop_main

            # main loop
            logger.info('Starting async task MainLoop.')
            inputs_maker = build_inputs_maker(self)
            await self._async_loop_main(resp_que=resp_que,
                                        forward_event=forward_event,
                                        has_runable_event=has_runable_event,
                                        inputs_maker=inputs_maker)
        except Exception as e:
            logger.error(f'exception happened: {type(e)} {e}')
        finally:
            self._loop_finally()

    def close(self):
        if self._loop_main is not None:
            self._loop_main.cancel()
        else:
            self._loop_finally()

    def create_instance(self, cuda_stream_id=0):
        """Create a pytorch engine instance.

        Args:
            cuda_stream_id(int): identity of a cuda stream
        Returns:
            EngineInstance: an instance of pytorch engine
        """
        from .engine_instance import EngineInstance
        return EngineInstance(self)

    def start_loop(self):
        """Start engine loop."""
        if self.req_manager.is_loop_alive():
            return True
        self.req_manager.create_loop_task()
        return True

    def end_session(self, session_id: int):
        """End session."""
        if session_id in self.scheduler.sessions:
            self.scheduler.end_session(session_id)
            return True
        return False

    def get_model_config(self):
        return self.model_config

    def get_engine_config(self):
        return self.engine_config<|MERGE_RESOLUTION|>--- conflicted
+++ resolved
@@ -1073,18 +1073,18 @@
 
                 scheduler.collect_migration_done()
                 forward_inputs, next_running = await inputs_maker.send_next_inputs()
-<<<<<<< HEAD
-            forward_event.set()
-=======
                 if next_running is None:
                     # TODO (JimyMa): add watermark check event instead of async sleep.
                     # self.perfill_watermark_event.wait()
                     logger.warning(f'no next prefill running request, Maybe cache is full, '
                                    f'free gpu cache blocks: {scheduler.block_manager.get_num_free_gpu_blocks()}, '
                                    f'total gpu cache blocks: {scheduler.block_manager.num_gpu_blocks}')
+                    forward_event.set()
                     await asyncio.sleep(0.1)
+                    forward_event.clear()
                     continue
->>>>>>> b0b705f7
+
+            forward_event.set()
             num_loops = forward_inputs['loop_count']
             running = next_running
             next_running = None
