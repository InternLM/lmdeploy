--- conflicted
+++ resolved
@@ -315,10 +315,7 @@
                  tokenizer: object,
                  engine_config: PytorchEngineConfig = None,
                  trust_remote_code: bool = True) -> None:
-<<<<<<< HEAD
-=======
-        # make sure engine exits
->>>>>>> c6f0f114
+        # make sure engine config exist
         engine_config = _update_engine_config(engine_config)
 
         # dist args
