# Copyright (c) OpenMMLab. All rights reserved.
import asyncio
import os
from dataclasses import dataclass
from typing import Any, Dict, List

import numpy as np
import torch

from lmdeploy.messages import (EngineGenerationConfig, PytorchEngineConfig,
                               ResponseType)
from lmdeploy.utils import get_logger, get_model, logging_timer

from ..adapter.adapter import AdapterManager, SchedulerAdapter
from ..check_env import check_adapters, check_env, check_model
from ..config import CacheConfig, SchedulerConfig
from ..devices import DeviceContext, get_device_manager
from ..messages import (InputEmbeddingRangeType, InputEmbeddingType,
                        MessageStatus, SchedulerSequence)
from ..paging import Scheduler
from .logits_process import FusedLogitsProcessor, SamplingInputs
from .model_agent import (AdapterInfo, AutoModelAgent, ModelInputs,
                          VisionModelInputs)
from .request import Request, RequestManager, RequestType, Response

logger = get_logger('lmdeploy')

SeqList = List[SchedulerSequence]
AdapterList = List[SchedulerAdapter]


def _raise_exception_on_finish(task: asyncio.Task) -> None:
    """raise exception on finish."""
    try:
        task.result()
    except asyncio.CancelledError:
        return
    except Exception as e:
        raise e


class NoRunningSeqs(Exception):
    """NoRunningSeqs."""
    pass


@dataclass
class InferOutput:
    """The output of the model inference."""

    session_id: int
    token_ids: List[int]
    sender_id: int
    req_id: int
    meta: Any = None
    finish: bool = False
    logits: torch.Tensor = None


def _paging_adapters(adapters: dict, model_agent: AutoModelAgent,
                     scheduler: Scheduler):
    adapters = adapters or dict()
    weight_maps = []
    for name in adapters:
        weight_map = scheduler.add_adapter(name)
        weight_map.rank_offset = torch.tensor(weight_map.rank_offset)
        weight_maps.append(weight_map)
    model_agent.paging_adapters(weight_maps)


def _tensorlize_block_offsets(block_offsets):
    """tensorlize block_offsets."""
    from torch.nn.utils.rnn import pad_sequence
    block_offsets = [torch.from_numpy(off) for off in block_offsets]
    block_offsets = pad_sequence(block_offsets, batch_first=True)
    return block_offsets


def _get_adapter_ids(seqs: SeqList, adapters: AdapterList):
    """get adapter ids."""
    adapter_names_map = dict(
        (ada.name, idx) for idx, ada in enumerate(adapters))
    adapter_ids = [adapter_names_map[seq.adapter_name] for seq in seqs]
    return adapter_ids


class Engine:
    """The inference engine of lmdeploy pytorch.

    Args:
        model_path (str): The hugging face model path.
        engine_config (PytorchEngineConfig): The config of the Engine.
        trust_remote_code (bool): Trust remote code.
    """

    def __init__(self,
                 model_path: str,
                 engine_config: PytorchEngineConfig = None,
                 trust_remote_code: bool = True) -> None:
        check_env(engine_config.device_type)
        check_model(model_path, trust_remote_code)
        if engine_config is None:
            engine_config = PytorchEngineConfig()
        if engine_config.adapters is not None:
            check_adapters(list(engine_config.adapters.values()))

        self.engine_config = engine_config
        model_name = engine_config.model_name
        tp = engine_config.tp

        self.tp = tp
        self.model_name = model_name

        self.device_context = DeviceContext(
            device_type=engine_config.device_type)

        scheduler_config = SchedulerConfig(
            max_batches=engine_config.max_batch_size,
            max_session_len=engine_config.session_len,
            eviction_type=engine_config.eviction_type,
            prefill_interval=engine_config.prefill_interval)

        # block_size = 1 to enable unified paging
        adapters = engine_config.adapters
        cache_config = CacheConfig(
            block_size=engine_config.block_size,
            num_cpu_blocks=engine_config.num_cpu_blocks,
            num_gpu_blocks=engine_config.num_gpu_blocks,
            cache_max_entry_count=engine_config.cache_max_entry_count,
            max_prefill_token_num=engine_config.max_prefill_token_num,
            enable_prefix_caching=engine_config.enable_prefix_caching,
        )

        if not os.path.exists(model_path):
            model_path = get_model(model_path, engine_config.download_dir,
                                   engine_config.revision)
        self.model_path = model_path

        with get_device_manager().context(self.device_context):
            self.model_agent = AutoModelAgent.from_pretrained(
                model_path,
                cache_config=cache_config,
                trust_remote_code=trust_remote_code,
                adapters=adapters,
                tp=tp)

        cache_config = self.model_agent.cache_config
        self.adapter_manager = self._build_adapter_manager(adapters)
        self.scheduler = Scheduler(scheduler_config, cache_config,
                                   self.adapter_manager)

        if adapters:
            _paging_adapters(adapters,
                             model_agent=self.model_agent,
                             scheduler=self.scheduler)

        self.scheduler_config = scheduler_config
        self.cache_config = cache_config
        self.stream = torch.cuda.Stream()

        self.req_manager = self._bind_request_manager()

        # create main thread
        self._start_loop()
        self._create_buffers()
        self.engine_instance = self.create_instance()

    @classmethod
    def from_pretrained(cls,
                        pretrained_model_name_or_path: str,
                        engine_config: PytorchEngineConfig = None,
                        trust_remote_code: bool = True,
                        **kwargs):
        """lmdeploy python inference engine.

        Args:
            pretrained_model_name_or_path (str):
                It could be one of the following options:
                    - i) The model_id of a lmdeploy-quantized model hosted
                      inside a model repo on huggingface.co, such as
                      "InternLM/internlm-chat-20b-4bit",
                      "lmdeploy/llama2-chat-70b-4bit", etc.
                    - ii) The model_id of a model hosted inside a model repo
                      on huggingface.co, such as "InternLM/internlm-chat-7b",
                      "Qwen/Qwen-7B-Chat ", "baichuan-inc/Baichuan2-7B-Chat"
                      and so on.
            engine_config (PytorchEngineConfig): Pytorch engine config.
            trust_remote_code (bool): Trust remote code
        """
        if len(kwargs) > 0:
            logger.debug(f'Get unexpected kwargs: {kwargs}')
        return cls(model_path=pretrained_model_name_or_path,
                   engine_config=engine_config,
                   trust_remote_code=trust_remote_code)

    @property
    def tokenizer(self):
        """create tokenizer."""
        from lmdeploy.tokenizer import Tokenizer
        if not hasattr(self, '_tokenizer'):
            self._tokenizer = Tokenizer(self.model_path)
        return self._tokenizer

    def _create_buffers(self):
        max_batches = self.scheduler_config.max_batches

        # buffers to create inputs
        self._seq_length_buf = torch.ones(max_batches, dtype=torch.long)

    def _build_adapter_manager(self, adapters):
        if adapters is not None and len(adapters) > 0:
            linear_info = self.model_agent.get_loralinear_info()
        else:
            linear_info = dict()
        block_numel = self.model_agent.get_block_numel()
        return AdapterManager(linear_info, block_numel)

    def _bind_request_manager(self):
        """bind request manager."""
        req_manager = RequestManager(self.engine_config.thread_safe)
        req_manager.bind_func(RequestType.ADD_SESSION, self._on_add_session)
        req_manager.bind_func(RequestType.STOP_SESSION, self._on_stop_session)
        req_manager.bind_func(RequestType.END_SESSION, self._on_end_session)
        req_manager.bind_func(RequestType.ADD_MESSAGE, self._on_add_message)
        return req_manager

    def _start_loop(self):
        """start loop."""
        return self.req_manager.start_loop(self.async_loop)

    def _response(self,
                  resp_type: ResponseType,
                  sender_id: int,
                  req_id: int,
                  data: Any = None,
                  err_msg: str = ''):
        """response."""
        self.req_manager.response(
            Response(type=resp_type,
                     sender_id=sender_id,
                     req_id=req_id,
                     data=data,
                     err_msg=err_msg))

    def _on_add_session(self, reqs: Request, **kwargs):
        """on add session callback."""
        for req in reqs:
            session_id = req.data['session_id']
            resp_type = ResponseType.SESSION_REPEAT
            if session_id not in self.scheduler.sessions:
                self.scheduler.add_session(session_id)
                resp_type = ResponseType.SUCCESS
            self._response(resp_type, req.sender_id, req.req_id)

    def _on_stop_session(self, reqs: Request, **kwargs):
        """on stop session callback."""
        for req in reqs:
            session_id = req.data['session_id']
            resp_type = ResponseType.SESSION_NOT_EXIST
            if session_id in self.scheduler.sessions:
                self.scheduler.stop_session(session_id)
                resp_type = ResponseType.SUCCESS
            self._response(resp_type, req.sender_id, req.req_id)

    def _on_end_session(self, reqs: Request, **kwargs):
        """on end session callback."""
        for req in reqs:
            session_id = req.data['session_id']
            resp_type = ResponseType.SESSION_NOT_EXIST
            if session_id in self.scheduler.sessions:
                self.scheduler.end_session(session_id)
                resp_type = ResponseType.SUCCESS
            self._response(resp_type, req.sender_id, req.req_id)

    def _on_add_message(self, reqs: Request, **kwargs):
        """on add message callback."""

        def __update_bad_words(msg):
            """update bad words."""
            sampling_param = msg.sampling_param
            eos_token_id = self.model_config.eos_token_id
            if eos_token_id is None:
                return
            if sampling_param.ignore_eos:
                sampling_param.bad_words += eos_token_id
            else:
                for eid in eos_token_id:
                    if eid not in sampling_param.stop_words:
                        sampling_param.stop_words.append(eid)

        def __update_max_new_tokens(msg):
            """update max new tokens."""
            max_session_len = self.scheduler_config.max_session_len
            if max_session_len is not None:
                sampling_param = msg.sampling_param
                sampling_param.max_new_tokens = min(
                    sampling_param.max_new_tokens,
                    max_session_len - msg.num_all_tokens())

        for req in reqs:
            session_id = req.data['session_id']
            if session_id not in self.scheduler.sessions:
                self._response(ResponseType.SESSION_NOT_EXIST, req.sender_id,
                               req.req_id)
                continue
            session_id = req.data['session_id']
            sess = self.scheduler.sessions[session_id]
            # TODO: support 1 session n sequence
            if len(sess.sequences) == 0:
                assert len(
                    req.data['token_ids']) > 0, ('Empty input is not allowed.')
                sess.add_sequence(
                    req.data['token_ids'],
                    sampling_param=req.data['sampling_param'],
                    adapter_name=req.data['adapter_name'],
                    return_logits=req.data.get('return_logits', False),
                    input_embeddings=req.data.get('input_embeddings'),
                )
                msg = next(iter(sess.sequences.values()))
                __update_bad_words(msg)
                __update_max_new_tokens(msg)
                self.scheduler.add_sequence(msg)
            else:
                msg = next(iter(sess.sequences.values()))
                msg.update_token_ids(req.data['token_ids'],
                                     req.data.get('input_embeddings'))
                msg.num_new_tokens = 0
                msg.sampling_param = req.data['sampling_param']
                msg.return_logits = req.data.get('return_logits', False)
                msg.status = MessageStatus.WAITING
                __update_bad_words(msg)
                __update_max_new_tokens(msg)

            msg.sender_id = req.sender_id
            msg.req_id = req.req_id

    @property
    def model_config(self):
        """model config."""
        return self.model_agent.model_config

    @property
    def gpu_count(self):
        return self.tp

    @logging_timer('CreateModelInputs', logger)
    def create_model_inputs(self, messages: SeqList, adapters: AdapterList,
                            is_prefill: bool):
        """create model inputs from messages.

        Args:
            messages (SeqList): The input messages.
            adapters (AdapterList): Adapters.
        """
        history_lengths = [msg.history_len for msg in messages]
        history_lengths = torch.tensor(history_lengths)

        token_ids = [msg.token_ids for msg in messages]

        meta = messages[0].meta

        if isinstance(token_ids[0], int):
            token_ids = [token_ids]

        batch_size = len(messages)
        input_ids = torch.from_numpy(np.concatenate(token_ids))

        is_decoding = not is_prefill
        if not is_decoding:
            seq_length = [len(tokens) for tokens in token_ids]
            seq_length = torch.tensor(seq_length, dtype=torch.long)
        else:
            seq_length = self._seq_length_buf[:batch_size]
        max_q_seq_length = seq_length.max().item()
        max_history_length = history_lengths.max().item()

        # TODO: get block offsets is slow when block_size = 1
        block_offsets = self.scheduler.get_block_tables(messages)
        block_offsets = _tensorlize_block_offsets(block_offsets)

        local_adapter_ids = None
        adapter_info = None
        if self.adapter_manager.num_adapters() > 1:
            local_adapter_ids = _get_adapter_ids(messages, adapters)
            local_adapter_ids = seq_length.new_tensor(local_adapter_ids)
            adapter_info = AdapterInfo.from_adapters(adapters)

        # add batch dim [bs=1, seq_len]
        if input_ids.ndim == 1:
            input_ids = input_ids.unsqueeze(0)

        num_ignored_history = [msg.num_ignored_history for msg in messages]
        num_ignored_history = torch.tensor(num_ignored_history)

        def __get_cogvlm_image_info():
            """Get cogvlm history image info for position ids."""
            history_image_nums = torch.LongTensor(
                [msg.history_image_num for msg in messages])
            history_image_token_lengths = torch.LongTensor(
                [msg.history_image_token_len for msg in messages])
            return history_image_nums, history_image_token_lengths

        def __get_vlm_embeddings():
            """get vlm input embeddings and indexings."""
            input_embeddings = [[
                emb.embeddings if isinstance(emb.embeddings, torch.Tensor) else
                torch.from_numpy(emb.embeddings)
                for emb in msg.input_embeddings
            ] for msg in messages]
            input_embedding_ranges = [
                torch.tensor([[emb.start, emb.end]
                              for emb in msg.input_embeddings])
                for msg in messages
            ]
            input_embedding_indexing = torch.zeros(
                (batch_size, max_q_seq_length), dtype=torch.bool)
            for msg_id, msg in enumerate(messages):
                for emb in msg.input_embeddings:
                    # make slice index relative to embeddings
                    emb_start = emb.start - msg.history_len
                    emb_end = emb.end - msg.history_len
                    input_embedding_indexing[msg_id][emb_start:emb_end] = True
            return (input_embeddings, input_embedding_indexing,
                    input_embedding_ranges)

        # for inputs with embeddings
        history_image_nums = None
        history_image_token_lengths = None
        # only for cogvlm
        if self.model_config.model_arch == 'CogVLMForCausalLM':
            (history_image_nums,
             history_image_token_lengths) = __get_cogvlm_image_info()

        input_embeddings = None
        input_embedding_indexing = None
        input_embedding_ranges = None
        has_embedding = any(
            [len(msg.input_embeddings) > 0 for msg in messages])
        if has_embedding:
            (input_embeddings, input_embedding_indexing,
             input_embedding_ranges) = __get_vlm_embeddings()

        vision_embedding_inputs = None
        if has_embedding or history_image_nums is not None:
            vision_embedding_inputs = VisionModelInputs(
                history_lengths=history_lengths,
                history_image_nums=history_image_nums,
                history_image_token_lengths=history_image_token_lengths,
                input_embeddings=input_embeddings,
                input_embedding_indexing=input_embedding_indexing,
                input_embedding_ranges=input_embedding_ranges)

        return ModelInputs(input_ids=input_ids,
                           seq_length=seq_length,
                           history_lengths=history_lengths,
                           block_offsets=block_offsets,
                           max_q_seq_length=max_q_seq_length,
                           max_history_length=max_history_length,
                           is_decoding=is_decoding,
                           num_ignored_history=num_ignored_history,
                           local_adapter_ids=local_adapter_ids,
                           adapter_info=adapter_info,
                           vision_inputs=vision_embedding_inputs,
                           meta=meta)

    def _batch_stopping_criteria(self, token_ids: torch.Tensor,
                                 stop_words: torch.Tensor,
                                 num_appendable_ids: torch.Tensor):
        """batched stopping criteria."""
        num_appendable_ids = num_appendable_ids - 1
        # one more step to cache last token(stop word)
        stopped = num_appendable_ids < 0
        if stop_words is not None:
            sw_stopped = (token_ids[:, None] == stop_words).any(1)
            one_ids = torch.clamp_max(num_appendable_ids, 0)
            num_appendable_ids = torch.where(sw_stopped, one_ids,
                                             num_appendable_ids)
        return stopped, num_appendable_ids

    @logging_timer('SamplingLogits', logger)
    def async_sampling_logits(self, logits: torch.Tensor,
                              history_ids: torch.Tensor,
                              sampling_inputs: SamplingInputs,
                              inputs: ModelInputs, ignore_eos: torch.Tensor):
        """sampling logits."""

        def __get_last_logits():
            """get last logits."""
            if inputs.is_decoding:
                return logits

            seq_length = inputs.seq_length
            last_idx = seq_length.cumsum(-1) - 1
            return logits[last_idx, :]

        split_logits = __get_last_logits().cuda()
        logits_processor = FusedLogitsProcessor(sampling_inputs, ignore_eos)
        logits = logits_processor(history_ids, split_logits)
        next_token_ids = logits_processor.sampling(logits)
        next_token_ids = next_token_ids

        return next_token_ids

    @logging_timer('UpdateRunning', logger)
    def update_running(self, running: SeqList, next_token_ids: torch.Tensor,
                       stopped: torch.Tensor):
        """update scheduler."""
        next_token_ids = next_token_ids.numpy()
        for token, msg, stop in zip(next_token_ids, running, stopped):
            if msg.status != MessageStatus.RUNNING:
                continue
            msg.num_new_tokens += 1
            update_token = token
            if stop:
                update_token = np.empty((0, ), dtype=np.int64)
            msg.update_token_ids(update_token)
            if stop:
                msg.status = MessageStatus.STOPPED

    @logging_timer('ModelForward', logger)
    async def _async_model_forward(self, inputs: ModelInputs,
                                   swap_in_map: Dict, swap_out_map: Dict):
        """model forward."""
        max_prefill_token_num = self.cache_config.max_prefill_token_num
        swap_done = False

        class _LogitsGather:
            """logits gather."""

            def __init__(self, max_seq_len):
                self._max_seq_len = max_seq_len
                self._start = 0
                self._out_logits = None

            def gather(self, output):
                """gather."""
                logits = output['logits']
                out_logits = self._out_logits
                start = self._start
                seq_len = logits.size(-2)
                if out_logits is None:
                    out_logits = logits.new_empty(1,
                                                  self._max_seq_len,
                                                  logits.size(-1),
                                                  device='cpu')
                out_logits[:, start:start + seq_len].copy_(logits,
                                                           non_blocking=True)
                self._start = start + seq_len
                self._out_logits = out_logits

            def get_logits(self):
                """get logits."""
                torch.cuda.synchronize()
                return self._out_logits

        async def __forward(inputs):
            """forward."""
            nonlocal swap_done, swap_in_map, swap_out_map
            if swap_done:
                return await self.model_agent.async_forward(
                    inputs, swap_in_map=dict(), swap_out_map=dict())
            else:
                swap_done = True
                return await self.model_agent.async_forward(
                    inputs, swap_in_map=swap_in_map, swap_out_map=swap_out_map)

        async def __long_context_single_forward(inputs):
            """one large sequence."""
            seq_len = inputs.seq_length
            max_seq_len = inputs.seq_length[0]
            batch_size = seq_len.size(0)
            assert batch_size == 1

            new_inputs = inputs.split(max_prefill_token_num,
                                      self.cache_config.block_size)

            logits_gather = _LogitsGather(max_seq_len)
            for inp in new_inputs:
                tmp_out = await __forward(inp)
                logits_gather.gather(tmp_out)
                tmp_out.pop('logits', None)
            tmp_out['logits'] = logits_gather.get_logits()
            return tmp_out

        if inputs.input_ids.numel() <= max_prefill_token_num:
            return await __forward(inputs)
        else:
            return await __long_context_single_forward(inputs)

    def _make_infer_outputs(self, next_token_ids: torch.LongTensor,
                            logits: torch.Tensor, stopped: torch.Tensor):
        """make infer output."""

        def __get_out_token_ids(token: torch.Tensor, msg: SchedulerSequence,
                                stopped: bool):
            """check if output is necessary."""
            if stopped:
                return []
            if token in msg.sampling_param.stop_words:
                return []
            return [token]

        def __get_q_start_loc():
            inputs = self._inputs
            seq_length = inputs.seq_length
            batch_size = len(seq_length)
            if inputs.is_decoding:
                return torch.arange(0, batch_size)
            else:
                return seq_length.cumsum(0) - seq_length

        running = self._running
        is_run = [seq.status == MessageStatus.RUNNING for seq in running]
        stopped = stopped.tolist()
        self.update_running(running, next_token_ids, stopped)

        # generate output
        next_token_ids = next_token_ids.tolist()
        q_start_loc = __get_q_start_loc()
        outputs: Dict[int, InferOutput] = dict()
        for idx, msg in enumerate(running):
            if not is_run[idx]:
                continue
            token_ids = __get_out_token_ids(next_token_ids[idx], msg,
                                            stopped[idx])
            finish = msg.status == MessageStatus.STOPPED
            if not finish and len(token_ids) == 0:
                continue
            session_id = msg.session_id
            out = InferOutput(
                session_id=session_id,
                sender_id=msg.sender_id,
                req_id=msg.req_id,
                finish=finish,
                token_ids=token_ids,
            )
            outputs[session_id] = out

            if msg.return_logits:
                inputs = self._inputs
                start = q_start_loc[idx]
                seqlen = inputs.seq_length[idx]
                outputs[session_id].logits = logits[start:start + seqlen]
        return outputs

    async def _async_step_background(
            self, inputs: ModelInputs, swap_in_map: Dict, swap_out_map: Dict,
            history_ids: torch.Tensor, sampling_inputs: SamplingInputs,
            num_appendable_ids: torch.LongTensor,
            num_ignore_eos: torch.LongTensor, output_que: asyncio.Queue):
        """asyc forward task."""

        def __update_inputs(next_token_ids):
            """update inputs."""
            nonlocal history_ids
            inputs.update(next_token_ids)
            if history_ids is not None:
                history_ids = torch.cat([
                    history_ids, next_token_ids[:, None].to(history_ids.device)
                ], 1)
            if sampling_inputs.random_offsets is not None:
                sampling_inputs.random_offsets += 1

        logger.debug('<ForwardTask>: '
                     f'batch_size={inputs.seq_length.size(0)} '
                     f'num_tokens={inputs.input_ids.size(-1)}')
        is_decoding = inputs.is_decoding
        if history_ids is not None:
            history_ids = history_ids.cuda()
        sampling_inputs = sampling_inputs.to_device('cuda')
        num_appendable_ids = num_appendable_ids.cuda()
        num_ignore_eos = num_ignore_eos.cuda()

        loop_count = (1 if not is_decoding else
                      self.scheduler_config.prefill_interval - 1)

        for idx in range(loop_count):
            # inference
            output = await self._async_model_forward(inputs,
                                                     swap_in_map=swap_in_map,
                                                     swap_out_map=swap_out_map)
            logits = output['logits']
            logits = logits[0]  # [bs, seq, prob] -> [seq, prob]

            # sampling
            next_token_ids = self.async_sampling_logits(
                logits, history_ids, sampling_inputs, inputs,
                num_ignore_eos > 0)
            num_ignore_eos = num_ignore_eos - 1

            # stopping criteria
            stopped, num_appendable_ids = self._batch_stopping_criteria(
                next_token_ids, sampling_inputs.stop_words, num_appendable_ids)

            # send output
            stopped = stopped.cpu()
            finish = stopped.all().item() or (idx == loop_count - 1)
            output = (next_token_ids.cpu(), logits, stopped)
            output_que.put_nowait((finish, output))

            if finish:
                break

            # update for next loop
            if is_decoding:
                swap_in_map = dict()
                swap_out_map = dict()
                __update_inputs(next_token_ids)

    @torch.inference_mode()
    async def _async_loop_background(self, in_que: asyncio.Queue,
                                     out_que: asyncio.Queue):
        """async loop background."""

        def __gather_history(seqs: SeqList, sampling_inputs: SamplingInputs):
            """gather history."""
            if sampling_inputs.repetition_penalty is None:
                return None
            batch = len(seqs)
            max_len = max(seq.history_len for seq in seqs)
            pad_id = self.model_config.bos_token_id
            pad_id = 0 if pad_id is None else pad_id
            output = torch.full((batch, max_len), pad_id, dtype=torch.int64)
            for idx, seq in enumerate(seqs):
                h_len = seq.history_len
                if h_len == 0:
                    continue
                h_ids = torch.from_numpy(seq.history_ids)
                output[idx, -h_len:] = h_ids
            return output

        def __get_num_appendable_ids(seqs: SeqList):
            """get num appendable ids."""
            ret = [
                seq.sampling_param.max_new_tokens - seq.num_new_tokens
                for seq in seqs
            ]
            return torch.tensor(ret)

        def __get_num_ignore_eos(seqs: SeqList):
            """get num ignore eos."""
            ret = [
                seq.sampling_param.min_new_tokens - seq.num_new_tokens
                for seq in seqs
            ]
            return torch.tensor(ret)

        while True:
            is_prefill = await in_que.get()
            try:
                prefill_interval = self.scheduler_config.prefill_interval
                schedule_output = self.scheduler.schedule(
                    is_prefill=is_prefill, prealloc_size=prefill_interval)
                running: SeqList = schedule_output.running
                adapters = schedule_output.adapters
                if len(running) == 0:
                    raise NoRunningSeqs()

                # create inputs
                inputs = self.create_model_inputs(running, adapters,
                                                  is_prefill)
                sampling_inputs = SamplingInputs.from_sampling_params(running)
                history_ids = __gather_history(running, sampling_inputs)
                num_appendable_ids = __get_num_appendable_ids(running)
                num_ignore_eos = __get_num_ignore_eos(running)

                self._running = running
                self._inputs = inputs

                await self._async_step_background(
                    inputs=inputs,
                    swap_in_map=schedule_output.swap_in_map,
                    swap_out_map=schedule_output.swap_out_map,
                    history_ids=history_ids,
                    sampling_inputs=sampling_inputs,
                    num_appendable_ids=num_appendable_ids,
                    num_ignore_eos=num_ignore_eos,
                    output_que=out_que,
                )
            except Exception as e:
                out_que.put_nowait((True, e))
            finally:
                in_que.task_done()

    @torch.inference_mode()
    async def _async_loop(self):
        """Main loop of the engine.

        Each engine instance would communicate with the engine by queue.
        """
        in_que = asyncio.Queue()
        out_que = asyncio.Queue()
        loop_background = asyncio.get_event_loop().create_task(
            self._async_loop_background(in_que, out_que),
            name='MainLoopBackground')
        loop_background.add_done_callback(_raise_exception_on_finish)

        def __send_resp(out: InferOutput):
            """send response."""
            resp_type = (ResponseType.FINISH
                         if out.finish else ResponseType.SUCCESS)
            self._response(resp_type,
                           sender_id=out.sender_id,
                           req_id=out.req_id,
                           data=dict(token_ids=out.token_ids,
                                     logits=out.logits))

        def __send_resps(step_outputs: Dict[int, InferOutput]):
            """send response callback."""
            for out in step_outputs.values():
                __send_resp(out)

        async def __step(prefill: bool):
            """step decoding."""
            in_que.put_nowait(prefill)
            finish = False
            while not finish:
                finish, out = await out_que.get()
                try:
                    if isinstance(out, Exception):
                        raise out
                    next_token_ids, logits, stopped = out
                    step_outputs = self._make_infer_outputs(
                        next_token_ids, logits, stopped)
                    __send_resps(step_outputs)
                except NoRunningSeqs:
                    break
                except Exception as e:
                    raise e
                finally:
                    out_que.task_done()

        while True:
            if self.req_manager.has_requests():
                self.req_manager.step()

            if not self.scheduler.has_unfinished():
                await asyncio.sleep(0.01)
                continue

            # prefill
            if self.scheduler.has_waiting():
                await __step(True)

            # decoding
            if self.scheduler.has_running():
                await __step(False)

    async def async_loop(self):
        device_manager = get_device_manager()
        with device_manager.context(self.device_context), torch.cuda.stream(
                self.stream):
            await self._async_loop()

    def create_instance(self, cuda_stream_id=0):
        """Create a pytorch engine instance.

        Args:
            cuda_stream_id(int): identity of a cuda stream
        Returns:
            EngineInstance: an instance of pytorch engine
        """
        from .engine_instance import EngineInstance
        return EngineInstance(self)

    async def async_batched_infer(
            self,
            session_ids: List[int],
            token_ids: List[List[int]] = None,
            gen_config: EngineGenerationConfig = None,
            adapter_names: List[str] = None,
            keep_cache: bool = False,
            input_embeddings: List[InputEmbeddingType] = None,
            input_embedding_ranges: List[InputEmbeddingRangeType] = None):
        """Send inference request.

        Args:
            session_ids (List[int]): The session id.
            token_ids (List[int]): The input token ids.
            gen_config (EngineGenerationConfig): The sampling parameters.
            adapter_names (List[str]): The name of the adapters.
            keep_cache (bool): Keep kv cache after infer.

        Returns:
            int: Error flags. 0 if success.
            List[int]: The streaming output tokens.
            int: The number of the output tokens.
        """
        return await self.engine_instance.async_batched_infer(
            session_ids=session_ids,
            token_ids=token_ids,
            gen_config=gen_config,
            adapter_names=adapter_names,
            input_embeddings=input_embeddings,
            input_embedding_ranges=input_embedding_ranges,
            keep_cache=keep_cache)

    def batched_infer(
            self,
            session_ids: List[int],
            token_ids: List[List[int]] = None,
            gen_config: EngineGenerationConfig = None,
            adapter_names: List[str] = None,
            keep_cache: bool = False,
            input_embeddings: List[InputEmbeddingType] = None,
            input_embedding_ranges: List[InputEmbeddingRangeType] = None):
        """batched infer."""
        return self.engine_instance.batched_infer(
            session_ids=session_ids,
            token_ids=token_ids,
            gen_config=gen_config,
            adapter_names=adapter_names,
            input_embeddings=input_embeddings,
            input_embedding_ranges=input_embedding_ranges,
            keep_cache=keep_cache)

    async def async_add_session(self, session_id: int):
        """Add new session."""
        return await self.engine_instance._async_try_add_session(session_id)

    def add_session(self, session_id: int):
        """Add new session."""
        return self.engine_instance._try_add_session(session_id)

    async def async_cancel(self, session_id: int):
        """Stop the given session."""
        return await self.engine_instance.async_cancel(session_id)

    def cancel(self, session_id: int):
        """Add new session."""
        return self.engine_instance.cancel(session_id)

    async def async_end(self, session_id: int):
        """End the given session."""
        return await self.engine_instance.async_end(session_id)

    def end(self, session_id: int):
        """Add new session."""
        return self.engine_instance.end(session_id)

    def decode(self,
               input_ids,
               input_embeddings: List[InputEmbeddingType] = None,
               input_embedding_ranges: List[InputEmbeddingRangeType] = None,
               steps: List[int] = None,
               input_embeddings=None,
               input_embedding_ranges=None,
               sequence_start: bool = True,
               sequence_end: bool = True,
               adapter_names: List[str] = None):
        """Perform context decode on input tokens.

        Args:
            input_ids (List[List[int]] | List[np.ndaray]): the batch of input
                 token ids
            steps (List[int]): the offset of the k/v cache
            input_embeddings (List[List[Union[torch.Tensor, np.ndarray]]]):
                embeddings features
            input_embedding_ranges: (List[List[Tuple[int, int]]]):
                the begin/end offsets of input_embeddings to input_ids
            sequence_start (bool): indicator for starting a sequence
            sequence_end (bool): indicator for ending a sequence
            adapter_names (List[str]): The name of the adapters.
        """
        return self.engine_instance.decode(
            input_ids,
<<<<<<< HEAD
            steps=steps,
            input_embeddings=input_embeddings,
            input_embedding_ranges=input_embedding_ranges,
=======
            input_embeddings=input_embeddings,
            input_embedding_ranges=input_embedding_ranges,
            steps=steps,
>>>>>>> 74f8f4d2
            sequence_start=sequence_start,
            sequence_end=sequence_end,
            adapter_names=adapter_names)<|MERGE_RESOLUTION|>--- conflicted
+++ resolved
@@ -943,8 +943,6 @@
                input_embeddings: List[InputEmbeddingType] = None,
                input_embedding_ranges: List[InputEmbeddingRangeType] = None,
                steps: List[int] = None,
-               input_embeddings=None,
-               input_embedding_ranges=None,
                sequence_start: bool = True,
                sequence_end: bool = True,
                adapter_names: List[str] = None):
@@ -964,15 +962,9 @@
         """
         return self.engine_instance.decode(
             input_ids,
-<<<<<<< HEAD
-            steps=steps,
-            input_embeddings=input_embeddings,
-            input_embedding_ranges=input_embedding_ranges,
-=======
             input_embeddings=input_embeddings,
             input_embedding_ranges=input_embedding_ranges,
             steps=steps,
->>>>>>> 74f8f4d2
             sequence_start=sequence_start,
             sequence_end=sequence_end,
             adapter_names=adapter_names)