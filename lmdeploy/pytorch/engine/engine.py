--- conflicted
+++ resolved
@@ -7,14 +7,8 @@
 import numpy as np
 import torch
 
-<<<<<<< HEAD
-from lmdeploy.messages import (EngineGenerationConfig, EngineOutput,
-                               PytorchEngineConfig, ResponseType)
-from lmdeploy.tokenizer import Tokenizer
-=======
 from lmdeploy.messages import (EngineGenerationConfig, PytorchEngineConfig,
                                ResponseType)
->>>>>>> 4822fbad
 from lmdeploy.utils import get_logger, get_model, logging_timer
 
 from ..adapter.adapter import ADAPTER_MANAGER, SchedulerAdapter
@@ -627,16 +621,11 @@
             if finish:
                 break
 
-<<<<<<< HEAD
-        output_token_len = [len(token_ids) for token_ids in output_token_ids]
-        return EngineOutput(status, output_token_ids, output_token_len)
-=======
             # update for next loop
             if is_decoding:
                 swap_in_map = dict()
                 swap_out_map = dict()
                 __update_inputs(next_token_ids)
->>>>>>> 4822fbad
 
     async def _async_loop_background(self, in_que: asyncio.Queue,
                                      out_que: asyncio.Queue):
@@ -781,43 +770,8 @@
         Returns:
             EngineInstance: an instance of pytorch engine
         """
-<<<<<<< HEAD
-        gen_config = gen_config or EngineGenerationConfig()
-        sampling_param = SamplingParam.from_gen_config(gen_config=gen_config)
-        await async_try_add_session(self.req_sender, session_id)
-        msg = dict(
-            token_ids=input_ids,
-            session_id=session_id,
-            sampling_param=sampling_param,
-            adapter_name=adapter_name,
-        )
-        req_id = await self.req_sender.async_send_async(
-            RequestType.ADD_MESSAGE, msg)
-
-        token_ids = []
-        while True:
-            if not self.req_sender.is_loop_alive():
-                yield EngineOutput(ResponseType.ENGINE_STOP_ERROR, [], 0)
-                break
-
-            resp = await self.req_sender.async_recv(req_id)
-
-            if resp.req_id != req_id:
-                continue
-            if resp.type == ResponseType.SUCCESS:
-                token_ids += resp.data['token_ids']
-                yield EngineOutput(resp.type, token_ids, len(token_ids))
-            elif resp.type == ResponseType.FINISH:
-                token_ids += resp.data['token_ids']
-                yield EngineOutput(resp.type, token_ids, len(token_ids))
-                break
-            else:
-                yield EngineOutput(resp.type, [], 0)
-                break
-=======
         from .engine_instance import EngineInstance
         return EngineInstance(self)
->>>>>>> 4822fbad
 
     async def async_batched_infer(self,
                                   session_ids: List[int],
@@ -839,87 +793,6 @@
             List[int]: The streaming output tokens.
             int: The number of the output tokens.
         """
-<<<<<<< HEAD
-        token_ids = []
-        async for outputs in self.async_stream_infer(session_id,
-                                                     input_ids,
-                                                     gen_config=gen_config,
-                                                     **kwargs):
-            status, tmp_ids, _ = outputs
-            if status not in [ResponseType.SUCCESS, ResponseType.FINISH]:
-                return EngineOutput(status, token_ids, len(token_ids))
-            token_ids = tmp_ids
-
-        return EngineOutput(0, token_ids, len(token_ids))
-
-    def stream_infer(self,
-                     session_id: int,
-                     input_ids: List[int],
-                     gen_config: EngineGenerationConfig = None,
-                     adapter_name: str = None,
-                     **kwargs):
-        """Send stream inference request.
-
-        Args:
-            session_id (int): The session id.
-            input_ids (List[int]): The input token ids.
-            gen_config (EngineGenerationConfig): The sampling parameters.
-            adapter_name (str): The lora adapter name.
-
-        Yields:
-            int: Error flags. 0 if success.
-            List[int]: The streaming output tokens.
-            int: The number of the output tokens.
-        """
-
-        def __call_async():
-            """call async."""
-            coro_gen = self.async_stream_infer(session_id, input_ids,
-                                               gen_config, adapter_name,
-                                               **kwargs)
-            while True:
-                try:
-                    yield self.req_sender.run_until_complete(
-                        coro_gen.__anext__())
-                except StopAsyncIteration:
-                    break
-
-        if not self.req_sender.is_thread_safe():
-            yield from __call_async()
-            return
-
-        gen_config = gen_config or EngineGenerationConfig()
-        sampling_param = SamplingParam.from_gen_config(gen_config=gen_config)
-        try_add_session(self.req_sender, session_id)
-        msg = dict(
-            token_ids=input_ids,
-            session_id=session_id,
-            sampling_param=sampling_param,
-            adapter_name=adapter_name,
-        )
-        req_id = self.req_sender.send_async(RequestType.ADD_MESSAGE, msg)
-
-        token_ids = []
-        while True:
-            if not self.req_sender.is_loop_alive():
-                yield EngineOutput(ResponseType.ENGINE_STOP_ERROR, [], 0)
-                break
-
-            resp = self.req_sender.recv(req_id)
-
-            if resp.req_id != req_id:
-                continue
-            if resp.type == ResponseType.SUCCESS:
-                token_ids += resp.data['token_ids']
-                yield EngineOutput(resp.type, token_ids, len(token_ids))
-            elif resp.type == ResponseType.FINISH:
-                token_ids += resp.data['token_ids']
-                yield EngineOutput(resp.type, token_ids, len(token_ids))
-                break
-            else:
-                yield (resp.type, [], 0)
-                break
-=======
         return await self.engine_instance.async_batched_infer(
             session_ids=session_ids,
             token_ids=token_ids,
@@ -943,7 +816,6 @@
     async def async_add_session(self, session_id: int):
         """Add new session."""
         return await self.engine_instance._async_try_add_session(session_id)
->>>>>>> 4822fbad
 
     def add_session(self, session_id: int):
         """Add new session."""
@@ -953,28 +825,9 @@
         """Stop the given session."""
         return await self.engine_instance.async_cancel(session_id)
 
-<<<<<<< HEAD
-        Returns:
-            int: Error flags. 0 if success.
-            List[int]: The streaming output tokens.
-            int: The number of the output tokens.
-        """
-        token_ids = []
-        for outputs in self.stream_infer(session_id,
-                                         input_ids,
-                                         gen_config=gen_config,
-                                         **kwargs):
-            status, tmp_ids, _ = outputs
-            if status not in [ResponseType.SUCCESS, ResponseType.FINISH]:
-                return EngineOutput(status, token_ids, len(token_ids))
-            token_ids = tmp_ids
-
-        return EngineOutput(0, token_ids, len(token_ids))
-=======
     def cancel(self, session_id: int):
         """Add new session."""
         return self.engine_instance.cancel(session_id)
->>>>>>> 4822fbad
 
     async def async_end(self, session_id: int):
         """End the given session."""
