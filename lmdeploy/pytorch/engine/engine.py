--- conflicted
+++ resolved
@@ -914,9 +914,8 @@
             # logprobs
             num_logprobs = msg.sampling_param.num_logprobs
             cur_logprobs = None
-<<<<<<< HEAD
-            if num_logprobs >= 0:
-                cur_logprobs = (logprobs.vals[idx, :num_logprobs + 1], logprobs.indices[idx, :num_logprobs + 1])
+            if logprobs is not None:
+                cur_logprobs = (logprobs.vals[idx][:num_logprobs + 1], logprobs.indices[idx][:num_logprobs + 1])
             # get spec stats info
             spec_info = None
             if self.specdecode_config is not None and is_decoding and self.engine_config.enable_metrics:
@@ -924,16 +923,10 @@
                 num_accepted_tokens = (batched_outputs.next_token_ids[idx] > -1).sum() - 1
                 spec_info = dict(num_draft_tokens=num_draft_tokens, num_accepted_tokens=num_accepted_tokens)
             req_metrics = RequestMetrics(new_token_timestamp, msg.engine_events, spec_info=spec_info)
-=======
-            if logprobs is not None:
-                cur_logprobs = (logprobs.vals[idx][:num_logprobs + 1], logprobs.indices[idx][:num_logprobs + 1])
-
-            req_metrics = RequestMetrics(new_token_timestamp, msg.engine_events)
             routed_experts = msg.routed_experts if msg.return_routed_experts and finish else None
             if routed_experts is not None and self.engine_config.enable_transfer_obj_ref:
                 # only serialize for api server
                 routed_experts = self.executor.serialize(routed_experts)
->>>>>>> e1d4a47b
             out = InferOutput(session_id=session_id,
                               resp=msg.resp,
                               finish=finish,
