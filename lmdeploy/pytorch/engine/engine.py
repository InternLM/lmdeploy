# Copyright (c) OpenMMLab. All rights reserved.
import asyncio
import os
from dataclasses import dataclass
from typing import Any, Dict, List

import torch

from lmdeploy.messages import (EngineGenerationConfig, PytorchEngineConfig,
                               ResponseType)
from lmdeploy.tokenizer import Tokenizer
from lmdeploy.utils import get_logger, get_model

from ..adapter.adapter import ADAPTER_MANAGER, SchedulerAdapter
from ..check_env import check_env, check_model
from ..config import CacheConfig, SchedulerConfig
from ..messages import MessageStatus, SamplingParam, SchedulerSequence
from ..paging import Scheduler
from .logits_process import FusedLogitsProcessor, SamplingInputs
from .model_agent import AutoModelAgent, ModelInputs
from .request import (Request, RequestManager, RequestSender, RequestType,
                      Response)

logger = get_logger('lmdeploy')

SeqList = List[SchedulerSequence]
AdapterList = List[SchedulerAdapter]


def _div_up(x, n):
    """perform div up."""
    return (x + n - 1) // n


@dataclass
class InferOutput:
    """The output of the model inference."""

    session_id: int
    token_ids: List[int]
    sender_id: int
    req_id: int
    meta: Any = None
    finish: bool = False
    logits: torch.Tensor = None


def _paging_adapters(adapters: dict, model_agent: AutoModelAgent,
                     scheduler: Scheduler):
    adapters = adapters or dict()
    weight_maps = []
    for name, path in adapters.items():
        weight_map = scheduler.add_adapter(path, name)
        weight_map.block_table = torch.tensor(weight_map.block_table)
        weight_maps.append(weight_map)
    model_agent.paging_adapters(weight_maps)


def _tensorlize_block_offsets(block_offsets):
    """tensorlize block_offsets."""
    from torch.nn.utils.rnn import pad_sequence
    block_offsets = [torch.from_numpy(off) for off in block_offsets]
    block_offsets = pad_sequence(block_offsets, batch_first=True)
    return block_offsets


def _get_adapter_ids(seqs: SeqList, adapters: AdapterList):
    """get adapter ids."""
    adapter_names_map = dict(
        (ada.name, idx) for idx, ada in enumerate(adapters))
    adapter_ids = [adapter_names_map[seq.adapter_name] for seq in seqs]
    return adapter_ids


def _check_resp(resp: Response, state: ResponseType, warning_msg: str = None):
    """check if response has state."""
    if isinstance(state, ResponseType):
        state = [state]
    ret = resp.type in state
    if not ret and warning_msg is not None:
        logger.warning(warning_msg)
    return ret


def _check_resp_success(resp: Response, warning_msg: str = None):
    """check if response success."""
    return _check_resp(resp, ResponseType.SUCCESS, warning_msg)


async def async_try_add_session(req_sender: RequestSender, session_id: int):
    """Add new session.

    Args:
        session_id (int): The session id to add.
    """
    resp = await req_sender.async_send(RequestType.ADD_SESSION,
                                       dict(session_id=session_id))
    _check_resp(resp, [ResponseType.SUCCESS, ResponseType.SESSION_REPEAT],
                (f'Can not add session {session_id} '
                 f'with error: {resp.type}'))


async def async_end(req_sender: RequestSender, session_id: int):
    """End the given session."""
    resp = await req_sender.async_send(RequestType.END_SESSION,
                                       dict(session_id=session_id))
    _check_resp_success(resp, (f'Failed to end session: {session_id}. '
                               f'Error: {resp.type}.'))


async def async_cancel(req_sender: RequestSender, session_id: int):
    """Stop current streaming inference."""
    resp = await req_sender.async_send(RequestType.STOP_SESSION,
                                       dict(session_id=session_id))
    _check_resp_success(resp, (f'Failed to cancel session: {session_id}. '
                               f'Error: {resp.type}.'))


def try_add_session(req_sender: RequestSender, session_id: int):
    """Add new session.

    Args:
        session_id (int): The session id to add.
    """
    resp = req_sender.send(RequestType.ADD_SESSION,
                           dict(session_id=session_id))
    _check_resp(resp, [ResponseType.SUCCESS, ResponseType.SESSION_REPEAT],
                (f'Can not add session {session_id} '
                 f'with error: {resp.type}'))


def end(req_sender: RequestSender, session_id: int):
    """End the given session."""
    resp = req_sender.send(RequestType.END_SESSION,
                           dict(session_id=session_id))
    _check_resp_success(resp, (f'Failed to end session: {session_id}. '
                               f'Error: {resp.type}.'))


def cancel(req_sender: RequestSender, session_id: int):
    """Stop current streaming inference."""
    resp = req_sender.send(RequestType.STOP_SESSION,
                           dict(session_id=session_id))
    _check_resp_success(resp, (f'Failed to cancel session: {session_id}. '
                               f'Error: {resp.type}.'))


class Engine:
    """The inference engine of lmdeploy pytorch.

    Args:
        model_path (str): The hugging face model path.
        engine_config (PytorchEngineConfig): The config of the Engine.
        trust_remote_code (bool): Trust remote code.
    """

    def __init__(self,
                 model_path: str,
                 engine_config: PytorchEngineConfig = None,
                 trust_remote_code: bool = True) -> None:
        check_env()
        check_model(model_path)

        if engine_config is None:
            engine_config = PytorchEngineConfig()

        self.engine_config = engine_config
        model_name = engine_config.model_name
        tp = engine_config.tp

        self.tp = tp
        self.model_name = model_name

        scheduler_config = SchedulerConfig(
            max_batches=engine_config.max_batch_size,
            max_session_len=engine_config.session_len,
            eviction_type=engine_config.eviction_type,
            prefill_interval=engine_config.prefill_interval,
            max_prefill_token_num=engine_config.max_prefill_token_num)

        # block_size = 1 to enable unified paging
        adapters = engine_config.adapters
        cache_config = CacheConfig(
            block_size=engine_config.block_size,
            num_cpu_blocks=engine_config.num_cpu_blocks,
            num_gpu_blocks=engine_config.num_gpu_blocks,
            cache_max_entry_count=engine_config.cache_max_entry_count)

        if not os.path.exists(model_path):
            model_path = get_model(model_path, engine_config.download_dir,
                                   engine_config.revision)

        self.model_agent = AutoModelAgent.from_pretrained(
            model_path,
            cache_config=cache_config,
            trust_remote_code=trust_remote_code,
            adapters=adapters,
            tp=tp)

        cache_config = self.model_agent.cache_config
        self.scheduler = Scheduler(scheduler_config, cache_config)

        if adapters:
            _paging_adapters(adapters,
                             model_agent=self.model_agent,
                             scheduler=self.scheduler)

        self.scheduler_config = scheduler_config
        self.cache_config = cache_config
        self.stream = torch.cuda.Stream()

        self.req_manager = self._bind_request_manager()

        # create main thread
        self._start_loop()
        self.req_sender = self.req_manager.build_sender()

        self._create_buffers()
        self.tokenizer = Tokenizer(model_path)

    @classmethod
    def from_pretrained(cls,
                        pretrained_model_name_or_path: str,
                        engine_config: PytorchEngineConfig = None,
                        trust_remote_code: bool = True,
                        **kwargs):
        """lmdeploy python inference engine.

        Args:
            pretrained_model_name_or_path (str):
                It could be one of the following options:
                    - i) A local directory path of a turbomind model which is
                      converted by `lmdeploy convert` command or download from
                      ii) and iii)
                    - ii) The model_id of a lmdeploy-quantized model hosted
                      inside a model repo on huggingface.co, such as
                      "InternLM/internlm-chat-20b-4bit",
                      "lmdeploy/llama2-chat-70b-4bit", etc.
                    - iii) The model_id of a model hosted inside a model repo
                      on huggingface.co, such as "InternLM/internlm-chat-7b",
                      "Qwen/Qwen-7B-Chat ", "baichuan-inc/Baichuan2-7B-Chat"
                      and so on.
            engine_config (PytorchEngineConfig): Pytorch engine config.
            trust_remote_code (bool): Trust remote code
        """
        logger.debug(f'Get unexpected kwargs: {kwargs}')
        return cls(model_path=pretrained_model_name_or_path,
                   engine_config=engine_config,
                   trust_remote_code=trust_remote_code)

    def _create_buffers(self):
        max_batches = self.scheduler_config.max_batches

        # buffers to create inputs
        self._q_start_loc_buf = torch.arange(max_batches)
        self._attention_mask_buf = torch.ones(max_batches, 1, dtype=torch.long)
        self._seq_length_buf = torch.ones(max_batches, dtype=torch.long)

    def _bind_request_manager(self):
        """bind request manager."""
        req_manager = RequestManager(self.engine_config.thread_safe)
        req_manager.bind_func(RequestType.ADD_SESSION, self._on_add_session)
        req_manager.bind_func(RequestType.STOP_SESSION, self._on_stop_session)
        req_manager.bind_func(RequestType.END_SESSION, self._on_end_session)
        req_manager.bind_func(RequestType.ADD_MESSAGE, self._on_add_message)
        return req_manager

    def _start_loop(self):
        """start loop."""
        return self.req_manager.start_loop(self.async_loop)

    def _on_add_session(self, reqs: Request, **kwargs):
        """on add session callback."""
        for req in reqs:
            session_id = req.data['session_id']
            resp_type = ResponseType.SESSION_REPEAT
            if session_id not in self.scheduler.sessions:
                self.scheduler.add_session(session_id)
                resp_type = ResponseType.SUCCESS
            self.req_manager.response(
                Response(type=resp_type,
                         sender_id=req.sender_id,
                         req_id=req.req_id))

    def _on_stop_session(self, reqs: Request, **kwargs):
        """on stop session callback."""
        for req in reqs:
            session_id = req.data['session_id']
            resp_type = ResponseType.SESSION_NOT_EXIST
            if session_id in self.scheduler.sessions:
                self.scheduler.stop_session(session_id)
                resp_type = ResponseType.SUCCESS
            self.req_manager.response(
                Response(type=resp_type,
                         sender_id=req.sender_id,
                         req_id=req.req_id))
        self.scheduler.update()

    def _on_end_session(self, reqs: Request, **kwargs):
        """on end session callback."""
        for req in reqs:
            session_id = req.data['session_id']
            resp_type = ResponseType.SESSION_NOT_EXIST
            if session_id in self.scheduler.sessions:
                self.scheduler.end_session(session_id)
                resp_type = ResponseType.SUCCESS
            self.req_manager.response(
                Response(type=resp_type,
                         sender_id=req.sender_id,
                         req_id=req.req_id))
        self.scheduler.update()

    def _on_add_message(self, reqs: Request, **kwargs):
        """on add message callback."""

        def __update_bad_words(msg):
            """update bad words."""
            sampling_param = msg.sampling_param
            eos_token_id = self.model_config.eos_token_id
            if eos_token_id not in sampling_param.stop_words:
                sampling_param.stop_words.append(eos_token_id)
            if sampling_param.ignore_eos:
                sampling_param.bad_words.append(eos_token_id)

        for req in reqs:
            session_id = req.data['session_id']
            if session_id not in self.scheduler.sessions:
                self.req_manager.response(
                    Response(type=ResponseType.SESSION_NOT_EXIST,
                             sender_id=req.sender_id,
                             req_id=req.req_id))
                continue
            session_id = req.data['session_id']
            sess = self.scheduler.sessions[session_id]
            # TODO: support 1 session n sequence
            if len(sess.sequences) == 0:
                assert len(
                    req.data['token_ids']) > 0, ('Empty input is not allowed.')
                sess.add_sequence(req.data['token_ids'],
                                  sampling_param=req.data['sampling_param'],
                                  adapter_name=req.data['adapter_name'],
                                  return_logits=req.data.get(
                                      'return_logits', False))
                msg = next(iter(sess.sequences.values()))
                __update_bad_words(msg)
                self.scheduler.add_sequence(msg)
            else:
                msg = next(iter(sess.sequences.values()))
                msg.update_token_ids(req.data['token_ids'])
                msg.num_new_tokens = 0
                msg.sampling_param = req.data['sampling_param']
                msg.return_logits = req.data.get('return_logits', False)
                msg.status = MessageStatus.WAITING
                __update_bad_words(msg)

            msg.sender_id = req.sender_id
            msg.req_id = req.req_id
        self.scheduler.update()

    @property
    def model_config(self):
        """model config."""
        return self.model_agent.model_config

    @property
    def gpu_count(self):
        return self.tp

    @property
    def session_len(self):
        return self.scheduler_config.max_session_len

    def create_instance(self, cuda_stream_id=0):
        """Create a turbomind instance.

        Args:
            cuda_stream_id(int): identity of a cuda stream
        Returns:
            EngineInstance: an instance of turbomind
        """
        return EngineInstance(self)

    async def async_add_session(self, session_id: int):
        """Add new session."""
        return await async_try_add_session(self.req_sender, session_id)

    def add_session(self, session_id: int):
        """Add new session."""
        return try_add_session(self.req_sender, session_id)

    async def async_stop_session(self, session_id: int):
        """Stop the given session."""
        return await async_cancel(self.req_sender, session_id)

    def stop_session(self, session_id: int):
        """Add new session."""
        return cancel(self.req_sender, session_id)

    async def async_end_session(self, session_id: int):
        """End the given session."""
        return await async_end(self.req_sender, session_id)

    def end_session(self, session_id: int):
        """Add new session."""
        return end(self.req_sender, session_id)

    @torch.inference_mode()
    def create_model_inputs(self, messages: SeqList, adapters: AdapterList):
        """create model inputs from messages.

        Args:
            messages (SeqList): The input messages.
            adapters (AdapterList): Adapters.
        """

        def __get_history_length():
            """get history length."""
            if self.model_config.sliding_window > 0:
                history_lengths = []
                for msg in messages:
                    num_real_blocks = len(msg.logical_blocks)
                    num_all_blocks = _div_up(msg.num_all_tokens(),
                                             msg.block_size)
                    num_drop_blocks = num_all_blocks - num_real_blocks
                    num_drop_tokens = num_drop_blocks * msg.block_size
                    history_lengths.append(msg.history_len - num_drop_tokens)
                return history_lengths
            else:
                return [msg.history_len for msg in messages]

        history_lengths = __get_history_length()

        token_ids = [msg.token_ids for msg in messages]

        meta = messages[0].meta

        if isinstance(token_ids[0], int):
            token_ids = [token_ids]

        batch_size = len(messages)
        input_ids = torch.cat(token_ids)

        is_decoding = input_ids.size(0) == batch_size
        if not is_decoding:
            seq_length = [tokens.size(0) for tokens in token_ids]
            seq_length = torch.tensor(seq_length, dtype=torch.long)
            max_seq_len = max(seq_length)
            q_start_loc = seq_length.cumsum(0) - seq_length
            mask_range = torch.arange(max_seq_len)[None, :]
            attention_mask = (mask_range < seq_length[:, None]).long()
            position_ids = attention_mask.long().cumsum(-1) - 1
            position_ids += position_ids.new_tensor(history_lengths).unsqueeze(
                -1)
        else:
            q_start_loc = self._q_start_loc_buf[:batch_size]
            attention_mask = self._attention_mask_buf[:batch_size]
            seq_length = self._seq_length_buf[:batch_size]
            position_ids = q_start_loc.new_tensor(history_lengths).unsqueeze(
                -1)

        # TODO: get block offsets is slow when block_size = 1
        block_offsets = self.scheduler.get_block_tables(messages)
        block_offsets = _tensorlize_block_offsets(block_offsets)

        local_adapter_ids = None
        global_adapter_ids = None
        adapter_offsets = None
        max_rank = 0
        if ADAPTER_MANAGER.num_adapters() > 1:
            local_adapter_ids = _get_adapter_ids(messages, adapters)
            local_adapter_ids = seq_length.new_tensor(local_adapter_ids)
            adapter_offsets = self.scheduler.get_block_tables(adapters)
            adapter_offsets = _tensorlize_block_offsets(adapter_offsets)
            global_adapter_ids = [ada.idx for ada in adapters]
            global_adapter_ids = seq_length.new_tensor(global_adapter_ids)
            ranks = [ada.rank for ada in adapters]
            max_rank = max(ranks)

        # add batch dim [bs=1, seq_len]
        if input_ids.ndim == 1:
            input_ids = input_ids.unsqueeze(0)

        return ModelInputs(input_ids=input_ids,
                           seq_length=seq_length,
                           attention_mask=attention_mask,
                           block_offsets=block_offsets,
                           position_ids=position_ids,
                           q_start_loc=q_start_loc,
                           history_lengths=history_lengths,
                           is_decoding=is_decoding,
                           local_adapter_ids=local_adapter_ids,
                           global_adapter_ids=global_adapter_ids,
                           adapter_offsets=adapter_offsets,
                           max_rank=max_rank,
                           meta=meta)

    def _stopping_criteria(self, msg: SchedulerSequence, next_token_id: int):
        """Check if the message should stop.

        Args:
            msg (SchedulerSequence): The input message.
            next_token_id (int): The next token id from inference result.

        Returns:
            bool: Whether the message should be stopped.
        """

        def _check_stop_word(sampling_param, next_token_id):
            return (sampling_param.stop_words is not None
                    and next_token_id in sampling_param.stop_words)

        def _check_request_len(msg):
            return msg.num_new_tokens >= msg.sampling_param.max_new_tokens

        def _check_session_len(msg, max_session_len):
            if max_session_len is None:
                return False
            session_len = msg.num_all_tokens() + 1
            return session_len >= max_session_len

        sampling_param = msg.sampling_param
        if _check_stop_word(sampling_param, next_token_id):
            return True
        if _check_request_len(msg):
            return True
        if _check_session_len(msg, self.scheduler_config.max_session_len):
            return True
        return False

    async def async_sampling_logits(self, logits: torch.Tensor,
                                    running: SeqList, inputs: ModelInputs):
        """sampling logits."""

        def _gather_history(seqs: SeqList, device: torch.device):
            """gather history."""
            batch = len(seqs)
            max_len = max(seq.history_len for seq in seqs)
            output = torch.full((batch, max_len),
                                self.model_config.bos_token_id,
                                dtype=torch.int64)
            for idx, seq in enumerate(seqs):
                h_len = seq.history_len
                h_ids = output.new_tensor(seq.history_token_ids)
                output[idx, :h_len] = h_ids
            return output.to(device)

        is_decoding = inputs.is_decoding
        # TODO: support repetition_penalty
        if not is_decoding:
            seq_length = inputs.seq_length
            last_idx = seq_length.cumsum(-1) - 1
            split_logits = logits[last_idx, :]
        else:
            # most step share the same sampling parameters
            split_logits = logits
        split_logits = split_logits.cuda()

        sampling_inputs = SamplingInputs.from_sampling_params(running)
        sampling_inputs = sampling_inputs.to_device(split_logits.device)
        input_ids = None
        if sampling_inputs.repetition_penalty is not None:
            input_ids = _gather_history(running, split_logits.device)
        logits_processor = FusedLogitsProcessor(sampling_inputs)

        with torch.inference_mode(), torch.cuda.stream(self.stream):
            logits = logits_processor(input_ids, split_logits)
            next_token_ids = logits_processor.sampling(logits)
        self.stream.synchronize()
        next_token_ids = next_token_ids.cpu()

        return next_token_ids, split_logits

    def update_running(self, running: SeqList, next_token_ids: torch.Tensor,
                       meta: Any):
        """update scheduler."""
        for token, msg in zip(next_token_ids, running):
            msg.meta = meta
            msg.update_token_ids(token)
            msg.num_new_tokens += 1
            if msg.num_new_tokens > msg.sampling_param.max_new_tokens:
                msg.token_ids = torch.empty((0, ), dtype=torch.long)
            if self._stopping_criteria(msg, token):
                msg.status = MessageStatus.STOPPED

    def _can_output_token(self, token: torch.Tensor, msg: SchedulerSequence):
        """check if output is necessary."""
        if isinstance(token, torch.Tensor):
            token = token.item()

        stop_words = msg.sampling_param.stop_words
        if stop_words is not None and token in stop_words:
            return False

        return True

    async def _async_model_forward(self, inputs: ModelInputs,
                                   swap_in_map: Dict, swap_out_map: Dict):
        """model forward."""
        max_prefill_token_num = self.scheduler_config.max_prefill_token_num
        swap_done = False

        class _LogitsGather:
            """logits gather."""

            def __init__(self, max_seq_len):
                self._max_seq_len = max_seq_len
                self._start = 0
                self._out_logits = None

            def gather(self, output):
                """gather."""
                logits = output['logits']
                out_logits = self._out_logits
                start = self._start
                seq_len = logits.size(-2)
                if out_logits is None:
                    out_logits = logits.new_empty(1,
                                                  self._max_seq_len,
                                                  logits.size(-1),
                                                  device='cpu')
                out_logits[:, start:start + seq_len].copy_(logits,
                                                           non_blocking=True)
                self._start = start + seq_len
                self._out_logits = out_logits

            def get_logits(self):
                """get logits."""
                torch.cuda.synchronize()
                return self._out_logits

        async def __forward(inputs):
            """forward."""
            nonlocal swap_done, swap_in_map, swap_out_map
            if swap_done:
                return await self.model_agent.async_forward(
                    inputs, swap_in_map=dict(), swap_out_map=dict())
            else:
                swap_done = True
                return await self.model_agent.async_forward(
                    inputs, swap_in_map=swap_in_map, swap_out_map=swap_out_map)

        async def __long_context_single_forward(inputs, index):
            """one large sequence."""
            new_input = inputs.slice(index, index + 1)
            max_seq_len = new_input.seq_length[0]
            new_inputs = new_input.split(max_prefill_token_num,
                                         self.cache_config.block_size)

            logits_gather = _LogitsGather(max_seq_len)
            for inp in new_inputs:
                tmp_out = await __forward(inp)
                logits_gather.gather(tmp_out)
            tmp_out['logits'] = logits_gather.get_logits()
            return tmp_out

        async def __long_context_batched_forward(inputs, start, end):
            """batched."""
            new_inputs = inputs.slice(start, end)
            return await __forward(new_inputs)

        async def __long_context_forward(inputs):
            """forward for long context."""
            seq_len = inputs.seq_length
            max_seq_len = inputs.input_ids.size(1)
            batch_size = seq_len.size(0)

            indices = []
            token_count = 0
            idx = 0
            logits_gather = _LogitsGather(max_seq_len)
            while idx < batch_size:
                slen = seq_len[idx]
                if token_count == 0 and slen > max_prefill_token_num:
                    tmp_out = await __long_context_single_forward(inputs, idx)
                    logits_gather.gather(tmp_out)
                    idx += 1
                elif token_count + slen > max_prefill_token_num:
                    tmp_out = await __long_context_batched_forward(
                        inputs, indices[0], idx)
                    logits_gather.gather(tmp_out)
                    indices = []
                    token_count = 0
                else:
                    indices.append(idx)
                    token_count += slen
                    idx += 1

            if token_count > 0:
                tmp_out = await __long_context_batched_forward(
                    inputs, indices[0], idx)
                logits_gather.gather(tmp_out)
            tmp_out['logits'] = logits_gather.get_logits()
            return tmp_out

        if inputs.input_ids.numel() < max_prefill_token_num:
            return await __forward(inputs)
        else:
            return await __long_context_forward(inputs)

<<<<<<< HEAD
    def step(self, is_prefill: bool):
=======
    async def async_step(self, is_prefill: bool, return_logits: bool = False):
>>>>>>> 4f6bb780
        """one step inference. Used to perform streaming chat.

        Returns:
            Dict[int, InferOutput]: The output of each session.
        """
        # schedule
        schedule_output = self.scheduler.schedule(is_prefill=is_prefill)

        running: SeqList = schedule_output.running
        swap_in_map = schedule_output.swap_in_map
        swap_out_map = schedule_output.swap_out_map
        adapters = schedule_output.adapters
        if len(running) == 0:
            return dict()

        inputs = self.create_model_inputs(running, adapters)

        # inference
        output = await self._async_model_forward(inputs,
                                                 swap_in_map=swap_in_map,
                                                 swap_out_map=swap_out_map)
        custom_outputs = output['custom_outputs']
        logits = output['logits']
        logits = logits[0]  # [bs, seq, prob] -> [seq, prob]

<<<<<<< HEAD
        next_token_ids, _ = self.sampling_logits(logits, running, inputs)
=======
        next_token_ids, split_logits = await self.async_sampling_logits(
            logits, running, inputs)
>>>>>>> 4f6bb780

        self.update_running(running, next_token_ids, custom_outputs)
        self.scheduler.update()

        # generate output
        outputs: Dict[int, InferOutput] = dict()
        for idx, msg in enumerate(running):
            next_id = next_token_ids[idx]
            session_id = msg.session_id
            if self._can_output_token(next_id, msg):
                out_token_ids = [next_id.item()]
            else:
                out_token_ids = []
            out = InferOutput(
                session_id=session_id,
                sender_id=msg.sender_id,
                req_id=msg.req_id,
                finish=(msg.status == MessageStatus.STOPPED),
                token_ids=out_token_ids,
            )
            outputs[session_id] = out

            if msg.return_logits:
                start = inputs.q_start_loc[idx]
                seqlen = inputs.seq_length[idx]
                outputs[msg.session_id].logits = logits[start:start + seqlen]
        return outputs

    async def async_batched_infer(self,
                                  session_ids: List[int],
                                  token_ids: List[List[int]] = None,
                                  gen_config: EngineGenerationConfig = None,
                                  adapter_names: List[str] = None,
                                  keep_cache: bool = False):
        """Send inference request.

        Args:
            session_ids (List[int]): The session id.
            token_ids (List[int]): The input token ids.
            gen_config (EngineGenerationConfig): The sampling parameters.
            adapter_names (List[str]): The name of the adapters.
            keep_cache (bool): Keep kv cache after infer.

        Returns:
            int: Error flags. 0 if success.
            List[int]: The streaming output tokens.
            int: The number of the output tokens.
        """
        batch_size = len(token_ids)
        assert len(session_ids) == batch_size
        if adapter_names is not None:
            assert len(adapter_names) == batch_size
        else:
            adapter_names = [None for _ in range(batch_size)]

        async def _add_sessions(session_ids):
            for session_id in session_ids:
                await self.async_add_session(session_id)

        async def _add_messages(session_ids, token_ids):
            add_msgs = []
            sampling_param = SamplingParam.from_gen_config(gen_config)
            for session_id, token_id, adapter_name in zip(
                    session_ids, token_ids, adapter_names):
                msg = dict(token_ids=token_id,
                           session_id=session_id,
                           sampling_param=sampling_param,
                           adapter_name=adapter_name)
                add_msgs.append(msg)
            req_types = [RequestType.ADD_MESSAGE] * batch_size
            req_ids = await self.req_sender.async_batched_send_async(
                req_types, data=add_msgs)
            return req_ids

        await _add_sessions(session_ids)
        req_ids = await _add_messages(session_ids, token_ids)

        # receive messages
        req_idx_map = dict(zip(req_ids, range(len(req_ids))))
        output_token_ids = [list() for _ in req_ids]
        status = 0
        finish_count = batch_size
        while finish_count:
            if not self.req_manager.is_loop_alive():
                logger.error('Engine loop is not alive.')
                status = 1
                break

            resp = await self.req_sender.async_recv_any()
            if resp.req_id not in req_ids:
                continue
            idx = req_idx_map[resp.req_id]
            token_ids = output_token_ids[idx]
            if resp.type == ResponseType.SUCCESS:
                token_ids += resp.data['token_ids']
            elif resp.type == ResponseType.FINISH:
                token_ids += resp.data['token_ids']
                if not keep_cache:
                    session_id = session_ids[idx]
                    await self.async_end_session(session_id=session_id)
                finish_count -= 1
            else:
                logger.error(f'Unexpected response: {resp.type}')
                status = 1
                break

        output_token_len = [len(token_ids) for token_ids in output_token_ids]
        return (status, output_token_ids, output_token_len)

<<<<<<< HEAD
    def decode(self,
               input_ids,
               steps: List[int] = None,
               sequence_start: bool = True,
               sequence_end: bool = True,
               adapter_names: List[str] = None):
        """Perform context decode on input tokens.
=======
    def batched_infer(self,
                      session_ids: List[int],
                      token_ids: List[List[int]] = None,
                      gen_config: EngineGenerationConfig = None,
                      adapter_names: List[str] = None,
                      keep_cache: bool = False):
        """Send inference request.

        Args:
            session_ids (List[int]): The session id.
            token_ids (List[int]): The input token ids.
            gen_config (EngineGenerationConfig): The sampling parameters.
            adapter_names (List[str]): The name of the adapters.
            keep_cache (bool): Keep kv cache after infer.

        Returns:
            int: Error flags. 0 if success.
            List[int]: The streaming output tokens.
            int: The number of the output tokens.
        """
        coro = self.async_batched_infer(session_ids=session_ids,
                                        token_ids=token_ids,
                                        gen_config=gen_config,
                                        adapter_names=adapter_names,
                                        keep_cache=keep_cache)
        return self.req_sender.run_until_complete(coro)

    def decode(self, prompt_token_ids: List[List[int]]):
        """Perform one step inference and get logits.
>>>>>>> 4f6bb780

        Args:
            input_ids (numpy.ndarray): the batch of input token ids
            steps (List[int]): the offset of the k/v cache
            sequence_start (bool): indicator for starting a sequence
            sequence_end (bool): indicator for ending a sequence
            adapter_names (List[str]): The name of the adapters.
        """
        from torch.nn.utils.rnn import pad_sequence
        logger.debug('Decoding logits.')
        batch_size = len(input_ids)

        def __add_messages(session_ids, input_ids, adapter_names):
            add_msgs = []
            sampling_param = SamplingParam(max_new_tokens=0)
            for session_id, token_id, adapter_name in zip(
                    session_ids, input_ids, adapter_names):
                msg = dict(token_ids=token_id,
                           session_id=session_id,
                           sampling_param=sampling_param,
                           adapter_name=adapter_name,
                           return_logits=True)
                add_msgs.append(msg)
            req_types = [RequestType.ADD_MESSAGE] * batch_size
            req_ids = self.req_sender.batched_send_async(req_types,
                                                         data=add_msgs)
            return req_ids

        if steps is not None:
            assert batch_size == len(steps)

        if adapter_names is None:
            adapter_names = [None] * batch_size
        assert batch_size == len(adapter_names)

        session_ids = tuple(range(batch_size))
        if sequence_start:
            for sid in session_ids:
                self.req_sender.send(RequestType.END_SESSION,
                                     dict(session_id=sid))
                self.add_session(sid)

        req_ids = __add_messages(session_ids, input_ids, adapter_names)
        req_idx_map = dict(zip(req_ids, range(len(req_ids))))

        finish_count = batch_size
        ret = [None] * batch_size
        while finish_count > 0:
            resp = self.req_sender.recv_any()
            if resp.req_id not in req_ids:
                continue

            assert resp.type == ResponseType.FINISH
            idx = req_idx_map[resp.req_id]
            ret[idx] = resp.data['logits']
            finish_count -= 1

        ret = pad_sequence(ret, True)

        if sequence_end:
            for sid in session_ids:
                self.end_session(sid)

        return ret

    async def async_loop(self):
        """Main loop of the engine.

        Each engine instance would communicate with the engine by queue.
        """

        def _send_resp(step_tokens):
            """send response callback."""
<<<<<<< HEAD
            while True:
                step_tokens = send_resp_que.get()
                time.sleep(0.02)
                for _, out in step_tokens.items():
                    if out.finish:
                        resp_type = ResponseType.FINISH
                    else:
                        resp_type = ResponseType.SUCCESS
                    self.req_manager.response(
                        Response(
                            type=resp_type,
                            sender_id=out.sender_id,
                            req_id=out.req_id,
                            data=dict(token_ids=out.token_ids,
                                      logits=out.logits),
                        ))

        send_thread = Thread(target=_send_resp, daemon=True)
        send_thread.start()
=======
            for _, out in step_tokens.items():
                if out.finish:
                    resp_type = ResponseType.FINISH
                else:
                    resp_type = ResponseType.SUCCESS
                self.req_manager.response(
                    Response(
                        type=resp_type,
                        sender_id=out.sender_id,
                        req_id=out.req_id,
                        data=dict(token_ids=out.token_ids),
                    ))

>>>>>>> 4f6bb780
        prefill_interval = self.scheduler_config.prefill_interval
        prefill_counter = prefill_interval

        while True:
            if not self.req_manager.has_requests(
            ) and not self.scheduler.has_unfinished():
                await asyncio.sleep(0.01)
                continue

            logger.debug('async_loop: RequestManager Step.')
            self.req_manager.step()

            # forward
            if self.scheduler.has_unfinished():
                has_running = self.scheduler.has_running()
                is_prefill = not prefill_counter or not has_running
                if is_prefill:
                    prefill_counter = prefill_interval
                logger.debug('async_loop: Engine Step - '
                             f'prefilling: {is_prefill}')
                with torch.inference_mode():
                    step_tokens: Dict[int,
                                      InferOutput] = await self.async_step(
                                          is_prefill=is_prefill)
                prefill_counter -= 1

                # send response
                logger.debug('async_loop: Response.')
                _send_resp(step_tokens)


class EngineInstance:
    """Instance of TurboMind.

    Args:
        engine (Engine): engine
    """

    def __init__(self, engine: Engine):
        self.engine = engine
        self.req_sender = engine.req_manager.build_sender()

    def __del__(self):
        """Destructor."""
        self.engine.req_manager.senders.pop(self.req_sender.sender_id)

    async def _async_try_add_session(self, session_id: int):
        """Add new session.

        Args:
            session_id (int): The session id to add.
        """
        return await async_try_add_session(self.req_sender, session_id)

    def _try_add_session(self, session_id: int):
        """Add new session.

        Args:
            session_id (int): The session id to add.
        """
        return try_add_session(self.req_sender, session_id)

    async def async_stream_infer(self,
                                 session_id: int,
                                 input_ids: List[int],
                                 gen_config: EngineGenerationConfig = None,
                                 adapter_name: str = None,
                                 **kwargs):
        """Send stream inference request.

        Args:
            session_id (int): The session id.
            input_ids (List[int]): The input token ids.
            gen_config (EngineGenerationConfig): The sampling parameters.
            adapter_name (str): The lora adapter name.

        Yields:
            int: Error flags. 0 if success.
            List[int]: The streaming output tokens.
            int: The number of the output tokens.
        """
        gen_config = gen_config or EngineGenerationConfig()
        sampling_param = SamplingParam.from_gen_config(gen_config=gen_config)
        await async_try_add_session(self.req_sender, session_id)
        msg = dict(
            token_ids=input_ids,
            session_id=session_id,
            sampling_param=sampling_param,
            adapter_name=adapter_name,
        )
        req_id = await self.req_sender.async_send_async(
            RequestType.ADD_MESSAGE, msg)

        token_ids = []
        while True:
            if not self.req_sender.is_loop_alive():
                yield (ResponseType.ENGINE_STOP_ERROR, [], 0)
                break

            resp = await self.req_sender.async_recv(req_id)

            if resp.req_id != req_id:
                continue
            if resp.type == ResponseType.SUCCESS:
                token_ids += resp.data['token_ids']
                yield (resp.type, token_ids, len(token_ids))
            elif resp.type == ResponseType.FINISH:
                token_ids += resp.data['token_ids']
                yield (resp.type, token_ids, len(token_ids))
                break
            else:
                yield (resp.type, [], 0)
                break

    async def async_infer(self,
                          session_id: int,
                          input_ids: List[int] = None,
                          gen_config: EngineGenerationConfig = None,
                          **kwargs):
        """Send inference request.

        Args:
            session_id (int): The session id.
            input_ids (List[int]): The input token ids.
            gen_config (EngineGenerationConfig): The sampling parameters.

        Returns:
            int: Error flags. 0 if success.
            List[int]: The streaming output tokens.
            int: The number of the output tokens.
        """
        token_ids = []
        async for outputs in self.async_stream_infer(session_id,
                                                     input_ids,
                                                     gen_config=gen_config,
                                                     **kwargs):
            status, tmp_ids, _ = outputs
            if status not in [ResponseType.SUCCESS, ResponseType.FINISH]:
                return (status, token_ids, len(token_ids))
            token_ids = tmp_ids

        return (0, token_ids, len(token_ids))

    def stream_infer(self,
                     session_id: int,
                     input_ids: List[int],
                     gen_config: EngineGenerationConfig = None,
                     adapter_name: str = None,
                     **kwargs):
        """Send stream inference request.

        Args:
            session_id (int): The session id.
            input_ids (List[int]): The input token ids.
            gen_config (EngineGenerationConfig): The sampling parameters.
            adapter_name (str): The lora adapter name.

        Yields:
            int: Error flags. 0 if success.
            List[int]: The streaming output tokens.
            int: The number of the output tokens.
        """

        def __call_async():
            """call async."""
            coro_gen = self.async_stream_infer(session_id, input_ids,
                                               gen_config, adapter_name,
                                               **kwargs)
            while True:
                try:
                    yield self.req_sender.run_until_complete(
                        coro_gen.__anext__())
                except StopAsyncIteration:
                    break

        if not self.req_sender.is_thread_safe():
            yield from __call_async()
            return

        gen_config = gen_config or EngineGenerationConfig()
        sampling_param = SamplingParam.from_gen_config(gen_config=gen_config)
        try_add_session(self.req_sender, session_id)
        msg = dict(
            token_ids=input_ids,
            session_id=session_id,
            sampling_param=sampling_param,
            adapter_name=adapter_name,
        )
        req_id = self.req_sender.send_async(RequestType.ADD_MESSAGE, msg)

        token_ids = []
        while True:
            if not self.req_sender.is_loop_alive():
                yield (ResponseType.ENGINE_STOP_ERROR, [], 0)
                break

            resp = self.req_sender.recv(req_id)

            if resp.req_id != req_id:
                continue
            if resp.type == ResponseType.SUCCESS:
                token_ids += resp.data['token_ids']
                yield (resp.type, token_ids, len(token_ids))
            elif resp.type == ResponseType.FINISH:
                token_ids += resp.data['token_ids']
                yield (resp.type, token_ids, len(token_ids))
                break
            else:
                yield (resp.type, [], 0)
                break

    def infer(self,
              session_id: int,
              input_ids: List[int] = None,
              gen_config: EngineGenerationConfig = None,
              **kwargs):
        """Send inference request.

        Args:
            session_id (int): The session id.
            input_ids (List[int]): The input token ids.
            gen_config (EngineGenerationConfig): The sampling parameters.

        Returns:
            int: Error flags. 0 if success.
            List[int]: The streaming output tokens.
            int: The number of the output tokens.
        """
        token_ids = []
        for outputs in self.stream_infer(session_id,
                                         input_ids,
                                         gen_config=gen_config,
                                         **kwargs):
            status, tmp_ids, _ = outputs
            if status not in [ResponseType.SUCCESS, ResponseType.FINISH]:
                return (status, token_ids, len(token_ids))
            token_ids = tmp_ids

        return (0, token_ids, len(token_ids))

    async def async_end(self, session_id: int):
        """End the given session."""
        return await async_end(self.req_sender, session_id)

    def end(self, session_id: int):
        """End the given session."""
        return end(self.req_sender, session_id)

    async def async_cancel(self, session_id: int):
        """Stop current streaming inference."""
        return await async_cancel(self.req_sender, session_id)

    def cancel(self, session_id: int):
        """Stop current streaming inference."""
        return cancel(self.req_sender, session_id)

    def decode(self,
               input_ids,
               steps: List[int] = None,
               sequence_start: bool = True,
               sequence_end: bool = True,
               adapter_names: List[str] = None):
        """Perform context decode on input tokens.

        Args:
            input_ids (numpy.ndarray): the batch of input token ids
            steps (List[int]): the offset of the k/v cache
            sequence_start (bool): indicator for starting a sequence
            sequence_end (bool): indicator for ending a sequence
            adapter_names (List[str]): The name of the adapters.
        """
        return self.engine.decode(input_ids,
                                  steps=steps,
                                  sequence_start=sequence_start,
                                  sequence_end=sequence_end,
                                  adapter_names=adapter_names)<|MERGE_RESOLUTION|>--- conflicted
+++ resolved
@@ -697,11 +697,7 @@
         else:
             return await __long_context_forward(inputs)
 
-<<<<<<< HEAD
-    def step(self, is_prefill: bool):
-=======
     async def async_step(self, is_prefill: bool, return_logits: bool = False):
->>>>>>> 4f6bb780
         """one step inference. Used to perform streaming chat.
 
         Returns:
@@ -727,12 +723,8 @@
         logits = output['logits']
         logits = logits[0]  # [bs, seq, prob] -> [seq, prob]
 
-<<<<<<< HEAD
-        next_token_ids, _ = self.sampling_logits(logits, running, inputs)
-=======
-        next_token_ids, split_logits = await self.async_sampling_logits(
+        next_token_ids, _ = await self.async_sampling_logits(
             logits, running, inputs)
->>>>>>> 4f6bb780
 
         self.update_running(running, next_token_ids, custom_outputs)
         self.scheduler.update()
@@ -842,7 +834,6 @@
         output_token_len = [len(token_ids) for token_ids in output_token_ids]
         return (status, output_token_ids, output_token_len)
 
-<<<<<<< HEAD
     def decode(self,
                input_ids,
                steps: List[int] = None,
@@ -850,37 +841,6 @@
                sequence_end: bool = True,
                adapter_names: List[str] = None):
         """Perform context decode on input tokens.
-=======
-    def batched_infer(self,
-                      session_ids: List[int],
-                      token_ids: List[List[int]] = None,
-                      gen_config: EngineGenerationConfig = None,
-                      adapter_names: List[str] = None,
-                      keep_cache: bool = False):
-        """Send inference request.
-
-        Args:
-            session_ids (List[int]): The session id.
-            token_ids (List[int]): The input token ids.
-            gen_config (EngineGenerationConfig): The sampling parameters.
-            adapter_names (List[str]): The name of the adapters.
-            keep_cache (bool): Keep kv cache after infer.
-
-        Returns:
-            int: Error flags. 0 if success.
-            List[int]: The streaming output tokens.
-            int: The number of the output tokens.
-        """
-        coro = self.async_batched_infer(session_ids=session_ids,
-                                        token_ids=token_ids,
-                                        gen_config=gen_config,
-                                        adapter_names=adapter_names,
-                                        keep_cache=keep_cache)
-        return self.req_sender.run_until_complete(coro)
-
-    def decode(self, prompt_token_ids: List[List[int]]):
-        """Perform one step inference and get logits.
->>>>>>> 4f6bb780
 
         Args:
             input_ids (numpy.ndarray): the batch of input token ids
@@ -954,27 +914,6 @@
 
         def _send_resp(step_tokens):
             """send response callback."""
-<<<<<<< HEAD
-            while True:
-                step_tokens = send_resp_que.get()
-                time.sleep(0.02)
-                for _, out in step_tokens.items():
-                    if out.finish:
-                        resp_type = ResponseType.FINISH
-                    else:
-                        resp_type = ResponseType.SUCCESS
-                    self.req_manager.response(
-                        Response(
-                            type=resp_type,
-                            sender_id=out.sender_id,
-                            req_id=out.req_id,
-                            data=dict(token_ids=out.token_ids,
-                                      logits=out.logits),
-                        ))
-
-        send_thread = Thread(target=_send_resp, daemon=True)
-        send_thread.start()
-=======
             for _, out in step_tokens.items():
                 if out.finish:
                     resp_type = ResponseType.FINISH
@@ -985,10 +924,9 @@
                         type=resp_type,
                         sender_id=out.sender_id,
                         req_id=out.req_id,
-                        data=dict(token_ids=out.token_ids),
+                        data=dict(token_ids=out.token_ids, logits=out.logits),
                     ))
 
->>>>>>> 4f6bb780
         prefill_interval = self.scheduler_config.prefill_interval
         prefill_counter = prefill_interval
 
