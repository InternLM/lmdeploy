# Copyright (c) OpenMMLab. All rights reserved.
import asyncio
import copy
import logging
import os
import time
from dataclasses import dataclass
from typing import Any, Dict, List, Optional, Tuple

import numpy as np
import torch
from torch.profiler import record_function

from lmdeploy.messages import PytorchEngineConfig, RequestMetrics, ResponseType, SpeculativeConfig
from lmdeploy.pytorch.disagg.config import EngineRole
from lmdeploy.pytorch.disagg.conn.engine_conn import EngineP2PConnection
from lmdeploy.pytorch.disagg.conn.protocol import (DistServeConnectionRequest, DistServeDropConnectionRequest,
                                                   DistServeInitRequest)
from lmdeploy.pytorch.disagg.messages import MigrationExecutionBatch
from lmdeploy.utils import get_logger, get_max_batch_size, get_model, logging_timer

from ..adapter.adapter import AdapterManager
from ..config import BackendConfig, CacheConfig, DistConfig, MiscConfig, ModelConfig, SchedulerConfig
from ..messages import MessageStatus, SchedulerSequence, UpdateTokenMode
from ..model_inputs import ModelInputs, VisionModelInputs
from ..paging import Scheduler
from ..strategies import build_strategy_factory
from .base import EngineBase
from .engine_checker import EngineChecker
from .executor import build_executor
from .model_agent import BatchedOutputs
from .request import Request, RequestManager, RequestType, Response

logger = get_logger('lmdeploy')

SeqList = List[SchedulerSequence]

_EMPTY_TOKEN = np.empty((0, ), dtype=np.int64)


@dataclass
class InferOutput:
    """The output of the model inference."""

    session_id: int
    resp: Response
    token_ids: List[int]
    meta: Any = None
    finish: bool = False
    logits: torch.Tensor = None
    logprobs: torch.Tensor = None

    # send cache blocks back for migration in Disaggregated LLM Serving
    # when Prefill Engine is Done.
    cache_block_ids: List[int] = None

    # for logging
    req_metrics: RequestMetrics = None


def _tensorlize_block_offsets(block_offsets, dtype=torch.int32):
    """Tensorlize block_offsets."""
    # copy on numpy is faster than torch.nn.utils.rnn.pad_sequence
    batch_size = len(block_offsets)
    max_len = max([len(off) for off in block_offsets])
    out = np.zeros((batch_size, max_len), dtype=block_offsets[0].dtype)

    for idx, off in enumerate(block_offsets):
        off_len = len(off)
        out[idx, :off_len] = off
    return torch.as_tensor(out, dtype=dtype)


def _update_engine_config(engine_config: PytorchEngineConfig):
    """Update pytorch engine config."""
    # make sure engine exits
    if engine_config is None:
        engine_config = PytorchEngineConfig()
    else:
        engine_config = copy.deepcopy(engine_config)

    if engine_config.max_batch_size is None:
        engine_config.max_batch_size = get_max_batch_size(engine_config.device_type)

    if engine_config.dllm_block_length is not None:
        max_prefill_token_num = engine_config.max_prefill_token_num
        max_batch_size = engine_config.max_batch_size
        if max_batch_size * engine_config.dllm_block_length > max_prefill_token_num:
            engine_config.max_batch_size = max_prefill_token_num // engine_config.dllm_block_length
            logger.warning(f'Update max_batch_size to {engine_config.max_batch_size} '
                           f'since dllm_block_length({engine_config.dllm_block_length}) * max_batch_size '
                           f'({max_batch_size}) > max_prefill_token_num ({max_prefill_token_num}).')

    if engine_config.dp != 1:
        if engine_config.tp == 1 and engine_config.ep == 1:
            engine_config.dp = 1
            engine_config.dp_rank = 0

    return engine_config


def _build_scheduler_config(engine_config: PytorchEngineConfig):
    """Build scheduler config."""
    scheduler_config = SchedulerConfig(max_batches=engine_config.max_batch_size,
                                       max_session_len=engine_config.session_len,
                                       prefill_interval=engine_config.prefill_interval)
    return scheduler_config


def _build_cache_config(engine_config: PytorchEngineConfig):
    """Build cache config."""
    cache_config = CacheConfig(max_batches=engine_config.max_batch_size,
                               block_size=engine_config.block_size,
                               num_cpu_blocks=engine_config.num_cpu_blocks,
                               num_gpu_blocks=engine_config.num_gpu_blocks,
                               cache_max_entry_count=engine_config.cache_max_entry_count,
                               max_prefill_token_num=engine_config.max_prefill_token_num,
                               enable_prefix_caching=engine_config.enable_prefix_caching,
                               quant_policy=engine_config.quant_policy,
                               device_type=engine_config.device_type,
                               migration_backend=engine_config.migration_backend,
                               role=engine_config.role)
    return cache_config


def _build_backend_config(engine_config: PytorchEngineConfig):
    """Build backend config."""
    backend_config = BackendConfig(
        eager_mode=engine_config.eager_mode,
        device_type=engine_config.device_type,
    )
    return backend_config


def _build_dist_config(engine_config: PytorchEngineConfig):
    """Build dist config."""
    dist_config = DistConfig(dp=engine_config.dp,
                             tp=engine_config.tp,
                             ep=engine_config.ep,
                             dp_rank=engine_config.dp_rank,
                             enable_microbatch=engine_config.enable_microbatch,
                             enable_eplb=engine_config.enable_eplb)
    return dist_config


def _build_misc_config(engine_config: PytorchEngineConfig):
    """Build misc config."""
    misc_config = MiscConfig.from_engine_config(engine_config)
    return misc_config


def _build_seq_meta(cache_config: CacheConfig, strategy: Any):
    from lmdeploy.pytorch.messages import SequenceMeta

    seq_meta = SequenceMeta(cache_config.block_size, strategy=strategy)
    return seq_meta


class CounterEvent:

    def __init__(self):
        self._counter = 0
        self._event = asyncio.Event()

    async def wait(self):
        await self._event.wait()

    def is_set(self):
        return self._event.is_set()

    def set(self):
        if self._counter > 0:
            self._counter -= 1
        if self._counter == 0:
            self._event.set()

    def clear(self):
        if self._counter == 0 and self._event.is_set():
            self._event.clear()
        self._counter += 1


class RunableEventBase:
    """Runable event base."""

    async def wait(self, idx: int):
        """Wait event."""
        raise NotImplementedError('Not implemented.')

    def set(self, idx: int = None):
        """Set event."""
        raise NotImplementedError('Not implemented.')


class RunableEventAsnyc(RunableEventBase):
    """Awaitable async runable event."""

    def __init__(self, scheduler: Scheduler):
        self.scheduler = scheduler
        self.event = asyncio.Event()

    async def wait(self):
        """Wait event."""
        await self.event.wait()

    def set(self):
        """Set event."""
        if self.scheduler.has_unfinished():
            self.event.set()
        else:
            self.event.clear()


def build_runable_event(scheduler: Scheduler):
    """Build runable event."""
    return RunableEventAsnyc(scheduler)


class InputsMakerBase:

    def __init__(self, engine: 'Engine'):
        self.engine = engine
        self.scheduler_config = engine.scheduler_config
        self.executor = engine.executor

    def _make_forward_inputs(self, *args, **kwargs):
        """Make forward inputs."""
        return self.engine._make_forward_inputs(*args, **kwargs)

    async def send_next_inputs(self):
        """Send next input."""
        raise NotImplementedError('Not implemented.')

    async def prefetch_next_inputs(self):
        """prefetch."""
        raise NotImplementedError('Not implemented.')


class InputsMakerAsync(InputsMakerBase):

    def __init__(self, engine: 'Engine'):
        super().__init__(engine)
        self.scheduler = self.engine.scheduler
        self.forward_inputs = None
        self.spec_decoding = engine.speculative_config is not None

        self.dp = self.engine.dist_config.dp
        self.role = self.engine.cache_config.role

        self.next_is_prefill = True
        if self.dp == 1:
            self.do_prefill = self.do_prefill_default
        else:
            self.do_prefill = self.do_prefill_dp

    def do_prefill_dp(self):
        if self.role == EngineRole.Prefill:
            return True

        scheduler = self.scheduler

        if self.next_is_prefill:
            ret = scheduler.has_waiting()
        else:
            ret = not scheduler.has_running()
        return ret

    def do_prefill_default(self):
        # decoding if no waiting
        scheduler = self.scheduler
        if not scheduler.has_waiting():
            return False
        num_running = scheduler.num_running()
        num_waiting = scheduler.num_waiting()
        max_batches = self.scheduler_config.max_batches
        # prefill if too much waiting
        permitted_waiting = 4 if (self.engine.engine_config.role != EngineRole.Prefill) else 1
        if num_waiting >= permitted_waiting:
            return True
        # prefill if no enough running
        if num_running < max_batches * 0.5:
            return True
        # decoding
        return False

    async def _send_next_inputs_impl(self, prefill: bool = None, enable_empty: bool = False):
        forward_inputs = self._make_forward_inputs(prefill, enable_empty)
        if forward_inputs is None:
            return None, None
        next_running = forward_inputs.pop('running')
        inputs = forward_inputs['inputs']
        logger.debug(f'Sending forward inputs: {inputs.log_info()}')
        if logger.level <= logging.DEBUG:
            session_ids = [seq.session_id for seq in next_running]
            logger.debug(f'Forward session_ids: {session_ids}')
        self.next_is_prefill = inputs.is_decoding
        await self.executor.forward_async(forward_inputs)
        self.forward_inputs = forward_inputs
        return forward_inputs, next_running

    async def send_next_inputs(self):
        prefill = self.do_prefill()
        return await self._send_next_inputs_impl(prefill)

    async def prefetch_next_inputs(self):
        enable = False
        scheduler = self.scheduler
        prefill = self.do_prefill()
        if prefill:
            enable = True
        else:
            num_running = scheduler.num_running()
            is_decoding = self.forward_inputs['inputs'].is_decoding
            running_threshold = (self.scheduler_config.max_batches // 4) if is_decoding or self.spec_decoding else 0

            if num_running > running_threshold:
                enable = True

        if enable:
            # send next forward
            logger.debug('Prefetching next forward inputs.')
            return await self._send_next_inputs_impl(prefill, True)
        else:
            return None, None


def build_inputs_maker(engine: 'Engine'):
    """Build inputs makers."""
    return InputsMakerAsync(engine)


class Engine(EngineBase):
    """The inference engine of lmdeploy pytorch.

    Args:
        model_path (str): The hugging face model path.
        engine_config (PytorchEngineConfig): The config of the Engine.
        trust_remote_code (bool): Trust remote code.
    """

    def __init__(
        self,
        model_path: str,
        engine_config: PytorchEngineConfig = None,
        trust_remote_code: bool = True,
        speculative_config: SpeculativeConfig = None,
    ) -> None:
        # make sure engine config exist
        engine_config = _update_engine_config(engine_config)

        # dist args
        self.tp = engine_config.tp
        self.dp = engine_config.dp
        self.dp_rank = engine_config.dp_rank

        # download models and adapters
        if not os.path.exists(model_path):
            model_path = get_model(model_path, engine_config.download_dir, engine_config.revision)

        adapters = engine_config.adapters
        if adapters is not None and len(adapters) > 0:
            adapters = self._download_adapters(adapters, engine_config)

        # check environment
        checker = EngineChecker(model_path=model_path,
                                engine_config=engine_config,
                                trust_remote_code=trust_remote_code,
                                logger=logger)
        checker.handle()

        # spec decode
        num_spec_tokens = 0
        self.speculative_config = speculative_config

        if speculative_config is not None:
            engine_config.prefill_interval = 16
            num_spec_tokens = speculative_config.num_speculative_tokens
            if speculative_config.model and not os.path.exists(speculative_config.model):
                speculative_config.model = get_model(speculative_config.model, engine_config.download_dir,
                                                     engine_config.revision)

        # build configs
        scheduler_config = _build_scheduler_config(engine_config)
        cache_config = _build_cache_config(engine_config)
        backend_config = _build_backend_config(engine_config)
        dist_config = _build_dist_config(engine_config)
        misc_config = _build_misc_config(engine_config)

        # build model agent
        self.executor = build_executor(
            model_path,
            cache_config=cache_config,
            backend_config=backend_config,
            dist_config=dist_config,
            misc_config=misc_config,
            adapters=adapters,
            device_type=engine_config.device_type,
            distributed_executor_backend=engine_config.distributed_executor_backend,
            dtype=engine_config.dtype,
            speculative_config=speculative_config,
        )
        self.executor.init()

        # strategies
        self.strategy_factory = build_strategy_factory(self.model_config, self.executor.misc_config, speculative_config)
        self.sampling_strategy = self.strategy_factory.build_sampling_strategy()
        self.model_agent_strategy = self.strategy_factory.build_model_agent_strategy()
        self.engine_strategy = self.strategy_factory.build_engine_strategy(cache_config=cache_config,
                                                                           scheduler_config=scheduler_config)
        self.seq_strategy = self.strategy_factory.build_sequence_strategy()

        self.input_processor = self.executor.get_input_processor()
        cache_config = self.executor.cache_config
        self.adapter_manager = self._build_adapter_manager(adapters)
        self.seq_meta = _build_seq_meta(cache_config, strategy=self.seq_strategy)
        self.scheduler = Scheduler(scheduler_config,
                                   cache_config,
                                   seq_meta=self.seq_meta,
                                   num_spec_tokens=num_spec_tokens)

        # engine args
        self.model_path = model_path
        self.engine_config = engine_config
        self.scheduler_config = scheduler_config
        self.cache_config = cache_config
        self.backend_config = backend_config
        self.dist_config = dist_config
        self.misc_config = self.executor.misc_config
        self.max_session_len = self._get_max_session_len()
        self.engine_config.num_cpu_blocks = self.cache_config.num_cpu_blocks
        self.engine_config.num_gpu_blocks = self.cache_config.num_gpu_blocks

        self.req_manager = self._bind_request_manager()

        # create main thread
        self._start_loop()
        self._loop_main = None

        # for PD Disaggregation
        # For migrating prefill request to decode engine
        self.migration_event: asyncio.Event = None
        # For backpressure prefill request when cache is full
        self.perfill_watermark_event: asyncio.Event = None

        self.engine_conn = EngineP2PConnection(self)

    @classmethod
    def from_pretrained(cls,
                        pretrained_model_name_or_path: str,
                        engine_config: PytorchEngineConfig = None,
                        trust_remote_code: bool = True,
                        speculative_config: SpeculativeConfig = None,
                        **kwargs):
        """Lmdeploy python inference engine.

        Args:
            pretrained_model_name_or_path (str):
                It could be one of the following options:
                    - i) The model_id of a lmdeploy-quantized model hosted
                      inside a model repo on huggingface.co, such as
                      "InternLM/internlm-chat-20b-4bit",
                      "lmdeploy/llama2-chat-70b-4bit", etc.
                    - ii) The model_id of a model hosted inside a model repo
                      on huggingface.co, such as "InternLM/internlm-chat-7b",
                      "Qwen/Qwen-7B-Chat ", "baichuan-inc/Baichuan2-7B-Chat"
                      and so on.
            engine_config (PytorchEngineConfig): Pytorch engine config.
            trust_remote_code (bool): Trust remote code
        """
        if engine_config is not None and engine_config.enable_mp_engine:
            from .mp_engine import build_mp_engine
            backend = engine_config.mp_engine_backend
            return build_mp_engine(
                backend=backend,
                model_path=pretrained_model_name_or_path,
                engine_config=engine_config,
                trust_remote_code=trust_remote_code,
                speculative_config=speculative_config,
            )
        if len(kwargs) > 0:
            logger.debug(f'Get unexpected kwargs: {kwargs}')
        return cls(
            model_path=pretrained_model_name_or_path,
            engine_config=engine_config,
            trust_remote_code=trust_remote_code,
            speculative_config=speculative_config,
        )

    def _download_adapters(self, adapters: Dict[str, str], engine_config: PytorchEngineConfig):
        """Download adapters."""
        download_dir = engine_config.download_dir
        revision = engine_config.revision
        new_adapters = dict()
        for name, path in adapters.items():
            if os.path.exists(path):
                new_adapters[name] = path
                continue
            new_path = get_model(path, download_dir=download_dir, revision=revision)
            new_adapters[name] = new_path

        return new_adapters

    def _build_adapter_manager(self, adapters):
        return AdapterManager(adapters)

    def _bind_request_manager(self):
        """Bind request manager."""
        req_manager = RequestManager()
        req_manager.bind_func(RequestType.ADD_SESSION, self._on_add_session)
        req_manager.bind_func(RequestType.STOP_SESSION, self._on_stop_session)
        req_manager.bind_func(RequestType.END_SESSION, self._on_end_session)
        req_manager.bind_func(RequestType.ADD_MESSAGE, self._on_add_message)
        return req_manager

    def _start_loop(self):
        """Start loop."""
        return self.req_manager.start_loop(self.async_loop)

    def _response(self, resp: Response, resp_type: ResponseType, data: Any = None, err_msg: str = ''):
        """response."""
        if resp.type == ResponseType.FINISH:
            return
        resp.type = resp_type
        resp.data = data
        resp.err_msg = err_msg
        self.req_manager.response(resp)

    def _get_max_session_len(self):
        """Get max session len."""
        session_len = self.scheduler_config.max_session_len
        max_tokens = (self.cache_config.num_gpu_blocks * self.cache_config.block_size)
        window_size = self.cache_config.window_size
        if window_size > 0 and window_size <= max_tokens:
            max_tokens = (1 << 63) - 1
        max_tokens -= self.cache_config.block_size
        if session_len is None:
            session_len = max_tokens
        else:
            session_len = min(max_tokens, session_len)
        return session_len

    def _on_add_session(self, reqs: List[Request], **kwargs):
        """On add session callback."""
        for req in reqs:
            session_id = req.data['session_id']
            resp = req.data.get('response', True)
            resp_type = ResponseType.SESSION_REPEAT
            if session_id not in self.scheduler.sessions:
                self.scheduler.add_session(session_id)
                resp_type = ResponseType.SUCCESS
            if resp:
                self._response(req.resp, resp_type)

    def _on_stop_session(self, reqs: List[Request], **kwargs):
        """On stop session callback."""
        for req in reqs:
            session_id = req.data['session_id']
            resp = req.data.get('response', True)
            resp_type = ResponseType.SESSION_NOT_EXIST
            if session_id in self.scheduler.sessions:
                self.scheduler.stop_session(session_id)
                session = self.scheduler.sessions[session_id]
                for seq in session.sequences.values():
                    _resp: Response = getattr(seq, 'resp', None)
                    if _resp is not None:
                        _resp.type = ResponseType.FINISH
                        self.req_manager.response(_resp)
                resp_type = ResponseType.SUCCESS
            if resp:
                self._response(req.resp, resp_type)

    def _on_end_session(self, reqs: List[Request], **kwargs):
        """On end session callback."""
        for req in reqs:
            session_id = req.data['session_id']
            resp = req.data.get('response', True)
            resp_type = ResponseType.SESSION_NOT_EXIST
            if session_id in self.scheduler.sessions:
                msgs = list(self.scheduler.sessions[session_id].sequences.values())
                if len(msgs) > 0 and msgs[0].preserve_cache:
                    self.scheduler._set_message_status(msgs[0], MessageStatus.TO_BE_MIGRATED)
                else:
                    self.end_session(session_id)
                resp_type = ResponseType.SUCCESS
            if resp:
                self._response(req.resp, resp_type)

    def _on_add_message(self, reqs: List[Request], **kwargs):
        """On add message callback."""
        valid_reqs = []
        for req in reqs:
            req_data = req.data
            session_id = req_data['session_id']
            if self.scheduler and session_id not in self.scheduler.sessions:
                self._response(req.resp, ResponseType.SESSION_NOT_EXIST)
                continue
            valid_reqs.append(req)
            if req_data.get('input_multimodals', None) is None:
                continue
            elif self.input_processor is None:
                logger.warning('Do not support Multimodal inputs.')
                continue
            input_ids = req_data['token_ids']
            input_multimodals = req_data['input_multimodals']
            if len(input_multimodals) == 0:
                req_data['input_multimodals'] = None
                continue

            if self.engine_config.disable_vision_encoder:
                # ignore multimodal inputs
                req_data['input_multimodals'] = None
                logger.warning('Vision encoder has not been loaded, multimodal inputs will be ignored.')
                continue

            result = self.input_processor.preprocess_input(input_ids, input_multimodals)

            input_ids = result.input_ids
            input_multimodals = result.input_multimodals

            req_data['token_ids'] = input_ids
            req_data['input_multimodals'] = input_multimodals

        if len(valid_reqs) > 0:
            self._add_message(valid_reqs)

    def _add_message(self, reqs: List[Request]):

        def __update_max_new_tokens(msg):
            """Update max new tokens."""
            max_session_len = self.max_session_len
            sampling_param = msg.sampling_param
            max_new_tokens = sampling_param.max_new_tokens
            num_all_tokens = msg.num_valid_ids
            if max_new_tokens + num_all_tokens > max_session_len:
                logger.warning(
                    f'session[{msg.session_id}]: num tokens is larger than max session len {max_session_len}. '
                    f'Update max_new_tokens={max_session_len - num_all_tokens}.')
                sampling_param.max_new_tokens = max_session_len - num_all_tokens

        scheduler = self.scheduler
        for req in reqs:
            session_id = req.data['session_id']
            if scheduler is None:
                self._response(req.resp, ResponseType.SESSION_NOT_EXIST)
                continue
            session_id = req.data['session_id']
            sess = scheduler.sessions[session_id]
            # TODO: support 1 session n sequence
            sampling_param = req.data['sampling_param']
            if len(sess.sequences) == 0:
                migration_request = req.data.get('migration_request')
                assert len(req.data['token_ids']) > 0, ('Empty input is not allowed.')
                sess.add_sequence(req.data['token_ids'],
                                  sampling_param=sampling_param,
                                  adapter_name=req.data['adapter_name'],
                                  multimodals=req.data.get('input_multimodals'),
                                  input_embeddings=req.data.get('input_embeddings', ),
                                  migration_request=migration_request,
                                  resp_cache=req.data.get('with_cache'),
                                  preserve_cache=req.data.get('preserve_cache'))
                msg = next(iter(sess.sequences.values()))
                __update_max_new_tokens(msg)
                scheduler.add_sequence(msg)
                if migration_request:
                    self.scheduler._set_message_status(msg, MessageStatus.WAITING_MIGRATION)
                    self.migration_event.set()
            else:
                msg = next(iter(sess.sequences.values()))
                msg.update_token_ids(
                    req.data['token_ids'],
                    multimodals=req.data.get('input_multimodals'),
                    embeddings=req.data.get('input_embeddings'),
                    mode=UpdateTokenMode.INPUTS,
                )
                msg.sampling_param = sampling_param
                msg.status = MessageStatus.WAITING
                __update_max_new_tokens(msg)

            msg.resp = req.resp

    @property
    def model_config(self) -> ModelConfig:
        """Model config."""
        return self.executor.model_config

    @property
    def gpu_count(self):
        return self.tp * self.dp

    @property
    def torch_int_dtype(self):
        """Return int32 for cuda, int64 for others."""
        if self.executor.device_type == 'cuda':
            return torch.int32
        return torch.int64

    def _create_vision_model_inputs(self, messages: SeqList, model_inputs: ModelInputs):
        """Create vision model inputs."""
        batch_size = len(messages)

        def __get_vlm_embeddings():
            """Get vlm input embeddings and indexings."""
            max_q_seq_length = model_inputs.seq_length.max().item()
            input_embeddings = [[
                emb.embeddings if isinstance(emb.embeddings, torch.Tensor) else torch.as_tensor(emb.embeddings)
                for emb in msg.input_embeddings
            ] for msg in messages]
            input_embedding_ranges = [
                torch.tensor([[emb.start, emb.end] for emb in msg.input_embeddings]) for msg in messages
            ]
            input_embedding_indexing = torch.zeros((batch_size, max_q_seq_length), dtype=torch.bool)
            for msg_id, msg in enumerate(messages):
                num_history_ids = msg.num_history_ids
                for emb in msg.input_embeddings:
                    # make slice index relative to embeddings
                    emb_start = emb.start - num_history_ids
                    emb_end = emb.end - num_history_ids
                    input_embedding_indexing[msg_id][emb_start:emb_end] = True
            return (input_embeddings, input_embedding_indexing, input_embedding_ranges)

        def __has_values(input_multimodals):
            for input_mm in input_multimodals:
                for val in input_mm.values():
                    if len(val) > 0:
                        return True
            return False

        has_embedding = any([len(msg.history_embeddings) > 0 for msg in messages])
        if has_embedding:
            has_embedding = any([len(msg.input_embeddings) > 0 for msg in messages])

        has_multimodal = any([not msg.history_multimodals.empty() for msg in messages])
        input_multimodals = None
        if has_multimodal:
            input_multimodals = [msg.get_input_multimodals() for msg in messages]
            has_multimodal = __has_values(input_multimodals)
            if not has_multimodal:
                # no multimodal inputs
                input_multimodals = None

        if not has_embedding and not has_multimodal:
            # no vision inputs
            return None

        if has_embedding:
            # for inputs with embeddings
            (input_embeddings, input_embedding_indexing, input_embedding_ranges) = __get_vlm_embeddings()
        else:
            input_embeddings = None
            input_embedding_indexing = None
            input_embedding_ranges = None

        history_lengths = model_inputs.history_lengths
        vision_embedding_inputs = VisionModelInputs(history_lengths=history_lengths,
                                                    input_embeddings=input_embeddings,
                                                    input_embedding_indexing=input_embedding_indexing,
                                                    input_embedding_ranges=input_embedding_ranges,
                                                    input_multimodals=input_multimodals)
        return vision_embedding_inputs

    @torch.inference_mode()
    @logging_timer('CreateModelInputs', logger)
    @record_function('CreateModelInputs')
    def create_model_inputs(self, messages: SeqList, is_prefill: bool):
        """Create model inputs from messages.

        Args:
            messages (SeqList): The input messages.
        """
        batch_size = len(messages)
        # history lengths
        history_lengths = torch.tensor([msg.num_history_ids for msg in messages])

        # input ids
        token_ids = [msg.token_ids for msg in messages]

        # spec decode

        input_ids = torch.as_tensor(np.concatenate(token_ids))[None]

        # seqlens
        is_decoding = not is_prefill
        if not is_decoding:
            seq_length = [len(tokens) for tokens in token_ids]
            seq_length = torch.tensor(seq_length, dtype=torch.long)
            max_q_seqlen = seq_length.max().item()
        else:
            max_q_seqlen = len(token_ids[0])
            seq_length = torch.full((batch_size, ), max_q_seqlen, dtype=torch.long)
        kv_seqlens = seq_length + history_lengths
        max_kv_seqlen = kv_seqlens.max().item()
        sum_kv_seqlen = kv_seqlens.sum().item()

        # block offsets
        block_offsets = self.scheduler.get_block_tables(messages)
        block_offsets = _tensorlize_block_offsets(block_offsets, dtype=self.torch_int_dtype)

        # num_ignored_history
        num_ignored_history = torch.tensor([msg.num_ignored_history for msg in messages])

        # model_metas
        model_metas = [msg.model_meta for msg in messages]

        # create model inputs for all required fields
        model_inputs = ModelInputs(
            input_ids=input_ids,
            seq_length=seq_length,
            history_lengths=history_lengths,
            block_offsets=block_offsets,
            is_decoding=is_decoding,
            num_ignored_history=num_ignored_history,
            max_q_seqlen=max_q_seqlen,
            max_kv_seqlen=max_kv_seqlen,
            sum_kv_seqlen=sum_kv_seqlen,
            model_metas=model_metas,
        )

        # adapters
        local_adapter_ids = None
        if self.adapter_manager.num_adapters() > 1:
            adapter_names = [msg.adapter_name for msg in messages]
            local_adapter_ids = self.adapter_manager.get_adapter_ids(adapter_names)
            local_adapter_ids = seq_length.new_tensor(local_adapter_ids)
            model_inputs.local_adapter_ids = local_adapter_ids

        # cross for mllama
        cross_length = torch.tensor([msg.num_cross for msg in messages])
        history_cross_length = torch.tensor([msg.num_history_cross for msg in messages])
        if (cross_length + history_cross_length).max().item() > 0:
            model_inputs.cross_length = cross_length
            model_inputs.history_cross_length = history_cross_length

        # vision inputs
        vision_model_inputs = self._create_vision_model_inputs(messages, model_inputs)
        model_inputs.vision_inputs = vision_model_inputs
        return model_inputs

    def update_running_migration(self, running: SeqList, next_token_ids: np.ndarray, stopped: torch.Tensor,
                                 model_metas: List[Dict[str, Any]]):
        """Update scheduler."""
        if model_metas is None:
            model_metas = [None] * len(running)
        for token, msg, stop, model_meta in zip(next_token_ids, running, stopped, model_metas):
            if msg.status != MessageStatus.MIGRATION_LOCKED:
                continue
            update_token = token

            # fill token
            msg.update_token_ids(update_token, model_meta=model_meta, mode=UpdateTokenMode.PREFILL)
            if stop:
                update_token = _EMPTY_TOKEN
                msg.update_token_ids(update_token, model_meta=model_meta, mode=UpdateTokenMode.PREFILL)
                msg.status = MessageStatus.STOPPED

    def _debug_spec_stats(self, batched_outputs: BatchedOutputs, is_decoding: bool = False):
        """Debugging spec stats."""
        is_debugging = False
        if is_debugging and self.speculative_config is not None:
            if not hasattr(self, 'spec_stats'):
                from lmdeploy.metrics.stats import SpeculativeDecodingStats
                self.spec_stats = SpeculativeDecodingStats(self.speculative_config.num_speculative_tokens)
            if is_decoding:
                for tokens in batched_outputs.next_token_ids.numpy():
                    num_draft_tokens = self.speculative_config.num_speculative_tokens
                    num_accepted_tokens = (tokens > -1).sum() - 1
                    self.spec_stats.update_per_draft(num_draft_tokens, num_accepted_tokens)
            if self.spec_stats.num_drafts > 0:
                logger.debug(self.spec_stats)

    @record_function('make_infer_outputs')
    def _make_infer_outputs(
        self,
        batched_outputs: BatchedOutputs,
        running: SeqList,
        is_decoding: bool,
    ):
        """Make infer output."""
        new_token_timestamp = batched_outputs.new_token_timestamp
        logits = batched_outputs.logits
        logprobs = batched_outputs.logprobs

<<<<<<< HEAD
        # for debug
        self._debug_spec_stats(batched_outputs, is_decoding=is_decoding)
=======
        if logprobs is not None:
            logprobs.vals = logprobs.vals.tolist()
            logprobs.indices = logprobs.indices.tolist()
>>>>>>> adac4b18

        seq_length = [seq.num_token_ids for seq in running]
        is_run = [seq.status == MessageStatus.LOCKED for seq in running]
        self.seq_strategy.update_running(running=running, batched_outputs=batched_outputs, is_decoding=is_decoding)

        # generate output
        outputs: Dict[int, InferOutput] = dict()
        for idx, msg in enumerate(running):
            if not is_run[idx]:
                continue
            token_ids = msg.generated_ids
            finish = msg.status == MessageStatus.STOPPED or msg.status == MessageStatus.TO_BE_MIGRATED
            if not finish and len(token_ids) == 0:
                continue
            resp_data = msg.resp.data
            if resp_data is not None and len(resp_data.get('token_ids', [])) == len(token_ids):
                # no new tokens
                continue
            session_id = msg.session_id
            if msg.resp_cache:
                cache_block_ids = self.scheduler.block_manager.get_block_table(msg).tolist()
            else:
                cache_block_ids = None

            # logprobs
            num_logprobs = msg.sampling_param.num_logprobs
            cur_logprobs = None
            if num_logprobs >= 0:
<<<<<<< HEAD
                cur_logprobs = (logprobs.vals[idx, :num_logprobs + 1], logprobs.indices[idx, :num_logprobs + 1])
            # get spec stats info
            spec_info = None
            if self.speculative_config is not None and is_decoding and self.engine_config.enable_metrics:
                num_draft_tokens = self.speculative_config.num_speculative_tokens
                num_accepted_tokens = (batched_outputs.next_token_ids[idx] > -1).sum() - 1
                spec_info = dict(num_draft_tokens=num_draft_tokens, num_accepted_tokens=num_accepted_tokens)
            req_metrics = RequestMetrics(new_token_timestamp, msg.engine_events, spec_info=spec_info)
=======
                cur_logprobs = (logprobs.vals[idx][:num_logprobs + 1], logprobs.indices[idx][:num_logprobs + 1])

            req_metrics = RequestMetrics(new_token_timestamp, msg.engine_events)
>>>>>>> adac4b18
            out = InferOutput(session_id=session_id,
                              resp=msg.resp,
                              finish=finish,
                              token_ids=token_ids,
                              cache_block_ids=cache_block_ids,
                              req_metrics=req_metrics,
                              logprobs=cur_logprobs)
            outputs[session_id] = out

            if msg.return_logits:
                outputs[session_id].logits = logits.split(seq_length)[idx]
        return outputs

    def _make_forward_inputs(self, prefill: bool, enable_empty: bool = False):
        """Make forward inputs."""

        def __need_logits(seqs: SeqList):
            """Need logits."""
            if self.speculative_config is not None:
                return True
            return any(seq.return_logits for seq in seqs)

        scheduler = self.scheduler
        logger.debug(f'Make forward inputs with prefill={prefill}, enable_empty={enable_empty}')

        prealloc_size = self.engine_strategy.get_prealloc_size(not prefill)
        scheduler_output = scheduler.schedule(is_prefill=prefill, prealloc_size=prealloc_size)

        if enable_empty and len(scheduler_output.running) == 0:
            return None

        # schedule decoding if no valid prefill reqs.
        if prefill and len(scheduler_output.running) == 0 and self.engine_config.role != EngineRole.Prefill:
            prefill = False
            prealloc_size = self.engine_strategy.get_prealloc_size(not prefill)
            scheduler_output = scheduler.schedule(is_prefill=prefill, prealloc_size=prealloc_size)

        num_loops = self.engine_strategy.get_num_loops(not prefill)
        running = scheduler_output.running
        swap_in_map = scheduler_output.swap_in_map
        swap_out_map = scheduler_output.swap_out_map

        if len(running) == 0:
            return None

        # create inputs
        inputs = self.create_model_inputs(running, prefill)
        sampling_inputs = self.sampling_strategy.make_sampling_inputs(running)
        return_logits = __need_logits(running)
        extra_inputs = self.model_agent_strategy.make_extra_inputs(running)
        stopping_criteria = self.model_agent_strategy.make_stopping_criteria(running)

        sync_long_context = inputs.input_ids.numel() > self.cache_config.max_prefill_token_num

        return dict(
            running=running,
            inputs=inputs,
            swap_in_map=swap_in_map,
            swap_out_map=swap_out_map,
            loop_count=num_loops,
            sampling_inputs=sampling_inputs,
            stopping_criteria=stopping_criteria,
            return_logits=return_logits,
            is_dummy=False,
            sync_long_context=sync_long_context,
            extra_inputs=extra_inputs,
        )

    async def _await_forward_event(self, forward_event: asyncio.Event):
        """Await forward event."""
        await forward_event.wait()

    @torch.inference_mode()
    async def _async_loop_preprocess_message(self, forward_event: asyncio.Event, has_runable_event: RunableEventBase):
        """Preprocess msg."""
        while True:
            await self._await_forward_event(forward_event)
            await self.req_manager.step()
            has_runable_event.set()

    async def _async_loop_send_responses(self, que: asyncio.Queue, forward_event: asyncio.Event):
        """Send responses."""

        def __log_resps(outputs: List[InferOutput]):
            """Log resps."""
            if logger.level <= logging.DEBUG:
                session_ids = [out.session_id for out in outputs]
                logger.debug(f'Response sessions: {session_ids}')
            elif logger.level <= logging.INFO:
                logger.debug(f'Response: num_outputs={len(outputs)}.')

        def __send_resp(out: InferOutput):
            """Send response."""
            resp_type = (ResponseType.FINISH if out.finish else ResponseType.SUCCESS)
            logprobs = None if out.resp.data is None else out.resp.data.get('logprobs', None)
            self._response(out.resp,
                           resp_type,
                           data=dict(token_ids=out.token_ids,
                                     logits=out.logits,
                                     cache_block_ids=out.cache_block_ids,
                                     req_metrics=out.req_metrics,
                                     logprobs=logprobs))

        def __update_logprobs(step_outputs: List[InferOutput]):
            for out in step_outputs:
                cur_logprobs = out.logprobs
                if cur_logprobs is None:
                    continue

                if out.resp.data is None:
                    out.resp.data = dict()
                out.resp.data.setdefault('logprobs', [])

                # logprobs to dict
                vals = cur_logprobs[0]
                indices = cur_logprobs[1]
                cur_logprobs = dict(zip(indices, vals))
                logprobs = out.resp.data['logprobs']
                logprobs.append(cur_logprobs)

        def __send_resps(step_outputs: List[InferOutput]):
            """Send response callback."""
            __log_resps(step_outputs)
            __update_logprobs(step_outputs)

            is_done = set()
            for out in reversed(step_outputs):
                if out.session_id in is_done:
                    continue
                is_done.add(out.session_id)
                __send_resp(out)

        while True:
            num_outs = que.qsize()
            if num_outs > 0:
                resps = []
                for _ in range(num_outs):
                    resps += que.get_nowait().values()
            else:
                resps = (await que.get()).values()
            await self._await_forward_event(forward_event)
            __send_resps(resps)

    async def p2p_initialize(self, init_request: DistServeInitRequest):
        return await self.engine_conn.p2p_initialize(init_request)

    def p2p_connect(self, conn_request: DistServeConnectionRequest):
        return self.engine_conn.p2p_connect(conn_request)

    async def p2p_drop_connect(self, drop_conn_request: DistServeDropConnectionRequest):
        return self.engine_conn.p2p_drop_connect(drop_conn_request)

    @torch.inference_mode()
    async def _async_loop_migration(self, resp_que: asyncio.Queue, has_runable_event: asyncio.Event):
        """Async loop migration."""
        while True:
            migration_running = self.scheduler._schedule_migration()
            if not migration_running and not self.scheduler.has_migration_waiting():
                await self.migration_event.wait()
            elif migration_running:
                self.migration_event.clear()
                for msg in migration_running:
                    migration_execution_requests: List[Tuple[int, List[Tuple[int, int]]]] = []
                    migration_request = msg.migration_request
                    prefill_block_ids = migration_request.remote_block_ids
                    decode_block_ids = list(self.scheduler.block_manager.get_block_table(msg=msg))

                    if not migration_request.is_dummy_prefill:
                        assert len(prefill_block_ids) == len(decode_block_ids), (
                            f'#prefill block ids ({len(prefill_block_ids)}) must equal to '
                            f'#decode block ids ({len(decode_block_ids)})'
                            f'all id length: {len(msg.num_token_ids)}')
                        migration_execution_requests.append((
                            migration_request.remote_engine_id,
                            list(zip(prefill_block_ids, decode_block_ids)),
                        ))
                        migration_inputs = MigrationExecutionBatch(protocol=migration_request.protocol,
                                                                   requests=migration_execution_requests)
                        logger.info(f'migrating session: {msg.session_id} begin')
                        await self.executor.migrate(migration_inputs)
                        logger.info(f'migrating session: {msg.session_id} done')
                        await self.engine_conn.zmq_send(remote_engine_id=migration_request.remote_engine_id,
                                                        remote_session_id=migration_request.remote_session_id)

                # generate output
                outputs: Dict[int, InferOutput] = dict()
                self.scheduler.lock_running_migration(migration_running)
                for _, msg in enumerate(migration_running):
                    session_id = msg.session_id
                    msg.resp.type = ResponseType.SUCCESS
                    token_ids = [msg.migration_request.remote_token_id]
                    # MUST be a wall-clock time
                    new_token_timestamp = time.time()
                    req_metrics = RequestMetrics(new_token_timestamp, msg.engine_events)
                    out = InferOutput(
                        session_id=session_id,
                        resp=msg.resp,
                        finish=False,
                        token_ids=np.array(token_ids),
                        req_metrics=req_metrics,
                    )
                    outputs[session_id] = out
                    self.update_running_migration([msg], np.array([token_ids]), [False], [None])
                resp_que.put_nowait(outputs)
                self.scheduler.unlock_running_migration(migration_running)
                has_runable_event.set()
            else:
                # release coroutine for decoding
                await asyncio.sleep(.5)

    @torch.inference_mode()
    async def _async_loop_main(
        self,
        resp_que: asyncio.Queue,
        forward_event: asyncio.Event,
        has_runable_event: RunableEventBase,
        inputs_maker: InputsMakerBase,
    ):
        """Main loop of the engine.

        Each engine instance would communicate with the engine by queue.
        """
        scheduler = self.scheduler
        forward_inputs = None
        next_running = None

        while True:
            if next_running is None:
                if not scheduler.has_unfinished():
                    forward_event.set()
                    await has_runable_event.wait()
                    forward_event.clear()

                scheduler.collect_migration_done()
                forward_inputs, next_running = await inputs_maker.send_next_inputs()
                if next_running is None:
                    # TODO (JimyMa): add watermark check event instead of async sleep.
                    # self.perfill_watermark_event.wait()
                    logger.warning(f'no next prefill running request, Maybe cache is full, '
                                   f'free gpu cache blocks: {scheduler.block_manager.get_num_free_gpu_blocks()}, '
                                   f'total gpu cache blocks: {scheduler.block_manager.num_gpu_blocks}')
                    forward_event.set()
                    await asyncio.sleep(0.1)
                    forward_event.clear()
                    continue

            forward_event.set()
            num_loops = forward_inputs['loop_count']
            is_decoding = forward_inputs['inputs'].is_decoding
            running = next_running
            next_running = None
            scheduler.lock_running(running)
            for idx in range(num_loops):

                # pre-forward before get last token
                if idx == num_loops - 1:
                    scheduler.collect_migration_done()
                    forward_inputs, next_running = await inputs_maker.prefetch_next_inputs()
                # send output
                out = await self.executor.get_output_async()
                if out is not None:
                    step_outputs = self._make_infer_outputs(out, running=running, is_decoding=is_decoding)
                    resp_que.put_nowait(step_outputs)

                # lock forward event
                # make sure that prefetch forward would not wait for detokenize
                # WARNING: this might have side effect on the performance
                if idx == num_loops // 2:
                    forward_event.clear()

            scheduler.unlock_running(running)
            has_runable_event.set()

    @staticmethod
    def _add_loop_tasks_done_callback(tasks: List[asyncio.Task]):
        """Add loop tasks done callback."""

        def __task_callback(task: asyncio.Task) -> None:
            """Raise exception on finish."""
            task_name = task.get_name()
            try:
                task.result()
            except asyncio.CancelledError:
                logger.debug(f'Task <{task_name}> cancelled.')
                return
            except Exception:
                logger.exception(f'Task <{task_name}> failed')
            finally:
                for task in tasks:
                    if not task.done():
                        task.cancel()

        for task in tasks:
            task.add_done_callback(__task_callback)

    def _loop_finally(self):
        """Finally process for dist."""
        logger.info('Cleanup executor.')
        self.executor.stop()
        self.executor.release()

    def update_params(self, request: Any):
        """Update params."""
        self.executor.update_params(request)

    def sleep(self, level: int = 1):
        """Sleep."""
        self.executor.sleep(level)

    def wakeup(self, tags: Optional[List[str]] = None):
        """Wakeup."""
        self.executor.wakeup(tags)

    async def async_loop(self):
        try:
            event_loop = asyncio.get_event_loop()

            # forward task
            forward_event = CounterEvent()

            # migration task
            self.migration_event = asyncio.Event()

            logger.info('Starting executor.')
            self.executor.start(forward_event)

            # preprocess task
            logger.info('Starting async task MainLoopPreprocessMessage.')
            has_runable_event = build_runable_event(self.scheduler)
            loop_msg_proc = event_loop.create_task(self._async_loop_preprocess_message(
                forward_event, has_runable_event),
                                                   name='MainLoopPreprocessMessage')

            # response task
            logger.info('Starting async task MainLoopResponse.')
            resp_que = asyncio.Queue()
            loop_send_resp = event_loop.create_task(self._async_loop_send_responses(resp_que, forward_event),
                                                    name='MainLoopResponse')

            loop_main = asyncio.current_task()
            loop_tasks: List[asyncio.Task] = [loop_main, loop_msg_proc, loop_send_resp]

            if self.engine_config.role != EngineRole.Hybrid:
                logger.info('Starting async task MigrationLoop.')
                loop_migration = event_loop.create_task(
                    self._async_loop_migration(resp_que, has_runable_event=has_runable_event),
                    name='MainLoopMigration',
                )
                loop_tasks.append(loop_migration)

            # binding done callback
            self._add_loop_tasks_done_callback(loop_tasks)
            self._loop_main = loop_main

            # main loop
            logger.info('Starting async task MainLoop.')
            inputs_maker = build_inputs_maker(self)
            await self._async_loop_main(resp_que=resp_que,
                                        forward_event=forward_event,
                                        has_runable_event=has_runable_event,
                                        inputs_maker=inputs_maker)
        except Exception as e:
            logger.exception(f'exception happened: {type(e)} {e}')
        finally:
            self._loop_finally()

    def close(self):
        if self.executor.device_type == 'cuda':
            # https://discuss.pytorch.org/t/how-to-delete-a-tensor-in-gpu-to-free-up-memory/48879/32
            # W/O this, repeatedly rebuilding and destroying engines within the same process
            # will cause more and more reserved CUDA memory.
            torch._C._cuda_clearCublasWorkspaces()
        if self._loop_main is not None:
            self._loop_main.cancel()
        else:
            self._loop_finally()

    def create_instance(self, cuda_stream_id=0):
        """Create a pytorch engine instance.

        Args:
            cuda_stream_id(int): identity of a cuda stream
        Returns:
            EngineInstance: an instance of pytorch engine
        """
        from .engine_instance import EngineInstance
        return EngineInstance(self)

    def start_loop(self):
        """Start engine loop."""
        if self.req_manager.is_loop_alive():
            return True
        self.req_manager.create_loop_task()
        return True

    def end_session(self, session_id: int):
        """End session."""
        if session_id in self.scheduler.sessions:
            self.sampling_strategy.on_session_end(session_id)
            self.scheduler.end_session(session_id)
            return True
        return False

    def get_model_config(self):
        return self.model_config

    def get_engine_config(self):
        return self.engine_config

    def get_schedule_metrics(self):
        return self.scheduler.schedule_metrics<|MERGE_RESOLUTION|>--- conflicted
+++ resolved
@@ -854,7 +854,7 @@
 
     def _debug_spec_stats(self, batched_outputs: BatchedOutputs, is_decoding: bool = False):
         """Debugging spec stats."""
-        is_debugging = False
+        is_debugging = True
         if is_debugging and self.speculative_config is not None:
             if not hasattr(self, 'spec_stats'):
                 from lmdeploy.metrics.stats import SpeculativeDecodingStats
@@ -865,7 +865,7 @@
                     num_accepted_tokens = (tokens > -1).sum() - 1
                     self.spec_stats.update_per_draft(num_draft_tokens, num_accepted_tokens)
             if self.spec_stats.num_drafts > 0:
-                logger.debug(self.spec_stats)
+                logger.info(self.spec_stats)
 
     @record_function('make_infer_outputs')
     def _make_infer_outputs(
@@ -879,14 +879,12 @@
         logits = batched_outputs.logits
         logprobs = batched_outputs.logprobs
 
-<<<<<<< HEAD
         # for debug
         self._debug_spec_stats(batched_outputs, is_decoding=is_decoding)
-=======
+
         if logprobs is not None:
             logprobs.vals = logprobs.vals.tolist()
             logprobs.indices = logprobs.indices.tolist()
->>>>>>> adac4b18
 
         seq_length = [seq.num_token_ids for seq in running]
         is_run = [seq.status == MessageStatus.LOCKED for seq in running]
@@ -915,7 +913,6 @@
             num_logprobs = msg.sampling_param.num_logprobs
             cur_logprobs = None
             if num_logprobs >= 0:
-<<<<<<< HEAD
                 cur_logprobs = (logprobs.vals[idx, :num_logprobs + 1], logprobs.indices[idx, :num_logprobs + 1])
             # get spec stats info
             spec_info = None
@@ -924,11 +921,6 @@
                 num_accepted_tokens = (batched_outputs.next_token_ids[idx] > -1).sum() - 1
                 spec_info = dict(num_draft_tokens=num_draft_tokens, num_accepted_tokens=num_accepted_tokens)
             req_metrics = RequestMetrics(new_token_timestamp, msg.engine_events, spec_info=spec_info)
-=======
-                cur_logprobs = (logprobs.vals[idx][:num_logprobs + 1], logprobs.indices[idx][:num_logprobs + 1])
-
-            req_metrics = RequestMetrics(new_token_timestamp, msg.engine_events)
->>>>>>> adac4b18
             out = InferOutput(session_id=session_id,
                               resp=msg.resp,
                               finish=finish,
