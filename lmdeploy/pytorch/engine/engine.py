--- conflicted
+++ resolved
@@ -380,12 +380,7 @@
         batch_size = len(messages)
         input_ids = torch.from_numpy(np.concatenate(token_ids))
 
-<<<<<<< HEAD
-        is_decoding = input_ids.size(0) == batch_size
-
-=======
         is_decoding = not is_prefill
->>>>>>> 398c2aae
         if not is_decoding:
             seq_length = [len(tokens) for tokens in token_ids]
             seq_length = torch.tensor(seq_length, dtype=torch.long)
@@ -412,7 +407,6 @@
 
         num_ignored_history = [msg.num_ignored_history for msg in messages]
         num_ignored_history = torch.tensor(num_ignored_history)
-<<<<<<< HEAD
         return ModelInputs(
             input_ids=input_ids,
             input_embeddings=input_embeddings,
@@ -427,23 +421,8 @@
             is_decoding=is_decoding,
             num_ignored_history=num_ignored_history,
             local_adapter_ids=local_adapter_ids,
-            global_adapter_ids=global_adapter_ids,
-            adapter_offsets=adapter_offsets,
-            max_rank=max_rank,
+            adapter_info=adapter_info,
             meta=meta)
-=======
-        return ModelInputs(input_ids=input_ids,
-                           seq_length=seq_length,
-                           history_lengths=history_lengths,
-                           block_offsets=block_offsets,
-                           max_q_seq_length=max_q_seq_length,
-                           max_history_length=max_history_length,
-                           is_decoding=is_decoding,
-                           num_ignored_history=num_ignored_history,
-                           local_adapter_ids=local_adapter_ids,
-                           adapter_info=adapter_info,
-                           meta=meta)
->>>>>>> 398c2aae
 
     def _batch_stopping_criteria(self, token_ids: torch.Tensor,
                                  stop_words: torch.Tensor,
