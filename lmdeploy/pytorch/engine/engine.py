# Copyright (c) OpenMMLab. All rights reserved.
import asyncio
import copy
import os
from dataclasses import dataclass
from typing import Any, Dict, List

import numpy as np
import torch

from lmdeploy.messages import (GenerationConfig, PytorchEngineConfig,
                               ResponseType)
from lmdeploy.utils import (get_logger, get_max_batch_size, get_model,
                            logging_timer)

from ..adapter.adapter import AdapterManager
from ..check_env import check_adapters, check_env, check_model
from ..config import BackendConfig, CacheConfig, SchedulerConfig
from ..devices import DeviceContext, get_device_manager
from ..messages import (InputEmbeddingRangeType, InputEmbeddingType,
                        MessageStatus, SchedulerSequence)
from ..model_inputs import ModelInputs, VisionModelInputs
from ..paging import Scheduler
from .logits_process import FusedLogitsProcessor, SamplingInputs
from .model_agent import build_model_agent
from .request import Request, RequestManager, RequestType, Response

logger = get_logger('lmdeploy')

SeqList = List[SchedulerSequence]

_EMPTY_TOKEN = np.empty((0, ), dtype=np.int64)


def _raise_exception_on_finish(task: asyncio.Task) -> None:
    """raise exception on finish."""
    try:
        task.result()
    except asyncio.CancelledError:
        return
    except Exception as e:
        raise e


class NoRunningSeqs(Exception):
    """NoRunningSeqs."""
    pass


@dataclass
class InferOutput:
    """The output of the model inference."""

    session_id: int
    token_ids: List[int]
    sender_id: int
    req_id: int
    meta: Any = None
    finish: bool = False
    logits: torch.Tensor = None


def _tensorlize_block_offsets(block_offsets):
    """tensorlize block_offsets."""
    from torch.nn.utils.rnn import pad_sequence
    block_offsets = [torch.from_numpy(off) for off in block_offsets]
    block_offsets = pad_sequence(block_offsets, batch_first=True)
    return block_offsets


def _check_finish(scheduler: Scheduler, current_iter: int):
    """dynamic prefill interval."""
    if not scheduler.has_waiting():
        return False
    scheduler_config = scheduler.scheduler_config
    max_prefill_interval = scheduler_config.prefill_interval
    max_batches = scheduler_config.max_batches
    num_batches = len(scheduler.running)
    ratio = num_batches / max_batches
    min_iter = max_prefill_interval * ratio
    if current_iter >= min_iter:
        return True
    return False


class Engine:
    """The inference engine of lmdeploy pytorch.

    Args:
        model_path (str): The hugging face model path.
        engine_config (PytorchEngineConfig): The config of the Engine.
        trust_remote_code (bool): Trust remote code.
    """

    def __init__(self,
                 model_path: str,
                 engine_config: PytorchEngineConfig = None,
                 trust_remote_code: bool = True) -> None:
        if engine_config is None:
            engine_config = PytorchEngineConfig()
        else:
            engine_config = copy.deepcopy(engine_config)
        check_env(engine_config.device_type)
        check_model(model_path, trust_remote_code)
        if engine_config.max_batch_size is None:
            engine_config.max_batch_size = get_max_batch_size(
                engine_config.device_type)
<<<<<<< HEAD
        adapters = engine_config.adapters
        if adapters is not None:
            check_adapters(list(adapters.values()))
=======
        if engine_config.adapters is not None:
            check_adapters(list(engine_config.adapters.values()))
        assert engine_config.dtype in ['auto', 'float16', 'bfloat16'], \
            f'unsupported specified data type {engine_config.dtype}'
>>>>>>> 1678dc5e

        self.engine_config = engine_config
        self.tp = engine_config.tp

        self.device_context = DeviceContext(
            device_type=engine_config.device_type)

        scheduler_config = SchedulerConfig(
            max_batches=engine_config.max_batch_size,
            max_session_len=engine_config.session_len,
            prefill_interval=engine_config.prefill_interval)

        # block_size = 1 to enable unified paging
        cache_config = CacheConfig(
            max_batches=engine_config.max_batch_size,
            block_size=engine_config.block_size,
            num_cpu_blocks=engine_config.num_cpu_blocks,
            num_gpu_blocks=engine_config.num_gpu_blocks,
            cache_max_entry_count=engine_config.cache_max_entry_count,
            max_prefill_token_num=engine_config.max_prefill_token_num,
            enable_prefix_caching=engine_config.enable_prefix_caching,
        )

        if not os.path.exists(model_path):
            model_path = get_model(model_path, engine_config.download_dir,
                                   engine_config.revision)
        self.model_path = model_path

        backend_config = BackendConfig(
            eager_mode=engine_config.eager_mode,
            device_type=engine_config.device_type,
        )

        with get_device_manager().context(self.device_context):
            self.model_agent = build_model_agent(
                model_path,
                cache_config=cache_config,
                backend_config=backend_config,
                trust_remote_code=trust_remote_code,
                adapters=adapters,
                tp=self.tp,
                dtype=engine_config.dtype,
                custom_module_map=engine_config.custom_module_map)

        cache_config = self.model_agent.cache_config
        self.adapter_manager = self._build_adapter_manager(adapters)
        self.scheduler = Scheduler(scheduler_config, cache_config)

        self.scheduler_config = scheduler_config
        self.cache_config = cache_config
        self.backend_config = backend_config
        self.stream = torch.cuda.Stream()

        self.req_manager = self._bind_request_manager()

        # create main thread
        self._start_loop()
        self._create_buffers()
        self.engine_instance = self.create_instance()

    @classmethod
    def from_pretrained(cls,
                        pretrained_model_name_or_path: str,
                        engine_config: PytorchEngineConfig = None,
                        trust_remote_code: bool = True,
                        **kwargs):
        """lmdeploy python inference engine.

        Args:
            pretrained_model_name_or_path (str):
                It could be one of the following options:
                    - i) The model_id of a lmdeploy-quantized model hosted
                      inside a model repo on huggingface.co, such as
                      "InternLM/internlm-chat-20b-4bit",
                      "lmdeploy/llama2-chat-70b-4bit", etc.
                    - ii) The model_id of a model hosted inside a model repo
                      on huggingface.co, such as "InternLM/internlm-chat-7b",
                      "Qwen/Qwen-7B-Chat ", "baichuan-inc/Baichuan2-7B-Chat"
                      and so on.
            engine_config (PytorchEngineConfig): Pytorch engine config.
            trust_remote_code (bool): Trust remote code
        """
        if len(kwargs) > 0:
            logger.debug(f'Get unexpected kwargs: {kwargs}')
        return cls(model_path=pretrained_model_name_or_path,
                   engine_config=engine_config,
                   trust_remote_code=trust_remote_code)

    @property
    def tokenizer(self):
        """create tokenizer."""
        from lmdeploy.tokenizer import Tokenizer
        if not hasattr(self, '_tokenizer'):
            self._tokenizer = Tokenizer(self.model_path)
        return self._tokenizer

    def _create_buffers(self):
        max_batches = self.scheduler_config.max_batches

        # buffers to create inputs
        self._seq_length_buf = torch.ones(max_batches, dtype=torch.long)

    def _build_adapter_manager(self, adapters):
        return AdapterManager(adapters)

    def _bind_request_manager(self):
        """bind request manager."""
        req_manager = RequestManager(self.engine_config.thread_safe)
        req_manager.bind_func(RequestType.ADD_SESSION, self._on_add_session)
        req_manager.bind_func(RequestType.STOP_SESSION, self._on_stop_session)
        req_manager.bind_func(RequestType.END_SESSION, self._on_end_session)
        req_manager.bind_func(RequestType.ADD_MESSAGE, self._on_add_message)
        return req_manager

    def _start_loop(self):
        """start loop."""
        return self.req_manager.start_loop(self.async_loop)

    def _response(self,
                  resp_type: ResponseType,
                  sender_id: int,
                  req_id: int,
                  data: Any = None,
                  err_msg: str = ''):
        """response."""
        self.req_manager.response(
            Response(type=resp_type,
                     sender_id=sender_id,
                     req_id=req_id,
                     data=data,
                     err_msg=err_msg))

    def _on_add_session(self, reqs: Request, **kwargs):
        """on add session callback."""
        for req in reqs:
            session_id = req.data['session_id']
            resp = req.data.get('response', True)
            resp_type = ResponseType.SESSION_REPEAT
            if session_id not in self.scheduler.sessions:
                self.scheduler.add_session(session_id)
                resp_type = ResponseType.SUCCESS
            if resp:
                self._response(resp_type, req.sender_id, req.req_id)

    def _on_stop_session(self, reqs: Request, **kwargs):
        """on stop session callback."""
        for req in reqs:
            session_id = req.data['session_id']
            resp = req.data.get('response', True)
            resp_type = ResponseType.SESSION_NOT_EXIST
            if session_id in self.scheduler.sessions:
                self.scheduler.stop_session(session_id)
                resp_type = ResponseType.SUCCESS
            if resp:
                self._response(resp_type, req.sender_id, req.req_id)

    def _on_end_session(self, reqs: Request, **kwargs):
        """on end session callback."""
        for req in reqs:
            session_id = req.data['session_id']
            resp = req.data.get('response', True)
            resp_type = ResponseType.SESSION_NOT_EXIST
            if session_id in self.scheduler.sessions:
                self.scheduler.end_session(session_id)
                resp_type = ResponseType.SUCCESS
            if resp:
                self._response(resp_type, req.sender_id, req.req_id)

    def _on_add_message(self, reqs: Request, **kwargs):
        """on add message callback."""

        def __update_bad_words(msg):
            """update bad words."""
            sampling_param = msg.sampling_param
            eos_token_id = self.model_config.eos_token_id
            if eos_token_id is None:
                return
            if sampling_param.ignore_eos:
                sampling_param.bad_words += eos_token_id
            else:
                for eid in eos_token_id:
                    if eid not in sampling_param.stop_words:
                        sampling_param.stop_words.append(eid)

        def __update_max_new_tokens(msg):
            """update max new tokens."""
            max_session_len = self.scheduler_config.max_session_len
            if max_session_len is not None:
                sampling_param = msg.sampling_param
                sampling_param.max_new_tokens = min(
                    sampling_param.max_new_tokens,
                    max_session_len - msg.num_all_tokens())

        for req in reqs:
            session_id = req.data['session_id']
            if session_id not in self.scheduler.sessions:
                self._response(ResponseType.SESSION_NOT_EXIST, req.sender_id,
                               req.req_id)
                continue
            session_id = req.data['session_id']
            sess = self.scheduler.sessions[session_id]
            # TODO: support 1 session n sequence
            if len(sess.sequences) == 0:
                assert len(
                    req.data['token_ids']) > 0, ('Empty input is not allowed.')
                sess.add_sequence(
                    req.data['token_ids'],
                    sampling_param=req.data['sampling_param'],
                    adapter_name=req.data['adapter_name'],
                    return_logits=req.data.get('return_logits', False),
                    input_embeddings=req.data.get('input_embeddings'),
                )
                msg = next(iter(sess.sequences.values()))
                __update_bad_words(msg)
                __update_max_new_tokens(msg)
                self.scheduler.add_sequence(msg)
            else:
                msg = next(iter(sess.sequences.values()))
                msg.update_token_ids(req.data['token_ids'],
                                     req.data.get('input_embeddings'))
                msg.num_new_tokens = 0
                msg.sampling_param = req.data['sampling_param']
                msg.return_logits = req.data.get('return_logits', False)
                msg.status = MessageStatus.WAITING
                __update_bad_words(msg)
                __update_max_new_tokens(msg)

            msg.sender_id = req.sender_id
            msg.req_id = req.req_id

    @property
    def model_config(self):
        """model config."""
        return self.model_agent.model_config

    @property
    def gpu_count(self):
        return self.tp

    @logging_timer('CreateModelInputs', logger)
    def create_model_inputs(self, messages: SeqList, is_prefill: bool):
        """create model inputs from messages.

        Args:
            messages (SeqList): The input messages.
        """
        history_lengths = [msg.history_len for msg in messages]
        history_lengths = torch.tensor(history_lengths)

        token_ids = [msg.token_ids for msg in messages]

        if isinstance(token_ids[0], int):
            token_ids = [token_ids]

        batch_size = len(messages)
        input_ids = torch.from_numpy(np.concatenate(token_ids))

        is_decoding = not is_prefill
        if not is_decoding:
            seq_length = [len(tokens) for tokens in token_ids]
            seq_length = torch.tensor(seq_length, dtype=torch.long)
        else:
            seq_length = self._seq_length_buf[:batch_size]
        max_q_seq_length = seq_length.max().item()

        # TODO: get block offsets is slow when block_size = 1
        block_offsets = self.scheduler.get_block_tables(messages)
        block_offsets = _tensorlize_block_offsets(block_offsets)

        local_adapter_ids = None
        if self.adapter_manager.num_adapters() > 1:
            adapter_names = [msg.adapter_name for msg in messages]
            local_adapter_ids = self.adapter_manager.get_adapter_ids(
                adapter_names)
            local_adapter_ids = seq_length.new_tensor(local_adapter_ids)

        # add batch dim [bs=1, seq_len]
        if input_ids.ndim == 1:
            input_ids = input_ids.unsqueeze(0)

        num_ignored_history = [msg.num_ignored_history for msg in messages]
        num_ignored_history = torch.tensor(num_ignored_history)

        def __get_cogvlm_image_info():
            """Get cogvlm history image info for position ids."""
            history_image_nums = torch.LongTensor(
                [msg.history_image_num for msg in messages])
            history_image_token_lengths = torch.LongTensor(
                [msg.history_image_token_len for msg in messages])
            return history_image_nums, history_image_token_lengths

        def __get_vlm_embeddings():
            """get vlm input embeddings and indexings."""
            input_embeddings = [[
                emb.embeddings if isinstance(emb.embeddings, torch.Tensor) else
                torch.from_numpy(emb.embeddings)
                for emb in msg.input_embeddings
            ] for msg in messages]
            input_embedding_ranges = [
                torch.tensor([[emb.start, emb.end]
                              for emb in msg.input_embeddings])
                for msg in messages
            ]
            input_embedding_indexing = torch.zeros(
                (batch_size, max_q_seq_length), dtype=torch.bool)
            for msg_id, msg in enumerate(messages):
                for emb in msg.input_embeddings:
                    # make slice index relative to embeddings
                    emb_start = emb.start - msg.history_len
                    emb_end = emb.end - msg.history_len
                    input_embedding_indexing[msg_id][emb_start:emb_end] = True
            return (input_embeddings, input_embedding_indexing,
                    input_embedding_ranges)

        # for inputs with embeddings
        history_image_nums = None
        history_image_token_lengths = None
        # only for cogvlm
        if self.model_config.cogvlm_style:
            (history_image_nums,
             history_image_token_lengths) = __get_cogvlm_image_info()

        input_embeddings = None
        input_embedding_indexing = None
        input_embedding_ranges = None
        has_embedding = any(
            [len(msg.input_embeddings) > 0 for msg in messages])
        if has_embedding:
            (input_embeddings, input_embedding_indexing,
             input_embedding_ranges) = __get_vlm_embeddings()

        vision_embedding_inputs = None
        if has_embedding or history_image_nums is not None:
            vision_embedding_inputs = VisionModelInputs(
                history_lengths=history_lengths,
                history_image_nums=history_image_nums,
                history_image_token_lengths=history_image_token_lengths,
                input_embeddings=input_embeddings,
                input_embedding_indexing=input_embedding_indexing,
                input_embedding_ranges=input_embedding_ranges)

        return ModelInputs(
            input_ids=input_ids,
            seq_length=seq_length,
            history_lengths=history_lengths,
            block_offsets=block_offsets,
            is_decoding=is_decoding,
            num_ignored_history=num_ignored_history,
            local_adapter_ids=local_adapter_ids,
            vision_inputs=vision_embedding_inputs,
        )

    def _batch_stopping_criteria(self, token_ids: torch.Tensor,
                                 stop_words: torch.Tensor,
                                 num_appendable_ids: torch.Tensor):
        """batched stopping criteria."""
        num_appendable_ids = num_appendable_ids - 1
        # one more step to cache last token(stop word)
        stopped = num_appendable_ids < 0
        if stop_words is not None:
            sw_stopped = (token_ids[:, None] == stop_words).any(1)
            one_ids = torch.clamp_max(num_appendable_ids, 0)
            num_appendable_ids = torch.where(sw_stopped, one_ids,
                                             num_appendable_ids)
        return stopped, num_appendable_ids

    @logging_timer('SamplingLogits', logger)
    def async_sampling_logits(self, logits: torch.Tensor,
                              all_ids: torch.Tensor,
                              guided_input_ids: torch.Tensor,
                              sampling_inputs: SamplingInputs,
                              inputs: ModelInputs, ignore_eos: torch.Tensor):
        """sampling logits."""

        def __get_last_logits():
            """get last logits."""
            seq_length = inputs.seq_length
            if len(seq_length) == logits.size(0):
                return logits

            last_idx = seq_length.cumsum(-1) - 1
            return logits[last_idx, :]

        split_logits = __get_last_logits().cuda()
        logits_processor = FusedLogitsProcessor(sampling_inputs, ignore_eos,
                                                self.tokenizer.model.model)
        logits = logits_processor(all_ids, guided_input_ids, split_logits)
        next_token_ids = logits_processor.sampling(logits)

        return next_token_ids

    @logging_timer('UpdateRunning', logger)
    def update_running(self, running: SeqList, next_token_ids: torch.Tensor,
                       stopped: torch.Tensor):
        """update scheduler."""
        next_token_ids = next_token_ids.numpy()
        eos_token_id = self.model_config.eos_token_id
        for token, msg, stop in zip(next_token_ids, running, stopped):
            if msg.status != MessageStatus.RUNNING:
                continue
            update_token = token
            stop = stop or token in eos_token_id
            if stop:
                update_token = _EMPTY_TOKEN
            else:
                msg.num_new_tokens += 1
            msg.update_token_ids(update_token)
            if stop:
                msg.status = MessageStatus.STOPPED

    @logging_timer('ModelForward', logger)
    async def _async_model_forward(self, inputs: ModelInputs,
                                   swap_in_map: Dict, swap_out_map: Dict,
                                   return_logits: bool):
        """model forward."""
        max_prefill_token_num = self.cache_config.max_prefill_token_num
        swap_done = False

        class _LogitsGather:
            """logits gather."""

            def __init__(self, max_seq_len):
                self._max_seq_len = max_seq_len
                self._start = 0
                self._out_logits = None

            def gather(self, output):
                """gather."""
                logits = output['logits']

                if not return_logits:
                    self._out_logits = logits
                    return

                out_logits = self._out_logits
                start = self._start
                seq_len = logits.size(-2)
                if out_logits is None:
                    out_logits = logits.new_empty(1,
                                                  self._max_seq_len,
                                                  logits.size(-1),
                                                  device='cpu')
                out_logits[:, start:start + seq_len].copy_(logits,
                                                           non_blocking=True)
                self._start = start + seq_len
                self._out_logits = out_logits

            def get_logits(self):
                """get logits."""
                if not return_logits:
                    return self._out_logits[:, -1:]
                torch.cuda.synchronize()
                return self._out_logits

        async def __forward(inputs):
            """forward."""
            nonlocal swap_done, swap_in_map, swap_out_map
            if swap_done:
                return await self.model_agent.async_forward(
                    inputs, swap_in_map=dict(), swap_out_map=dict())
            else:
                swap_done = True
                return await self.model_agent.async_forward(
                    inputs, swap_in_map=swap_in_map, swap_out_map=swap_out_map)

        async def __long_context_single_forward(inputs):
            """one large sequence."""
            seq_len = inputs.seq_length
            max_seq_len = inputs.seq_length[0]
            batch_size = seq_len.size(0)
            assert batch_size == 1

            new_inputs = inputs.split(max_prefill_token_num,
                                      self.cache_config.block_size)

            logits_gather = _LogitsGather(max_seq_len)
            for inp in new_inputs:
                tmp_out = await __forward(inp)
                logits_gather.gather(tmp_out)
                tmp_out.pop('logits', None)
            tmp_out['logits'] = logits_gather.get_logits()
            return tmp_out

        if inputs.input_ids.numel() <= max_prefill_token_num:
            ret = await __forward(inputs)
            if not return_logits and not inputs.is_decoding:
                last_token_loc = inputs.seq_length.cumsum(0) - 1
                ret['logits'] = ret['logits'][:, last_token_loc]
            return ret
        else:
            return await __long_context_single_forward(inputs)

    def _make_infer_outputs(self, next_token_ids: torch.LongTensor,
                            logits: torch.Tensor, stopped: torch.Tensor):
        """make infer output."""

        def __get_out_token_ids(token: torch.Tensor, msg: SchedulerSequence,
                                stopped: bool):
            """check if output is necessary."""
            if stopped:
                return []
            if token in msg.sampling_param.stop_words:
                return []
            return [token]

        def __get_q_start_loc():
            inputs = self._inputs
            seq_length = inputs.seq_length
            batch_size = len(seq_length)
            if inputs.is_decoding:
                return torch.arange(0, batch_size)
            else:
                return seq_length.cumsum(0) - seq_length

        running = self._running
        is_run = [seq.status == MessageStatus.RUNNING for seq in running]
        stopped = stopped.tolist()
        self.update_running(running, next_token_ids, stopped)

        # generate output
        next_token_ids = next_token_ids.tolist()
        q_start_loc = __get_q_start_loc()
        outputs: Dict[int, InferOutput] = dict()
        for idx, msg in enumerate(running):
            if not is_run[idx]:
                continue
            token_ids = __get_out_token_ids(next_token_ids[idx], msg,
                                            stopped[idx])
            finish = msg.status == MessageStatus.STOPPED
            if not finish and len(token_ids) == 0:
                continue
            session_id = msg.session_id
            out = InferOutput(
                session_id=session_id,
                sender_id=msg.sender_id,
                req_id=msg.req_id,
                finish=finish,
                token_ids=token_ids,
            )
            outputs[session_id] = out

            if msg.return_logits:
                inputs = self._inputs
                start = q_start_loc[idx]
                seqlen = inputs.seq_length[idx]
                outputs[session_id].logits = logits[start:start + seqlen]
        return outputs

    async def _async_step_background(
            self, inputs: ModelInputs, swap_in_map: Dict, swap_out_map: Dict,
            all_ids: torch.Tensor, guided_input_ids: torch.Tensor,
            sampling_inputs: SamplingInputs,
            num_appendable_ids: torch.LongTensor,
            num_ignore_eos: torch.LongTensor, loop_count: int,
            return_logits: bool, output_que: asyncio.Queue):
        """asyc forward task."""

        def __update_inputs(next_token_ids):
            """update inputs."""
            nonlocal all_ids, guided_input_ids
            inputs.update(next_token_ids)
            if all_ids is not None:
                all_ids = torch.cat(
                    [all_ids, next_token_ids[:, None].to(all_ids.device)], 1)
            if guided_input_ids is not None:
                guided_input_ids = torch.cat([
                    guided_input_ids, next_token_ids[:, None].to(
                        guided_input_ids.device)
                ], 1)
            if sampling_inputs.random_offsets is not None:
                sampling_inputs.random_offsets += 1

        logger.debug('<ForwardTask>: '
                     f'batch_size={inputs.seq_length.size(0)} '
                     f'num_tokens={inputs.input_ids.size(-1)}')
        is_decoding = inputs.is_decoding
        if all_ids is not None:
            all_ids = all_ids.cuda()
        if guided_input_ids is not None:
            guided_input_ids = guided_input_ids.cuda()
        sampling_inputs = sampling_inputs.to_device('cuda')
        num_appendable_ids = num_appendable_ids.cuda()
        num_ignore_eos = num_ignore_eos.cuda()

        for idx in range(loop_count):
            # inference
            output = await self._async_model_forward(
                inputs,
                swap_in_map=swap_in_map,
                swap_out_map=swap_out_map,
                return_logits=return_logits)
            logits = output['logits']
            logits = logits[0]  # [bs, seq, prob] -> [seq, prob]

            # sampling
            next_token_ids = self.async_sampling_logits(
                logits, all_ids, guided_input_ids, sampling_inputs, inputs,
                num_ignore_eos > 0)
            num_ignore_eos = num_ignore_eos - 1

            # stopping criteria
            stopped, num_appendable_ids = self._batch_stopping_criteria(
                next_token_ids, sampling_inputs.stop_words, num_appendable_ids)

            # send output
            stopped = stopped.cpu()
            finish = stopped.all().item() or (idx == loop_count - 1)
            finish = finish or _check_finish(self.scheduler, idx)
            output = (next_token_ids.cpu(), logits, stopped)
            output_que.put_nowait((finish, output))

            if finish:
                break

            # update for next loop
            if is_decoding:
                swap_in_map = dict()
                swap_out_map = dict()
                __update_inputs(next_token_ids)

    @torch.inference_mode()
    async def _async_loop_background(self, in_que: asyncio.Queue,
                                     out_que: asyncio.Queue):
        """async loop background."""

        def __gather_all_ids(seqs: SeqList, sampling_inputs: SamplingInputs):
            """gather history."""
            if sampling_inputs.repetition_penalty is None and not any(
                    sampling_inputs.logits_processors):
                return None
            batch = len(seqs)
            max_len = max(seq.num_all_ids for seq in seqs)
            pad_id = self.model_config.bos_token_id
            pad_id = 0 if pad_id is None else pad_id
            output = torch.full((batch, max_len), pad_id, dtype=torch.int64)
            for idx, seq in enumerate(seqs):
                h_len = seq.num_all_ids
                if h_len == 0:
                    continue
                h_ids = torch.from_numpy(seq.all_ids)
                output[idx, -h_len:] = h_ids
            return output

        def __gather_guided_input_ids(seqs: SeqList,
                                      sampling_inputs: SamplingInputs):
            """gather input ids for guided decode."""
            if not any(sampling_inputs.response_formats or ()):
                return None
            batch = len(seqs)
            max_len = max(seq.num_new_tokens for seq in seqs)
            pad_id = self.model_config.bos_token_id
            pad_id = 0 if pad_id is None else pad_id
            output = torch.full((batch, max_len), pad_id, dtype=torch.int64)
            for idx, seq in enumerate(seqs):
                h_len = seq.num_new_tokens
                if h_len == 0:
                    continue
                h_ids = torch.from_numpy(seq.all_ids[-seq.num_new_tokens:])
                output[idx, -h_len:] = h_ids
            return output

        def __get_num_appendable_ids(seqs: SeqList):
            """get num appendable ids."""
            ret = [
                seq.sampling_param.max_new_tokens - seq.num_new_tokens
                for seq in seqs
            ]
            return torch.tensor(ret)

        def __get_num_ignore_eos(seqs: SeqList):
            """get num ignore eos."""
            ret = [
                seq.sampling_param.min_new_tokens - seq.num_new_tokens
                for seq in seqs
            ]
            return torch.tensor(ret)

        def __need_logits(seqs: SeqList):
            """need logits."""
            return any(seq.return_logits for seq in seqs)

        while True:
            is_prefill = await in_que.get()
            try:
                prefill_interval = self.scheduler_config.prefill_interval
                schedule_output = self.scheduler.schedule(
                    is_prefill=is_prefill, prealloc_size=prefill_interval)
                running: SeqList = schedule_output.running
                loop_count = 1 if is_prefill else (prefill_interval - 1)
                if len(running) == 0:
                    raise NoRunningSeqs()

                # create inputs
                inputs = self.create_model_inputs(running, is_prefill)
                sampling_inputs = SamplingInputs.from_sampling_params(running)
                all_ids = __gather_all_ids(running, sampling_inputs)
                guided_input_ids = __gather_guided_input_ids(
                    running, sampling_inputs)
                num_appendable_ids = __get_num_appendable_ids(running)
                num_ignore_eos = __get_num_ignore_eos(running)
                return_logits = __need_logits(running)

                self._running = running
                self._inputs = inputs

                await self._async_step_background(
                    inputs=inputs,
                    swap_in_map=schedule_output.swap_in_map,
                    swap_out_map=schedule_output.swap_out_map,
                    all_ids=all_ids,
                    guided_input_ids=guided_input_ids,
                    sampling_inputs=sampling_inputs,
                    num_appendable_ids=num_appendable_ids,
                    num_ignore_eos=num_ignore_eos,
                    loop_count=loop_count,
                    return_logits=return_logits,
                    output_que=out_que,
                )
            except Exception as e:
                out_que.put_nowait((True, e))
            finally:
                in_que.task_done()

    @torch.inference_mode()
    async def _async_loop(self):
        """Main loop of the engine.

        Each engine instance would communicate with the engine by queue.
        """
        in_que = asyncio.Queue()
        out_que = asyncio.Queue()
        loop_background = asyncio.get_event_loop().create_task(
            self._async_loop_background(in_que, out_que),
            name='MainLoopBackground')
        loop_background.add_done_callback(_raise_exception_on_finish)

        def __send_resp(out: InferOutput):
            """send response."""
            resp_type = (ResponseType.FINISH
                         if out.finish else ResponseType.SUCCESS)
            self._response(resp_type,
                           sender_id=out.sender_id,
                           req_id=out.req_id,
                           data=dict(token_ids=out.token_ids,
                                     logits=out.logits))

        def __send_resps(step_outputs: Dict[int, InferOutput]):
            """send response callback."""
            for out in step_outputs.values():
                __send_resp(out)

        async def __step(prefill: bool):
            """step decoding."""
            in_que.put_nowait(prefill)
            finish = False
            while not finish:
                if self.req_manager.has_requests():
                    self.req_manager.step()
                finish, out = await out_que.get()
                try:
                    if isinstance(out, Exception):
                        raise out
                    next_token_ids, logits, stopped = out
                    step_outputs = self._make_infer_outputs(
                        next_token_ids, logits, stopped)
                    __send_resps(step_outputs)
                except NoRunningSeqs:
                    break
                except Exception as e:
                    raise e
                finally:
                    out_que.task_done()

        while True:
            if self.req_manager.has_requests():
                self.req_manager.step()

            if not self.scheduler.has_unfinished():
                await asyncio.sleep(0.01)
                continue

            # prefill
            if self.scheduler.has_waiting():
                await __step(True)

            # decoding
            if self.scheduler.has_running():
                await __step(False)

    async def async_loop(self):
        device_manager = get_device_manager()
        with device_manager.context(self.device_context), torch.cuda.stream(
                self.stream):
            await self._async_loop()

    def create_instance(self, cuda_stream_id=0):
        """Create a pytorch engine instance.

        Args:
            cuda_stream_id(int): identity of a cuda stream
        Returns:
            EngineInstance: an instance of pytorch engine
        """
        from .engine_instance import EngineInstance
        return EngineInstance(self)

    async def async_batched_infer(
            self,
            session_ids: List[int],
            token_ids: List[List[int]] = None,
            gen_config: GenerationConfig = None,
            adapter_names: List[str] = None,
            keep_cache: bool = False,
            input_embeddings: List[InputEmbeddingType] = None,
            input_embedding_ranges: List[InputEmbeddingRangeType] = None):
        """Send inference request.

        Args:
            session_ids (List[int]): The session id.
            token_ids (List[int]): The input token ids.
            gen_config (GenerationConfig): The sampling parameters.
            adapter_names (List[str]): The name of the adapters.
            keep_cache (bool): Keep kv cache after infer.

        Returns:
            int: Error flags. 0 if success.
            List[int]: The streaming output tokens.
            int: The number of the output tokens.
        """
        return await self.engine_instance.async_batched_infer(
            session_ids=session_ids,
            token_ids=token_ids,
            gen_config=gen_config,
            adapter_names=adapter_names,
            input_embeddings=input_embeddings,
            input_embedding_ranges=input_embedding_ranges,
            keep_cache=keep_cache)

    def batched_infer(
            self,
            session_ids: List[int],
            token_ids: List[List[int]] = None,
            gen_config: GenerationConfig = None,
            adapter_names: List[str] = None,
            keep_cache: bool = False,
            input_embeddings: List[InputEmbeddingType] = None,
            input_embedding_ranges: List[InputEmbeddingRangeType] = None):
        """batched infer."""
        return self.engine_instance.batched_infer(
            session_ids=session_ids,
            token_ids=token_ids,
            gen_config=gen_config,
            adapter_names=adapter_names,
            input_embeddings=input_embeddings,
            input_embedding_ranges=input_embedding_ranges,
            keep_cache=keep_cache)

    async def async_add_session(self, session_id: int):
        """Add new session."""
        return await self.engine_instance._async_try_add_session(session_id)

    def add_session(self, session_id: int):
        """Add new session."""
        return self.engine_instance._try_add_session(session_id)

    async def async_cancel(self, session_id: int):
        """Stop the given session."""
        return await self.engine_instance.async_cancel(session_id)

    def cancel(self, session_id: int):
        """Add new session."""
        return self.engine_instance.cancel(session_id)

    async def async_end(self, session_id: int):
        """End the given session."""
        return await self.engine_instance.async_end(session_id)

    def end(self, session_id: int):
        """Add new session."""
        return self.engine_instance.end(session_id)

    def decode(self,
               input_ids,
               input_embeddings: List[InputEmbeddingType] = None,
               input_embedding_ranges: List[InputEmbeddingRangeType] = None,
               steps: List[int] = None,
               sequence_start: bool = True,
               sequence_end: bool = True,
               adapter_names: List[str] = None):
        """Perform context decode on input tokens.

        Args:
            input_ids (List[List[int]] | List[np.ndaray]): the batch of input
                 token ids
            steps (List[int]): the offset of the k/v cache
            input_embeddings (List[List[Union[torch.Tensor, np.ndarray]]]):
                embeddings features
            input_embedding_ranges: (List[List[Tuple[int, int]]]):
                the begin/end offsets of input_embeddings to input_ids
            sequence_start (bool): indicator for starting a sequence
            sequence_end (bool): indicator for ending a sequence
            adapter_names (List[str]): The name of the adapters.
        """
        return self.engine_instance.decode(
            input_ids,
            input_embeddings=input_embeddings,
            input_embedding_ranges=input_embedding_ranges,
            steps=steps,
            sequence_start=sequence_start,
            sequence_end=sequence_end,
            adapter_names=adapter_names)<|MERGE_RESOLUTION|>--- conflicted
+++ resolved
@@ -105,16 +105,11 @@
         if engine_config.max_batch_size is None:
             engine_config.max_batch_size = get_max_batch_size(
                 engine_config.device_type)
-<<<<<<< HEAD
         adapters = engine_config.adapters
         if adapters is not None:
             check_adapters(list(adapters.values()))
-=======
-        if engine_config.adapters is not None:
-            check_adapters(list(engine_config.adapters.values()))
         assert engine_config.dtype in ['auto', 'float16', 'bfloat16'], \
             f'unsupported specified data type {engine_config.dtype}'
->>>>>>> 1678dc5e
 
         self.engine_config = engine_config
         self.tp = engine_config.tp
