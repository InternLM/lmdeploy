# Copyright (c) OpenMMLab. All rights reserved.
import asyncio
import copy
import os
from dataclasses import dataclass
from typing import Any, Dict, List

import numpy as np
import torch

from lmdeploy.messages import PytorchEngineConfig, ResponseType
from lmdeploy.utils import (get_logger, get_max_batch_size, get_model,
                            logging_timer)

from ..adapter.adapter import AdapterManager
from ..config import BackendConfig, CacheConfig, SchedulerConfig
from ..devices import DeviceContext, get_device_manager
from ..messages import MessageStatus, SchedulerSequence
from ..model_inputs import ModelInputs, VisionModelInputs
from ..paging import Scheduler
from .engine_checker import EngineChecker
from .logits_process import FusedLogitsProcessor, SamplingInputs
from .model_agent import build_model_agent
from .request import Request, RequestManager, RequestType, Response

logger = get_logger('lmdeploy')

SeqList = List[SchedulerSequence]

_EMPTY_TOKEN = np.empty((0, ), dtype=np.int64)


@dataclass
class InferOutput:
    """The output of the model inference."""

    session_id: int
    resp: Response
    token_ids: List[int]
    meta: Any = None
    finish: bool = False
    logits: torch.Tensor = None


def _tensorlize_block_offsets(block_offsets):
    """tensorlize block_offsets."""
    from torch.nn.utils.rnn import pad_sequence
    block_offsets = [torch.from_numpy(off) for off in block_offsets]
    block_offsets = pad_sequence(block_offsets, batch_first=True)
    return block_offsets


def _check_finish(scheduler: Scheduler, current_iter: int):
    """dynamic prefill interval."""
    if not scheduler.has_waiting():
        return False
    scheduler_config = scheduler.scheduler_config
    max_prefill_interval = scheduler_config.prefill_interval
    max_batches = scheduler_config.max_batches
    num_batches = len(scheduler.running)
    ratio = num_batches / max_batches
    min_iter = max_prefill_interval * ratio
    if current_iter >= min_iter:
        return True
    return False


def _build_scheduler_config(engine_config: PytorchEngineConfig):
    """build scheduler config."""
    scheduler_config = SchedulerConfig(
        max_batches=engine_config.max_batch_size,
        max_session_len=engine_config.session_len,
        prefill_interval=engine_config.prefill_interval)
    return scheduler_config


def _build_cache_config(engine_config: PytorchEngineConfig):
    """build cache config."""
    cache_config = CacheConfig(
        max_batches=engine_config.max_batch_size,
        block_size=engine_config.block_size,
        num_cpu_blocks=engine_config.num_cpu_blocks,
        num_gpu_blocks=engine_config.num_gpu_blocks,
        cache_max_entry_count=engine_config.cache_max_entry_count,
        max_prefill_token_num=engine_config.max_prefill_token_num,
        enable_prefix_caching=engine_config.enable_prefix_caching,
        quant_policy=engine_config.quant_policy,
        device_type=engine_config.device_type,
    )
    return cache_config


def _build_backend_config(engine_config: PytorchEngineConfig):
    """build backend config."""
    backend_config = BackendConfig(
        eager_mode=engine_config.eager_mode,
        device_type=engine_config.device_type,
    )
    return backend_config


class Engine:
    """The inference engine of lmdeploy pytorch.

    Args:
        model_path (str): The hugging face model path.
        engine_config (PytorchEngineConfig): The config of the Engine.
        trust_remote_code (bool): Trust remote code.
    """

    def __init__(self,
                 model_path: str,
                 engine_config: PytorchEngineConfig = None,
                 trust_remote_code: bool = True) -> None:
        if engine_config is None:
            engine_config = PytorchEngineConfig()
        else:
            engine_config = copy.deepcopy(engine_config)
        if engine_config.max_batch_size is None:
            engine_config.max_batch_size = get_max_batch_size(
                engine_config.device_type)

        checker = EngineChecker(model_path=model_path,
                                engine_config=engine_config,
                                trust_remote_code=trust_remote_code,
                                logger=logger)
        checker.handle()

        adapters = engine_config.adapters
        self.engine_config = engine_config
        self.tp = engine_config.tp

        self.device_context = DeviceContext(
            device_type=engine_config.device_type)

        if not os.path.exists(model_path):
            model_path = get_model(model_path, engine_config.download_dir,
                                   engine_config.revision)
        self.model_path = model_path

        if adapters is not None and len(adapters) > 0:
            adapters = self._download_adapters(adapters, engine_config)

        scheduler_config = _build_scheduler_config(engine_config)
        cache_config = _build_cache_config(engine_config)
        backend_config = _build_backend_config(engine_config)

        with get_device_manager().context(self.device_context):
            self.model_agent = build_model_agent(
                model_path,
                cache_config=cache_config,
                backend_config=backend_config,
                trust_remote_code=trust_remote_code,
                adapters=adapters,
                tp=self.tp,
                dtype=engine_config.dtype,
                custom_module_map=engine_config.custom_module_map)

        self.input_processor = self.model_agent.get_input_processor()

        cache_config = self.model_agent.cache_config
        self.adapter_manager = self._build_adapter_manager(adapters)
        self.scheduler = Scheduler(scheduler_config, cache_config)

        self.scheduler_config = scheduler_config
        self.cache_config = cache_config
        self.backend_config = backend_config
        self.stream = self.model_agent.stream
        self.max_session_len = self._get_max_session_len()

        self.req_manager = self._bind_request_manager()

        # create main thread
        self._start_loop()
        self._create_buffers()
        self._output_stream = torch.cuda.Stream()

    @classmethod
    def from_pretrained(cls,
                        pretrained_model_name_or_path: str,
                        engine_config: PytorchEngineConfig = None,
                        trust_remote_code: bool = True,
                        **kwargs):
        """lmdeploy python inference engine.

        Args:
            pretrained_model_name_or_path (str):
                It could be one of the following options:
                    - i) The model_id of a lmdeploy-quantized model hosted
                      inside a model repo on huggingface.co, such as
                      "InternLM/internlm-chat-20b-4bit",
                      "lmdeploy/llama2-chat-70b-4bit", etc.
                    - ii) The model_id of a model hosted inside a model repo
                      on huggingface.co, such as "InternLM/internlm-chat-7b",
                      "Qwen/Qwen-7B-Chat ", "baichuan-inc/Baichuan2-7B-Chat"
                      and so on.
            engine_config (PytorchEngineConfig): Pytorch engine config.
            trust_remote_code (bool): Trust remote code
        """
        if len(kwargs) > 0:
            logger.debug(f'Get unexpected kwargs: {kwargs}')
        return cls(model_path=pretrained_model_name_or_path,
                   engine_config=engine_config,
                   trust_remote_code=trust_remote_code)

    @property
    def tokenizer(self):
        """create tokenizer."""
        from lmdeploy.tokenizer import Tokenizer
        if not hasattr(self, '_tokenizer'):
            self._tokenizer = Tokenizer(self.model_path)
        return self._tokenizer

    def _download_adapters(self, adapters: Dict[str, str],
                           engine_config: PytorchEngineConfig):
        """download adapters."""
        download_dir = engine_config.download_dir
        revision = engine_config.revision
        new_adapters = dict()
        for name, path in adapters.items():
            if os.path.exists(path):
                new_adapters[name] = path
                continue
            new_path = get_model(path,
                                 download_dir=download_dir,
                                 revision=revision)
            new_adapters[name] = new_path

        return new_adapters

    def _create_buffers(self):
        max_batches = self.scheduler_config.max_batches

        # buffers to create inputs
        self._seq_length_buf = torch.ones(max_batches, dtype=torch.long)

    def _build_adapter_manager(self, adapters):
        return AdapterManager(adapters)

    def _bind_request_manager(self):
        """bind request manager."""
        req_manager = RequestManager()
        req_manager.bind_func(RequestType.ADD_SESSION, self._on_add_session)
        req_manager.bind_func(RequestType.STOP_SESSION, self._on_stop_session)
        req_manager.bind_func(RequestType.END_SESSION, self._on_end_session)
        req_manager.bind_func(RequestType.ADD_MESSAGE, self._on_add_message)
        return req_manager

    def _start_loop(self):
        """start loop."""
        return self.req_manager.start_loop(self.async_loop)

    def _response(self,
                  resp: Response,
                  resp_type: ResponseType,
                  data: Any = None,
                  err_msg: str = ''):
        """response."""
        resp.type = resp_type
        resp.data = data
        resp.err_msg = err_msg
        self.req_manager.response(resp)

    def _get_max_session_len(self):
        """get max session len."""
        session_len = self.scheduler_config.max_session_len
        max_tokens = (self.cache_config.num_gpu_blocks *
                      self.cache_config.block_size)
        window_size = self.cache_config.window_size
        if window_size > 0 and window_size <= max_tokens:
            max_tokens = (1 << 63) - 1
        if session_len is None:
            session_len = max_tokens
        else:
            session_len = min(max_tokens, session_len)
        return session_len

    def _on_add_session(self, reqs: Request, **kwargs):
        """on add session callback."""
        for req in reqs:
            session_id = req.data['session_id']
            resp = req.data.get('response', True)
            resp_type = ResponseType.SESSION_REPEAT
            if session_id not in self.scheduler.sessions:
                self.scheduler.add_session(session_id)
                resp_type = ResponseType.SUCCESS
            if resp:
                self._response(req.resp, resp_type)

    def _on_stop_session(self, reqs: Request, **kwargs):
        """on stop session callback."""
        for req in reqs:
            session_id = req.data['session_id']
            resp = req.data.get('response', True)
            resp_type = ResponseType.SESSION_NOT_EXIST
            if session_id in self.scheduler.sessions:
                self.scheduler.stop_session(session_id)
                resp_type = ResponseType.SUCCESS
            if resp:
                self._response(req.resp, resp_type)

    def _on_end_session(self, reqs: Request, **kwargs):
        """on end session callback."""
        for req in reqs:
            session_id = req.data['session_id']
            resp = req.data.get('response', True)
            resp_type = ResponseType.SESSION_NOT_EXIST
            if session_id in self.scheduler.sessions:
                self.scheduler.end_session(session_id)
                resp_type = ResponseType.SUCCESS
            if resp:
                self._response(req.resp, resp_type)

    def _on_add_message(self, reqs: Request, **kwargs):
        """on add message callback."""
        for req in reqs:
            req_data = req.data
            if req_data.get('input_multimodals', None) is None:
                continue
            elif self.input_processor is None:
                logger.warning('Do not support Multimodal inputs.')
                continue
            input_ids = req_data['token_ids']
            input_multimodals = req_data['input_multimodals']
            if len(input_multimodals) == 0:
                req_data['input_multimodals'] = None
                continue
            result = self.input_processor.preprocess_input(
                input_ids, input_multimodals)

            input_ids = result.input_ids
            input_multimodals = result.input_multimodals

            req_data['token_ids'] = input_ids
            req_data['input_multimodals'] = input_multimodals

        if len(reqs) > 0:
            self._add_message(reqs)

    def _add_message(self, reqs):

        def __update_bad_words(msg):
            """update bad words."""
            sampling_param = msg.sampling_param
            eos_token_id = self.model_config.eos_token_id
            if eos_token_id is None:
                return
            if sampling_param.ignore_eos:
                sampling_param.bad_words += eos_token_id
            else:
                for eid in eos_token_id:
                    if eid not in sampling_param.stop_words:
                        sampling_param.stop_words.append(eid)

        def __update_max_new_tokens(msg):
            """update max new tokens."""
            max_session_len = self.max_session_len
            sampling_param = msg.sampling_param
            sampling_param.max_new_tokens = min(
                sampling_param.max_new_tokens,
                max_session_len - msg.num_all_tokens())

        for req in reqs:
            session_id = req.data['session_id']
            if session_id not in self.scheduler.sessions:
                self._response(req.resp, ResponseType.SESSION_NOT_EXIST)
                continue
            session_id = req.data['session_id']
            sess = self.scheduler.sessions[session_id]
            # TODO: support 1 session n sequence
            if len(sess.sequences) == 0:
                assert len(
                    req.data['token_ids']) > 0, ('Empty input is not allowed.')
                sess.add_sequence(
                    req.data['token_ids'],
                    sampling_param=req.data['sampling_param'],
                    adapter_name=req.data['adapter_name'],
                    return_logits=req.data.get('return_logits', False),
                    multimodals=req.data.get('input_multimodals'),
                    input_embeddings=req.data.get('input_embeddings'),
                )
                msg = next(iter(sess.sequences.values()))
                __update_bad_words(msg)
                __update_max_new_tokens(msg)
                self.scheduler.add_sequence(msg)
            else:
                msg = next(iter(sess.sequences.values()))
                msg.update_token_ids(
                    req.data['token_ids'],
                    multimodals=req.data.get('input_multimodals'),
                    embeddings=req.data.get('input_embeddings'),
                )
                msg.num_new_tokens = 0
                msg.sampling_param = req.data['sampling_param']
                msg.return_logits = req.data.get('return_logits', False)
                msg.status = MessageStatus.WAITING
                __update_bad_words(msg)
                __update_max_new_tokens(msg)

            msg.resp = req.resp

    @property
    def model_config(self):
        """model config."""
        return self.model_agent.model_config

    @property
    def gpu_count(self):
        return self.tp

    @logging_timer('CreateModelInputs', logger)
    def create_model_inputs(self, messages: SeqList, is_prefill: bool):
        """create model inputs from messages.

        Args:
            messages (SeqList): The input messages.
        """
        history_lengths = [msg.history_len for msg in messages]
        history_lengths = torch.tensor(history_lengths)

        token_ids = [msg.token_ids for msg in messages]

        if isinstance(token_ids[0], int):
            token_ids = [token_ids]

        batch_size = len(messages)
        input_ids = torch.from_numpy(np.concatenate(token_ids))

        is_decoding = not is_prefill
        if not is_decoding:
            seq_length = [len(tokens) for tokens in token_ids]
            seq_length = torch.tensor(seq_length, dtype=torch.long)
        else:
            seq_length = self._seq_length_buf[:batch_size]
        max_q_seq_length = seq_length.max().item()

        block_offsets = self.scheduler.get_block_tables(messages)
        block_offsets = _tensorlize_block_offsets(block_offsets)

        local_adapter_ids = None
        if self.adapter_manager.num_adapters() > 1:
            adapter_names = [msg.adapter_name for msg in messages]
            local_adapter_ids = self.adapter_manager.get_adapter_ids(
                adapter_names)
            local_adapter_ids = seq_length.new_tensor(local_adapter_ids)

        # add batch dim [bs=1, seq_len]
        if input_ids.ndim == 1:
            input_ids = input_ids.unsqueeze(0)

        num_ignored_history = [msg.num_ignored_history for msg in messages]
        num_ignored_history = torch.tensor(num_ignored_history)

        model_metas = [msg.model_meta for msg in messages]

        def __get_vlm_embeddings():
            """get vlm input embeddings and indexings."""
            input_embeddings = [[
                emb.embeddings if isinstance(emb.embeddings, torch.Tensor) else
                torch.from_numpy(emb.embeddings)
                for emb in msg.input_embeddings
            ] for msg in messages]
            input_embedding_ranges = [
                torch.tensor([[emb.start, emb.end]
                              for emb in msg.input_embeddings])
                for msg in messages
            ]
            input_embedding_indexing = torch.zeros(
                (batch_size, max_q_seq_length), dtype=torch.bool)
            for msg_id, msg in enumerate(messages):
                for emb in msg.input_embeddings:
                    # make slice index relative to embeddings
                    emb_start = emb.start - msg.history_len
                    emb_end = emb.end - msg.history_len
                    input_embedding_indexing[msg_id][emb_start:emb_end] = True
            return (input_embeddings, input_embedding_indexing,
                    input_embedding_ranges)

        # for inputs with embeddings
        history_image_nums = None
        history_image_token_lengths = None

        input_embeddings = None
        input_embedding_indexing = None
        input_embedding_ranges = None
        has_embedding = any(
            [len(msg.input_embeddings) > 0 for msg in messages])
        if has_embedding:
            (input_embeddings, input_embedding_indexing,
             input_embedding_ranges) = __get_vlm_embeddings()

        input_multimodals = None
        has_multimodal = any(
            [not msg.history_multimodals.empty() for msg in messages])
        if has_multimodal:
            has_multimodal = False
            input_multimodals = [
                msg.get_input_multimodals() for msg in messages
            ]
            for input_mm in input_multimodals:
                for val in input_mm.values():
                    if len(val) > 0:
                        has_multimodal = True
                        break
                if has_multimodal:
                    break

        vision_embedding_inputs = None
        if has_embedding or has_multimodal or history_image_nums is not None:
            vision_embedding_inputs = VisionModelInputs(
                history_lengths=history_lengths,
                history_image_nums=history_image_nums,
                history_image_token_lengths=history_image_token_lengths,
                input_embeddings=input_embeddings,
                input_embedding_indexing=input_embedding_indexing,
                input_embedding_ranges=input_embedding_ranges,
                input_multimodals=input_multimodals)

        # cross
        cross_length = torch.tensor([msg.num_cross for msg in messages])
        history_cross_length = torch.tensor(
            [msg.num_history_cross for msg in messages])
        if (cross_length + history_cross_length).max().item() == 0:
            cross_length = None
            history_cross_length = None

        return ModelInputs(
            input_ids=input_ids,
            seq_length=seq_length,
            history_lengths=history_lengths,
            block_offsets=block_offsets,
            is_decoding=is_decoding,
            num_ignored_history=num_ignored_history,
            local_adapter_ids=local_adapter_ids,
            vision_inputs=vision_embedding_inputs,
            cross_length=cross_length,
            history_cross_length=history_cross_length,
            model_metas=model_metas,
        )

    def _batch_stopping_criteria(self, token_ids: torch.Tensor,
                                 stop_words: torch.Tensor,
                                 num_appendable_ids: torch.Tensor):
        """batched stopping criteria."""
        num_appendable_ids = num_appendable_ids - 1
        # one more step to cache last token(stop word)
        stopped = num_appendable_ids < 0
        if stop_words is not None:
            sw_stopped = (token_ids[:, None] == stop_words).any(1)
            one_ids = torch.clamp_max(num_appendable_ids, 0)
            num_appendable_ids = torch.where(sw_stopped, one_ids,
                                             num_appendable_ids)
        return stopped, num_appendable_ids

    @logging_timer('SamplingLogits', logger)
    async def async_sampling_logits(self, logits: torch.Tensor,
                                    all_ids: torch.Tensor,
                                    guided_input_ids: torch.Tensor,
                                    sampling_inputs: SamplingInputs,
                                    inputs: ModelInputs,
                                    ignore_eos: torch.Tensor):
        """sampling logits."""

        def __get_last_logits():
            """get last logits."""
            seq_length = inputs.seq_length
            if len(seq_length) == logits.size(0):
                return logits

            last_idx = seq_length.cumsum(-1) - 1
            return logits[last_idx, :]

        split_logits = __get_last_logits()
        logits_processor = FusedLogitsProcessor(sampling_inputs, ignore_eos,
                                                self.tokenizer.model.model)
        logits = await logits_processor(all_ids, guided_input_ids,
                                        split_logits)
        next_token_ids = logits_processor.sampling(logits)

        return next_token_ids

    @logging_timer('UpdateRunning', logger)
    def update_running(self, running: SeqList, next_token_ids: torch.Tensor,
                       stopped: torch.Tensor, model_metas: List[Dict[str,
                                                                     Any]]):
        """update scheduler."""
        if model_metas is None:
            model_metas = [None] * len(running)
        next_token_ids = next_token_ids.numpy()
        for token, msg, stop, model_meta in zip(next_token_ids, running,
                                                stopped, model_metas):
            if msg.status != MessageStatus.RUNNING:
                continue
            update_token = token
            if stop:
                update_token = _EMPTY_TOKEN
            else:
                msg.num_new_tokens += 1
            msg.update_token_ids(update_token, model_meta=model_meta)
            if stop:
                msg.status = MessageStatus.STOPPED

    @logging_timer('ModelForward', logger)
    async def _async_model_forward(self, inputs: ModelInputs,
                                   swap_in_map: Dict, swap_out_map: Dict,
                                   return_logits: bool):
        """model forward."""
        max_prefill_token_num = self.cache_config.max_prefill_token_num
        swap_done = False

        class _OutputGather:
            """output gather."""

            def __init__(self, max_seq_len):
                self._max_seq_len = max_seq_len
                self._start = 0
                self._output = None

            def gather(self, output):
                """gather."""
                tmp_output = output['hidden_states']

                if not return_logits:
                    self._output = tmp_output
                    return

                out_logits = self._output
                start = self._start
                seq_len = tmp_output.size(-2)
                if out_logits is None:
                    out_logits = tmp_output.new_empty(1,
                                                      self._max_seq_len,
                                                      tmp_output.size(-1),
                                                      device='cpu')
                out_logits[:, start:start + seq_len].copy_(tmp_output,
                                                           non_blocking=True)
                self._start = start + seq_len
                self._output = out_logits

            def get_output(self):
                """get tmp_output."""
                if not return_logits:
                    return self._output[:, -1:]
                torch.cuda.synchronize()
                return self._output

        async def __forward(inputs):
            """forward."""
            nonlocal swap_done, swap_in_map, swap_out_map
            if swap_done:
                return await self.model_agent.async_forward(
                    inputs, swap_in_map=dict(), swap_out_map=dict())
            else:
                swap_done = True
                return await self.model_agent.async_forward(
                    inputs, swap_in_map=swap_in_map, swap_out_map=swap_out_map)

        async def __long_context_single_forward(inputs):
            """one large sequence."""
            seq_len = inputs.seq_length
            max_seq_len = inputs.seq_length[0]
            batch_size = seq_len.size(0)
            assert batch_size == 1

            new_inputs = inputs.split(max_prefill_token_num)

            model_metas = new_inputs[0].model_metas
            output_gather = _OutputGather(max_seq_len)
            for inp in new_inputs:
                inp.model_metas = model_metas
                tmp_out = await __forward(inp)
                model_metas = tmp_out.get('model_metas')
                output_gather.gather(tmp_out)
                tmp_out.pop('hidden_states', None)
            tmp_out['hidden_states'] = output_gather.get_output()
            return tmp_out

        if inputs.input_ids.numel() <= max_prefill_token_num:
            ret = await __forward(inputs)
            if not return_logits and not inputs.is_decoding:
                last_token_loc = inputs.seq_length.cumsum(0) - 1
                ret['hidden_states'] = ret['hidden_states'][:, last_token_loc]
        else:
            ret = await __long_context_single_forward(inputs)
            if not return_logits and not inputs.is_decoding:
                last_token_loc = [-1]
                ret['hidden_states'] = ret['hidden_states'][:, last_token_loc]

        hidden_states = ret.pop('hidden_states')
        logits = self.model_agent.get_logits(hidden_states)
        ret['logits'] = logits
        return ret

    async def _make_infer_outputs(self, next_token_ids: torch.LongTensor,
                                  logits: torch.Tensor, stopped: torch.Tensor,
                                  model_metas: List[Dict[str, Any]],
                                  event: torch.cuda.Event):
        """make infer output."""

        def __get_q_start_loc():
            inputs = self._inputs
            seq_length = inputs.seq_length
            batch_size = len(seq_length)
            if inputs.is_decoding:
                return torch.arange(0, batch_size)
            else:
                return seq_length.cumsum(0) - seq_length

        while not event.query():
            await asyncio.sleep(0.001)
        with torch.cuda.stream(self._output_stream):
            next_token_ids = next_token_ids.cpu()
            stopped = stopped.cpu()

        running = self._running
        is_run = [seq.status == MessageStatus.RUNNING for seq in running]
        stopped = stopped.tolist()
        self.update_running(running, next_token_ids, stopped, model_metas)

        # generate output
        next_token_ids = next_token_ids.tolist()
        q_start_loc = __get_q_start_loc()
        outputs: Dict[int, InferOutput] = dict()
        for idx, msg in enumerate(running):
            if not is_run[idx]:
                continue
            token_ids = msg.all_ids[-msg.num_new_tokens:]
            finish = msg.status == MessageStatus.STOPPED
            if not finish and len(token_ids) == 0:
                continue
            session_id = msg.session_id
            resp = msg.resp
            out = InferOutput(
                session_id=session_id,
                resp=resp,
                finish=finish,
                token_ids=token_ids,
            )
            outputs[session_id] = out

            if msg.return_logits:
                inputs = self._inputs
                start = q_start_loc[idx]
                seqlen = inputs.seq_length[idx]
                outputs[session_id].logits = logits[start:start + seqlen]
        return outputs

    async def _async_step_background(
            self, inputs: ModelInputs, swap_in_map: Dict, swap_out_map: Dict,
            all_ids: torch.Tensor, guided_input_ids: torch.Tensor,
            sampling_inputs: SamplingInputs,
            num_appendable_ids: torch.LongTensor,
            num_ignore_eos: torch.LongTensor, loop_count: int,
            return_logits: bool, output_que: asyncio.Queue):
        """asyc forward task."""

        def __update_inputs(next_token_ids):
            """update inputs."""
            nonlocal all_ids, guided_input_ids
            inputs.update(next_token_ids)
            if all_ids is not None:
                all_ids = torch.cat(
                    [all_ids, next_token_ids[:, None].to(all_ids.device)], 1)
            if guided_input_ids is not None:
                guided_input_ids = torch.cat([
                    guided_input_ids, next_token_ids[:, None].to(
                        guided_input_ids.device)
                ], 1)
            if sampling_inputs.random_offsets is not None:
                sampling_inputs.random_offsets += 1

        logger.debug('<ForwardTask>: '
                     f'batch_size={inputs.seq_length.size(0)} '
                     f'num_tokens={inputs.input_ids.size(-1)}')
        inputs = inputs.to_device('cuda')
        is_decoding = inputs.is_decoding
        if all_ids is not None:
            all_ids = all_ids.cuda()
        if guided_input_ids is not None:
            guided_input_ids = guided_input_ids.cuda()
        sampling_inputs = sampling_inputs.to_device('cuda')
        num_appendable_ids = num_appendable_ids.cuda()
        num_ignore_eos = num_ignore_eos.cuda()

        for idx in range(loop_count):
            # inference
            output = await self._async_model_forward(
                inputs,
                swap_in_map=swap_in_map,
                swap_out_map=swap_out_map,
                return_logits=return_logits)
            logits = output['logits']
            logits = logits[0]  # [bs, seq, prob] -> [seq, prob]

            # sampling
            next_token_ids = await self.async_sampling_logits(
                logits, all_ids, guided_input_ids, sampling_inputs, inputs,
                num_ignore_eos > 0)
            num_ignore_eos = num_ignore_eos - 1

            # stopping criteria
            stopped, num_appendable_ids = self._batch_stopping_criteria(
                next_token_ids, sampling_inputs.stop_words, num_appendable_ids)

            # send output
            model_metas = output.get('model_metas')
            finish = (idx == loop_count - 1)
            finish = finish or _check_finish(self.scheduler, idx)
            event = torch.cuda.Event()
            event.record()
            output = (next_token_ids, logits, stopped, model_metas, event)
            output_que.put_nowait((finish, output))

            inputs.model_metas = model_metas

            if finish:
                break

            # update for next loop
            if is_decoding:
                swap_in_map = dict()
                swap_out_map = dict()
                __update_inputs(next_token_ids)

    def _set_has_runable_event(self, has_runable_event: asyncio.Event):
        """set has runable event."""
        if self.scheduler.has_unfinished():
            has_runable_event.set()
        else:
            has_runable_event.clear()

    @torch.inference_mode()
    async def _async_loop_preprocess_message(self,
                                             forward_event: asyncio.Event,
                                             has_runable_event: asyncio.Event):
        """preprocess msg."""
        while True:
            if self.scheduler.has_unfinished():
                await forward_event.wait()
            await self.req_manager.step()
            self._set_has_runable_event(has_runable_event)

    @torch.inference_mode()
    async def _async_loop_background(self, in_que: asyncio.Queue,
                                     out_que: asyncio.Queue,
                                     forward_event: asyncio.Event):
        """async loop background."""

        def __gather_all_ids(seqs: SeqList, sampling_inputs: SamplingInputs):
            """gather history."""
            if sampling_inputs.repetition_penalty is None and not any(
                    sampling_inputs.logits_processors):
                return None
            batch = len(seqs)
            max_len = max(seq.num_all_ids for seq in seqs)
            pad_id = self.model_config.bos_token_id
            pad_id = 0 if pad_id is None else pad_id
            output = torch.full((batch, max_len), pad_id, dtype=torch.int64)
            for idx, seq in enumerate(seqs):
                h_len = seq.num_all_ids
                if h_len == 0:
                    continue
                h_ids = torch.from_numpy(seq.all_ids)
                output[idx, -h_len:] = h_ids
            return output

        def __gather_guided_input_ids(seqs: SeqList,
                                      sampling_inputs: SamplingInputs):
            """gather input ids for guided decode."""
            if not any(sampling_inputs.response_formats or ()):
                return None
            batch = len(seqs)
            max_len = max(seq.num_new_tokens for seq in seqs)
            pad_id = self.model_config.bos_token_id
            pad_id = 0 if pad_id is None else pad_id
            output = torch.full((batch, max_len), pad_id, dtype=torch.int64)
            for idx, seq in enumerate(seqs):
                h_len = seq.num_new_tokens
                if h_len == 0:
                    continue
                h_ids = torch.from_numpy(seq.all_ids[-seq.num_new_tokens:])
                output[idx, -h_len:] = h_ids
            return output

        def __get_num_appendable_ids(seqs: SeqList):
            """get num appendable ids."""
            ret = [
                seq.sampling_param.max_new_tokens - seq.num_new_tokens
                for seq in seqs
            ]
            return torch.tensor(ret)

        def __get_num_ignore_eos(seqs: SeqList):
            """get num ignore eos."""
            ret = [
                seq.sampling_param.min_new_tokens - seq.num_new_tokens
                for seq in seqs
            ]
            return torch.tensor(ret)

        def __need_logits(seqs: SeqList):
            """need logits."""
            return any(seq.return_logits for seq in seqs)

        while True:
            is_prefill, scheduler_output = await in_que.get()
            running = scheduler_output.running
            swap_in_map = scheduler_output.swap_in_map
            swap_out_map = scheduler_output.swap_out_map
            prefill_interval = self.scheduler_config.prefill_interval
            loop_count = 1 if is_prefill else (prefill_interval - 1)
            assert len(running) > 0

            # create inputs
            inputs = self.create_model_inputs(running, is_prefill)
            sampling_inputs = SamplingInputs.from_sampling_params(running)
            all_ids = __gather_all_ids(running, sampling_inputs)
            guided_input_ids = __gather_guided_input_ids(
                running, sampling_inputs)
            num_appendable_ids = __get_num_appendable_ids(running)
            num_ignore_eos = __get_num_ignore_eos(running)
            return_logits = __need_logits(running)

            self._running = running
            self._inputs = inputs

            forward_event.clear()
            await self._async_step_background(
                inputs=inputs,
                swap_in_map=swap_in_map,
                swap_out_map=swap_out_map,
                all_ids=all_ids,
                guided_input_ids=guided_input_ids,
                sampling_inputs=sampling_inputs,
                num_appendable_ids=num_appendable_ids,
                num_ignore_eos=num_ignore_eos,
                loop_count=loop_count,
                return_logits=return_logits,
                output_que=out_que,
            )
            forward_event.set()

    async def _async_send_responses(self, que: asyncio.Queue,
                                    forward_event: asyncio.Event):
        """send responses."""

        def __send_resp(out: InferOutput):
            """send response."""
            resp_type = (ResponseType.FINISH
                         if out.finish else ResponseType.SUCCESS)
            self._response(out.resp,
                           resp_type,
                           data=dict(token_ids=out.token_ids,
                                     logits=out.logits))

        def __send_resps(step_outputs: Dict[int, InferOutput]):
            """send response callback."""
            for out in step_outputs.values():
                __send_resp(out)

<<<<<<< HEAD
        while True:
            resps = await que.get()
            if self.scheduler.has_unfinished():
                await forward_event.wait()
            __send_resps(resps)

    @staticmethod
    def _add_loop_tasks_done_callback(tasks: List[asyncio.Task]):
        """add loop tasks done callback."""

        def __task_callback(task: asyncio.Task) -> None:
            """raise exception on finish."""
            task_name = task.get_name()
            try:
                task.result()
            except asyncio.CancelledError:
                logger.debug(f'Task <{task_name}> cancelled.')
                return
            except Exception:
                logger.exception(f'Task <{task_name}> failed')
                for task in tasks:
                    if not task.cancelled():
                        task.cancel()

        for task in tasks:
            task.add_done_callback(__task_callback)

    @torch.inference_mode()
    async def _async_loop(self):
        """Main loop of the engine.

        Each engine instance would communicate with the engine by queue.
        """
        event_loop = asyncio.get_event_loop()
        prefill_interval = self.scheduler_config.prefill_interval

        # forward task
        in_que = asyncio.Queue()
        out_que = asyncio.Queue()
        forward_event = asyncio.Event()
        forward_event.set()
        loop_background = event_loop.create_task(self._async_loop_background(
            in_que, out_que, forward_event),
                                                 name='MainLoopBackground')

        # preprocess task
        has_runable_event = asyncio.Event()
        loop_msg_proc = event_loop.create_task(
            self._async_loop_preprocess_message(forward_event,
                                                has_runable_event),
            name='MainLoopPreprocessMessage')

        # response task
        resp_que = asyncio.Queue()
        loop_send_resp = event_loop.create_task(self._async_send_responses(
            resp_que, forward_event),
                                                name='MainLoopResponse')

        loop_main = asyncio.current_task()
        loop_tasks: List[asyncio.Task] = [
            loop_main, loop_background, loop_msg_proc, loop_send_resp
        ]
        self._add_loop_tasks_done_callback(loop_tasks)

=======
>>>>>>> bc86b941
        def __do_prefill():
            # decoding if no waiting
            if not self.scheduler.has_waiting():
                return False
<<<<<<< HEAD
            num_running = self.scheduler.num_running()
            num_waiting = self.scheduler.num_waiting()
            max_batches = self.scheduler_config.max_batches
            # prefill if too much waiting
            if num_waiting >= 4:
                return True
            # prefill if no enough running
            if num_running < max_batches * 0.5:
                return True
=======

            num_running = len(self.scheduler.running)
            num_waiting = len(self.scheduler.waiting)
            max_batches = self.scheduler_config.max_batches

            # prefill if too much waiting
            if num_waiting >= 4:
                return True

            # prefill if no enough running
            if num_running < max_batches * 0.5:
                return True

>>>>>>> bc86b941
            # decoding
            return False

        async def __step():
            """step decoding."""
<<<<<<< HEAD
            # prefill = self.scheduler.has_waiting()
=======
>>>>>>> bc86b941
            prefill = __do_prefill()
            schedule_output = self.scheduler.schedule(
                is_prefill=prefill, prealloc_size=prefill_interval)
            # schedule decoding if no valid prefill reqs.
            if prefill and len(schedule_output.running) == 0:
                prefill = False
                schedule_output = self.scheduler.schedule(
                    is_prefill=prefill, prealloc_size=prefill_interval)

            in_que.put_nowait((prefill, schedule_output))
            finish = False
            while not finish:
                finish, out = await out_que.get()
                step_outputs = await self._make_infer_outputs(*out)
                self._set_has_runable_event(has_runable_event)
                resp_que.put_nowait(step_outputs)

        while True:
            await has_runable_event.wait()
            await __step()

    async def async_loop(self):
        device_manager = get_device_manager()
        with device_manager.context(self.device_context), torch.cuda.stream(
                self.stream):
            await self._async_loop()

    def create_instance(self, cuda_stream_id=0):
        """Create a pytorch engine instance.

        Args:
            cuda_stream_id(int): identity of a cuda stream
        Returns:
            EngineInstance: an instance of pytorch engine
        """
        from .engine_instance import EngineInstance
        return EngineInstance(self)<|MERGE_RESOLUTION|>--- conflicted
+++ resolved
@@ -958,7 +958,6 @@
             for out in step_outputs.values():
                 __send_resp(out)
 
-<<<<<<< HEAD
         while True:
             resps = await que.get()
             if self.scheduler.has_unfinished():
@@ -1023,13 +1022,10 @@
         ]
         self._add_loop_tasks_done_callback(loop_tasks)
 
-=======
->>>>>>> bc86b941
         def __do_prefill():
             # decoding if no waiting
             if not self.scheduler.has_waiting():
                 return False
-<<<<<<< HEAD
             num_running = self.scheduler.num_running()
             num_waiting = self.scheduler.num_waiting()
             max_batches = self.scheduler_config.max_batches
@@ -1039,30 +1035,11 @@
             # prefill if no enough running
             if num_running < max_batches * 0.5:
                 return True
-=======
-
-            num_running = len(self.scheduler.running)
-            num_waiting = len(self.scheduler.waiting)
-            max_batches = self.scheduler_config.max_batches
-
-            # prefill if too much waiting
-            if num_waiting >= 4:
-                return True
-
-            # prefill if no enough running
-            if num_running < max_batches * 0.5:
-                return True
-
->>>>>>> bc86b941
             # decoding
             return False
 
         async def __step():
             """step decoding."""
-<<<<<<< HEAD
-            # prefill = self.scheduler.has_waiting()
-=======
->>>>>>> bc86b941
             prefill = __do_prefill()
             schedule_output = self.scheduler.schedule(
                 is_prefill=prefill, prealloc_size=prefill_interval)
