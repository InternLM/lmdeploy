# Copyright (c) OpenMMLab. All rights reserved.
import asyncio
import copy
import logging
import os
import time
from dataclasses import dataclass
from typing import Any, Dict, List, Optional, Tuple

import numpy as np
import torch

from lmdeploy.messages import PytorchEngineConfig, RequestMetrics, ResponseType
from lmdeploy.pytorch.disagg.config import EngineRole
from lmdeploy.pytorch.disagg.conn.engine_conn import EngineP2PConnection
from lmdeploy.pytorch.disagg.conn.protocol import (DistServeConnectionRequest, DistServeDropConnectionRequest,
                                                   DistServeInitRequest)
from lmdeploy.pytorch.disagg.messages import MigrationExecutionBatch
from lmdeploy.utils import get_logger, get_max_batch_size, get_model, logging_timer

from ..adapter.adapter import AdapterManager
from ..config import BackendConfig, CacheConfig, DistConfig, MiscConfig, ModelConfig, SchedulerConfig
from ..messages import MessageStatus, SchedulerSequence, UpdateTokenMode
from ..model_inputs import ModelInputs, VisionModelInputs
from ..paging import Scheduler
from ..strategies import build_strategy_factory
from .base import EngineBase
from .engine_checker import EngineChecker
from .executor import build_executor
from .model_agent import BatchedOutputs
from .request import Request, RequestManager, RequestType, Response

logger = get_logger('lmdeploy')

SeqList = List[SchedulerSequence]

_EMPTY_TOKEN = np.empty((0, ), dtype=np.int64)


@dataclass
class InferOutput:
    """The output of the model inference."""

    session_id: int
    resp: Response
    token_ids: List[int]
    meta: Any = None
    finish: bool = False
    logits: torch.Tensor = None
    logprobs: torch.Tensor = None

    # send cache blocks back for migration in Disaggregated LLM Serving
    # when Prefill Engine is Done.
    cache_block_ids: List[int] = None

    # for logging
    req_metrics: RequestMetrics = None
    
    # step map for DLLM: track which step each token was decoded
    step_map: List[int] = None


def _tensorlize_block_offsets(block_offsets, dtype=torch.int32):
    """Tensorlize block_offsets."""
    # copy on numpy is faster than torch.nn.utils.rnn.pad_sequence
    batch_size = len(block_offsets)
    max_len = max([len(off) for off in block_offsets])
    out = np.zeros((batch_size, max_len), dtype=block_offsets[0].dtype)

    for idx, off in enumerate(block_offsets):
        off_len = len(off)
        out[idx, :off_len] = off
    return torch.as_tensor(out, dtype=dtype)


def _update_engine_config(engine_config: PytorchEngineConfig):
    """Update pytorch engine config."""
    # make sure engine exits
    if engine_config is None:
        engine_config = PytorchEngineConfig()
    else:
        engine_config = copy.deepcopy(engine_config)

    if engine_config.max_batch_size is None:
        engine_config.max_batch_size = get_max_batch_size(engine_config.device_type)

    if engine_config.dllm_block_length is not None:
        max_prefill_token_num = engine_config.max_prefill_token_num
        max_batch_size = engine_config.max_batch_size
        if max_batch_size * engine_config.dllm_block_length > max_prefill_token_num:
            engine_config.max_batch_size = max_prefill_token_num // engine_config.dllm_block_length
            logger.warning(f'Update max_batch_size to {engine_config.max_batch_size} '
                           f'since dllm_block_length({engine_config.dllm_block_length}) * max_batch_size '
                           f'({max_batch_size}) > max_prefill_token_num ({max_prefill_token_num}).')

    if engine_config.dp != 1:
        if engine_config.tp == 1 and engine_config.ep == 1:
            engine_config.dp = 1
            engine_config.dp_rank = 0

    return engine_config


def _build_scheduler_config(engine_config: PytorchEngineConfig):
    """Build scheduler config."""
    scheduler_config = SchedulerConfig(max_batches=engine_config.max_batch_size,
                                       max_session_len=engine_config.session_len,
                                       prefill_interval=engine_config.prefill_interval)
    return scheduler_config


def _build_cache_config(engine_config: PytorchEngineConfig):
    """Build cache config."""
    cache_config = CacheConfig(max_batches=engine_config.max_batch_size,
                               block_size=engine_config.block_size,
                               num_cpu_blocks=engine_config.num_cpu_blocks,
                               num_gpu_blocks=engine_config.num_gpu_blocks,
                               cache_max_entry_count=engine_config.cache_max_entry_count,
                               max_prefill_token_num=engine_config.max_prefill_token_num,
                               enable_prefix_caching=engine_config.enable_prefix_caching,
                               quant_policy=engine_config.quant_policy,
                               device_type=engine_config.device_type,
                               migration_backend=engine_config.migration_backend,
                               role=engine_config.role)
    return cache_config


def _build_backend_config(engine_config: PytorchEngineConfig):
    """Build backend config."""
    backend_config = BackendConfig(
        eager_mode=engine_config.eager_mode,
        device_type=engine_config.device_type,
    )
    return backend_config


def _build_dist_config(engine_config: PytorchEngineConfig):
    """Build dist config."""
    dist_config = DistConfig(dp=engine_config.dp,
                             tp=engine_config.tp,
                             ep=engine_config.ep,
                             dp_rank=engine_config.dp_rank,
                             enable_microbatch=engine_config.enable_microbatch,
                             enable_eplb=engine_config.enable_eplb)
    return dist_config


def _build_misc_config(engine_config: PytorchEngineConfig):
    """Build misc config."""
    misc_config = MiscConfig.from_engine_config(engine_config)
    return misc_config


def _build_seq_meta(cache_config: CacheConfig, strategy: Any):
    from lmdeploy.pytorch.messages import SequenceMeta

    seq_meta = SequenceMeta(cache_config.block_size, strategy=strategy)
    return seq_meta


class CounterEvent:

    def __init__(self):
        self._counter = 0
        self._event = asyncio.Event()

    async def wait(self):
        await self._event.wait()

    def is_set(self):
        return self._event.is_set()

    def set(self):
        if self._counter > 0:
            self._counter -= 1
        if self._counter == 0:
            self._event.set()

    def clear(self):
        if self._counter == 0 and self._event.is_set():
            self._event.clear()
        self._counter += 1


class RunableEventBase:
    """Runable event base."""

    async def wait(self, idx: int):
        """Wait event."""
        raise NotImplementedError('Not implemented.')

    def set(self, idx: int = None):
        """Set event."""
        raise NotImplementedError('Not implemented.')


class RunableEventAsnyc(RunableEventBase):
    """Awaitable async runable event."""

    def __init__(self, scheduler: Scheduler):
        self.scheduler = scheduler
        self.event = asyncio.Event()

    async def wait(self):
        """Wait event."""
        await self.event.wait()

    def set(self):
        """Set event."""
        if self.scheduler.has_unfinished():
            self.event.set()
        else:
            self.event.clear()


def build_runable_event(scheduler: Scheduler):
    """Build runable event."""
    return RunableEventAsnyc(scheduler)


class InputsMakerBase:

    def __init__(self, engine: 'Engine'):
        self.engine = engine
        self.scheduler_config = engine.scheduler_config
        self.executor = engine.executor

    def _make_forward_inputs(self, *args, **kwargs):
        """Make forward inputs."""
        return self.engine._make_forward_inputs(*args, **kwargs)

    async def send_next_inputs(self):
        """Send next input."""
        raise NotImplementedError('Not implemented.')

    async def prefetch_next_inputs(self):
        """prefetch."""
        raise NotImplementedError('Not implemented.')


class InputsMakerAsync(InputsMakerBase):

    def __init__(self, engine: 'Engine'):
        super().__init__(engine)
        self.scheduler = self.engine.scheduler
        self.forward_inputs = None

        self.dp = self.engine.dist_config.dp
        self.role = self.engine.cache_config.role

        self.next_is_prefill = True
        if self.dp == 1:
            self.do_prefill = self.do_prefill_default
        else:
            self.do_prefill = self.do_prefill_dp

    def do_prefill_dp(self):
        if self.role == EngineRole.Prefill:
            return True

        scheduler = self.scheduler

        if self.next_is_prefill:
            ret = scheduler.has_waiting()
        else:
            ret = not scheduler.has_running()
        return ret

    def do_prefill_default(self):
        # decoding if no waiting
        scheduler = self.scheduler
        if not scheduler.has_waiting():
            return False
        num_running = scheduler.num_running()
        num_waiting = scheduler.num_waiting()
        max_batches = self.scheduler_config.max_batches
        # prefill if too much waiting
        permitted_waiting = 4 if (self.engine.engine_config.role != EngineRole.Prefill) else 1
        if num_waiting >= permitted_waiting:
            return True
        # prefill if no enough running
        if num_running < max_batches * 0.5:
            return True
        # decoding
        return False

    async def _send_next_inputs_impl(self, prefill: bool = None, enable_empty: bool = False):
        forward_inputs = self._make_forward_inputs(prefill, enable_empty)
        if forward_inputs is None:
            return None, None
        next_running = forward_inputs.pop('running')
        inputs = forward_inputs['inputs']
        logger.debug(f'Sending forward inputs: {inputs.log_info()}')
        if logger.level <= logging.DEBUG:
            session_ids = [seq.session_id for seq in next_running]
            logger.debug(f'Forward session_ids: {session_ids}')
        self.next_is_prefill = inputs.is_decoding
        await self.executor.forward_async(forward_inputs)
        self.forward_inputs = forward_inputs
        return forward_inputs, next_running

    async def send_next_inputs(self):
        prefill = self.do_prefill()
        return await self._send_next_inputs_impl(prefill)

    async def prefetch_next_inputs(self):
        enable = False
        scheduler = self.scheduler
        prefill = self.do_prefill()
        if prefill:
            enable = True
        else:
            num_running = scheduler.num_running()
            is_decoding = self.forward_inputs['inputs'].is_decoding
            running_threshold = (self.scheduler_config.max_batches // 4) if is_decoding else 0

            if num_running > running_threshold:
                enable = True

        if enable:
            # send next forward
            logger.debug('Prefetching next forward inputs.')
            return await self._send_next_inputs_impl(prefill, True)
        else:
            return None, None


def build_inputs_maker(engine: 'Engine'):
    """Build inputs makers."""
    return InputsMakerAsync(engine)


class Engine(EngineBase):
    """The inference engine of lmdeploy pytorch.

    Args:
        model_path (str): The hugging face model path.
        engine_config (PytorchEngineConfig): The config of the Engine.
        trust_remote_code (bool): Trust remote code.
    """

    def __init__(self,
                 model_path: str,
                 engine_config: PytorchEngineConfig = None,
                 trust_remote_code: bool = True) -> None:
        # make sure engine config exist
        engine_config = _update_engine_config(engine_config)

        # dist args
        self.tp = engine_config.tp
        self.dp = engine_config.dp
        self.dp_rank = engine_config.dp_rank

        # download models and adapters
        if not os.path.exists(model_path):
            model_path = get_model(model_path, engine_config.download_dir, engine_config.revision)

        adapters = engine_config.adapters
        if adapters is not None and len(adapters) > 0:
            adapters = self._download_adapters(adapters, engine_config)

        # check environment
        checker = EngineChecker(model_path=model_path,
                                engine_config=engine_config,
                                trust_remote_code=trust_remote_code,
                                logger=logger)
        checker.handle()

        # build configs
        scheduler_config = _build_scheduler_config(engine_config)
        cache_config = _build_cache_config(engine_config)
        backend_config = _build_backend_config(engine_config)
        dist_config = _build_dist_config(engine_config)
        misc_config = _build_misc_config(engine_config)

        # build model agent
        self.executor = build_executor(model_path,
                                       cache_config=cache_config,
                                       backend_config=backend_config,
                                       dist_config=dist_config,
                                       misc_config=misc_config,
                                       adapters=adapters,
                                       device_type=engine_config.device_type,
                                       distributed_executor_backend=engine_config.distributed_executor_backend,
                                       dtype=engine_config.dtype)
        self.executor.init()

        # strategies
        self.strategy_factory = build_strategy_factory(self.model_config, self.executor.misc_config)
        self.sampling_strategy = self.strategy_factory.build_sampling_strategy()
        self.model_agent_strategy = self.strategy_factory.build_model_agent_strategy()
        self.engine_strategy = self.strategy_factory.build_engine_strategy(cache_config=cache_config,
                                                                           scheduler_config=scheduler_config)
        self.seq_strategy = self.strategy_factory.build_sequence_strategy()

        self.input_processor = self.executor.get_input_processor()
        cache_config = self.executor.cache_config
        self.adapter_manager = self._build_adapter_manager(adapters)
        self.seq_meta = _build_seq_meta(cache_config, strategy=self.seq_strategy)
        self.scheduler = Scheduler(scheduler_config, cache_config, seq_meta=self.seq_meta)

        # engine args
        self.model_path = model_path
        self.engine_config = engine_config
        self.scheduler_config = scheduler_config
        self.cache_config = cache_config
        self.backend_config = backend_config
        self.dist_config = dist_config
        self.misc_config = self.executor.misc_config
        self.max_session_len = self._get_max_session_len()
        self.engine_config.num_cpu_blocks = self.cache_config.num_cpu_blocks
        self.engine_config.num_gpu_blocks = self.cache_config.num_gpu_blocks

        self.req_manager = self._bind_request_manager()

        # create main thread
        self._start_loop()
        self._loop_main = None

        # for PD Disaggregation
        # For migrating prefill request to decode engine
        self.migration_event: asyncio.Event = None
        # For backpressure prefill request when cache is full
        self.perfill_watermark_event: asyncio.Event = None

        self.engine_conn = EngineP2PConnection(self)

    @classmethod
    def from_pretrained(cls,
                        pretrained_model_name_or_path: str,
                        engine_config: PytorchEngineConfig = None,
                        trust_remote_code: bool = True,
                        **kwargs):
        """Lmdeploy python inference engine.

        Args:
            pretrained_model_name_or_path (str):
                It could be one of the following options:
                    - i) The model_id of a lmdeploy-quantized model hosted
                      inside a model repo on huggingface.co, such as
                      "InternLM/internlm-chat-20b-4bit",
                      "lmdeploy/llama2-chat-70b-4bit", etc.
                    - ii) The model_id of a model hosted inside a model repo
                      on huggingface.co, such as "InternLM/internlm-chat-7b",
                      "Qwen/Qwen-7B-Chat ", "baichuan-inc/Baichuan2-7B-Chat"
                      and so on.
            engine_config (PytorchEngineConfig): Pytorch engine config.
            trust_remote_code (bool): Trust remote code
        """
        if engine_config is not None and engine_config.enable_mp_engine:
            from .mp_engine import build_mp_engine
            backend = engine_config.mp_engine_backend
            return build_mp_engine(backend=backend,
                                   model_path=pretrained_model_name_or_path,
                                   engine_config=engine_config,
                                   trust_remote_code=trust_remote_code)
        if len(kwargs) > 0:
            logger.debug(f'Get unexpected kwargs: {kwargs}')
        return cls(model_path=pretrained_model_name_or_path,
                   engine_config=engine_config,
                   trust_remote_code=trust_remote_code)

    def _download_adapters(self, adapters: Dict[str, str], engine_config: PytorchEngineConfig):
        """Download adapters."""
        download_dir = engine_config.download_dir
        revision = engine_config.revision
        new_adapters = dict()
        for name, path in adapters.items():
            if os.path.exists(path):
                new_adapters[name] = path
                continue
            new_path = get_model(path, download_dir=download_dir, revision=revision)
            new_adapters[name] = new_path

        return new_adapters

    def _build_adapter_manager(self, adapters):
        return AdapterManager(adapters)

    def _bind_request_manager(self):
        """Bind request manager."""
        req_manager = RequestManager()
        req_manager.bind_func(RequestType.ADD_SESSION, self._on_add_session)
        req_manager.bind_func(RequestType.STOP_SESSION, self._on_stop_session)
        req_manager.bind_func(RequestType.END_SESSION, self._on_end_session)
        req_manager.bind_func(RequestType.ADD_MESSAGE, self._on_add_message)
        return req_manager

    def _start_loop(self):
        """Start loop."""
        return self.req_manager.start_loop(self.async_loop)

    def _response(self, resp: Response, resp_type: ResponseType, data: Any = None, err_msg: str = ''):
        """response."""
        if resp.type == ResponseType.FINISH:
            return
        resp.type = resp_type
        resp.data = data
        resp.err_msg = err_msg
        self.req_manager.response(resp)

    def _get_max_session_len(self):
        """Get max session len."""
        session_len = self.scheduler_config.max_session_len
        max_tokens = (self.cache_config.num_gpu_blocks * self.cache_config.block_size)
        window_size = self.cache_config.window_size
        if window_size > 0 and window_size <= max_tokens:
            max_tokens = (1 << 63) - 1
        max_tokens -= self.cache_config.block_size
        if session_len is None:
            session_len = max_tokens
        else:
            session_len = min(max_tokens, session_len)
        return session_len

    def _on_add_session(self, reqs: List[Request], **kwargs):
        """On add session callback."""
        for req in reqs:
            session_id = req.data['session_id']
            resp = req.data.get('response', True)
            resp_type = ResponseType.SESSION_REPEAT
            if session_id not in self.scheduler.sessions:
                self.scheduler.add_session(session_id)
                resp_type = ResponseType.SUCCESS
            if resp:
                self._response(req.resp, resp_type)

    def _on_stop_session(self, reqs: List[Request], **kwargs):
        """On stop session callback."""
        for req in reqs:
            session_id = req.data['session_id']
            resp = req.data.get('response', True)
            resp_type = ResponseType.SESSION_NOT_EXIST
            if session_id in self.scheduler.sessions:
                self.scheduler.stop_session(session_id)
                session = self.scheduler.sessions[session_id]
                for seq in session.sequences.values():
                    _resp: Response = getattr(seq, 'resp', None)
                    if _resp is not None:
                        _resp.type = ResponseType.FINISH
                        self.req_manager.response(_resp)
                resp_type = ResponseType.SUCCESS
            if resp:
                self._response(req.resp, resp_type)

    def _on_end_session(self, reqs: List[Request], **kwargs):
        """On end session callback."""
        for req in reqs:
            session_id = req.data['session_id']
            resp = req.data.get('response', True)
            resp_type = ResponseType.SESSION_NOT_EXIST
            if session_id in self.scheduler.sessions:
                msgs = list(self.scheduler.sessions[session_id].sequences.values())
                if len(msgs) > 0 and msgs[0].preserve_cache:
                    self.scheduler._set_message_status(msgs[0], MessageStatus.TO_BE_MIGRATED)
                else:
                    self.scheduler.end_session(session_id)
                resp_type = ResponseType.SUCCESS
            if resp:
                self._response(req.resp, resp_type)

    def _on_add_message(self, reqs: List[Request], **kwargs):
        """On add message callback."""
        valid_reqs = []
        for req in reqs:
            req_data = req.data
            session_id = req_data['session_id']
            if self.scheduler and session_id not in self.scheduler.sessions:
                self._response(req.resp, ResponseType.SESSION_NOT_EXIST)
                continue
            valid_reqs.append(req)
            if req_data.get('input_multimodals', None) is None:
                continue
            elif self.input_processor is None:
                logger.warning('Do not support Multimodal inputs.')
                continue
            input_ids = req_data['token_ids']
            input_multimodals = req_data['input_multimodals']
            if len(input_multimodals) == 0:
                req_data['input_multimodals'] = None
                continue

            if self.engine_config.disable_vision_encoder:
                # ignore multimodal inputs
                req_data['input_multimodals'] = None
                logger.warning('Vision encoder has not been loaded, multimodal inputs will be ignored.')
                continue

            result = self.input_processor.preprocess_input(input_ids, input_multimodals)

            input_ids = result.input_ids
            input_multimodals = result.input_multimodals

            req_data['token_ids'] = input_ids
            req_data['input_multimodals'] = input_multimodals

        if len(valid_reqs) > 0:
            self._add_message(valid_reqs)

    def _add_message(self, reqs: List[Request]):

        def __update_max_new_tokens(msg):
            """Update max new tokens."""
            max_session_len = self.max_session_len
            sampling_param = msg.sampling_param
            max_new_tokens = sampling_param.max_new_tokens
            num_all_tokens = msg.num_valid_ids
            if max_new_tokens + num_all_tokens > max_session_len:
                logger.warning(
                    f'session[{msg.session_id}]: num tokens is larger than max session len {max_session_len}. '
                    f'Update max_new_tokens={max_session_len - num_all_tokens}.')
                sampling_param.max_new_tokens = max_session_len - num_all_tokens

        scheduler = self.scheduler
        for req in reqs:
            session_id = req.data['session_id']
            if scheduler is None:
                self._response(req.resp, ResponseType.SESSION_NOT_EXIST)
                continue
            session_id = req.data['session_id']
            sess = scheduler.sessions[session_id]
            # TODO: support 1 session n sequence
            sampling_param = req.data['sampling_param']
            if len(sess.sequences) == 0:
                migration_request = req.data.get('migration_request')
                assert len(req.data['token_ids']) > 0, ('Empty input is not allowed.')
                sess.add_sequence(req.data['token_ids'],
                                  sampling_param=sampling_param,
                                  adapter_name=req.data['adapter_name'],
                                  multimodals=req.data.get('input_multimodals'),
                                  input_embeddings=req.data.get('input_embeddings', ),
                                  migration_request=migration_request,
                                  resp_cache=req.data.get('with_cache'),
                                  preserve_cache=req.data.get('preserve_cache'))
                msg = next(iter(sess.sequences.values()))
                __update_max_new_tokens(msg)
                scheduler.add_sequence(msg)
                if migration_request:
                    self.scheduler._set_message_status(msg, MessageStatus.WAITING_MIGRATION)
                    self.migration_event.set()
            else:
                msg = next(iter(sess.sequences.values()))
                msg.update_token_ids(
                    req.data['token_ids'],
                    multimodals=req.data.get('input_multimodals'),
                    embeddings=req.data.get('input_embeddings'),
                    mode=UpdateTokenMode.INPUTS,
                )
                msg.sampling_param = sampling_param
                msg.status = MessageStatus.WAITING
                __update_max_new_tokens(msg)

            msg.resp = req.resp

    @property
    def model_config(self) -> ModelConfig:
        """Model config."""
        return self.executor.model_config

    @property
    def gpu_count(self):
        return self.tp * self.dp

    @property
    def torch_int_dtype(self):
        """Return int32 for cuda, int64 for others."""
        if self.executor.device_type == 'cuda':
            return torch.int32
        return torch.int64

    def _create_vision_model_inputs(self, messages: SeqList, model_inputs: ModelInputs):
        """Create vision model inputs."""
        batch_size = len(messages)

        def __get_vlm_embeddings():
            """Get vlm input embeddings and indexings."""
            max_q_seq_length = model_inputs.seq_length.max().item()
            input_embeddings = [[
                emb.embeddings if isinstance(emb.embeddings, torch.Tensor) else torch.as_tensor(emb.embeddings)
                for emb in msg.input_embeddings
            ] for msg in messages]
            input_embedding_ranges = [
                torch.tensor([[emb.start, emb.end] for emb in msg.input_embeddings]) for msg in messages
            ]
            input_embedding_indexing = torch.zeros((batch_size, max_q_seq_length), dtype=torch.bool)
            for msg_id, msg in enumerate(messages):
                num_history_ids = msg.num_history_ids
                for emb in msg.input_embeddings:
                    # make slice index relative to embeddings
                    emb_start = emb.start - num_history_ids
                    emb_end = emb.end - num_history_ids
                    input_embedding_indexing[msg_id][emb_start:emb_end] = True
            return (input_embeddings, input_embedding_indexing, input_embedding_ranges)

        def __has_values(input_multimodals):
            for input_mm in input_multimodals:
                for val in input_mm.values():
                    if len(val) > 0:
                        return True
            return False

        has_embedding = any([len(msg.history_embeddings) > 0 for msg in messages])
        if has_embedding:
            has_embedding = any([len(msg.input_embeddings) > 0 for msg in messages])

        has_multimodal = any([not msg.history_multimodals.empty() for msg in messages])
        input_multimodals = None
        if has_multimodal:
            input_multimodals = [msg.get_input_multimodals() for msg in messages]
            has_multimodal = __has_values(input_multimodals)
            if not has_multimodal:
                # no multimodal inputs
                input_multimodals = None

        if not has_embedding and not has_multimodal:
            # no vision inputs
            return None

        if has_embedding:
            # for inputs with embeddings
            (input_embeddings, input_embedding_indexing, input_embedding_ranges) = __get_vlm_embeddings()
        else:
            input_embeddings = None
            input_embedding_indexing = None
            input_embedding_ranges = None

        history_lengths = model_inputs.history_lengths
        vision_embedding_inputs = VisionModelInputs(history_lengths=history_lengths,
                                                    input_embeddings=input_embeddings,
                                                    input_embedding_indexing=input_embedding_indexing,
                                                    input_embedding_ranges=input_embedding_ranges,
                                                    input_multimodals=input_multimodals)
        return vision_embedding_inputs

    @torch.inference_mode()
    @logging_timer('CreateModelInputs', logger)
    def create_model_inputs(self, messages: SeqList, is_prefill: bool):
        """Create model inputs from messages.

        Args:
            messages (SeqList): The input messages.
        """
        batch_size = len(messages)
        # history lengths
        history_lengths = torch.tensor([msg.num_history_ids for msg in messages])

        # input ids
        token_ids = [msg.token_ids for msg in messages]
        input_ids = torch.as_tensor(np.concatenate(token_ids))[None]

        # seqlens
        is_decoding = not is_prefill
        if not is_decoding:
            seq_length = [len(tokens) for tokens in token_ids]
            seq_length = torch.tensor(seq_length, dtype=torch.long)
            max_q_seqlen = seq_length.max().item()
        else:
            max_q_seqlen = len(token_ids[0])
            seq_length = torch.full((batch_size, ), max_q_seqlen, dtype=torch.long)
        kv_seqlens = seq_length + history_lengths
        max_kv_seqlen = kv_seqlens.max().item()
        sum_kv_seqlen = kv_seqlens.sum().item()

        # block offsets
        block_offsets = self.scheduler.get_block_tables(messages)
        block_offsets = _tensorlize_block_offsets(block_offsets, dtype=self.torch_int_dtype)

        # num_ignored_history
        num_ignored_history = torch.tensor([msg.num_ignored_history for msg in messages])

        # model_metas
        model_metas = [msg.model_meta for msg in messages]

        # create model inputs for all required fields
        model_inputs = ModelInputs(
            input_ids=input_ids,
            seq_length=seq_length,
            history_lengths=history_lengths,
            block_offsets=block_offsets,
            is_decoding=is_decoding,
            num_ignored_history=num_ignored_history,
            max_q_seqlen=max_q_seqlen,
            max_kv_seqlen=max_kv_seqlen,
            sum_kv_seqlen=sum_kv_seqlen,
            model_metas=model_metas,
        )

        # adapters
        local_adapter_ids = None
        if self.adapter_manager.num_adapters() > 1:
            adapter_names = [msg.adapter_name for msg in messages]
            local_adapter_ids = self.adapter_manager.get_adapter_ids(adapter_names)
            local_adapter_ids = seq_length.new_tensor(local_adapter_ids)
            model_inputs.local_adapter_ids = local_adapter_ids

        # cross for mllama
        cross_length = torch.tensor([msg.num_cross for msg in messages])
        history_cross_length = torch.tensor([msg.num_history_cross for msg in messages])
        if (cross_length + history_cross_length).max().item() > 0:
            model_inputs.cross_length = cross_length
            model_inputs.history_cross_length = history_cross_length

        # vision inputs
        vision_model_inputs = self._create_vision_model_inputs(messages, model_inputs)
        model_inputs.vision_inputs = vision_model_inputs

        return model_inputs

    def update_running_migration(self, running: SeqList, next_token_ids: np.ndarray, stopped: torch.Tensor,
                                 model_metas: List[Dict[str, Any]]):
        """Update scheduler."""
        if model_metas is None:
            model_metas = [None] * len(running)
        for token, msg, stop, model_meta in zip(next_token_ids, running, stopped, model_metas):
            if msg.status != MessageStatus.MIGRATION_LOCKED:
                continue
            update_token = token

            # fill token
            msg.update_token_ids(update_token, model_meta=model_meta, mode=UpdateTokenMode.PREFILL)
            if stop:
                update_token = _EMPTY_TOKEN
                msg.update_token_ids(update_token, model_meta=model_meta, mode=UpdateTokenMode.PREFILL)
                msg.status = MessageStatus.STOPPED

    def _make_infer_outputs(
        self,
        batched_outputs: BatchedOutputs,
        running: SeqList,
        is_decoding: bool,
    ):
        """Make infer output."""
        new_token_timestamp = batched_outputs.new_token_timestamp
        logits = batched_outputs.logits
        logprobs = batched_outputs.logprobs

        if logprobs is not None:
            logprobs.vals = logprobs.vals.tolist()
            logprobs.indices = logprobs.indices.tolist()

        seq_length = [seq.num_token_ids for seq in running]
        is_run = [seq.status == MessageStatus.LOCKED for seq in running]
        self.seq_strategy.update_running(running=running, batched_outputs=batched_outputs, is_decoding=is_decoding)

        # generate output
        outputs: Dict[int, InferOutput] = dict()
        for idx, msg in enumerate(running):
            # print(f"{idx}: {msg}")
            if not is_run[idx]:
                continue
            token_ids = msg.generated_ids
            finish = msg.status == MessageStatus.STOPPED or msg.status == MessageStatus.TO_BE_MIGRATED
            if not finish and len(token_ids) == 0:
                continue
            resp_data = msg.resp.data
            if resp_data is not None and len(resp_data.get('token_ids', [])) == len(token_ids):
                # no new tokens
                continue
            session_id = msg.session_id
            if msg.resp_cache:
                cache_block_ids = self.scheduler.block_manager.get_block_table(msg).tolist()
            else:
                cache_block_ids = None

            # logprobs
            num_logprobs = msg.sampling_param.num_logprobs
            cur_logprobs = None
            if num_logprobs >= 0:
                cur_logprobs = (logprobs.vals[idx][:num_logprobs + 1], logprobs.indices[idx][:num_logprobs + 1])

            # step_map: 获取每个 token 被解码的步数
            step_map = None
            if hasattr(msg, 'generated_step_map'):
                step_map = msg.generated_step_map.tolist()

            req_metrics = RequestMetrics(new_token_timestamp, msg.engine_events)
            out = InferOutput(session_id=session_id,
                              resp=msg.resp,
                              finish=finish,
                              token_ids=token_ids,
                              cache_block_ids=cache_block_ids,
                              req_metrics=req_metrics,
                              logprobs=cur_logprobs,
                              step_map=step_map)
            outputs[session_id] = out

            if msg.return_logits:
                outputs[session_id].logits = logits.split(seq_length)[idx]
        return outputs

    def _make_forward_inputs(self, prefill: bool, enable_empty: bool = False):
        """Make forward inputs."""

        def __need_logits(seqs: SeqList):
            """Need logits."""
            return any(seq.return_logits for seq in seqs)

        scheduler = self.scheduler
        logger.debug(f'Make forward inputs with prefill={prefill}, enable_empty={enable_empty}')

        prealloc_size = self.engine_strategy.get_prealloc_size(not prefill)
        scheduler_output = scheduler.schedule(is_prefill=prefill, prealloc_size=prealloc_size)

        if enable_empty and len(scheduler_output.running) == 0:
            return None

        # schedule decoding if no valid prefill reqs.
        if prefill and len(scheduler_output.running) == 0 and self.engine_config.role != EngineRole.Prefill:
            prefill = False
            prealloc_size = self.engine_strategy.get_prealloc_size(not prefill)
            scheduler_output = scheduler.schedule(is_prefill=prefill, prealloc_size=prealloc_size)

        num_loops = self.engine_strategy.get_num_loops(not prefill)
        running = scheduler_output.running
        swap_in_map = scheduler_output.swap_in_map
        swap_out_map = scheduler_output.swap_out_map

        if len(running) == 0:
            return None

        # create inputs
        inputs = self.create_model_inputs(running, prefill)
        sampling_inputs = self.sampling_strategy.make_sampling_inputs(running)
        return_logits = __need_logits(running)
        extra_inputs = self.model_agent_strategy.make_extra_inputs(running)
        stopping_criteria = self.model_agent_strategy.make_stopping_criteria(running)

        sync_long_context = inputs.input_ids.numel() > self.cache_config.max_prefill_token_num
        return dict(
            running=running,
            inputs=inputs,
            swap_in_map=swap_in_map,
            swap_out_map=swap_out_map,
            loop_count=num_loops,
            sampling_inputs=sampling_inputs,
            stopping_criteria=stopping_criteria,
            return_logits=return_logits,
            is_dummy=False,
            sync_long_context=sync_long_context,
            extra_inputs=extra_inputs,
        )

    async def _await_forward_event(self, forward_event: asyncio.Event):
        """Await forward event."""
        await forward_event.wait()

    @torch.inference_mode()
    async def _async_loop_preprocess_message(self, forward_event: asyncio.Event, has_runable_event: RunableEventBase):
        """Preprocess msg."""
        while True:
            await self._await_forward_event(forward_event)
            await self.req_manager.step()
            has_runable_event.set()

    async def _async_loop_send_responses(self, que: asyncio.Queue, forward_event: asyncio.Event):
        """Send responses."""

        def __log_resps(outputs: List[InferOutput]):
            """Log resps."""
            if logger.level <= logging.DEBUG:
                session_ids = [out.session_id for out in outputs]
                logger.debug(f'Response sessions: {session_ids}')
            elif logger.level <= logging.INFO:
                logger.debug(f'Response: num_outputs={len(outputs)}.')

        def __send_resp(out: InferOutput):
            """Send response."""
            resp_type = (ResponseType.FINISH if out.finish else ResponseType.SUCCESS)
<<<<<<< HEAD
            cur_logprobs = out.logprobs
            logprobs = None
            if cur_logprobs is not None:
                # logprobs to dict
                vals = cur_logprobs[0].tolist()
                indices = cur_logprobs[1].tolist()
                cur_logprobs = dict(zip(indices, vals))
                logprobs = [] if out.resp.data is None else out.resp.data.get('logprobs', [])
                logprobs = logprobs + [cur_logprobs]
            
=======
            logprobs = None if out.resp.data is None else out.resp.data.get('logprobs', None)
>>>>>>> adac4b18
            self._response(out.resp,
                           resp_type,
                           data=dict(token_ids=out.token_ids,
                                     logits=out.logits,
                                     cache_block_ids=out.cache_block_ids,
                                     req_metrics=out.req_metrics,
                                     logprobs=logprobs,
                                     step_map=out.step_map))

        def __update_logprobs(step_outputs: List[InferOutput]):
            for out in step_outputs:
                cur_logprobs = out.logprobs
                if cur_logprobs is None:
                    continue

                if out.resp.data is None:
                    out.resp.data = dict()
                out.resp.data.setdefault('logprobs', [])

                # logprobs to dict
                vals = cur_logprobs[0]
                indices = cur_logprobs[1]
                cur_logprobs = dict(zip(indices, vals))
                logprobs = out.resp.data['logprobs']
                logprobs.append(cur_logprobs)

        def __send_resps(step_outputs: List[InferOutput]):
            """Send response callback."""
            __log_resps(step_outputs)
            __update_logprobs(step_outputs)

            is_done = set()
            for out in reversed(step_outputs):
                if out.session_id in is_done:
                    continue
                is_done.add(out.session_id)
                __send_resp(out)

        while True:
            num_outs = que.qsize()
            if num_outs > 0:
                resps = []
                for _ in range(num_outs):
                    resps += que.get_nowait().values()
            else:
                resps = (await que.get()).values()
            await self._await_forward_event(forward_event)
            __send_resps(resps)

    async def p2p_initialize(self, init_request: DistServeInitRequest):
        return await self.engine_conn.p2p_initialize(init_request)

    def p2p_connect(self, conn_request: DistServeConnectionRequest):
        return self.engine_conn.p2p_connect(conn_request)

    async def p2p_drop_connect(self, drop_conn_request: DistServeDropConnectionRequest):
        return self.engine_conn.p2p_drop_connect(drop_conn_request)

    @torch.inference_mode()
    async def _async_loop_migration(self, resp_que: asyncio.Queue, has_runable_event: asyncio.Event):
        """Async loop migration."""
        while True:
            migration_running = self.scheduler._schedule_migration()
            if not migration_running and not self.scheduler.has_migration_waiting():
                await self.migration_event.wait()
            elif migration_running:
                self.migration_event.clear()
                for msg in migration_running:
                    migration_execution_requests: List[Tuple[int, List[Tuple[int, int]]]] = []
                    migration_request = msg.migration_request
                    prefill_block_ids = migration_request.remote_block_ids
                    decode_block_ids = list(self.scheduler.block_manager.get_block_table(msg=msg))

                    if not migration_request.is_dummy_prefill:
                        assert len(prefill_block_ids) == len(decode_block_ids), (
                            f'#prefill block ids ({len(prefill_block_ids)}) must equal to '
                            f'#decode block ids ({len(decode_block_ids)})'
                            f'all id length: {len(msg.num_token_ids)}')
                        migration_execution_requests.append((
                            migration_request.remote_engine_id,
                            list(zip(prefill_block_ids, decode_block_ids)),
                        ))
                        migration_inputs = MigrationExecutionBatch(protocol=migration_request.protocol,
                                                                   requests=migration_execution_requests)
                        logger.info(f'migrating session: {msg.session_id} begin')
                        await self.executor.migrate(migration_inputs)
                        logger.info(f'migrating session: {msg.session_id} done')
                        await self.engine_conn.zmq_send(remote_engine_id=migration_request.remote_engine_id,
                                                        remote_session_id=migration_request.remote_session_id)

                # generate output
                outputs: Dict[int, InferOutput] = dict()
                self.scheduler.lock_running_migration(migration_running)
                for _, msg in enumerate(migration_running):
                    session_id = msg.session_id
                    msg.resp.type = ResponseType.SUCCESS
                    token_ids = [msg.migration_request.remote_token_id]
                    # MUST be a wall-clock time
                    new_token_timestamp = time.time()
                    req_metrics = RequestMetrics(new_token_timestamp, msg.engine_events)
                    out = InferOutput(
                        session_id=session_id,
                        resp=msg.resp,
                        finish=False,
                        token_ids=np.array(token_ids),
                        req_metrics=req_metrics,
                    )
                    outputs[session_id] = out
                    self.update_running_migration([msg], np.array([token_ids]), [False], [None])
                resp_que.put_nowait(outputs)
                self.scheduler.unlock_running_migration(migration_running)
                has_runable_event.set()
            else:
                # release coroutine for decoding
                await asyncio.sleep(.5)

    @torch.inference_mode()
    async def _async_loop_main(
        self,
        resp_que: asyncio.Queue,
        forward_event: asyncio.Event,
        has_runable_event: RunableEventBase,
        inputs_maker: InputsMakerBase,
    ):
        """Main loop of the engine.

        Each engine instance would communicate with the engine by queue.
        """
        scheduler = self.scheduler
        forward_inputs = None
        next_running = None

        while True:
            if next_running is None:
                if not scheduler.has_unfinished():
                    forward_event.set()
                    await has_runable_event.wait()
                    forward_event.clear()

                scheduler.collect_migration_done()
                forward_inputs, next_running = await inputs_maker.send_next_inputs()
                if next_running is None:
                    # TODO (JimyMa): add watermark check event instead of async sleep.
                    # self.perfill_watermark_event.wait()
                    logger.warning(f'no next prefill running request, Maybe cache is full, '
                                   f'free gpu cache blocks: {scheduler.block_manager.get_num_free_gpu_blocks()}, '
                                   f'total gpu cache blocks: {scheduler.block_manager.num_gpu_blocks}')
                    forward_event.set()
                    await asyncio.sleep(0.1)
                    forward_event.clear()
                    continue

            forward_event.set()
            num_loops = forward_inputs['loop_count']
            is_decoding = forward_inputs['inputs'].is_decoding
            running = next_running
            next_running = None
            scheduler.lock_running(running)
            for idx in range(num_loops):

                # pre-forward before get last token
                if idx == num_loops - 1:
                    scheduler.collect_migration_done()
                    forward_inputs, next_running = await inputs_maker.prefetch_next_inputs()

                # send output
                out = await self.executor.get_output_async()
                if out is not None:
                    step_outputs = self._make_infer_outputs(out, running=running, is_decoding=is_decoding)
                    resp_que.put_nowait(step_outputs)

                # lock forward event
                # make sure that prefetch forward would not wait for detokenize
                # WARNING: this might have side effect on the performance
                if idx == num_loops // 2:
                    forward_event.clear()

            scheduler.unlock_running(running)
            has_runable_event.set()

    @staticmethod
    def _add_loop_tasks_done_callback(tasks: List[asyncio.Task]):
        """Add loop tasks done callback."""

        def __task_callback(task: asyncio.Task) -> None:
            """Raise exception on finish."""
            task_name = task.get_name()
            try:
                task.result()
            except asyncio.CancelledError:
                logger.debug(f'Task <{task_name}> cancelled.')
                return
            except Exception:
                logger.exception(f'Task <{task_name}> failed')
            finally:
                for task in tasks:
                    if not task.done():
                        task.cancel()

        for task in tasks:
            task.add_done_callback(__task_callback)

    def _loop_finally(self):
        """Finally process for dist."""
        logger.info('Cleanup executor.')
        self.executor.stop()
        self.executor.release()

    def update_params(self, request: Any):
        """Update params."""
        self.executor.update_params(request)

    def sleep(self, level: int = 1):
        """Sleep."""
        self.executor.sleep(level)

    def wakeup(self, tags: Optional[List[str]] = None):
        """Wakeup."""
        self.executor.wakeup(tags)

    async def async_loop(self):
        try:
            event_loop = asyncio.get_event_loop()

            # forward task
            forward_event = CounterEvent()

            # migration task
            self.migration_event = asyncio.Event()

            logger.info('Starting executor.')
            self.executor.start(forward_event)

            # preprocess task
            logger.info('Starting async task MainLoopPreprocessMessage.')
            has_runable_event = build_runable_event(self.scheduler)
            loop_msg_proc = event_loop.create_task(self._async_loop_preprocess_message(
                forward_event, has_runable_event),
                                                   name='MainLoopPreprocessMessage')

            # response task
            logger.info('Starting async task MainLoopResponse.')
            resp_que = asyncio.Queue()
            loop_send_resp = event_loop.create_task(self._async_loop_send_responses(resp_que, forward_event),
                                                    name='MainLoopResponse')

            loop_main = asyncio.current_task()
            loop_tasks: List[asyncio.Task] = [loop_main, loop_msg_proc, loop_send_resp]

            if self.engine_config.role != EngineRole.Hybrid:
                logger.info('Starting async task MigrationLoop.')
                loop_migration = event_loop.create_task(
                    self._async_loop_migration(resp_que, has_runable_event=has_runable_event),
                    name='MainLoopMigration',
                )
                loop_tasks.append(loop_migration)

            # binding done callback
            self._add_loop_tasks_done_callback(loop_tasks)
            self._loop_main = loop_main

            # main loop
            logger.info('Starting async task MainLoop.')
            inputs_maker = build_inputs_maker(self)
            await self._async_loop_main(resp_que=resp_que,
                                        forward_event=forward_event,
                                        has_runable_event=has_runable_event,
                                        inputs_maker=inputs_maker)
        except Exception as e:
            logger.exception(f'exception happened: {type(e)} {e}')
        finally:
            self._loop_finally()

    def close(self):
        if self.executor.device_type == 'cuda':
            # https://discuss.pytorch.org/t/how-to-delete-a-tensor-in-gpu-to-free-up-memory/48879/32
            # W/O this, repeatedly rebuilding and destroying engines within the same process
            # will cause more and more reserved CUDA memory.
            torch._C._cuda_clearCublasWorkspaces()
        if self._loop_main is not None:
            self._loop_main.cancel()
        else:
            self._loop_finally()

    def create_instance(self, cuda_stream_id=0):
        """Create a pytorch engine instance.

        Args:
            cuda_stream_id(int): identity of a cuda stream
        Returns:
            EngineInstance: an instance of pytorch engine
        """
        from .engine_instance import EngineInstance
        return EngineInstance(self)

    def start_loop(self):
        """Start engine loop."""
        if self.req_manager.is_loop_alive():
            return True
        self.req_manager.create_loop_task()
        return True

    def end_session(self, session_id: int):
        """End session."""
        if session_id in self.scheduler.sessions:
            self.scheduler.end_session(session_id)
            return True
        return False

    def get_model_config(self):
        return self.model_config

    def get_engine_config(self):
        return self.engine_config

    def get_schedule_metrics(self):
        return self.scheduler.schedule_metrics<|MERGE_RESOLUTION|>--- conflicted
+++ resolved
@@ -966,20 +966,7 @@
         def __send_resp(out: InferOutput):
             """Send response."""
             resp_type = (ResponseType.FINISH if out.finish else ResponseType.SUCCESS)
-<<<<<<< HEAD
-            cur_logprobs = out.logprobs
-            logprobs = None
-            if cur_logprobs is not None:
-                # logprobs to dict
-                vals = cur_logprobs[0].tolist()
-                indices = cur_logprobs[1].tolist()
-                cur_logprobs = dict(zip(indices, vals))
-                logprobs = [] if out.resp.data is None else out.resp.data.get('logprobs', [])
-                logprobs = logprobs + [cur_logprobs]
-            
-=======
             logprobs = None if out.resp.data is None else out.resp.data.get('logprobs', None)
->>>>>>> adac4b18
             self._response(out.resp,
                            resp_type,
                            data=dict(token_ids=out.token_ids,
