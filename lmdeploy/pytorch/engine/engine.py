# Copyright (c) OpenMMLab. All rights reserved.
<<<<<<< HEAD
import asyncio
import os
=======
>>>>>>> f67e0212
import time
from dataclasses import dataclass
from queue import Queue
from threading import Thread
from typing import Any, Dict, List

import torch

from lmdeploy.messages import (EngineGenerationConfig, PytorchEngineConfig,
                               ResponseType)
from lmdeploy.tokenizer import Tokenizer
from lmdeploy.utils import get_logger, get_model

from ..adapter.adapter import ADAPTER_MANAGER, SchedulerAdapter
from ..config import CacheConfig, SchedulerConfig
from ..messages import (MessageStatus, SamplingParam, SchedulerSequence,
                        SchedulerSession)
from ..paging import Scheduler
from .logits_process import FusedLogitsProcessor
from .model_agent import AutoModelAgent, ModelInputs
from .request import Request, RequestManager, RequestType, Response

logger = get_logger('lmdeploy')

SeqList = List[SchedulerSequence]
AdapterList = List[SchedulerAdapter]


@dataclass
class InferOutput:
    """The output of the model inference."""

    session_id: int
    token_ids: List[int]
    sender_id: int
    req_id: int
    meta: Any = None
    finish: bool = False
    logits: torch.Tensor = None


def _check_resp(resp: Response, state: ResponseType, warning_msg: str = None):
    """check if response has state."""
    if isinstance(state, ResponseType):
        state = [state]
    ret = resp.type in state
    if not ret and warning_msg is not None:
        logger.warning(warning_msg)
    return ret


def _check_resp_success(resp: Response, warning_msg: str = None):
    """check if response success."""
    return _check_resp(resp, ResponseType.SUCCESS, warning_msg)


def _paging_adapters(adapters: dict, model_agent: AutoModelAgent,
                     scheduler: Scheduler):
    adapters = adapters or dict()
    weight_maps = []
    for name, path in adapters.items():
        weight_map = scheduler.add_adapter(path, name)
        weight_map.block_table = torch.tensor(weight_map.block_table)
        weight_maps.append(weight_map)
    model_agent.paging_adapters(weight_maps)


def _tensorlize_block_offsets(block_offsets):
    """tensorlize block_offsets."""
    from torch.nn.utils.rnn import pad_sequence
    block_offsets = [torch.from_numpy(off) for off in block_offsets]
    block_offsets = pad_sequence(block_offsets, batch_first=True)
    return block_offsets


def _get_adapter_ids(seqs: SeqList, adapters: AdapterList):
    """get adapter ids."""
    adapter_names_map = dict(
        (ada.name, idx) for idx, ada in enumerate(adapters))
    adapter_ids = [adapter_names_map[seq.adapter_name] for seq in seqs]
    return adapter_ids


class Engine:
    """The inference engine of lmdeploy pytorch.

    Args:
        model_path (str): The hugging face model path.
        engine_config (PytorchEngineConfig): The config of the Engine.
    """

    def __init__(self,
                 model_path: str,
                 engine_config: PytorchEngineConfig,
                 trust_remote_code: bool = True) -> None:
        self.engine_config = engine_config
        model_name = engine_config.model_name
        tp = engine_config.tp

        self.tp = tp
        self.model_name = model_name

        scheduler_config = SchedulerConfig(
            max_batches=engine_config.max_batch_size,
            max_session_len=engine_config.session_len,
            eviction_type='recompute',
            max_prefill_token_num=engine_config.max_prefill_token_num)

        # block_size = 1 to enable unified paging
        adapters = engine_config.adapters
        cache_config = CacheConfig(block_size=engine_config.block_size,
                                   num_cpu_blocks=engine_config.num_cpu_blocks,
                                   num_gpu_blocks=engine_config.num_gpu_blocks)

        if not os.path.exists(model_path):
            model_path = get_model(model_path, engine_config.download_dir,
                                   engine_config.revision)

        self.model_agent = AutoModelAgent.from_pretrained(
            model_path,
            cache_config=cache_config,
            trust_remote_code=trust_remote_code,
            adapters=adapters,
            tp=tp)

        cache_config = self.model_agent.cache_config
        self.scheduler = Scheduler(scheduler_config, cache_config)

        if adapters:
            _paging_adapters(adapters,
                             model_agent=self.model_agent,
                             scheduler=self.scheduler)

        self.scheduler_config = scheduler_config
        self.cache_config = cache_config
        self.stream = torch.cuda.Stream()

        self.req_manager = self._bind_request_manager()

        # create main thread
        self.loop_threads = self._start_loop()
        self.req_sender = self.req_manager.build_sender(self.loop_threads)

        self._create_buffers()
        self.tokenizer = Tokenizer(model_path)

    @classmethod
    def from_pretrained(cls,
                        pretrained_model_name_or_path: str,
                        engine_config: PytorchEngineConfig,
                        trust_remote_code: bool = True,
                        **kwargs):
        """lmdeploy python inference engine.

        Args:
            pretrained_model_name_or_path (str):
                It could be one of the following options:
                    - i) A local directory path of a turbomind model which is
                      converted by `lmdeploy convert` command or download from
                      ii) and iii)
                    - ii) The model_id of a lmdeploy-quantized model hosted
                      inside a model repo on huggingface.co, such as
                      "InternLM/internlm-chat-20b-4bit",
                      "lmdeploy/llama2-chat-70b-4bit", etc.
                    - iii) The model_id of a model hosted inside a model repo
                      on huggingface.co, such as "InternLM/internlm-chat-7b",
                      "Qwen/Qwen-7B-Chat ", "baichuan-inc/Baichuan2-7B-Chat"
                      and so on.
            scheduler_config (SchedulerConfig): The config of the scheduler.
            cache_config (CacheConfig): The config of the cache info.
            tp (int): Number of tensor parallel.
            model_name (str): needed when pretrained_model_name_or_path is c)
            adapters (dict): named lora adapters.
        """
        logger.debug(f'Get unexpected kwargs: {kwargs}')
        return cls(model_path=pretrained_model_name_or_path,
                   engine_config=engine_config,
                   trust_remote_code=trust_remote_code)

    def _create_buffers(self):
        max_batches = self.scheduler_config.max_batches

        # buffers to create inputs
        self._q_start_loc_buf = torch.arange(max_batches)
        self._attention_mask_buf = torch.ones(max_batches, 1, dtype=torch.long)
        self._seq_length_buf = torch.ones(max_batches, dtype=torch.long)

    def _bind_request_manager(self):
        """bind request manager."""
        req_manager = RequestManager()
        req_manager.bind_func(RequestType.ADD_SESSION, self._on_add_session)
        req_manager.bind_func(RequestType.STOP_SESSION, self._on_stop_session)
        req_manager.bind_func(RequestType.END_SESSION, self._on_end_session)
        req_manager.bind_func(RequestType.ADD_MESSAGE, self._on_add_message)
        return req_manager

    def _start_loop(self):
        """start loop."""
        loop_threads = Thread(target=self.loop, daemon=True)
        loop_threads.start()
        return loop_threads

    def _on_add_session(self, reqs: Request, **kwargs):
        """on add session callback."""
        for req in reqs:
            session_id = req.data['session_id']
            resp_type = ResponseType.SESSION_REPEAT
            if session_id not in self.scheduler.sessions:
                self.scheduler.add_session(session_id)
                resp_type = ResponseType.SUCCESS
            self.req_manager.response(
                Response(type=resp_type,
                         sender_id=req.sender_id,
                         req_id=req.req_id))

    def _on_stop_session(self, reqs: Request, **kwargs):
        """on stop session callback."""
        for req in reqs:
            session_id = req.data['session_id']
            resp_type = ResponseType.SESSION_NOT_EXIST
            if session_id in self.scheduler.sessions:
                self.scheduler.stop_session(session_id)
                resp_type = ResponseType.SUCCESS
            self.req_manager.response(
                Response(type=resp_type,
                         sender_id=req.sender_id,
                         req_id=req.req_id))
        self.scheduler.update()

    def _on_end_session(self, reqs: Request, **kwargs):
        """on end session callback."""
        for req in reqs:
            session_id = req.data['session_id']
            resp_type = ResponseType.SESSION_NOT_EXIST
            if session_id in self.scheduler.sessions:
                self.scheduler.end_session(session_id)
                resp_type = ResponseType.SUCCESS
            self.req_manager.response(
                Response(type=resp_type,
                         sender_id=req.sender_id,
                         req_id=req.req_id))
        self.scheduler.update()

    def _on_add_message(self, reqs: Request, **kwargs):
        """on add message callback."""
        for req in reqs:
            session_id = req.data['session_id']
            if session_id not in self.scheduler.sessions:
                self.req_manager.response(
                    Response(type=ResponseType.SESSION_NOT_EXIST,
                             sender_id=req.sender_id,
                             req_id=req.req_id))
                continue
            session_id = req.data['session_id']
            sess = self.scheduler.sessions[session_id]
            # TODO: support 1 session n sequence
            if len(sess.sequences) == 0:
                assert len(
                    req.data['token_ids']) > 0, ('Empty input is not allowed.')
                sess.add_sequence(
                    req.data['token_ids'],
                    max_output_len=req.data['max_request_output_len'],
                    sampling_param=req.data['sampling_param'],
                    adapter_name=req.data['adapter_name'])
                msg = next(iter(sess.sequences.values()))
                self.scheduler.add_sequence(msg)
            else:
                msg = next(iter(sess.sequences.values()))
                msg.update_token_ids(req.data['token_ids'])
                msg.remain_output_len = req.data['max_request_output_len']
                msg.sampling_param = req.data['sampling_param']
                msg.status = MessageStatus.WAITING

            msg.sender_id = req.sender_id
            msg.req_id = req.req_id
        self.scheduler.update()

    @property
    def model_config(self):
        """model config."""
        return self.model_agent.model_config

    @property
    def gpu_count(self):
        return self.tp

    @property
    def session_len(self):
        return self.scheduler_config.max_session_len

    def create_instance(self, cuda_stream_id=0):
        """Create a turbomind instance.

        Args:
            cuda_stream_id(int): identity of a cuda stream
        Returns:
            EngineInstance: an instance of turbomind
        """
        return EngineInstance(self)

    def add_session(self, session_id: int):
        """Add new session."""
        resp = self.req_sender.send(RequestType.ADD_SESSION,
                                    dict(session_id=session_id))
        _check_resp(resp, [ResponseType.SUCCESS, ResponseType.SESSION_REPEAT],
                    (f'Can not add session {session_id} '
                     f'with error: {resp.type}'))

    def stop_session(self, session_id: int):
        """Stop the given session."""
        resp = self.req_sender.send(RequestType.STOP_SESSION,
                                    dict(session_id=session_id))
        _check_resp_success(resp, (f'Failed to cancel session: {session_id}. '
                                   f'Error: {resp.type}.'))

    def end_session(self, session_id: int):
        """End the given session."""
        resp = self.req_sender.send(RequestType.END_SESSION,
                                    dict(session_id=session_id))
        _check_resp_success(resp, (f'Failed to end session: {session_id}. '
                                   f'Error: {resp.type}.'))

    @torch.inference_mode()
    def create_model_inputs(self, messages: SeqList, adapters: AdapterList):
        """create model inputs from messages.

        Args:
            messages (SeqList): The input messages.
            adapters (AdapterList): Adapters.
        """
        history_lengths = [msg.history_len for msg in messages]

        token_ids = [msg.token_ids for msg in messages]

        meta = messages[0].meta

        if isinstance(token_ids[0], int):
            token_ids = [token_ids]

        batch_size = len(messages)
        input_ids = torch.cat(token_ids)

        is_decoding = input_ids.size(0) == batch_size
        if not is_decoding:
            seq_length = [tokens.size(0) for tokens in token_ids]
            seq_length = torch.tensor(seq_length, dtype=torch.long)
            max_seq_len = max(seq_length)
            q_start_loc = seq_length.cumsum(0) - seq_length
            mask_range = torch.arange(max_seq_len)[None, :]
            attention_mask = (mask_range < seq_length[:, None]).long()
            position_ids = attention_mask.long().cumsum(-1) - 1
            position_ids += position_ids.new_tensor(history_lengths).unsqueeze(
                -1)
        else:
            q_start_loc = self._q_start_loc_buf[:batch_size]
            attention_mask = self._attention_mask_buf[:batch_size]
            seq_length = self._seq_length_buf[:batch_size]
            position_ids = q_start_loc.new_tensor(history_lengths).unsqueeze(
                -1)

        # TODO: get block offsets is slow when block_size = 1
        block_offsets = self.scheduler.get_block_tables(messages)
        block_offsets = _tensorlize_block_offsets(block_offsets)

        local_adapter_ids = None
        global_adapter_ids = None
        adapter_offsets = None
        max_rank = 0
        if ADAPTER_MANAGER.num_adapters() > 1:
            local_adapter_ids = _get_adapter_ids(messages, adapters)
            local_adapter_ids = seq_length.new_tensor(local_adapter_ids)
            adapter_offsets = self.scheduler.get_block_tables(adapters)
            adapter_offsets = _tensorlize_block_offsets(adapter_offsets)
            global_adapter_ids = [ada.idx for ada in adapters]
            global_adapter_ids = seq_length.new_tensor(global_adapter_ids)
            ranks = [ada.rank for ada in adapters]
            max_rank = max(ranks)

        # add batch dim [bs=1, seq_len]
        if input_ids.ndim == 1:
            input_ids = input_ids.unsqueeze(0)

        return ModelInputs(input_ids=input_ids,
                           seq_length=seq_length,
                           attention_mask=attention_mask,
                           block_offsets=block_offsets,
                           position_ids=position_ids,
                           q_start_loc=q_start_loc,
                           history_lengths=history_lengths,
                           is_decoding=is_decoding,
                           local_adapter_ids=local_adapter_ids,
                           global_adapter_ids=global_adapter_ids,
                           adapter_offsets=adapter_offsets,
                           max_rank=max_rank,
                           meta=meta)

    def _stopping_criteria(self, msg: SchedulerSequence, next_token_id: int):
        """Check if the message should stop.

        Args:
            msg (SchedulerSequence): The input message.
            next_token_id (int): The next token id from inference result.

        Returns:
            bool: Weither the message should be stopped.
        """

        # check eof
        def _check_eof(sampling_param, next_token_id, eos_token_id):
            return (not sampling_param.ignore_eos
                    ) and next_token_id == eos_token_id

        def _check_stop_word(sampling_param, next_token_id):
            return (sampling_param.stop_words is not None
                    and next_token_id in sampling_param.stop_words)

        def _check_request_len(msg):
            return msg.remain_output_len <= 0

        def _check_session_len(msg, max_session_len):
            if max_session_len is None:
                return False
            session_len = msg.logical_blocks.num_tokens()
            return session_len >= max_session_len

        sampling_param = msg.sampling_param
        if _check_eof(sampling_param, next_token_id,
                      self.model_config.eos_token_id):
            return True
        if _check_stop_word(sampling_param, next_token_id):
            return True
        if _check_request_len(msg):
            return True
        if _check_session_len(msg, self.scheduler_config.max_session_len):
            return True
        return False

    def sampling_logits(self, logits: torch.Tensor, running: SeqList,
                        inputs: ModelInputs):
        """sampling logits."""

        def _group_params(running):
            sampling_params: List[SamplingParam] = [
                msg.sampling_param for msg in running
            ]
            grouped_params = dict()
            for i, key in enumerate(sampling_params):
                grouped_params.setdefault(key, list())
                grouped_params[key].append(i)
            return grouped_params

        def _sampling(grouped_params, split_logits, inputs):
            next_token_ids = torch.empty((len(running), ), dtype=torch.long)
            for param, idx in grouped_params.items():
                logits_processor = FusedLogitsProcessor(param)
                input_ids = inputs.input_ids.reshape(-1, 1)
                new_logits = split_logits[idx]
                new_logits = logits_processor(input_ids, new_logits)
                argmax_ids = logits_processor.sampling(new_logits).cpu()
                next_token_ids[idx] = argmax_ids
            return next_token_ids

        grouped_params = _group_params(running)

        is_decoding = inputs.is_decoding
        # TODO: support repetition_penalty
        if not is_decoding:
            seq_length = inputs.seq_length
            last_idx = seq_length.cumsum(-1) - 1
            split_logits = logits[last_idx, :]
        else:
            # most step share the same sampling parameters
            split_logits = logits
        split_logits = split_logits.cuda()

        next_token_ids = _sampling(grouped_params, split_logits, inputs)

        return next_token_ids, split_logits

    def update_running(self, running: SeqList, next_token_ids: torch.Tensor,
                       meta: Any):
        """update scheduler."""
        for token, msg in zip(next_token_ids, running):
            msg.meta = meta
            msg.update_token_ids(token)
            msg.remain_output_len -= 1
            if msg.remain_output_len < 0:
                msg.token_ids = torch.empty((0, ), dtype=torch.long)
            if self._stopping_criteria(msg, token):
                msg.status = MessageStatus.STOPPED

    def _can_output_token(self, token: torch.Tensor, msg: SchedulerSequence):
        """check if output is necessary."""
        if isinstance(token, torch.Tensor):
            token = token.item()
        ignore_eos = msg.sampling_param.ignore_eos
        if not ignore_eos and token == self.model_config.eos_token_id:
            return False

        stop_words = msg.sampling_param.stop_words
        if stop_words is not None and token in stop_words:
            return False

        return True

    def _model_forward(self, inputs: ModelInputs, swap_in_map: Dict,
                       swap_out_map: Dict):
        """model forward."""
        max_prefill_token_num = self.scheduler_config.max_prefill_token_num
        swap_done = False

        class _LogitsGather:
            """logits gather."""

            def __init__(self, max_seq_len):
                self._max_seq_len = max_seq_len
                self._start = 0
                self._out_logits = None

            def gather(self, output):
                """gather."""
                logits = output['logits']
                out_logits = self._out_logits
                start = self._start
                seq_len = logits.size(-2)
                if out_logits is None:
                    out_logits = logits.new_empty(1,
                                                  self._max_seq_len,
                                                  logits.size(-1),
                                                  device='cpu')
                out_logits[:, start:start + seq_len].copy_(logits,
                                                           non_blocking=True)
                self._start = start + seq_len
                self._out_logits = out_logits

            def get_logits(self):
                """get logits."""
                torch.cuda.synchronize()
                return self._out_logits

        def __forward(inputs):
            """forward."""
            nonlocal swap_done, swap_in_map, swap_out_map
            if swap_done:
                return self.model_agent.forward(inputs,
                                                swap_in_map=dict(),
                                                swap_out_map=dict())
            else:
                swap_done = True
                return self.model_agent.forward(inputs,
                                                swap_in_map=swap_in_map,
                                                swap_out_map=swap_out_map)

        def __long_context_single_forward(inputs, index):
            """one large sequence."""
            new_input = inputs.slice(index, index + 1)
            max_seq_len = new_input.seq_length[0]
            new_inputs = new_input.split(max_prefill_token_num,
                                         self.cache_config.block_size)

            logits_gather = _LogitsGather(max_seq_len)
            for inp in new_inputs:
                tmp_out = __forward(inp)
                logits_gather.gather(tmp_out)
            tmp_out['logits'] = logits_gather.get_logits()
            return tmp_out

        def __long_context_batched_forward(inputs, start, end):
            """batched."""
            new_inputs = inputs.slice(start, end)
            return __forward(new_inputs)

        def __long_context_forward(inputs):
            """forward for long context."""
            seq_len = inputs.seq_length
            max_seq_len = inputs.input_ids.size(1)
            batch_size = seq_len.size(0)

            indices = []
            token_count = 0
            idx = 0
            logits_gather = _LogitsGather(max_seq_len)
            while idx < batch_size:
                slen = seq_len[idx]
                if token_count == 0 and slen > max_prefill_token_num:
                    tmp_out = __long_context_single_forward(inputs, idx)
                    logits_gather.gather(tmp_out)
                    idx += 1
                elif token_count + slen > max_prefill_token_num:
                    tmp_out = __long_context_batched_forward(
                        inputs, indices[0], idx)
                    logits_gather.gather(tmp_out)
                    indices = []
                    token_count = 0
                else:
                    indices.append(idx)
                    token_count += slen
                    idx += 1

            if token_count > 0:
                tmp_out = __long_context_batched_forward(
                    inputs, indices[0], idx)
                logits_gather.gather(tmp_out)
            tmp_out['logits'] = logits_gather.get_logits()
            return tmp_out

        if inputs.input_ids.numel() < max_prefill_token_num:
            return __forward(inputs)
        else:
            return __long_context_forward(inputs)

    def step(self, is_prefill: bool, return_logits: bool = False):
        """one step inference. Used to perform streaming chat.

        Args:
            return_logits (bool): Weither to return the output logits.

        Returns:
            Dict[int, InferOutput]: The output of each session.
        """

        # schedule
        schedule_output = self.scheduler.schedule(is_prefill=is_prefill)

        running: SeqList = schedule_output.running
        swap_in_map = schedule_output.swap_in_map
        swap_out_map = schedule_output.swap_out_map
        adapters = schedule_output.adapters
        if len(running) == 0:
            return dict()

        inputs = self.create_model_inputs(running, adapters)

        # inference
        output = self._model_forward(inputs,
                                     swap_in_map=swap_in_map,
                                     swap_out_map=swap_out_map)
        custom_outputs = output['custom_outputs']
        logits = output['logits']
        logits = logits[0]  # [bs, seq, prob] -> [seq, prob]

        next_token_ids, split_logits = self.sampling_logits(
            logits, running, inputs)

        self.update_running(running, next_token_ids, custom_outputs)
        self.scheduler.update()

        # generate output
        outputs: Dict[int, InferOutput] = dict()
        for msg, next_id in zip(running, next_token_ids):
            session_id = msg.session_id
            if self._can_output_token(next_id, msg):
                out_token_ids = [next_id.item()]
            else:
                out_token_ids = []
            out = InferOutput(
                session_id=session_id,
                sender_id=msg.sender_id,
                req_id=msg.req_id,
                finish=(msg.status == MessageStatus.STOPPED),
                token_ids=out_token_ids,
            )
            outputs[session_id] = out

        if return_logits:
            for msg, msg_logit in zip(running, split_logits):
                outputs[msg.session_id].logits = msg_logit
        return outputs

    def batched_infer(self,
                      session_ids: List[int],
                      token_ids: List[List[int]] = None,
                      gen_config: EngineGenerationConfig = None,
                      adapter_names: List[str] = None,
                      keep_cache: bool = False):
        """Send inference request.

        Args:
            session_id (int): The session id.
            prompt_token_ids (List[int]): The input token ids.
            request_output_len (int): The max output length of this request.
            step (int): No use for now.
            sampling_param (SamplingParam): The sampling param of the output.
            adapter_names (List[str]): The name of the adapters.
            keep_cache (bool): Keep kv cache after infer.

        Returns:
            int: Error flags. 0 if success.
            List[int]: The streaming output tokens.
            int: The number of the output tokens.
        """
        batch_size = len(token_ids)
        assert len(session_ids) == batch_size
        if adapter_names is not None:
            assert len(adapter_names) == batch_size
        else:
            adapter_names = [None for _ in range(batch_size)]

        def _add_sessions(session_ids):
            for session_id in session_ids:
                self.add_session(session_id)

        def _add_messages(session_ids, token_ids):
            add_msgs = []
            request_output_len = gen_config.max_new_tokens
            sampling_param = SamplingParam.from_gen_config(gen_config)
            for session_id, token_id, adapter_name in zip(
                    session_ids, token_ids, adapter_names):
                msg = dict(token_ids=token_id,
                           session_id=session_id,
                           max_request_output_len=request_output_len,
                           sampling_param=sampling_param,
                           adapter_name=adapter_name)
                add_msgs.append(msg)
            req_types = [RequestType.ADD_MESSAGE] * batch_size
            req_ids = self.req_sender.batched_send_async(req_types,
                                                         data=add_msgs)
            return req_ids

        _add_sessions(session_ids)
        req_ids = _add_messages(session_ids, token_ids)

        # receive messages
        req_idx_map = dict(zip(req_ids, range(len(req_ids))))
        output_token_ids = [list() for _ in req_ids]
        status = 0
        finish_count = batch_size
        while finish_count:
            if not self.loop_threads.is_alive():
                logger.error('Engine loop is not alive.')
                status = 1
                break

            resp = self.req_sender.recv_any()
            if resp.req_id not in req_ids:
                continue
            idx = req_idx_map[resp.req_id]
            token_ids = output_token_ids[idx]
            if resp.type == ResponseType.SUCCESS:
                token_ids += resp.data['token_ids']
            elif resp.type == ResponseType.FINISH:
                token_ids += resp.data['token_ids']
                if not keep_cache:
                    session_id = session_ids[idx]
                    self.end_session(session_id=session_id)
                finish_count -= 1
            else:
                logger.error(f'Unexpected response: {resp.type}')
                status = 1
                break

        output_token_len = [len(token_ids) for token_ids in output_token_ids]
        return (status, output_token_ids, output_token_len)

    def decode(self, prompt_token_ids: List[List[int]]):
        """Perform one step inference and get logits.

        Args:
            prompt_token_ids (List[List[int]]): Input prompts.

        Returns:
            List[Tensor]: The logits.
        """
        assert not self.scheduler.has_unfinished()

        if len(self.scheduler.sessions) > 0:
            logger.warning(
                'Unreleased session might leads to low performance.')

        session_id = 1
        sessions: List[SchedulerSession] = []
        while len(sessions) < len(prompt_token_ids):
            while session_id in self.scheduler.sessions:
                session_id += 1
            sess = SchedulerSession(session_id)
            sessions.append(sess)
            self.add_session(sess)

        msgs: SeqList = []
        for token_ids, sess in zip(prompt_token_ids, sessions):
            msg = sess.add_sequence(token_ids=token_ids)
            msgs.append(msg)
            self.scheduler.add_sequence(msg)

        outputs = self.step(return_logits=True)

        logits = dict((k, out.logits) for k, out in outputs.items())

        for sess in sessions:
            self.end_session(sess.session_id)

        split_logits = [logits[sess.session_id] for sess in sessions]
        pad_sequence = torch.nn.utils.rnn.pad_sequence
        logits = pad_sequence(split_logits, True)

        return logits

    def loop(self):
        """Main loop of the engine.

        Each engine instance would communicate with the engine by queue.
        """
        send_resp_que = Queue()

        def _send_resp():
            """send response callback."""
            while True:
                step_tokens = send_resp_que.get()
                time.sleep(0.02)
                for _, out in step_tokens.items():
                    if out.finish:
                        resp_type = ResponseType.FINISH
                    else:
                        resp_type = ResponseType.SUCCESS
                    self.req_manager.response(
                        Response(
                            type=resp_type,
                            sender_id=out.sender_id,
                            req_id=out.req_id,
                            data=dict(token_ids=out.token_ids),
                        ))

        send_thread = Thread(target=_send_resp, daemon=True)
        send_thread.start()
        prefill_interval = self.scheduler_config.prefill_interval
        prefill_counter = prefill_interval

        while True:
            if not self.req_manager.has_requests(
            ) and not self.scheduler.has_unfinished():
                time.sleep(0.01)
                continue

            self.req_manager.step()

            # forward
            if self.scheduler.has_unfinished():
                has_running = self.scheduler.has_running()
                is_prefill = not prefill_counter or not has_running
                if is_prefill:
                    prefill_counter = prefill_interval
                with torch.inference_mode():
                    step_tokens: Dict[int, InferOutput] = self.step(
                        is_prefill=is_prefill)
                prefill_counter -= 1

                # send response
                send_resp_que.put(step_tokens)


class EngineInstance:
    """Instance of TurboMind.

    Args:
        engine (Engine): engine
    """

    def __init__(self, engine: Engine):
        self.engine = engine
        self.req_sender = engine.req_manager.build_sender(engine.loop_threads)

    def __del__(self):
        """Destructor."""
        self.engine.req_manager.senders.pop(self.req_sender.sender_id)

    def _try_add_session(self, session_id: int):
        """Add new session.

        Args:
            session_id (int): The session id to add.
        """
        resp = self.req_sender.send(RequestType.ADD_SESSION,
                                    dict(session_id=session_id))
        _check_resp(resp, [ResponseType.SUCCESS, ResponseType.SESSION_REPEAT],
                    (f'Can not add session {session_id} '
                     f'with error: {resp.type}'))

    async def async_stream_infer(self,
                                 session_id: int,
                                 input_ids: List[int],
                                 gen_config: EngineGenerationConfig = None,
                                 adapter_name: str = None,
                                 **kwargs):
        """Send stream inference request.

        Args:
            session_id (int): The session id.
            input_ids (List[int]): The input token ids.
            request_output_len (int): The max output length of this request.
            gen_config (EngineGenerationConfig): The sampling parameters.

        Yields:
            int: Error flags. 0 if success.
            List[int]: The streaming output tokens.
            int: The number of the output tokens.
        """
        gen_config = gen_config or EngineGenerationConfig()
        request_output_len = gen_config.max_new_tokens
        sampling_param = SamplingParam.from_gen_config(gen_config=gen_config)
        self._try_add_session(session_id)
        msg = dict(
            token_ids=input_ids,
            session_id=session_id,
            max_request_output_len=request_output_len,
            sampling_param=sampling_param,
            adapter_name=adapter_name,
        )
        req_id = self.req_sender.send_async(RequestType.ADD_MESSAGE, msg)

        token_ids = []
        while True:
            if not self.engine.loop_threads.is_alive():
                yield (ResponseType.ENGINE_STOP_ERROR, [], 0)
                break
            resp = await self.req_sender.async_recv(req_id)
            # avoid token decoding and scheduling simultaneously
            if resp.req_id != req_id:
                continue
            if resp.type == ResponseType.SUCCESS:
                token_ids += resp.data['token_ids']
                yield (resp.type, token_ids, len(token_ids))
            elif resp.type == ResponseType.FINISH:
                token_ids += resp.data['token_ids']
                yield (resp.type, token_ids, len(token_ids))
                break
            else:
                yield (resp.type, [], 0)
                break

    def stream_infer(self,
                     session_id: int,
                     input_ids: List[int],
                     gen_config: EngineGenerationConfig = None,
                     adapter_name: str = None,
                     **kwargs):
        """Send stream inference request.

        Args:
            session_id (int): The session id.
            input_ids (List[int]): The input token ids.
            request_output_len (int): The max output length of this request.
            gen_config (EngineGenerationConfig): The sampling parameters.

        Yields:
            int: Error flags. 0 if success.
            List[int]: The streaming output tokens.
            int: The number of the output tokens.
        """

        # TODO: support input embedding, step
        gen_config = gen_config or EngineGenerationConfig()
        request_output_len = gen_config.max_new_tokens
        sampling_param = SamplingParam.from_gen_config(gen_config=gen_config)
        self._try_add_session(session_id)
        msg = dict(
            token_ids=input_ids,
            session_id=session_id,
            max_request_output_len=request_output_len,
            sampling_param=sampling_param,
            adapter_name=adapter_name,
        )
        req_id = self.req_sender.send_async(RequestType.ADD_MESSAGE, msg)

        token_ids = []
        while True:
            if not self.engine.loop_threads.is_alive():
                yield (ResponseType.ENGINE_STOP_ERROR, [], 0)
                break
            resp = self.req_sender.recv(req_id)
            # avoid token decoding and scheduling simultaneously
            if resp.req_id != req_id:
                continue
            if resp.type == ResponseType.SUCCESS:
                token_ids += resp.data['token_ids']
                yield (resp.type, token_ids, len(token_ids))
            elif resp.type == ResponseType.FINISH:
                token_ids += resp.data['token_ids']
                yield (resp.type, token_ids, len(token_ids))
                break
            else:
                yield (resp.type, [], 0)
                break

    def infer(self,
              session_id: int,
              prompt_token_ids: List[int] = None,
              gen_config: EngineGenerationConfig = None,
              **kwargs):
        """Send inference request.

        Args:
            session_id (int): The session id.
            prompt_token_ids (List[int]): The input token ids.
            request_output_len (int): The max output length of this request.
            step (int): No use for now.
            gen_config (EngineGenerationConfig): The sampling parameters.

        Returns:
            int: Error flags. 0 if success.
            List[int]: The streaming output tokens.
            int: The number of the output tokens.
        """
        token_ids = []
        for outputs in self.stream_infer(session_id,
                                         prompt_token_ids,
                                         gen_config=gen_config,
                                         **kwargs):
            status, tmp_ids, _ = outputs
            if status not in [ResponseType.SUCCESS, ResponseType.FINISH]:
                return (status, token_ids, len(token_ids))
            token_ids += tmp_ids

        return (0, token_ids, len(token_ids))

    def end(self, session_id: int):
        """End the given session."""
        resp = self.req_sender.send(RequestType.END_SESSION,
                                    dict(session_id=session_id))
        _check_resp_success(resp, (f'Failed to end session: {session_id}. '
                                   f'Error: {resp.type}.'))

    def cancel(self, session_id: int):
        """Stop current streaming inference."""
        resp = self.req_sender.send(RequestType.STOP_SESSION,
                                    dict(session_id=session_id))
        _check_resp_success(resp, (f'Failed to cancel session: {session_id}. '
                                   f'Error: {resp.type}.'))

    def decode(self, prompt_token_ids: List[List[int]]):
        """Return logits of context decoding.

        Args:
            prompt_token_ids: token ids of a batch prompts.

        Returns:
            logits (numpy.ndarray) with shape
                [batch, n_max_token_of_the_batch, vocab_size]
        """
        return self.engine.decode(prompt_token_ids)<|MERGE_RESOLUTION|>--- conflicted
+++ resolved
@@ -1,9 +1,5 @@
 # Copyright (c) OpenMMLab. All rights reserved.
-<<<<<<< HEAD
-import asyncio
 import os
-=======
->>>>>>> f67e0212
 import time
 from dataclasses import dataclass
 from queue import Queue
