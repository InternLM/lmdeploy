# Copyright (c) OpenMMLab. All rights reserved.
import asyncio
import copy
import os
from dataclasses import dataclass
from typing import Any, Dict, List

import numpy as np
import torch

from lmdeploy.messages import (GenerationConfig, PytorchEngineConfig,
                               ResponseType)
from lmdeploy.utils import (get_logger, get_max_batch_size, get_model,
                            logging_timer)

from ..adapter.adapter import AdapterManager
from ..check_env import check_adapters, check_env, check_model
from ..config import BackendConfig, CacheConfig, SchedulerConfig
from ..devices import DeviceContext, get_device_manager
from ..messages import (InputEmbeddingRangeType, InputEmbeddingType,
                        MessageStatus, SchedulerSequence)
from ..model_inputs import ModelInputs, VisionModelInputs
from ..paging import Scheduler
from .logits_process import FusedLogitsProcessor, SamplingInputs
from .model_agent import build_model_agent
from .request import Request, RequestManager, RequestType, Response

logger = get_logger('lmdeploy')

SeqList = List[SchedulerSequence]

_EMPTY_TOKEN = np.empty((0, ), dtype=np.int64)


def _raise_exception_on_finish(task: asyncio.Task) -> None:
    """raise exception on finish."""
    try:
        task.result()
    except asyncio.CancelledError:
        return
    except Exception as e:
        raise e


@dataclass
class InferOutput:
    """The output of the model inference."""

    session_id: int
    token_ids: List[int]
    sender_id: int
    req_id: int
    meta: Any = None
    finish: bool = False
    logits: torch.Tensor = None


def _tensorlize_block_offsets(block_offsets):
    """tensorlize block_offsets."""
    from torch.nn.utils.rnn import pad_sequence
    block_offsets = [torch.from_numpy(off) for off in block_offsets]
    block_offsets = pad_sequence(block_offsets, batch_first=True)
    return block_offsets


def _check_finish(scheduler: Scheduler, current_iter: int):
    """dynamic prefill interval."""
    if not scheduler.has_waiting():
        return False
    scheduler_config = scheduler.scheduler_config
    max_prefill_interval = scheduler_config.prefill_interval
    max_batches = scheduler_config.max_batches
    num_batches = len(scheduler.running)
    ratio = num_batches / max_batches
    min_iter = max_prefill_interval * ratio
    if current_iter >= min_iter:
        return True
    return False


class Engine:
    """The inference engine of lmdeploy pytorch.

    Args:
        model_path (str): The hugging face model path.
        engine_config (PytorchEngineConfig): The config of the Engine.
        trust_remote_code (bool): Trust remote code.
    """

    def __init__(self,
                 model_path: str,
                 engine_config: PytorchEngineConfig = None,
                 trust_remote_code: bool = True) -> None:
        if engine_config is None:
            engine_config = PytorchEngineConfig()
        else:
            engine_config = copy.deepcopy(engine_config)
        check_env(engine_config.device_type)
        check_model(model_path, trust_remote_code)
        if engine_config.max_batch_size is None:
            engine_config.max_batch_size = get_max_batch_size(
                engine_config.device_type)
<<<<<<< HEAD
        adapters = engine_config.adapters
        if adapters is not None:
            check_adapters(list(adapters.values()))
=======
        assert engine_config.max_batch_size > 0, 'max_batch_size should be' \
            f' greater than 0, but got {engine_config.max_batch_size}'
        if engine_config.adapters is not None:
            check_adapters(list(engine_config.adapters.values()))
>>>>>>> 8b9f6abc
        assert engine_config.dtype in ['auto', 'float16', 'bfloat16'], \
            f'unsupported specified data type {engine_config.dtype}'

        self.engine_config = engine_config
        self.tp = engine_config.tp

        self.device_context = DeviceContext(
            device_type=engine_config.device_type)

        scheduler_config = SchedulerConfig(
            max_batches=engine_config.max_batch_size,
            max_session_len=engine_config.session_len,
            prefill_interval=engine_config.prefill_interval)

        # block_size = 1 to enable unified paging
        cache_config = CacheConfig(
            max_batches=engine_config.max_batch_size,
            block_size=engine_config.block_size,
            num_cpu_blocks=engine_config.num_cpu_blocks,
            num_gpu_blocks=engine_config.num_gpu_blocks,
            cache_max_entry_count=engine_config.cache_max_entry_count,
            max_prefill_token_num=engine_config.max_prefill_token_num,
            enable_prefix_caching=engine_config.enable_prefix_caching,
        )

        if not os.path.exists(model_path):
            model_path = get_model(model_path, engine_config.download_dir,
                                   engine_config.revision)
        self.model_path = model_path

        backend_config = BackendConfig(
            eager_mode=engine_config.eager_mode,
            device_type=engine_config.device_type,
        )

        with get_device_manager().context(self.device_context):
            self.model_agent = build_model_agent(
                model_path,
                cache_config=cache_config,
                backend_config=backend_config,
                trust_remote_code=trust_remote_code,
                adapters=adapters,
                tp=self.tp,
                dtype=engine_config.dtype,
                custom_module_map=engine_config.custom_module_map)

        cache_config = self.model_agent.cache_config
        self.adapter_manager = self._build_adapter_manager(adapters)
        self.scheduler = Scheduler(scheduler_config, cache_config)

        self.scheduler_config = scheduler_config
        self.cache_config = cache_config
        self.backend_config = backend_config
        self.stream = torch.cuda.Stream()

        self.req_manager = self._bind_request_manager()

        # create main thread
        self._start_loop()
        self._create_buffers()
        self.engine_instance = self.create_instance()

    @classmethod
    def from_pretrained(cls,
                        pretrained_model_name_or_path: str,
                        engine_config: PytorchEngineConfig = None,
                        trust_remote_code: bool = True,
                        **kwargs):
        """lmdeploy python inference engine.

        Args:
            pretrained_model_name_or_path (str):
                It could be one of the following options:
                    - i) The model_id of a lmdeploy-quantized model hosted
                      inside a model repo on huggingface.co, such as
                      "InternLM/internlm-chat-20b-4bit",
                      "lmdeploy/llama2-chat-70b-4bit", etc.
                    - ii) The model_id of a model hosted inside a model repo
                      on huggingface.co, such as "InternLM/internlm-chat-7b",
                      "Qwen/Qwen-7B-Chat ", "baichuan-inc/Baichuan2-7B-Chat"
                      and so on.
            engine_config (PytorchEngineConfig): Pytorch engine config.
            trust_remote_code (bool): Trust remote code
        """
        if len(kwargs) > 0:
            logger.debug(f'Get unexpected kwargs: {kwargs}')
        return cls(model_path=pretrained_model_name_or_path,
                   engine_config=engine_config,
                   trust_remote_code=trust_remote_code)

    @property
    def tokenizer(self):
        """create tokenizer."""
        from lmdeploy.tokenizer import Tokenizer
        if not hasattr(self, '_tokenizer'):
            self._tokenizer = Tokenizer(self.model_path)
        return self._tokenizer

    def _create_buffers(self):
        max_batches = self.scheduler_config.max_batches

        # buffers to create inputs
        self._seq_length_buf = torch.ones(max_batches, dtype=torch.long)

    def _build_adapter_manager(self, adapters):
        return AdapterManager(adapters)

    def _bind_request_manager(self):
        """bind request manager."""
        req_manager = RequestManager(self.engine_config.thread_safe)
        req_manager.bind_func(RequestType.ADD_SESSION, self._on_add_session)
        req_manager.bind_func(RequestType.STOP_SESSION, self._on_stop_session)
        req_manager.bind_func(RequestType.END_SESSION, self._on_end_session)
        req_manager.bind_func(RequestType.ADD_MESSAGE, self._on_add_message)
        return req_manager

    def _start_loop(self):
        """start loop."""
        return self.req_manager.start_loop(self.async_loop)

    def _response(self,
                  resp_type: ResponseType,
                  sender_id: int,
                  req_id: int,
                  data: Any = None,
                  err_msg: str = ''):
        """response."""
        self.req_manager.response(
            Response(type=resp_type,
                     sender_id=sender_id,
                     req_id=req_id,
                     data=data,
                     err_msg=err_msg))

    def _on_add_session(self, reqs: Request, **kwargs):
        """on add session callback."""
        for req in reqs:
            session_id = req.data['session_id']
            resp = req.data.get('response', True)
            resp_type = ResponseType.SESSION_REPEAT
            if session_id not in self.scheduler.sessions:
                self.scheduler.add_session(session_id)
                resp_type = ResponseType.SUCCESS
            if resp:
                self._response(resp_type, req.sender_id, req.req_id)

    def _on_stop_session(self, reqs: Request, **kwargs):
        """on stop session callback."""
        for req in reqs:
            session_id = req.data['session_id']
            resp = req.data.get('response', True)
            resp_type = ResponseType.SESSION_NOT_EXIST
            if session_id in self.scheduler.sessions:
                self.scheduler.stop_session(session_id)
                resp_type = ResponseType.SUCCESS
            if resp:
                self._response(resp_type, req.sender_id, req.req_id)

    def _on_end_session(self, reqs: Request, **kwargs):
        """on end session callback."""
        for req in reqs:
            session_id = req.data['session_id']
            resp = req.data.get('response', True)
            resp_type = ResponseType.SESSION_NOT_EXIST
            if session_id in self.scheduler.sessions:
                self.scheduler.end_session(session_id)
                resp_type = ResponseType.SUCCESS
            if resp:
                self._response(resp_type, req.sender_id, req.req_id)

    def _on_add_message(self, reqs: Request, **kwargs):
        """on add message callback."""

        def __update_bad_words(msg):
            """update bad words."""
            sampling_param = msg.sampling_param
            eos_token_id = self.model_config.eos_token_id
            if eos_token_id is None:
                return
            if sampling_param.ignore_eos:
                sampling_param.bad_words += eos_token_id
            else:
                for eid in eos_token_id:
                    if eid not in sampling_param.stop_words:
                        sampling_param.stop_words.append(eid)

        def __update_max_new_tokens(msg):
            """update max new tokens."""
            max_session_len = self.scheduler_config.max_session_len
            if max_session_len is not None:
                sampling_param = msg.sampling_param
                sampling_param.max_new_tokens = min(
                    sampling_param.max_new_tokens,
                    max_session_len - msg.num_all_tokens())

        for req in reqs:
            session_id = req.data['session_id']
            if session_id not in self.scheduler.sessions:
                self._response(ResponseType.SESSION_NOT_EXIST, req.sender_id,
                               req.req_id)
                continue
            session_id = req.data['session_id']
            sess = self.scheduler.sessions[session_id]
            # TODO: support 1 session n sequence
            if len(sess.sequences) == 0:
                assert len(
                    req.data['token_ids']) > 0, ('Empty input is not allowed.')
                sess.add_sequence(
                    req.data['token_ids'],
                    sampling_param=req.data['sampling_param'],
                    adapter_name=req.data['adapter_name'],
                    return_logits=req.data.get('return_logits', False),
                    input_embeddings=req.data.get('input_embeddings'),
                )
                msg = next(iter(sess.sequences.values()))
                __update_bad_words(msg)
                __update_max_new_tokens(msg)
                self.scheduler.add_sequence(msg)
            else:
                msg = next(iter(sess.sequences.values()))
                msg.update_token_ids(req.data['token_ids'],
                                     req.data.get('input_embeddings'))
                msg.num_new_tokens = 0
                msg.sampling_param = req.data['sampling_param']
                msg.return_logits = req.data.get('return_logits', False)
                msg.status = MessageStatus.WAITING
                __update_bad_words(msg)
                __update_max_new_tokens(msg)

            msg.sender_id = req.sender_id
            msg.req_id = req.req_id

    @property
    def model_config(self):
        """model config."""
        return self.model_agent.model_config

    @property
    def gpu_count(self):
        return self.tp

    @logging_timer('CreateModelInputs', logger)
    def create_model_inputs(self, messages: SeqList, is_prefill: bool):
        """create model inputs from messages.

        Args:
            messages (SeqList): The input messages.
        """
        history_lengths = [msg.history_len for msg in messages]
        history_lengths = torch.tensor(history_lengths)

        token_ids = [msg.token_ids for msg in messages]

        if isinstance(token_ids[0], int):
            token_ids = [token_ids]

        batch_size = len(messages)
        input_ids = torch.from_numpy(np.concatenate(token_ids))

        is_decoding = not is_prefill
        if not is_decoding:
            seq_length = [len(tokens) for tokens in token_ids]
            seq_length = torch.tensor(seq_length, dtype=torch.long)
        else:
            seq_length = self._seq_length_buf[:batch_size]
        max_q_seq_length = seq_length.max().item()

        # TODO: get block offsets is slow when block_size = 1
        block_offsets = self.scheduler.get_block_tables(messages)
        block_offsets = _tensorlize_block_offsets(block_offsets)

        local_adapter_ids = None
        if self.adapter_manager.num_adapters() > 1:
            adapter_names = [msg.adapter_name for msg in messages]
            local_adapter_ids = self.adapter_manager.get_adapter_ids(
                adapter_names)
            local_adapter_ids = seq_length.new_tensor(local_adapter_ids)

        # add batch dim [bs=1, seq_len]
        if input_ids.ndim == 1:
            input_ids = input_ids.unsqueeze(0)

        num_ignored_history = [msg.num_ignored_history for msg in messages]
        num_ignored_history = torch.tensor(num_ignored_history)

        def __get_cogvlm_image_info():
            """Get cogvlm history image info for position ids."""
            history_image_nums = torch.LongTensor(
                [msg.history_image_num for msg in messages])
            history_image_token_lengths = torch.LongTensor(
                [msg.history_image_token_len for msg in messages])
            return history_image_nums, history_image_token_lengths

        def __get_vlm_embeddings():
            """get vlm input embeddings and indexings."""
            input_embeddings = [[
                emb.embeddings if isinstance(emb.embeddings, torch.Tensor) else
                torch.from_numpy(emb.embeddings)
                for emb in msg.input_embeddings
            ] for msg in messages]
            input_embedding_ranges = [
                torch.tensor([[emb.start, emb.end]
                              for emb in msg.input_embeddings])
                for msg in messages
            ]
            input_embedding_indexing = torch.zeros(
                (batch_size, max_q_seq_length), dtype=torch.bool)
            for msg_id, msg in enumerate(messages):
                for emb in msg.input_embeddings:
                    # make slice index relative to embeddings
                    emb_start = emb.start - msg.history_len
                    emb_end = emb.end - msg.history_len
                    input_embedding_indexing[msg_id][emb_start:emb_end] = True
            return (input_embeddings, input_embedding_indexing,
                    input_embedding_ranges)

        # for inputs with embeddings
        history_image_nums = None
        history_image_token_lengths = None
        # only for cogvlm
        if self.model_config.cogvlm_style:
            (history_image_nums,
             history_image_token_lengths) = __get_cogvlm_image_info()

        input_embeddings = None
        input_embedding_indexing = None
        input_embedding_ranges = None
        has_embedding = any(
            [len(msg.input_embeddings) > 0 for msg in messages])
        if has_embedding:
            (input_embeddings, input_embedding_indexing,
             input_embedding_ranges) = __get_vlm_embeddings()

        vision_embedding_inputs = None
        if has_embedding or history_image_nums is not None:
            vision_embedding_inputs = VisionModelInputs(
                history_lengths=history_lengths,
                history_image_nums=history_image_nums,
                history_image_token_lengths=history_image_token_lengths,
                input_embeddings=input_embeddings,
                input_embedding_indexing=input_embedding_indexing,
                input_embedding_ranges=input_embedding_ranges)

        return ModelInputs(
            input_ids=input_ids,
            seq_length=seq_length,
            history_lengths=history_lengths,
            block_offsets=block_offsets,
            is_decoding=is_decoding,
            num_ignored_history=num_ignored_history,
            local_adapter_ids=local_adapter_ids,
            vision_inputs=vision_embedding_inputs,
        )

    def _batch_stopping_criteria(self, token_ids: torch.Tensor,
                                 stop_words: torch.Tensor,
                                 num_appendable_ids: torch.Tensor):
        """batched stopping criteria."""
        num_appendable_ids = num_appendable_ids - 1
        # one more step to cache last token(stop word)
        stopped = num_appendable_ids < 0
        if stop_words is not None:
            sw_stopped = (token_ids[:, None] == stop_words).any(1)
            one_ids = torch.clamp_max(num_appendable_ids, 0)
            num_appendable_ids = torch.where(sw_stopped, one_ids,
                                             num_appendable_ids)
        return stopped, num_appendable_ids

    @logging_timer('SamplingLogits', logger)
    def async_sampling_logits(self, logits: torch.Tensor,
                              all_ids: torch.Tensor,
                              guided_input_ids: torch.Tensor,
                              sampling_inputs: SamplingInputs,
                              inputs: ModelInputs, ignore_eos: torch.Tensor):
        """sampling logits."""

        def __get_last_logits():
            """get last logits."""
            seq_length = inputs.seq_length
            if len(seq_length) == logits.size(0):
                return logits

            last_idx = seq_length.cumsum(-1) - 1
            return logits[last_idx, :]

        split_logits = __get_last_logits().cuda()
        logits_processor = FusedLogitsProcessor(sampling_inputs, ignore_eos,
                                                self.tokenizer.model.model)
        logits = logits_processor(all_ids, guided_input_ids, split_logits)
        next_token_ids = logits_processor.sampling(logits)

        return next_token_ids

    @logging_timer('UpdateRunning', logger)
    def update_running(self, running: SeqList, next_token_ids: torch.Tensor,
                       stopped: torch.Tensor):
        """update scheduler."""
        next_token_ids = next_token_ids.numpy()
        eos_token_id = self.model_config.eos_token_id
        for token, msg, stop in zip(next_token_ids, running, stopped):
            if msg.status != MessageStatus.RUNNING:
                continue
            update_token = token
            stop = stop or token in eos_token_id
            if stop:
                update_token = _EMPTY_TOKEN
            else:
                msg.num_new_tokens += 1
            msg.update_token_ids(update_token)
            if stop:
                msg.status = MessageStatus.STOPPED

    @logging_timer('ModelForward', logger)
    async def _async_model_forward(self, inputs: ModelInputs,
                                   swap_in_map: Dict, swap_out_map: Dict,
                                   return_logits: bool):
        """model forward."""
        max_prefill_token_num = self.cache_config.max_prefill_token_num
        swap_done = False

        class _LogitsGather:
            """logits gather."""

            def __init__(self, max_seq_len):
                self._max_seq_len = max_seq_len
                self._start = 0
                self._out_logits = None

            def gather(self, output):
                """gather."""
                logits = output['logits']

                if not return_logits:
                    self._out_logits = logits
                    return

                out_logits = self._out_logits
                start = self._start
                seq_len = logits.size(-2)
                if out_logits is None:
                    out_logits = logits.new_empty(1,
                                                  self._max_seq_len,
                                                  logits.size(-1),
                                                  device='cpu')
                out_logits[:, start:start + seq_len].copy_(logits,
                                                           non_blocking=True)
                self._start = start + seq_len
                self._out_logits = out_logits

            def get_logits(self):
                """get logits."""
                if not return_logits:
                    return self._out_logits[:, -1:]
                torch.cuda.synchronize()
                return self._out_logits

        async def __forward(inputs):
            """forward."""
            nonlocal swap_done, swap_in_map, swap_out_map
            if swap_done:
                return await self.model_agent.async_forward(
                    inputs, swap_in_map=dict(), swap_out_map=dict())
            else:
                swap_done = True
                return await self.model_agent.async_forward(
                    inputs, swap_in_map=swap_in_map, swap_out_map=swap_out_map)

        async def __long_context_single_forward(inputs):
            """one large sequence."""
            seq_len = inputs.seq_length
            max_seq_len = inputs.seq_length[0]
            batch_size = seq_len.size(0)
            assert batch_size == 1

            new_inputs = inputs.split(max_prefill_token_num,
                                      self.cache_config.block_size)

            logits_gather = _LogitsGather(max_seq_len)
            for inp in new_inputs:
                tmp_out = await __forward(inp)
                logits_gather.gather(tmp_out)
                tmp_out.pop('logits', None)
            tmp_out['logits'] = logits_gather.get_logits()
            return tmp_out

        if inputs.input_ids.numel() <= max_prefill_token_num:
            ret = await __forward(inputs)
            if not return_logits and not inputs.is_decoding:
                last_token_loc = inputs.seq_length.cumsum(0) - 1
                ret['logits'] = ret['logits'][:, last_token_loc]
            return ret
        else:
            ret = await __long_context_single_forward(inputs)
            if not return_logits and not inputs.is_decoding:
                last_token_loc = [-1]
                ret['logits'] = ret['logits'][:, last_token_loc]
            return ret

    def _make_infer_outputs(self, next_token_ids: torch.LongTensor,
                            logits: torch.Tensor, stopped: torch.Tensor):
        """make infer output."""

        def __get_out_token_ids(token: torch.Tensor, msg: SchedulerSequence,
                                stopped: bool):
            """check if output is necessary."""
            if stopped:
                return []
            if token in msg.sampling_param.stop_words:
                return []
            return [token]

        def __get_q_start_loc():
            inputs = self._inputs
            seq_length = inputs.seq_length
            batch_size = len(seq_length)
            if inputs.is_decoding:
                return torch.arange(0, batch_size)
            else:
                return seq_length.cumsum(0) - seq_length

        running = self._running
        is_run = [seq.status == MessageStatus.RUNNING for seq in running]
        stopped = stopped.tolist()
        self.update_running(running, next_token_ids, stopped)

        # generate output
        next_token_ids = next_token_ids.tolist()
        q_start_loc = __get_q_start_loc()
        outputs: Dict[int, InferOutput] = dict()
        for idx, msg in enumerate(running):
            if not is_run[idx]:
                continue
            token_ids = __get_out_token_ids(next_token_ids[idx], msg,
                                            stopped[idx])
            finish = msg.status == MessageStatus.STOPPED
            if not finish and len(token_ids) == 0:
                continue
            session_id = msg.session_id
            out = InferOutput(
                session_id=session_id,
                sender_id=msg.sender_id,
                req_id=msg.req_id,
                finish=finish,
                token_ids=token_ids,
            )
            outputs[session_id] = out

            if msg.return_logits:
                inputs = self._inputs
                start = q_start_loc[idx]
                seqlen = inputs.seq_length[idx]
                outputs[session_id].logits = logits[start:start + seqlen]
        return outputs

    async def _async_step_background(
            self, inputs: ModelInputs, swap_in_map: Dict, swap_out_map: Dict,
            all_ids: torch.Tensor, guided_input_ids: torch.Tensor,
            sampling_inputs: SamplingInputs,
            num_appendable_ids: torch.LongTensor,
            num_ignore_eos: torch.LongTensor, loop_count: int,
            return_logits: bool, output_que: asyncio.Queue):
        """asyc forward task."""

        def __update_inputs(next_token_ids):
            """update inputs."""
            nonlocal all_ids, guided_input_ids
            inputs.update(next_token_ids)
            if all_ids is not None:
                all_ids = torch.cat(
                    [all_ids, next_token_ids[:, None].to(all_ids.device)], 1)
            if guided_input_ids is not None:
                guided_input_ids = torch.cat([
                    guided_input_ids, next_token_ids[:, None].to(
                        guided_input_ids.device)
                ], 1)
            if sampling_inputs.random_offsets is not None:
                sampling_inputs.random_offsets += 1

        logger.debug('<ForwardTask>: '
                     f'batch_size={inputs.seq_length.size(0)} '
                     f'num_tokens={inputs.input_ids.size(-1)}')
        is_decoding = inputs.is_decoding
        if all_ids is not None:
            all_ids = all_ids.cuda()
        if guided_input_ids is not None:
            guided_input_ids = guided_input_ids.cuda()
        sampling_inputs = sampling_inputs.to_device('cuda')
        num_appendable_ids = num_appendable_ids.cuda()
        num_ignore_eos = num_ignore_eos.cuda()

        for idx in range(loop_count):
            # inference
            output = await self._async_model_forward(
                inputs,
                swap_in_map=swap_in_map,
                swap_out_map=swap_out_map,
                return_logits=return_logits)
            logits = output['logits']
            logits = logits[0]  # [bs, seq, prob] -> [seq, prob]

            # sampling
            next_token_ids = self.async_sampling_logits(
                logits, all_ids, guided_input_ids, sampling_inputs, inputs,
                num_ignore_eos > 0)
            num_ignore_eos = num_ignore_eos - 1

            # stopping criteria
            stopped, num_appendable_ids = self._batch_stopping_criteria(
                next_token_ids, sampling_inputs.stop_words, num_appendable_ids)

            # send output
            stopped = stopped.cpu()
            finish = stopped.all().item() or (idx == loop_count - 1)
            finish = finish or _check_finish(self.scheduler, idx)
            output = (next_token_ids.cpu(), logits, stopped)
            output_que.put_nowait((finish, output))

            if finish:
                break

            # update for next loop
            if is_decoding:
                swap_in_map = dict()
                swap_out_map = dict()
                __update_inputs(next_token_ids)

    @torch.inference_mode()
    async def _async_loop_background(self, in_que: asyncio.Queue,
                                     out_que: asyncio.Queue):
        """async loop background."""

        def __gather_all_ids(seqs: SeqList, sampling_inputs: SamplingInputs):
            """gather history."""
            if sampling_inputs.repetition_penalty is None and not any(
                    sampling_inputs.logits_processors):
                return None
            batch = len(seqs)
            max_len = max(seq.num_all_ids for seq in seqs)
            pad_id = self.model_config.bos_token_id
            pad_id = 0 if pad_id is None else pad_id
            output = torch.full((batch, max_len), pad_id, dtype=torch.int64)
            for idx, seq in enumerate(seqs):
                h_len = seq.num_all_ids
                if h_len == 0:
                    continue
                h_ids = torch.from_numpy(seq.all_ids)
                output[idx, -h_len:] = h_ids
            return output

        def __gather_guided_input_ids(seqs: SeqList,
                                      sampling_inputs: SamplingInputs):
            """gather input ids for guided decode."""
            if not any(sampling_inputs.response_formats or ()):
                return None
            batch = len(seqs)
            max_len = max(seq.num_new_tokens for seq in seqs)
            pad_id = self.model_config.bos_token_id
            pad_id = 0 if pad_id is None else pad_id
            output = torch.full((batch, max_len), pad_id, dtype=torch.int64)
            for idx, seq in enumerate(seqs):
                h_len = seq.num_new_tokens
                if h_len == 0:
                    continue
                h_ids = torch.from_numpy(seq.all_ids[-seq.num_new_tokens:])
                output[idx, -h_len:] = h_ids
            return output

        def __get_num_appendable_ids(seqs: SeqList):
            """get num appendable ids."""
            ret = [
                seq.sampling_param.max_new_tokens - seq.num_new_tokens
                for seq in seqs
            ]
            return torch.tensor(ret)

        def __get_num_ignore_eos(seqs: SeqList):
            """get num ignore eos."""
            ret = [
                seq.sampling_param.min_new_tokens - seq.num_new_tokens
                for seq in seqs
            ]
            return torch.tensor(ret)

        def __need_logits(seqs: SeqList):
            """need logits."""
            return any(seq.return_logits for seq in seqs)

        while True:
            is_prefill, scheduler_output = await in_que.get()
            try:
                running = scheduler_output.running
                adapters = scheduler_output.adapters
                swap_in_map = scheduler_output.swap_in_map
                swap_out_map = scheduler_output.swap_out_map
                prefill_interval = self.scheduler_config.prefill_interval
<<<<<<< HEAD
                schedule_output = self.scheduler.schedule(
                    is_prefill=is_prefill, prealloc_size=prefill_interval)
                running: SeqList = schedule_output.running
=======
>>>>>>> 8b9f6abc
                loop_count = 1 if is_prefill else (prefill_interval - 1)
                assert len(running) > 0

                # create inputs
                inputs = self.create_model_inputs(running, is_prefill)
                sampling_inputs = SamplingInputs.from_sampling_params(running)
                all_ids = __gather_all_ids(running, sampling_inputs)
                guided_input_ids = __gather_guided_input_ids(
                    running, sampling_inputs)
                num_appendable_ids = __get_num_appendable_ids(running)
                num_ignore_eos = __get_num_ignore_eos(running)
                return_logits = __need_logits(running)

                self._running = running
                self._inputs = inputs

                await self._async_step_background(
                    inputs=inputs,
                    swap_in_map=swap_in_map,
                    swap_out_map=swap_out_map,
                    all_ids=all_ids,
                    guided_input_ids=guided_input_ids,
                    sampling_inputs=sampling_inputs,
                    num_appendable_ids=num_appendable_ids,
                    num_ignore_eos=num_ignore_eos,
                    loop_count=loop_count,
                    return_logits=return_logits,
                    output_que=out_que,
                )
            except Exception as e:
                out_que.put_nowait((True, e))
            finally:
                in_que.task_done()

    @torch.inference_mode()
    async def _async_loop(self):
        """Main loop of the engine.

        Each engine instance would communicate with the engine by queue.
        """
        prefill_interval = self.scheduler_config.prefill_interval
        in_que = asyncio.Queue()
        out_que = asyncio.Queue()
        loop_background = asyncio.get_event_loop().create_task(
            self._async_loop_background(in_que, out_que),
            name='MainLoopBackground')
        loop_background.add_done_callback(_raise_exception_on_finish)

        def __send_resp(out: InferOutput):
            """send response."""
            resp_type = (ResponseType.FINISH
                         if out.finish else ResponseType.SUCCESS)
            self._response(resp_type,
                           sender_id=out.sender_id,
                           req_id=out.req_id,
                           data=dict(token_ids=out.token_ids,
                                     logits=out.logits))

        def __send_resps(step_outputs: Dict[int, InferOutput]):
            """send response callback."""
            for out in step_outputs.values():
                __send_resp(out)

        async def __step():
            """step decoding."""
            prefill = self.scheduler.has_waiting()
            schedule_output = self.scheduler.schedule(
                is_prefill=prefill, prealloc_size=prefill_interval)
            # schedule decoding if no valid prefill reqs.
            if prefill and len(schedule_output.running) == 0:
                prefill = False
                schedule_output = self.scheduler.schedule(
                    is_prefill=prefill, prealloc_size=prefill_interval)

            in_que.put_nowait((prefill, schedule_output))
            finish = False
            while not finish:
                if self.req_manager.has_requests():
                    self.req_manager.step()
                finish, out = await out_que.get()
                try:
                    if isinstance(out, Exception):
                        raise out
                    next_token_ids, logits, stopped = out
                    step_outputs = self._make_infer_outputs(
                        next_token_ids, logits, stopped)
                    __send_resps(step_outputs)
                except Exception as e:
                    raise e
                finally:
                    out_que.task_done()

        while True:
            if self.req_manager.has_requests():
                self.req_manager.step()

            if not self.scheduler.has_unfinished():
                await asyncio.sleep(0.01)
                continue

            await __step()

    async def async_loop(self):
        device_manager = get_device_manager()
        with device_manager.context(self.device_context), torch.cuda.stream(
                self.stream):
            await self._async_loop()

    def create_instance(self, cuda_stream_id=0):
        """Create a pytorch engine instance.

        Args:
            cuda_stream_id(int): identity of a cuda stream
        Returns:
            EngineInstance: an instance of pytorch engine
        """
        from .engine_instance import EngineInstance
        return EngineInstance(self)

    async def async_batched_infer(
            self,
            session_ids: List[int],
            token_ids: List[List[int]] = None,
            gen_config: GenerationConfig = None,
            adapter_names: List[str] = None,
            keep_cache: bool = False,
            input_embeddings: List[InputEmbeddingType] = None,
            input_embedding_ranges: List[InputEmbeddingRangeType] = None):
        """Send inference request.

        Args:
            session_ids (List[int]): The session id.
            token_ids (List[int]): The input token ids.
            gen_config (GenerationConfig): The sampling parameters.
            adapter_names (List[str]): The name of the adapters.
            keep_cache (bool): Keep kv cache after infer.

        Returns:
            int: Error flags. 0 if success.
            List[int]: The streaming output tokens.
            int: The number of the output tokens.
        """
        return await self.engine_instance.async_batched_infer(
            session_ids=session_ids,
            token_ids=token_ids,
            gen_config=gen_config,
            adapter_names=adapter_names,
            input_embeddings=input_embeddings,
            input_embedding_ranges=input_embedding_ranges,
            keep_cache=keep_cache)

    def batched_infer(
            self,
            session_ids: List[int],
            token_ids: List[List[int]] = None,
            gen_config: GenerationConfig = None,
            adapter_names: List[str] = None,
            keep_cache: bool = False,
            input_embeddings: List[InputEmbeddingType] = None,
            input_embedding_ranges: List[InputEmbeddingRangeType] = None):
        """batched infer."""
        return self.engine_instance.batched_infer(
            session_ids=session_ids,
            token_ids=token_ids,
            gen_config=gen_config,
            adapter_names=adapter_names,
            input_embeddings=input_embeddings,
            input_embedding_ranges=input_embedding_ranges,
            keep_cache=keep_cache)

    async def async_add_session(self, session_id: int):
        """Add new session."""
        return await self.engine_instance._async_try_add_session(session_id)

    def add_session(self, session_id: int):
        """Add new session."""
        return self.engine_instance._try_add_session(session_id)

    async def async_cancel(self, session_id: int):
        """Stop the given session."""
        return await self.engine_instance.async_cancel(session_id)

    def cancel(self, session_id: int):
        """Add new session."""
        return self.engine_instance.cancel(session_id)

    async def async_end(self, session_id: int):
        """End the given session."""
        return await self.engine_instance.async_end(session_id)

    def end(self, session_id: int):
        """Add new session."""
        return self.engine_instance.end(session_id)

    def decode(self,
               input_ids,
               input_embeddings: List[InputEmbeddingType] = None,
               input_embedding_ranges: List[InputEmbeddingRangeType] = None,
               steps: List[int] = None,
               sequence_start: bool = True,
               sequence_end: bool = True,
               adapter_names: List[str] = None):
        """Perform context decode on input tokens.

        Args:
            input_ids (List[List[int]] | List[np.ndaray]): the batch of input
                 token ids
            steps (List[int]): the offset of the k/v cache
            input_embeddings (List[List[Union[torch.Tensor, np.ndarray]]]):
                embeddings features
            input_embedding_ranges: (List[List[Tuple[int, int]]]):
                the begin/end offsets of input_embeddings to input_ids
            sequence_start (bool): indicator for starting a sequence
            sequence_end (bool): indicator for ending a sequence
            adapter_names (List[str]): The name of the adapters.
        """
        return self.engine_instance.decode(
            input_ids,
            input_embeddings=input_embeddings,
            input_embedding_ranges=input_embedding_ranges,
            steps=steps,
            sequence_start=sequence_start,
            sequence_end=sequence_end,
            adapter_names=adapter_names)<|MERGE_RESOLUTION|>--- conflicted
+++ resolved
@@ -100,16 +100,11 @@
         if engine_config.max_batch_size is None:
             engine_config.max_batch_size = get_max_batch_size(
                 engine_config.device_type)
-<<<<<<< HEAD
         adapters = engine_config.adapters
         if adapters is not None:
             check_adapters(list(adapters.values()))
-=======
         assert engine_config.max_batch_size > 0, 'max_batch_size should be' \
             f' greater than 0, but got {engine_config.max_batch_size}'
-        if engine_config.adapters is not None:
-            check_adapters(list(engine_config.adapters.values()))
->>>>>>> 8b9f6abc
         assert engine_config.dtype in ['auto', 'float16', 'bfloat16'], \
             f'unsupported specified data type {engine_config.dtype}'
 
@@ -801,16 +796,9 @@
             is_prefill, scheduler_output = await in_que.get()
             try:
                 running = scheduler_output.running
-                adapters = scheduler_output.adapters
                 swap_in_map = scheduler_output.swap_in_map
                 swap_out_map = scheduler_output.swap_out_map
                 prefill_interval = self.scheduler_config.prefill_interval
-<<<<<<< HEAD
-                schedule_output = self.scheduler.schedule(
-                    is_prefill=is_prefill, prealloc_size=prefill_interval)
-                running: SeqList = schedule_output.running
-=======
->>>>>>> 8b9f6abc
                 loop_count = 1 if is_prefill else (prefill_interval - 1)
                 assert len(running) > 0
 
