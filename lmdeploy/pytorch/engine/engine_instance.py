# Copyright (c) OpenMMLab. All rights reserved.
from typing import List

from lmdeploy.messages import EngineGenerationConfig, EngineOutput
from lmdeploy.utils import get_logger

from ..messages import (InputEmbeddingRangeType, InputEmbeddings,
                        InputEmbeddingType, SamplingParam)
from .engine import Engine
from .request import RequestSender, RequestType, Response, ResponseType

logger = get_logger('lmdeploy')


def _check_resp(resp: Response, state: ResponseType, warning_msg: str = None):
    """check if response has state."""
    if isinstance(state, ResponseType):
        state = [state]
    ret = resp.type in state
    if not ret and warning_msg is not None:
        logger.warning(warning_msg)
    return ret


def _check_resp_success(resp: Response, warning_msg: str = None):
    """check if response success."""
    return _check_resp(resp, ResponseType.SUCCESS, warning_msg)


async def async_try_add_session(req_sender: RequestSender, session_id: int):
    """Add new session.

    Args:
        session_id (int): The session id to add.
    """
    resp = await req_sender.async_send(RequestType.ADD_SESSION,
                                       dict(session_id=session_id))
    _check_resp(resp, [ResponseType.SUCCESS, ResponseType.SESSION_REPEAT],
                (f'Can not add session {session_id} '
                 f'with error: {resp.type}'))


async def async_end(req_sender: RequestSender, session_id: int):
    """End the given session."""
    resp = await req_sender.async_send(RequestType.END_SESSION,
                                       dict(session_id=session_id))
    _check_resp_success(resp, (f'Failed to end session: {session_id}. '
                               f'Error: {resp.type}.'))


async def async_cancel(req_sender: RequestSender, session_id: int):
    """Stop current streaming inference."""
    resp = await req_sender.async_send(RequestType.STOP_SESSION,
                                       dict(session_id=session_id))
    _check_resp_success(resp, (f'Failed to cancel session: {session_id}. '
                               f'Error: {resp.type}.'))


def try_add_session(req_sender: RequestSender, session_id: int):
    """Add new session.

    Args:
        session_id (int): The session id to add.
    """
    resp = req_sender.send(RequestType.ADD_SESSION,
                           dict(session_id=session_id))
    _check_resp(resp, [ResponseType.SUCCESS, ResponseType.SESSION_REPEAT],
                (f'Can not add session {session_id} '
                 f'with error: {resp.type}'))


def end(req_sender: RequestSender, session_id: int):
    """End the given session."""
    resp = req_sender.send(RequestType.END_SESSION,
                           dict(session_id=session_id))
    _check_resp_success(resp, (f'Failed to end session: {session_id}. '
                               f'Error: {resp.type}.'))


def cancel(req_sender: RequestSender, session_id: int):
    """Stop current streaming inference."""
    resp = req_sender.send(RequestType.STOP_SESSION,
                           dict(session_id=session_id))
    _check_resp_success(resp, (f'Failed to cancel session: {session_id}. '
                               f'Error: {resp.type}.'))


class EngineInstance:
    """Instance of TurboMind.

    Args:
        engine (Engine): engine
    """

    def __init__(self, engine: Engine):

        def __get_max_input_len(engine):
            """get max input len."""
            cache_config = engine.cache_config
            max_input_len = (cache_config.block_size *
                             cache_config.num_gpu_blocks)
            window_size = cache_config.window_size
            if window_size > 0 and window_size <= max_input_len:
                max_input_len = (1 << 63) - 1
            return max_input_len

        self.engine = engine
        self.req_sender = engine.req_manager.build_sender()

        self.max_input_len = __get_max_input_len(self.engine)

    def __del__(self):
        """Destructor."""
        self.engine.req_manager.senders.pop(self.req_sender.sender_id)

    async def _async_try_add_session(self, session_id: int):
        """Add new session.

        Args:
            session_id (int): The session id to add.
        """
        return await async_try_add_session(self.req_sender, session_id)

    def _try_add_session(self, session_id: int):
        """Add new session.

        Args:
            session_id (int): The session id to add.
        """
        return try_add_session(self.req_sender, session_id)

    async def async_stream_infer(
            self,
            session_id: int,
            input_ids: List[int],
            gen_config: EngineGenerationConfig = None,
            adapter_name: str = None,
            input_embeddings: InputEmbeddingType = None,
            input_embedding_ranges: InputEmbeddingRangeType = None,
            **kwargs):
        """Send stream inference request.

        Args:
            session_id (int): The session id.
            input_ids (List[int]): The input token ids.
            gen_config (EngineGenerationConfig): The sampling parameters.
            adapter_name (str): The lora adapter name.

        Yields:
            int: Error flags. 0 if success.
            List[int]: The streaming output tokens.
            int: The number of the output tokens.
        """
        if len(input_ids) > self.max_input_len:
            yield EngineOutput(ResponseType.INPUT_LENGTH_ERROR, [], 0)
            return
        gen_config = gen_config or EngineGenerationConfig()
        sampling_param = SamplingParam.from_gen_config(gen_config=gen_config)
        await async_try_add_session(self.req_sender, session_id)
        input_embeddings_new: List[InputEmbeddings] = None
        if input_embeddings is not None and len(input_embeddings) > 0:
            assert len(input_embeddings) == len(input_embedding_ranges)
            input_embeddings_new = [
                InputEmbeddings(emb, rg[0], rg[1])
                for emb, rg in zip(input_embeddings, input_embedding_ranges)
            ]
        msg = dict(token_ids=input_ids,
                   session_id=session_id,
                   sampling_param=sampling_param,
                   adapter_name=adapter_name,
                   input_embeddings=input_embeddings_new)
        req_id = await self.req_sender.async_send_async(
            RequestType.ADD_MESSAGE, msg)

        token_ids = []
        while True:
            resp = await self.req_sender.async_recv(req_id)

            if resp.req_id != req_id:
                continue
            if resp.type == ResponseType.SUCCESS:
                token_ids += resp.data['token_ids']
                yield EngineOutput(resp.type, token_ids, len(token_ids))
            elif resp.type == ResponseType.FINISH:
                token_ids += resp.data['token_ids']
                yield EngineOutput(resp.type, token_ids, len(token_ids))
                break
            else:
                yield EngineOutput(resp.type, [], 0)
                break

    async def async_infer(
            self,
            session_id: int,
            input_ids: List[int] = None,
            gen_config: EngineGenerationConfig = None,
            input_embeddings: InputEmbeddingType = None,
            input_embedding_ranges: InputEmbeddingRangeType = None,
            **kwargs):
        """Send inference request.

        Args:
            session_id (int): The session id.
            input_ids (List[int]): The input token ids.
            gen_config (EngineGenerationConfig): The sampling parameters.

        Returns:
            int: Error flags. 0 if success.
            List[int]: The streaming output tokens.
            int: The number of the output tokens.
        """
        token_ids = []
        async for outputs in self.async_stream_infer(
                session_id,
                input_ids,
                gen_config=gen_config,
                input_embeddings=input_embeddings,
                input_embedding_ranges=input_embedding_ranges,
                **kwargs):
            status, tmp_ids = outputs.status, outputs.token_ids
            if status not in [ResponseType.SUCCESS, ResponseType.FINISH]:
                return EngineOutput(status, token_ids, len(token_ids))
            token_ids = tmp_ids

        return EngineOutput(0, token_ids, len(token_ids))

    def stream_infer(self,
                     session_id: int,
                     input_ids: List[int],
                     gen_config: EngineGenerationConfig = None,
                     adapter_name: str = None,
                     input_embeddings: InputEmbeddingType = None,
                     input_embedding_ranges: InputEmbeddingRangeType = None,
                     **kwargs):
        """Send stream inference request.

        Args:
            session_id (int): The session id.
            input_ids (List[int]): The input token ids.
            gen_config (EngineGenerationConfig): The sampling parameters.
            adapter_name (str): The lora adapter name.

        Yields:
            int: Error flags. 0 if success.
            List[int]: The streaming output tokens.
            int: The number of the output tokens.
        """
        if len(input_ids) > self.max_input_len:
            yield EngineOutput(ResponseType.INPUT_LENGTH_ERROR, [], 0)
            return

        def __call_async():
            """call async."""
            coro_gen = self.async_stream_infer(
                session_id,
                input_ids,
                gen_config,
                adapter_name,
                input_embeddings=input_embeddings,
                input_embedding_ranges=input_embedding_ranges,
                **kwargs)
            while True:
                try:
                    yield self.req_sender.run_until_complete(
                        coro_gen.__anext__())
                except StopAsyncIteration:
                    break

        if not self.req_sender.is_thread_safe():
            yield from __call_async()
            return

        gen_config = gen_config or EngineGenerationConfig()
        sampling_param = SamplingParam.from_gen_config(gen_config=gen_config)
        try_add_session(self.req_sender, session_id)
        input_embeddings_new: List[InputEmbeddings] = None
        if input_embeddings is not None and len(input_embeddings) > 0:
            assert len(input_embeddings) == len(input_embedding_ranges)
            input_embeddings_new = [
                InputEmbeddings(emb, rg[0], rg[1])
                for emb, rg in zip(input_embeddings, input_embedding_ranges)
            ]
        msg = dict(
            token_ids=input_ids,
            session_id=session_id,
            sampling_param=sampling_param,
            adapter_name=adapter_name,
            input_embeddings=input_embeddings_new,
        )
        req_id = self.req_sender.send_async(RequestType.ADD_MESSAGE, msg)

        token_ids = []
        while True:
            resp = self.req_sender.recv(req_id)

            if resp.req_id != req_id:
                continue
            if resp.type == ResponseType.SUCCESS:
                token_ids += resp.data['token_ids']
                yield EngineOutput(resp.type, token_ids, len(token_ids))
            elif resp.type == ResponseType.FINISH:
                token_ids += resp.data['token_ids']
                yield EngineOutput(resp.type, token_ids, len(token_ids))
                break
            else:
                yield EngineOutput(resp.type, [], 0)
                break

    def infer(self,
              session_id: int,
              input_ids: List[int] = None,
              gen_config: EngineGenerationConfig = None,
              input_embeddings: InputEmbeddingType = None,
              input_embedding_ranges: InputEmbeddingRangeType = None,
              **kwargs):
        """Send inference request.

        Args:
            session_id (int): The session id.
            input_ids (List[int]): The input token ids.
            gen_config (EngineGenerationConfig): The sampling parameters.

        Returns:
            int: Error flags. 0 if success.
            List[int]: The streaming output tokens.
            int: The number of the output tokens.
        """
        token_ids = []
        for outputs in self.stream_infer(
                session_id,
                input_ids,
                gen_config=gen_config,
                input_embeddings=input_embeddings,
                input_embedding_ranges=input_embedding_ranges,
                **kwargs):
            status, tmp_ids = outputs.status, outputs.token_ids
            if status not in [ResponseType.SUCCESS, ResponseType.FINISH]:
                return EngineOutput(status, token_ids, len(token_ids))
            token_ids = tmp_ids

        return EngineOutput(0, token_ids, len(token_ids))

    async def async_batched_infer(
        self,
        session_ids: List[int],
        token_ids: List[List[int]] = None,
        gen_config: EngineGenerationConfig = None,
        adapter_names: List[str] = None,
        keep_cache: bool = False,
        input_embeddings: List[InputEmbeddingType] = None,
        input_embedding_ranges: List[InputEmbeddingRangeType] = None,
    ):
        """Send inference request.

        Args:
            session_ids (List[int]): The session id.
            token_ids (List[int]): The input token ids.
            gen_config (EngineGenerationConfig): The sampling parameters.
            adapter_names (List[str]): The name of the adapters.
            keep_cache (bool): Keep kv cache after infer.

        Returns:
            int: Error flags. 0 if success.
            List[int]: The streaming output tokens.
            int: The number of the output tokens.
        """
        batch_size = len(token_ids)
        assert len(session_ids) == batch_size
        if adapter_names is not None:
            assert len(adapter_names) == batch_size
        else:
            adapter_names = [None for _ in range(batch_size)]

        if input_embeddings is not None:
            assert len(input_embeddings) == batch_size
            assert len(input_embedding_ranges) == batch_size
        else:
            input_embeddings = [None] * batch_size
            input_embedding_ranges = [None] * batch_size

        async def _add_sessions(session_ids):
            for session_id in session_ids:
                await self._async_try_add_session(session_id)

        async def _add_messages(session_ids, token_ids, adapter_names,
                                input_embeddings, input_embedding_ranges):
            add_msgs = []
            sampling_param = SamplingParam.from_gen_config(gen_config)
            for session_id, token_id, adapter_name, input_emb, input_ranges in zip(  # noqa: E501
                    session_ids, token_ids, adapter_names, input_embeddings,
                    input_embedding_ranges):
                cur_input_embeddings: List[InputEmbeddings] = None
                if input_emb is not None and len(input_emb) > 0:
                    assert len(input_emb) == len(input_ranges)
                    cur_input_embeddings = [
                        InputEmbeddings(emb, rg[0], rg[1])
                        for emb, rg in zip(input_emb, input_ranges)
                    ]
                msg = dict(
                    token_ids=token_id,
                    session_id=session_id,
                    sampling_param=sampling_param,
                    adapter_name=adapter_name,
                    input_embeddings=cur_input_embeddings,
                )
                add_msgs.append(msg)
            req_types = [RequestType.ADD_MESSAGE] * batch_size
            req_ids = await self.req_sender.async_batched_send_async(
                req_types, data=add_msgs)
            return req_ids

        await _add_sessions(session_ids)
        req_ids = await _add_messages(session_ids, token_ids, adapter_names,
                                      input_embeddings, input_embedding_ranges)

        # receive messages
        req_idx_map = dict(zip(req_ids, range(len(req_ids))))
        output_token_ids = [list() for _ in req_ids]
        status = 0
        finish_count = batch_size
        while finish_count:
            resp = await self.req_sender.async_recv_any()
            if resp.req_id not in req_ids:
                continue
            idx = req_idx_map[resp.req_id]
            token_ids = output_token_ids[idx]
            if resp.type == ResponseType.SUCCESS:
                token_ids += resp.data['token_ids']
            elif resp.type == ResponseType.FINISH:
                token_ids += resp.data['token_ids']
                if not keep_cache:
                    session_id = session_ids[idx]
                    await self.async_end(session_id=session_id)
                finish_count -= 1
            else:
                logger.error(f'Unexpected response: {resp.type}')
                status = 1
                break

        output_token_len = [len(token_ids) for token_ids in output_token_ids]
        return EngineOutput(status, output_token_ids, output_token_len)

    def batched_infer(
        self,
        session_ids: List[int],
        token_ids: List[List[int]] = None,
        gen_config: EngineGenerationConfig = None,
        adapter_names: List[str] = None,
        keep_cache: bool = False,
        input_embeddings: List[InputEmbeddingType] = None,
        input_embedding_ranges: List[InputEmbeddingRangeType] = None,
    ):
        """batched infer."""
        coro = self.async_batched_infer(
            session_ids,
            token_ids,
            gen_config=gen_config,
            adapter_names=adapter_names,
            input_embeddings=input_embeddings,
            input_embedding_ranges=input_embedding_ranges,
            keep_cache=keep_cache)
        return self.req_sender.run_until_complete(coro)

    async def async_end(self, session_id: int):
        """End the given session."""
        return await async_end(self.req_sender, session_id)

    def end(self, session_id: int):
        """End the given session."""
        return end(self.req_sender, session_id)

    async def async_cancel(self, session_id: int):
        """Stop current streaming inference."""
        return await async_cancel(self.req_sender, session_id)

    def cancel(self, session_id: int):
        """Stop current streaming inference."""
        return cancel(self.req_sender, session_id)

    def decode(self,
               input_ids,
               input_embeddings: List[InputEmbeddingType] = None,
               input_embedding_ranges: List[InputEmbeddingRangeType] = None,
               steps: List[int] = None,
               input_embeddings=None,
               input_embedding_ranges=None,
               sequence_start: bool = True,
               sequence_end: bool = True,
               adapter_names: List[str] = None):
        """Perform context decode on input tokens.

        Args:
            input_ids (numpy.ndarray): the batch of input token ids
            steps (List[int]): the offset of the k/v cache
            input_embeddings (List[List[Union[torch.Tensor, np.ndarray]]]):
                embeddings features
            input_embedding_ranges: (List[List[Tuple[int, int]]]):
                the begin/end offsets of input_embeddings to input_ids
            sequence_start (bool): indicator for starting a sequence
            sequence_end (bool): indicator for ending a sequence
            adapter_names (List[str]): The name of the adapters.
        """
        from torch.nn.utils.rnn import pad_sequence
        logger.debug('Decoding logits.')
        batch_size = len(input_ids)

        def __add_messages(session_ids, input_ids, adapter_names,
                           input_embeddings, input_embedding_ranges):
            add_msgs = []
            sampling_param = SamplingParam(max_new_tokens=0)
<<<<<<< HEAD
            batch_size = len(input_ids)
            if input_embeddings is None:
                input_embeddings = [None] * batch_size
                input_embedding_ranges = [None] * batch_size
            for session_id, token_id, adapter_name, input_emb, input_ranges in zip(  # noqa: E501
                    session_ids, input_ids, adapter_names, input_embeddings,
                    input_embedding_ranges):
=======
            for (session_id, token_id, adapter_name, input_emb,
                 input_ranges) in zip(session_ids, input_ids, adapter_names,
                                      input_embeddings,
                                      input_embedding_ranges):
>>>>>>> 74f8f4d2
                if len(token_id) > self.max_input_len:
                    raise RuntimeError(
                        f'Expect input length<={self.max_input_len} '
                        f'but get {len(token_id)}')
                cur_input_embeddings: List[InputEmbeddings] = None
                if input_emb is not None and len(input_emb) > 0:
                    assert len(input_emb) == len(input_ranges)
                    cur_input_embeddings = [
                        InputEmbeddings(emb, rg[0], rg[1])
                        for emb, rg in zip(input_emb, input_ranges)
                    ]
                msg = dict(token_ids=token_id,
                           session_id=session_id,
                           sampling_param=sampling_param,
                           adapter_name=adapter_name,
                           input_embeddings=cur_input_embeddings,
                           return_logits=True)
                add_msgs.append(msg)
            req_types = [RequestType.ADD_MESSAGE] * batch_size
            req_ids = self.req_sender.batched_send_async(req_types,
                                                         data=add_msgs)
            return req_ids

        if steps is not None:
            assert batch_size == len(steps)

        if adapter_names is not None:
            assert len(adapter_names) == batch_size
        else:
            adapter_names = [None] * batch_size

        if input_embeddings is not None:
            assert len(input_embeddings) == batch_size
            assert len(input_embedding_ranges) == batch_size
        else:
            input_embeddings = [None] * batch_size
            input_embedding_ranges = [None] * batch_size

        session_ids = tuple(range(batch_size))
        if sequence_start:
            for sid in session_ids:
                self.req_sender.send(RequestType.END_SESSION,
                                     dict(session_id=sid))
                self._try_add_session(sid)

        req_ids = __add_messages(session_ids, input_ids, adapter_names,
                                 input_embeddings, input_embedding_ranges)
        req_idx_map = dict(zip(req_ids, range(len(req_ids))))

        finish_count = batch_size
        ret = [None] * batch_size
        while finish_count > 0:
            resp = self.req_sender.recv_any()
            if resp.req_id not in req_ids:
                continue

            assert resp.type == ResponseType.FINISH
            idx = req_idx_map[resp.req_id]
            ret[idx] = resp.data['logits']
            finish_count -= 1

        ret = pad_sequence(ret, True)

        if sequence_end:
            for sid in session_ids:
                self.end(sid)

        return ret<|MERGE_RESOLUTION|>--- conflicted
+++ resolved
@@ -482,8 +482,6 @@
                input_embeddings: List[InputEmbeddingType] = None,
                input_embedding_ranges: List[InputEmbeddingRangeType] = None,
                steps: List[int] = None,
-               input_embeddings=None,
-               input_embedding_ranges=None,
                sequence_start: bool = True,
                sequence_end: bool = True,
                adapter_names: List[str] = None):
@@ -508,20 +506,14 @@
                            input_embeddings, input_embedding_ranges):
             add_msgs = []
             sampling_param = SamplingParam(max_new_tokens=0)
-<<<<<<< HEAD
             batch_size = len(input_ids)
             if input_embeddings is None:
                 input_embeddings = [None] * batch_size
                 input_embedding_ranges = [None] * batch_size
-            for session_id, token_id, adapter_name, input_emb, input_ranges in zip(  # noqa: E501
-                    session_ids, input_ids, adapter_names, input_embeddings,
-                    input_embedding_ranges):
-=======
             for (session_id, token_id, adapter_name, input_emb,
                  input_ranges) in zip(session_ids, input_ids, adapter_names,
                                       input_embeddings,
                                       input_embedding_ranges):
->>>>>>> 74f8f4d2
                 if len(token_id) > self.max_input_len:
                     raise RuntimeError(
                         f'Expect input length<={self.max_input_len} '
