# Copyright (c) OpenMMLab. All rights reserved.
from typing import List

from lmdeploy.messages import EngineGenerationConfig, EngineOutput
from lmdeploy.utils import get_logger

from ..messages import (InputEmbeddingRangeType, InputEmbeddings,
                        InputEmbeddingType, SamplingParam)
from .engine import Engine
from .request import RequestSender, RequestType, Response, ResponseType

logger = get_logger('lmdeploy')


def _check_resp(resp: Response, state: ResponseType, warning_msg: str = None):
    """check if response has state."""
    if isinstance(state, ResponseType):
        state = [state]
    ret = resp.type in state
    if not ret and warning_msg is not None:
        logger.warning(warning_msg)
    return ret


def _check_resp_success(resp: Response, warning_msg: str = None):
    """check if response success."""
    return _check_resp(resp, ResponseType.SUCCESS, warning_msg)


async def async_try_add_session(req_sender: RequestSender, session_id: int):
    """Add new session.

    Args:
        session_id (int): The session id to add.
    """
    resp = await req_sender.async_send(RequestType.ADD_SESSION,
                                       dict(session_id=session_id))
    _check_resp(resp, [ResponseType.SUCCESS, ResponseType.SESSION_REPEAT],
                (f'Can not add session {session_id} '
                 f'with error: {resp.type}'))


async def async_end(req_sender: RequestSender, session_id: int):
    """End the given session."""
    resp = await req_sender.async_send(RequestType.END_SESSION,
                                       dict(session_id=session_id))
    _check_resp_success(resp, (f'Failed to end session: {session_id}. '
                               f'Error: {resp.type}.'))


async def async_cancel(req_sender: RequestSender, session_id: int):
    """Stop current streaming inference."""
    resp = await req_sender.async_send(RequestType.STOP_SESSION,
                                       dict(session_id=session_id))
    _check_resp_success(resp, (f'Failed to cancel session: {session_id}. '
                               f'Error: {resp.type}.'))


def try_add_session(req_sender: RequestSender, session_id: int):
    """Add new session.

    Args:
        session_id (int): The session id to add.
    """
    resp = req_sender.send(RequestType.ADD_SESSION,
                           dict(session_id=session_id))
    _check_resp(resp, [ResponseType.SUCCESS, ResponseType.SESSION_REPEAT],
                (f'Can not add session {session_id} '
                 f'with error: {resp.type}'))


def end(req_sender: RequestSender, session_id: int):
    """End the given session."""
    resp = req_sender.send(RequestType.END_SESSION,
                           dict(session_id=session_id))
    _check_resp_success(resp, (f'Failed to end session: {session_id}. '
                               f'Error: {resp.type}.'))


def cancel(req_sender: RequestSender, session_id: int):
    """Stop current streaming inference."""
    resp = req_sender.send(RequestType.STOP_SESSION,
                           dict(session_id=session_id))
    _check_resp_success(resp, (f'Failed to cancel session: {session_id}. '
                               f'Error: {resp.type}.'))


class EngineInstance:
    """Instance of TurboMind.

    Args:
        engine (Engine): engine
    """

    def __init__(self, engine: Engine):

        def __get_max_input_len(engine):
            """get max input len."""
            cache_config = engine.cache_config
            max_input_len = (cache_config.block_size *
                             cache_config.num_gpu_blocks)
            window_size = cache_config.window_size
            if window_size > 0 and window_size <= max_input_len:
                max_input_len = (1 << 63) - 1
            return max_input_len

        self.engine = engine
        self.req_sender = engine.req_manager.build_sender()

        self.max_input_len = __get_max_input_len(self.engine)

    def __del__(self):
        """Destructor."""
        self.engine.req_manager.senders.pop(self.req_sender.sender_id)

    async def _async_try_add_session(self, session_id: int):
        """Add new session.

        Args:
            session_id (int): The session id to add.
        """
        return await async_try_add_session(self.req_sender, session_id)

    def _try_add_session(self, session_id: int):
        """Add new session.

        Args:
            session_id (int): The session id to add.
        """
        return try_add_session(self.req_sender, session_id)

    async def async_stream_infer(
            self,
            session_id: int,
            input_ids: List[int],
            gen_config: EngineGenerationConfig = None,
            adapter_name: str = None,
            input_embeddings: InputEmbeddingType = None,
            input_embedding_ranges: InputEmbeddingRangeType = None,
            **kwargs):
        """Send stream inference request.

        Args:
            session_id (int): The session id.
            input_ids (List[int]): The input token ids.
            gen_config (EngineGenerationConfig): The sampling parameters.
            adapter_name (str): The lora adapter name.

        Yields:
            int: Error flags. 0 if success.
            List[int]: The streaming output tokens.
            int: The number of the output tokens.
        """
        if len(input_ids) > self.max_input_len:
            yield EngineOutput(ResponseType.INPUT_LENGTH_ERROR, [], 0)
            return
        gen_config = gen_config or EngineGenerationConfig()
        sampling_param = SamplingParam.from_gen_config(gen_config=gen_config)
        await async_try_add_session(self.req_sender, session_id)
        input_embeddings_new: List[InputEmbeddings] = None
        if input_embeddings is not None and len(input_embeddings) > 0:
            assert len(input_embeddings) == len(input_embedding_ranges)
            input_embeddings_new = [
                InputEmbeddings(emb, rg[0], rg[1])
                for emb, rg in zip(input_embeddings, input_embedding_ranges)
            ]
        msg = dict(token_ids=input_ids,
                   session_id=session_id,
                   sampling_param=sampling_param,
                   adapter_name=adapter_name,
                   input_embeddings=input_embeddings_new)
        req_id = await self.req_sender.async_send_async(
            RequestType.ADD_MESSAGE, msg)

        token_ids = []
        while True:
            resp = await self.req_sender.async_recv(req_id)

            if resp.req_id != req_id:
                continue
            if resp.type == ResponseType.SUCCESS:
                token_ids += resp.data['token_ids']
                yield EngineOutput(resp.type, token_ids, len(token_ids))
            elif resp.type == ResponseType.FINISH:
                token_ids += resp.data['token_ids']
                yield EngineOutput(resp.type, token_ids, len(token_ids))
                break
            else:
                yield EngineOutput(resp.type, [], 0)
                break

    async def async_infer(
            self,
            session_id: int,
            input_ids: List[int] = None,
            gen_config: EngineGenerationConfig = None,
            input_embeddings: InputEmbeddingType = None,
            input_embedding_ranges: InputEmbeddingRangeType = None,
            **kwargs):
        """Send inference request.

        Args:
            session_id (int): The session id.
            input_ids (List[int]): The input token ids.
            gen_config (EngineGenerationConfig): The sampling parameters.

        Returns:
            int: Error flags. 0 if success.
            List[int]: The streaming output tokens.
            int: The number of the output tokens.
        """
        token_ids = []
        async for outputs in self.async_stream_infer(
                session_id,
                input_ids,
                gen_config=gen_config,
                input_embeddings=input_embeddings,
                input_embedding_ranges=input_embedding_ranges,
                **kwargs):
            status, tmp_ids = outputs.status, outputs.token_ids
            if status not in [ResponseType.SUCCESS, ResponseType.FINISH]:
                return EngineOutput(status, token_ids, len(token_ids))
            token_ids = tmp_ids

        return EngineOutput(0, token_ids, len(token_ids))

    def stream_infer(self,
                     session_id: int,
                     input_ids: List[int],
                     gen_config: EngineGenerationConfig = None,
                     adapter_name: str = None,
                     input_embeddings: InputEmbeddingType = None,
                     input_embedding_ranges: InputEmbeddingRangeType = None,
                     **kwargs):
        """Send stream inference request.

        Args:
            session_id (int): The session id.
            input_ids (List[int]): The input token ids.
            gen_config (EngineGenerationConfig): The sampling parameters.
            adapter_name (str): The lora adapter name.

        Yields:
            int: Error flags. 0 if success.
            List[int]: The streaming output tokens.
            int: The number of the output tokens.
        """
        if len(input_ids) > self.max_input_len:
            yield EngineOutput(ResponseType.INPUT_LENGTH_ERROR, [], 0)
            return

        def __call_async():
            """call async."""
            coro_gen = self.async_stream_infer(
                session_id,
                input_ids,
                gen_config,
                adapter_name,
                input_embeddings=input_embeddings,
                input_embedding_ranges=input_embedding_ranges,
                **kwargs)
            while True:
                try:
                    yield self.req_sender.run_until_complete(
                        coro_gen.__anext__())
                except StopAsyncIteration:
                    break

        if not self.req_sender.is_thread_safe():
            yield from __call_async()
            return

        gen_config = gen_config or EngineGenerationConfig()
        sampling_param = SamplingParam.from_gen_config(gen_config=gen_config)
        try_add_session(self.req_sender, session_id)
        input_embeddings_new: List[InputEmbeddings] = None
        if input_embeddings is not None and len(input_embeddings) > 0:
            assert len(input_embeddings) == len(input_embedding_ranges)
            input_embeddings_new = [
                InputEmbeddings(emb, rg[0], rg[1])
                for emb, rg in zip(input_embeddings, input_embedding_ranges)
            ]
        msg = dict(
            token_ids=input_ids,
            session_id=session_id,
            sampling_param=sampling_param,
            adapter_name=adapter_name,
            input_embeddings=input_embeddings_new,
        )
        req_id = self.req_sender.send_async(RequestType.ADD_MESSAGE, msg)

        token_ids = []
        while True:
            resp = self.req_sender.recv(req_id)

            if resp.req_id != req_id:
                continue
            if resp.type == ResponseType.SUCCESS:
                token_ids += resp.data['token_ids']
                yield EngineOutput(resp.type, token_ids, len(token_ids))
            elif resp.type == ResponseType.FINISH:
                token_ids += resp.data['token_ids']
                yield EngineOutput(resp.type, token_ids, len(token_ids))
                break
            else:
                yield EngineOutput(resp.type, [], 0)
                break

    def infer(self,
              session_id: int,
              input_ids: List[int] = None,
              gen_config: EngineGenerationConfig = None,
              input_embeddings: InputEmbeddingType = None,
              input_embedding_ranges: InputEmbeddingRangeType = None,
              **kwargs):
        """Send inference request.

        Args:
            session_id (int): The session id.
            input_ids (List[int]): The input token ids.
            gen_config (EngineGenerationConfig): The sampling parameters.

        Returns:
            int: Error flags. 0 if success.
            List[int]: The streaming output tokens.
            int: The number of the output tokens.
        """
        token_ids = []
        for outputs in self.stream_infer(
                session_id,
                input_ids,
                gen_config=gen_config,
                input_embeddings=input_embeddings,
                input_embedding_ranges=input_embedding_ranges,
                **kwargs):
            status, tmp_ids = outputs.status, outputs.token_ids
            if status not in [ResponseType.SUCCESS, ResponseType.FINISH]:
                return EngineOutput(status, token_ids, len(token_ids))
            token_ids = tmp_ids

        return EngineOutput(0, token_ids, len(token_ids))

    async def async_batched_infer(
        self,
        session_ids: List[int],
        token_ids: List[List[int]] = None,
        gen_config: EngineGenerationConfig = None,
        adapter_names: List[str] = None,
        keep_cache: bool = False,
        input_embeddings: List[InputEmbeddingType] = None,
        input_embedding_ranges: List[InputEmbeddingRangeType] = None,
    ):
        """Send inference request.

        Args:
            session_ids (List[int]): The session id.
            token_ids (List[int]): The input token ids.
            gen_config (EngineGenerationConfig): The sampling parameters.
            adapter_names (List[str]): The name of the adapters.
            keep_cache (bool): Keep kv cache after infer.

        Returns:
            int: Error flags. 0 if success.
            List[int]: The streaming output tokens.
            int: The number of the output tokens.
        """
        batch_size = len(token_ids)
        assert len(session_ids) == batch_size
        if adapter_names is not None:
            assert len(adapter_names) == batch_size
        else:
            adapter_names = [None for _ in range(batch_size)]

        if input_embeddings is not None:
            assert len(input_embeddings) == batch_size
            assert len(input_embedding_ranges) == batch_size
        else:
            input_embeddings = [None] * batch_size
            input_embedding_ranges = [None] * batch_size

        async def _add_sessions(session_ids):
            for session_id in session_ids:
                await self._async_try_add_session(session_id)

        async def _add_messages(session_ids, token_ids, adapter_names,
                                input_embeddings, input_embedding_ranges):
            add_msgs = []
            sampling_param = SamplingParam.from_gen_config(gen_config)
            for session_id, token_id, adapter_name, input_emb, input_ranges in zip(  # noqa: E501
                    session_ids, token_ids, adapter_names, input_embeddings,
                    input_embedding_ranges):
                cur_input_embeddings: List[InputEmbeddings] = None
                if input_emb is not None and len(input_emb) > 0:
                    assert len(input_emb) == len(input_ranges)
                    cur_input_embeddings = [
                        InputEmbeddings(emb, rg[0], rg[1])
                        for emb, rg in zip(input_emb, input_ranges)
                    ]
                msg = dict(
                    token_ids=token_id,
                    session_id=session_id,
                    sampling_param=sampling_param,
                    adapter_name=adapter_name,
                    input_embeddings=cur_input_embeddings,
                )
                add_msgs.append(msg)
            req_types = [RequestType.ADD_MESSAGE] * batch_size
            req_ids = await self.req_sender.async_batched_send_async(
                req_types, data=add_msgs)
            return req_ids

        await _add_sessions(session_ids)
        req_ids = await _add_messages(session_ids, token_ids, adapter_names,
                                      input_embeddings, input_embedding_ranges)

        # receive messages
        req_idx_map = dict(zip(req_ids, range(len(req_ids))))
        output_token_ids = [list() for _ in req_ids]
        status = 0
        finish_count = batch_size
        while finish_count:
            resp = await self.req_sender.async_recv_any()
            if resp.req_id not in req_ids:
                continue
            idx = req_idx_map[resp.req_id]
            token_ids = output_token_ids[idx]
            if resp.type == ResponseType.SUCCESS:
                token_ids += resp.data['token_ids']
            elif resp.type == ResponseType.FINISH:
                token_ids += resp.data['token_ids']
                if not keep_cache:
                    session_id = session_ids[idx]
                    await self.async_end(session_id=session_id)
                finish_count -= 1
            else:
                logger.error(f'Unexpected response: {resp.type}')
                status = 1
                break

        output_token_len = [len(token_ids) for token_ids in output_token_ids]
        return EngineOutput(status, output_token_ids, output_token_len)

    def batched_infer(
        self,
        session_ids: List[int],
        token_ids: List[List[int]] = None,
        gen_config: EngineGenerationConfig = None,
        adapter_names: List[str] = None,
        keep_cache: bool = False,
        input_embeddings: List[InputEmbeddingType] = None,
        input_embedding_ranges: List[InputEmbeddingRangeType] = None,
    ):
        """batched infer."""
        coro = self.async_batched_infer(
            session_ids,
            token_ids,
            gen_config=gen_config,
            adapter_names=adapter_names,
            input_embeddings=input_embeddings,
            input_embedding_ranges=input_embedding_ranges,
            keep_cache=keep_cache)
        return self.req_sender.run_until_complete(coro)

    async def async_end(self, session_id: int):
        """End the given session."""
        return await async_end(self.req_sender, session_id)

    def end(self, session_id: int):
        """End the given session."""
        return end(self.req_sender, session_id)

    async def async_cancel(self, session_id: int):
        """Stop current streaming inference."""
        return await async_cancel(self.req_sender, session_id)

    def cancel(self, session_id: int):
        """Stop current streaming inference."""
        return cancel(self.req_sender, session_id)

    def decode(self,
               input_ids,
               steps: List[int] = None,
               input_embeddings=None,
               input_embedding_ranges=None,
               sequence_start: bool = True,
               sequence_end: bool = True,
               adapter_names: List[str] = None):
        """Perform context decode on input tokens.

        Args:
            input_ids (numpy.ndarray): the batch of input token ids
            steps (List[int]): the offset of the k/v cache
            input_embeddings (List[List[Union[torch.Tensor, np.ndarray]]]):
                embeddings features
            input_embedding_ranges: (List[List[Tuple[int, int]]]):
                the begin/end offsets of input_embeddings to input_ids
            sequence_start (bool): indicator for starting a sequence
            sequence_end (bool): indicator for ending a sequence
            adapter_names (List[str]): The name of the adapters.
        """
        from torch.nn.utils.rnn import pad_sequence
        logger.debug('Decoding logits.')
        batch_size = len(input_ids)

        def __add_messages(session_ids, input_ids, adapter_names,
                           input_embeddings, input_embedding_ranges):
            add_msgs = []
            sampling_param = SamplingParam(max_new_tokens=0)
<<<<<<< HEAD
            batch_size = len(input_ids)
            if input_embeddings is None:
                input_embeddings = [None] * batch_size
                input_embedding_ranges = [None] * batch_size
            for session_id, token_id, adapter_name, input_emb, input_ranges in zip(  # noqa: E501
                    session_ids, input_ids, adapter_names, input_embeddings,
                    input_embedding_ranges):
                cur_input_embeddings: List[InputEmbeddings] = None
                if input_emb is not None and len(input_emb) > 0:
                    assert len(input_emb) == len(input_ranges)
                    cur_input_embeddings = [
                        InputEmbeddings(emb, rg[0], rg[1])
                        for emb, rg in zip(input_emb, input_ranges)
                    ]
=======
            for session_id, token_id, adapter_name in zip(
                    session_ids, input_ids, adapter_names):
                if len(token_id) > self.max_input_len:
                    raise RuntimeError(
                        f'Expect input length<={self.max_input_len} '
                        f'but get {len(token_id)}')
>>>>>>> 812fb15d
                msg = dict(token_ids=token_id,
                           session_id=session_id,
                           sampling_param=sampling_param,
                           adapter_name=adapter_name,
                           input_embeddings=cur_input_embeddings,
                           return_logits=True)
                add_msgs.append(msg)
            req_types = [RequestType.ADD_MESSAGE] * batch_size
            req_ids = self.req_sender.batched_send_async(req_types,
                                                         data=add_msgs)
            return req_ids

        if steps is not None:
            assert batch_size == len(steps)

        if adapter_names is None:
            adapter_names = [None] * batch_size
        assert batch_size == len(adapter_names)

        session_ids = tuple(range(batch_size))
        if sequence_start:
            for sid in session_ids:
                self.req_sender.send(RequestType.END_SESSION,
                                     dict(session_id=sid))
                self._try_add_session(sid)

        req_ids = __add_messages(session_ids, input_ids, adapter_names,
                                 input_embeddings, input_embedding_ranges)
        req_idx_map = dict(zip(req_ids, range(len(req_ids))))

        finish_count = batch_size
        ret = [None] * batch_size
        while finish_count > 0:
            resp = self.req_sender.recv_any()
            if resp.req_id not in req_ids:
                continue

            assert resp.type == ResponseType.FINISH
            idx = req_idx_map[resp.req_id]
            ret[idx] = resp.data['logits']
            finish_count -= 1

        ret = pad_sequence(ret, True)

        if sequence_end:
            for sid in session_ids:
                self.end(sid)

        return ret<|MERGE_RESOLUTION|>--- conflicted
+++ resolved
@@ -506,7 +506,6 @@
                            input_embeddings, input_embedding_ranges):
             add_msgs = []
             sampling_param = SamplingParam(max_new_tokens=0)
-<<<<<<< HEAD
             batch_size = len(input_ids)
             if input_embeddings is None:
                 input_embeddings = [None] * batch_size
@@ -514,6 +513,10 @@
             for session_id, token_id, adapter_name, input_emb, input_ranges in zip(  # noqa: E501
                     session_ids, input_ids, adapter_names, input_embeddings,
                     input_embedding_ranges):
+                if len(token_id) > self.max_input_len:
+                    raise RuntimeError(
+                        f'Expect input length<={self.max_input_len} '
+                        f'but get {len(token_id)}')
                 cur_input_embeddings: List[InputEmbeddings] = None
                 if input_emb is not None and len(input_emb) > 0:
                     assert len(input_emb) == len(input_ranges)
@@ -521,14 +524,6 @@
                         InputEmbeddings(emb, rg[0], rg[1])
                         for emb, rg in zip(input_emb, input_ranges)
                     ]
-=======
-            for session_id, token_id, adapter_name in zip(
-                    session_ids, input_ids, adapter_names):
-                if len(token_id) > self.max_input_len:
-                    raise RuntimeError(
-                        f'Expect input length<={self.max_input_len} '
-                        f'but get {len(token_id)}')
->>>>>>> 812fb15d
                 msg = dict(token_ids=token_id,
                            session_id=session_id,
                            sampling_param=sampling_param,
