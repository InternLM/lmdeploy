--- conflicted
+++ resolved
@@ -151,13 +151,9 @@
 
             cache_block_ids = resp.data.get('cache_block_ids', None) if resp.data else None
             req_metrics = resp.data.get('req_metrics', None) if resp.data else None
-<<<<<<< HEAD
             logprobs = resp.data.get('logprobs', None) if resp.data else None
             step_map = resp.data.get('step_map', None) if resp.data else None
             
-=======
-            logprobs = resp.data.pop('logprobs', None) if resp.data else None
->>>>>>> adac4b18
             if resp.type == ResponseType.SUCCESS:
                 token_ids = resp.data['token_ids'].tolist()
                 num_ids = len(token_ids) - output_offset
@@ -167,13 +163,8 @@
                                    num_ids,
                                    cache_block_ids=cache_block_ids,
                                    req_metrics=req_metrics,
-<<<<<<< HEAD
                                    logprobs=logprobs,
                                    step_map=step_map)
-=======
-                                   logprobs=logprobs)
-                output_offset = len(token_ids)
->>>>>>> adac4b18
             elif resp.type == ResponseType.FINISH:
                 resp_data = resp.data
                 token_ids = resp_data['token_ids'].tolist()
