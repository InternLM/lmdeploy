# Copyright (c) OpenMMLab. All rights reserved.
# Inspired by vLLM: https://github.com/vllm-project/vllm
import asyncio
import contextlib
from typing import Any, Dict, List, Optional

from lmdeploy.pytorch.config import BackendConfig, CacheConfig, DistConfig, MiscConfig, ModelConfig, SpecDecodeConfig
from lmdeploy.pytorch.disagg.conn.protocol import DistServeInitRequest, DistServeKVTransferEndpointInfo
from lmdeploy.pytorch.disagg.messages import MigrationExecutionBatch
from lmdeploy.pytorch.engine.cache_engine import CacheEngine
from lmdeploy.utils import get_logger

logger = get_logger('lmdeploy')


class ExecutorBase:
    """Executor base class."""

    def __init__(self,
                 model_path: str,
                 model_config: ModelConfig,
                 cache_config: CacheConfig,
                 backend_config: BackendConfig,
                 dist_config: DistConfig,
                 misc_config: MiscConfig,
                 adapters: Dict[str, str] = None,
                 specdecode_config: SpecDecodeConfig = None,
                 device_type: str = 'cuda'):
        """Initialize Executor."""
        cache_config.window_size = model_config.sliding_window
        if cache_config.window_size is not None and cache_config.window_size > 0:
            # do not support sliding window prefix caching
            logger.warning('Sliding window prefix caching is not supported.')
            cache_config.enable_prefix_caching = False
        self.model_config = model_config
        self.cache_config = cache_config
        self.backend_config = backend_config
        self.dist_config = dist_config
        self.misc_config = misc_config
        self.dp = dist_config.dp
        self.world_size = dist_config.world_size
        self.device_type = device_type
        self.specdecode_config = specdecode_config

    def download_models(self):
        """Download model."""
        raise NotImplementedError('Not Implemented.')

    def build_model(self):
        """Build model."""
        raise NotImplementedError('Not Implemented.')

    def gather_free_mem(self):
        """Gather available memory."""
        raise NotImplementedError('Not Implemented.')

    def set_cache_config(self, cache_config: CacheConfig, spec_cache_config: CacheConfig = None):
        """Set all cache config."""
        raise NotImplementedError('Not Implemented.')

    def set_model_config(self, model_config: ModelConfig, spec_model_config: ModelConfig = None):
        """Set all model config."""
        raise NotImplementedError('Not Implemented.')

    def build_graph_runner(self):
        """Build graph runner."""
        raise NotImplementedError('Not Implemented.')

    def build_cache_engine(self):
        """Build cache engine."""
        raise NotImplementedError('Not Implemented.')

    def warmup(self):
        """warmup."""
        raise NotImplementedError('Not Implemented.')

    def sleep(self, level: int = 1):
        """Sleep."""
        raise NotImplementedError('Not Implemented.')

    def wakeup(self, tags: Optional[List[str]] = None):
        """Wakeup."""
        raise NotImplementedError('Not Implemented.')

    def update_params(self, request: Any):
        """Update params."""
        raise NotImplementedError('Not Implemented.')

    def get_input_processor(self):
        """Get input processor."""
        raise NotImplementedError('Not Implemented.')

    def start(self, forward_event: asyncio.Event):
        """Start engine loop."""
        raise NotImplementedError('Not Implemented.')

    def stop(self):
        """Stop engine loop."""
        raise NotImplementedError('Not Implemented.')

    def release(self):
        """Release resources."""
        raise NotImplementedError('Not Implemented.')

    def serialize(self, obj):
        """Serialize obj."""
        return obj

    async def forward_async(self, inputs):
        """Start forward."""
        raise NotImplementedError('Not Implemented')

    async def get_output_async(self):
        """Get output async."""
        raise NotImplementedError('Not Implemented')

    """ PD Disaggregation API Begin """

    def p2p_initialize(self, remote_engine_config: DistServeInitRequest):
        """Init rdma link."""
        raise NotImplementedError('Not implemented')

    def p2p_connect(self, conn_request: List[DistServeKVTransferEndpointInfo]):
        """rdma_connect."""
        raise NotImplementedError('Not Implemented')

    async def migrate(self, batch: MigrationExecutionBatch):
        """KV Cache Migration."""
        raise NotImplementedError('Not Implemented')

    """ PD Disaggregation API End """

    def _get_runtime_size(self, num_free_gpu_mem: int, cache_block_size: int, vocal_size: int):
        """Find best prefill num."""
        cache_max_entry_count = self.cache_config.cache_max_entry_count
        max_prefill_token_num = self.cache_config.max_prefill_token_num
        max_batches = self.cache_config.max_batches
        runtime_cache_size = 0
        while max_prefill_token_num > 0:
            # estimate runtime mem size
            runtime_cache_size = int((max_prefill_token_num + max_batches * 2) * vocal_size * 2)
            num_available = (num_free_gpu_mem - runtime_cache_size) * cache_max_entry_count
            if cache_block_size == 0 or int(num_available) // cache_block_size >= 16:
                break
            max_prefill_token_num = max_prefill_token_num // 2
        return runtime_cache_size, max_prefill_token_num

    def _adjust_block_size(self):
        """Adjust block_size."""
        if self.model_config.use_flash_mla is True:
            if self.cache_config.block_size != 64:
                raise ValueError('Please set block_size to 64 for flash_mla.')
            return
        # TODO: support kernel with both large head dim and large block size.
        if self.model_config.k_head_dim >= 512 and self.cache_config.block_size > 32:
            self.cache_config.block_size = 32
            logger.warning(
                f'Update `block_size={self.cache_config.block_size}` for large `head_dim={self.model_config.k_head_dim}`.'  # noqa
            )

    def _get_state_cache_mem(self):
        """Get state cache mem usage."""
        cache_config = self.cache_config
        if len(cache_config.states_shapes) == 0:
            return 0

        from lmdeploy.pytorch.engine.cache_engine import StateCacheEngine

        num_state_caches = cache_config.num_state_caches
        if num_state_caches is None:
            # add more caches for eviction
            # TODO: Share memory between state cache and pageable cache
            num_state_caches = int(cache_config.max_batches + 8)
            cache_config.num_state_caches = num_state_caches

        mems = StateCacheEngine.get_cache_state_size(cache_config.states_shapes)
        mems *= num_state_caches

        if cache_config.enable_prefix_caching:
            cache_config.enable_prefix_caching = False
            logger.warning('Prefix caching has not been support for state space model.')

        return mems

    def update_configs(self):
        """Update cache config."""
        self._adjust_block_size()
        # spec
        if self.specdecode_config and self.specdecode_config.cache_config:
            self.specdecode_config.cache_config.block_size = self.cache_config.block_size
        cache_config = self.cache_config
        model_config = self.model_config
        cache_config.states_shapes = model_config.states_shapes

        # get free mems
        free_mems = self.gather_free_mem()
        free_mem = min(free_mems)
        logger.debug(f'minimal free gpu memory: {free_mem >> 20} mb')

        # get state cache size
        state_cache_mem = self._get_state_cache_mem()
        free_mem = free_mem - state_cache_mem
        assert free_mem > 0, 'No enough gpu memory for state cache. Please reduce max_batch_size.'

        vocal_size = self.model_config.vocab_size
        tp = self.dist_config.attn_tp
<<<<<<< HEAD
        cache_block_size = CacheEngine.get_cache_block_size(cache_config, model_config, tp)
        runtime_mem, max_prefill_token_num = self._get_runtime_size(free_mem, cache_block_size, vocal_size)
=======
        cache_block_size = CacheEngine.get_cache_block_size(cache_config.block_size, model_config, tp,
                                                            cache_config.quant_policy)
        spec_cache_config = None
        spec_model_config = None
        spec_cache_block_size = 0
        if self.specdecode_config:
            spec_model_config = self.specdecode_config.model_config
            if spec_cache_config := self.specdecode_config.cache_config:
                spec_cache_block_size = CacheEngine.get_cache_block_size(spec_cache_config.block_size,
                                                                         spec_model_config)

        runtime_mem, max_prefill_token_num = self._get_runtime_size(free_mem, cache_block_size + spec_cache_block_size,
                                                                    vocal_size)
>>>>>>> ec8cb011
        if cache_config.max_prefill_token_num != max_prefill_token_num:
            if max_prefill_token_num <= 0:
                raise RuntimeError('No enough gpu memory for runtime.')
            cache_config.max_prefill_token_num = max_prefill_token_num
            logger.warning(f'No enough memory. Update max_prefill_token_num={max_prefill_token_num}')

        if spec_cache_config is not None:
            spec_cache_config.max_prefill_token_num = max_prefill_token_num

        free_mem -= runtime_mem
        logger.debug(f'estimated max runtime memory: {runtime_mem >> 20} mb')
        available_mem = free_mem * cache_config.cache_max_entry_count

        if cache_config.num_gpu_blocks == 0:
            cache_config.num_gpu_blocks = int(available_mem / cache_block_size)
            if cache_config.num_gpu_blocks <= 0:
                raise RuntimeError('No enough gpu memory for kv cache.')
            if spec_cache_config is not None:
                spec_cache_config.num_gpu_blocks = cache_config.num_gpu_blocks

        self.set_cache_config(cache_config, spec_cache_config)
        self.set_model_config(model_config, spec_model_config)

    def init(self):
        """init."""
        logger.info('Building Model.')
        self.build_model()
        logger.info('Updating configs.')
        self.update_configs()
        logger.info('Building GraphRunner and warmup ops, please waiting.')
        self.build_graph_runner()
        logger.info(f'Building CacheEngine with config: \n{self.cache_config}.')
        if self.specdecode_config:
            if spec_cache_config := self.specdecode_config.cache_config:
                logger.info(f'Building Spec CacheEngine with config: \n{spec_cache_config}.')
        self.build_cache_engine()
        logger.info('Warming up model.')
        self.warmup()

    @contextlib.contextmanager
    def remote_log(self, msg: str):
        """Send log for debugging.

        Do not use it in production.
        """
        # Different executor may have different log sending logic.
        yield<|MERGE_RESOLUTION|>--- conflicted
+++ resolved
@@ -204,24 +204,17 @@
 
         vocal_size = self.model_config.vocab_size
         tp = self.dist_config.attn_tp
-<<<<<<< HEAD
         cache_block_size = CacheEngine.get_cache_block_size(cache_config, model_config, tp)
-        runtime_mem, max_prefill_token_num = self._get_runtime_size(free_mem, cache_block_size, vocal_size)
-=======
-        cache_block_size = CacheEngine.get_cache_block_size(cache_config.block_size, model_config, tp,
-                                                            cache_config.quant_policy)
         spec_cache_config = None
         spec_model_config = None
         spec_cache_block_size = 0
         if self.specdecode_config:
             spec_model_config = self.specdecode_config.model_config
             if spec_cache_config := self.specdecode_config.cache_config:
-                spec_cache_block_size = CacheEngine.get_cache_block_size(spec_cache_config.block_size,
-                                                                         spec_model_config)
+                spec_cache_block_size = CacheEngine.get_cache_block_size(spec_cache_config, spec_model_config, 1)
 
         runtime_mem, max_prefill_token_num = self._get_runtime_size(free_mem, cache_block_size + spec_cache_block_size,
                                                                     vocal_size)
->>>>>>> ec8cb011
         if cache_config.max_prefill_token_num != max_prefill_token_num:
             if max_prefill_token_num <= 0:
                 raise RuntimeError('No enough gpu memory for runtime.')
