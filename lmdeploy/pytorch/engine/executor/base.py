--- conflicted
+++ resolved
@@ -192,10 +192,6 @@
         free_mem = min(free_mems)
         logger.debug(f'minimal free gpu memory: {free_mem >> 20} mb')
 
-<<<<<<< HEAD
-        tp = self.dist_config.attn_config.tp
-        cache_block_size = CacheEngine.get_cache_block_size(cache_config, model_config, tp)
-=======
         # get state cache size
         state_cache_mem = self._get_state_cache_mem()
         free_mem = free_mem - state_cache_mem
@@ -203,9 +199,7 @@
 
         vocal_size = self.model_config.vocab_size
         tp = self.dist_config.attn_tp
-        cache_block_size = CacheEngine.get_cache_block_size(cache_config.block_size, model_config, tp,
-                                                            cache_config.quant_policy)
->>>>>>> f63730de
+        cache_block_size = CacheEngine.get_cache_block_size(cache_config, model_config, tp)
         runtime_mem, max_prefill_token_num = self._get_runtime_size(free_mem, cache_block_size, vocal_size)
         if cache_config.max_prefill_token_num != max_prefill_token_num:
             if max_prefill_token_num <= 0:
