--- conflicted
+++ resolved
@@ -188,17 +188,13 @@
         free_mem = min(free_mems)
         logger.debug(f'minimal free gpu memory: {free_mem >> 20} mb')
 
-<<<<<<< HEAD
-        tp = self.dist_config.attn_tp
-=======
         # get state cache size
         state_cache_mem = self._get_state_cache_mem()
         free_mem = free_mem - state_cache_mem
         assert free_mem > 0, 'No enough gpu memory for state cache. Please reduce max_batch_size.'
 
         vocal_size = self.model_config.vocab_size
-        tp = self.dist_config.attn_config.tp
->>>>>>> 281e1017
+        tp = self.dist_config.attn_tp
         cache_block_size = CacheEngine.get_cache_block_size(cache_config.block_size, model_config, tp,
                                                             cache_config.quant_policy)
         runtime_mem, max_prefill_token_num = self._get_runtime_size(free_mem, cache_block_size, vocal_size)
