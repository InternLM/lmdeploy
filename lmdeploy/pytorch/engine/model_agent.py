# Copyright (c) OpenMMLab. All rights reserved.

import asyncio
import atexit
import os
import threading
from datetime import timedelta
from typing import Any, Callable, Dict, List

import torch
import torch.distributed as dist
from torch import multiprocessing as mp

from lmdeploy.utils import get_logger

from ..backends import get_backend
from ..config import BackendConfig, CacheConfig, ModelConfig
from ..devices import DeviceContext, get_device_manager
from ..distributed import DistContext, get_dist_manager, get_world_rank
from ..model_inputs import ModelInputs
from ..models.patch import add_adapters, build_patched_model, update_custom_module_map
from ..utils import get_gpu_memory
from ..weight_loader.model_weight_loader import load_model_weights
from .cache_engine import CacheEngine

logger = get_logger('lmdeploy')


def _update_cache_config(model_config: ModelConfig,
                         cache_config: CacheConfig,
                         gpu_id: int = 0,
                         host_mem_size: int = 1 * (1 << 30),
                         world_size: int = 1):
    """Update the gpu mem and cpu mem according to model info.

    Args:
        model_config (ModelConfig): The config of the model.
        cache_config (CacheConfig): The config of the cache info.
        gpu_id (int): The GPU id to use.
    """

    def __get_runtime_size(num_free_gpu_mem: int, cache_block_size: int, vocal_size: int):
        """find best prefill num."""
        cache_max_entry_count = cache_config.cache_max_entry_count
        max_prefill_token_num = cache_config.max_prefill_token_num
        runtime_cache_size = 0
        while max_prefill_token_num > 0:
            # lm_head output(2) + to float(4) + estimated misc(1) = 7
            runtime_cache_size = int(max_prefill_token_num * vocal_size * 7)
            num_available = (num_free_gpu_mem - runtime_cache_size) * cache_max_entry_count
            if int(num_available) // cache_block_size >= 16:
                break
            max_prefill_token_num = max_prefill_token_num // 2
        return runtime_cache_size, max_prefill_token_num

    def __get_free_gpu_mem_size(cache_block_size: int):
        """get free gpu memory size."""
        torch.cuda.empty_cache()
        gpu_mem_physical_free, _ = get_gpu_memory(gpu_id)
        logger.debug(f'device<{gpu_id}> free gpu memory:'
                     f' {gpu_mem_physical_free>>20} mb')
        vocal_size = model_config.vocab_size

        runtime_cache_size, max_prefill_token_num = __get_runtime_size(gpu_mem_physical_free, cache_block_size,
                                                                       vocal_size)
        if cache_config.max_prefill_token_num != max_prefill_token_num:
            if max_prefill_token_num <= 0:
                raise RuntimeError('No enough gpu memory for runtime.')
            cache_config.max_prefill_token_num = max_prefill_token_num
            logger.warning(f'device<{gpu_id}> No enough memory. '
                           'update max_prefill_token_num='
                           f'{max_prefill_token_num}')
        gpu_mem_physical_free -= runtime_cache_size
        logger.debug('estimated max runtime memory:'
                     f' {runtime_cache_size>>20} mb')
        return gpu_mem_physical_free * cache_config.cache_max_entry_count

    def __adjust_block_size():
        """adjust block_size."""
        # TODO: support kernel with both large head dim and large block size.
        if model_config.k_head_dim >= 512 and cache_config.block_size > 32:
            cache_config.block_size = 32
            _, rank = get_world_rank()
            if rank == 0:
                logger.warning(f'Update `block_size={cache_config.block_size}`'
                               f' for large `head_dim={model_config.k_head_dim}`.')

    __adjust_block_size()

    cache_block_size = CacheEngine.get_cache_block_size(cache_config.block_size, model_config, world_size,
                                                        cache_config.quant_policy)
    gpu_mem = __get_free_gpu_mem_size(cache_block_size)
    cpu_mem = host_mem_size
    if cache_config.num_cpu_blocks == 0:
        cache_config.num_cpu_blocks = int(cpu_mem / cache_block_size)
        if cache_config.num_cpu_blocks <= 0:
            raise RuntimeError('No enough host memory for kv cache.')
    if cache_config.num_gpu_blocks == 0:
        cache_config.num_gpu_blocks = int(gpu_mem / cache_block_size)
        if cache_config.num_gpu_blocks <= 0:
            raise RuntimeError('No enough gpu memory for kv cache.')
    cache_config.window_size = model_config.sliding_window

    logger.debug('block num: {}'.format(cache_config.num_gpu_blocks))


def cache_swapping(cache_engine: CacheEngine, swap_in_map: dict, swap_out_map: dict):
    """perform cache swapping."""
    issued_cache_op = False
    if len(swap_in_map) > 0:
        cache_engine.swap_in(swap_in_map)
        issued_cache_op = True
    if len(swap_out_map) > 0:
        cache_engine.swap_out(swap_out_map)
        issued_cache_op = True

    if issued_cache_op:
        cache_engine.events.wait()


@torch.inference_mode()
def model_forward(
    model: torch.nn.Module,
    inputs: ModelInputs,
    cache_engine: CacheEngine,
    world_size: int = 1,
    stream: torch.cuda.Stream = None,
):
    """perform model forward."""
    stream = stream or torch.cuda.current_stream()
    with torch.cuda.stream(stream):
        # forward
        ctx_mgr = model.ctx_mgr
        context = ctx_mgr.build_context(
            inputs=inputs,
            model_config=cache_engine.model_config,
            world_size=world_size,
            kv_caches=cache_engine.gpu_cache,
            kv_quant_policy=cache_engine.cache_config.quant_policy,
        )
        with ctx_mgr.context(context):
            model_metas = None
            model_metas = model.update_model_metas(
                past_key_values=cache_engine.gpu_cache,
                context=context,
            )
            input_dict = model.prepare_inputs_for_generation(
                past_key_values=cache_engine.gpu_cache,
                context=context,
            )
            output = model(**input_dict)
    return dict(hidden_states=output, model_metas=model_metas)


SwapMap = Dict[int, int]


class AutoModelAgent:
    """Base model agent."""

    def __init__(self, model_config: ModelConfig, cache_config: CacheConfig):
        self.model_config = model_config
        self.cache_config = cache_config

    async def async_forward(self, inputs: ModelInputs, swap_in_map: SwapMap, swap_out_map: SwapMap):
        """model forward.

        Args:
            inputs (Dict): The input data comes from _make_inputs.
            swap_in_map (SwapMap): Cache maps to swap in.
            swap_out_map (SwapMap): Cache maps to swap out.
        """
        raise NotImplementedError('Not implemented.')

    def get_logits(self, hidden_states: torch.Tensor):
        """get logits of model output."""
        raise NotImplementedError('Not implemented.')

    def get_input_processor(self):
        """get input processor."""
        raise NotImplementedError('Not implemented.')


class BaseModelAgent(AutoModelAgent):
    """Base model agent.

    load model on local gpu

    Args:
        model_path (str): The hugging face model path.
        model_config (ModelConfig): The config of the model.
        cache_config (CacheConfig): The config of the cache info.
        trust_remote_code (bool): Trust remote code
    """

    def __init__(self,
                 model_path: str,
                 model_config: ModelConfig,
                 cache_config: CacheConfig,
                 backend_config: BackendConfig,
                 adapters: Dict[str, str] = None,
                 trust_remote_code: bool = True):
        super().__init__(model_config=model_config, cache_config=cache_config)
        device = 'cuda'
        self.backend_config = backend_config
        self._adapters = adapters

        self.patched_model = self._build_model(model_path, adapters, device=device)

        _update_cache_config(model_config, cache_config)

        backend = get_backend()
        self.patched_model = backend.build_graph_runner(self.patched_model,
                                                        model_config=model_config,
                                                        cache_config=cache_config,
                                                        backend_config=backend_config,
                                                        device=device)

        self.cache_engine = CacheEngine(cache_config, model_config)

        self.stream = torch.cuda.Stream()

    def _build_model(self, model_path: str, adapters: Dict[str, str] = None, device: torch.device = 'cuda'):
        """build patched model."""
        custom_module_map = self.model_config.custom_module_map
        if custom_module_map is not None:
            update_custom_module_map(custom_module_map)
        logger.info('build model.')
        patched_model = build_patched_model(self.model_config, device=device)
        logger.info('loading weights.')
        load_model_weights(patched_model, model_path, device=device)
        logger.info('loading adapters.')
        if adapters is not None:
            add_adapters(patched_model, adapters, dtype=self.model_config.dtype, device=device)
        return patched_model

    def _forward_impl(self, inputs: ModelInputs, swap_in_map: SwapMap, swap_out_map: SwapMap):
        cache_swapping(self.cache_engine, swap_in_map=swap_in_map, swap_out_map=swap_out_map)
        output = model_forward(
            self.patched_model,
            inputs,
            self.cache_engine,
            world_size=1,
            stream=self.stream,
        )
        return output

    async def async_forward(self, inputs: ModelInputs, swap_in_map: SwapMap, swap_out_map: SwapMap):
        """model forward.

        Args:
            inputs (Dict): The input data comes from _make_inputs.
            swap_in_map (SwapMap): Cache maps to swap in.
            swap_out_map (SwapMap): Cache maps to swap out.
        """
        output = self._forward_impl(inputs, swap_in_map=swap_in_map, swap_out_map=swap_out_map)
        await asyncio.sleep(0)
        return output

    def get_logits(self, hidden_states: torch.Tensor):
        """get logits of model output."""
        return self.patched_model.get_logits(hidden_states)

    def get_input_processor(self):
        """get input processor.."""
        return self.patched_model.get_input_processor()


@torch.inference_mode()
def _tp_build_model(
    rank: int,
    model_path: str,
    model_config: ModelConfig,
    cache_config: CacheConfig,
    backend_config: BackendConfig,
    adapters: Dict[str, str],
    world_size: int,
):
    """build tensor parallel model."""

    patched_model = None
    cache_engine = None

    def _broadcast_config(cache_config):
        """broadcast cache config, use minimum cache."""
        if rank == 0:
            gathered_configs = [None] * world_size
            dist.gather_object(cache_config, gathered_configs)
            num_gpu_blocks_list = [config.num_gpu_blocks for config in gathered_configs]
            num_cpu_blocks_list = [config.num_cpu_blocks for config in gathered_configs]
            min_num_gpu_blocks = min(num_gpu_blocks_list)
            min_num_cpu_blocks = min(num_cpu_blocks_list)
            cache_config.num_cpu_blocks = min_num_cpu_blocks
            cache_config.num_gpu_blocks = min_num_gpu_blocks
            config_list = [cache_config]
        else:
            gathered_configs = None
            dist.gather_object(cache_config, gathered_configs)
            config_list = [None]
        dist.broadcast_object_list(config_list)
        return config_list[0]

    try:
        device_map = torch.device('cuda')

        custom_module_map = model_config.custom_module_map
        if custom_module_map is not None:
            update_custom_module_map(custom_module_map)
        if rank == 0:
            logger.info('build model.')
        patched_model = build_patched_model(model_config, device=device_map)
        if rank == 0:
            logger.info('loading weights.')
        load_model_weights(patched_model, model_path, device=device_map)

        if adapters is not None:
            if rank == 0:
                logger.info('loading adapters.')
            add_adapters(patched_model, adapters, dtype=model_config.dtype, device=device_map)

        _update_cache_config(model_config, cache_config, gpu_id=rank, world_size=world_size)

        backend = get_backend()
        patched_model = backend.build_graph_runner(patched_model,
                                                   model_config=model_config,
                                                   cache_config=cache_config,
                                                   backend_config=backend_config,
                                                   device='cuda')

        cache_config = _broadcast_config(cache_config)
        cache_engine = CacheEngine(cache_config, model_config, rank=rank, world_size=world_size)

    except Exception as e:
        raise e

    return patched_model, cache_engine, cache_config


def _broadcast_inputs(rank: int, inputs: Any, group: dist.group, stream: torch.cuda.Stream):
    """get input tensor parallel."""
    # broadcast meta info
    if rank != 0:
        inputs = [None, None, None]
    else:
        device_inputs = inputs[0]
        meta_inputs = device_inputs.to_device('meta')
        inputs[0] = meta_inputs

    with torch.cuda.stream(stream):
        dist.broadcast_object_list(inputs, group=group)
        if rank == 0:
            device_inputs.broadcast()
        else:
            device_inputs = inputs[0].broadcast()

    inputs[0] = device_inputs

    return inputs


def _tp_model_loop(
    rank: int,
    model_path: str,
    model_config: ModelConfig,
    cache_config: CacheConfig,
    backend_config: BackendConfig,
    adapters: Dict[str, str],
    world_size: int,
    barrier: mp.Barrier,
    cpu_group: dist.group,
):
    """Start model loops for tensor parallel model inference.

    Args:
        rank (int): Distribution rank.
        model_path (int): Path of the hugging face model. Could be
            local or online.
        model_config (ModelConfig): The config of the model.
        cache_config (CacheConfig): The config of the cache.
        in_que (mp.Queue): Input queue. Used to receive model input.
        out_que (mp.Queue): Output queue. Used to send the model output.
        world_size (int): The distribution world size.
    """
    stream = torch.cuda.Stream()
    patched_model, cache_engine, _ = _tp_build_model(rank,
                                                     model_path,
                                                     model_config,
                                                     cache_config,
                                                     backend_config,
                                                     adapters=adapters,
                                                     world_size=world_size)

    while True:
        barrier.wait()
        inputs, swap_in_map, swap_out_map = _broadcast_inputs(rank, None, cpu_group, stream)

        cache_swapping(cache_engine, swap_in_map=swap_in_map, swap_out_map=swap_out_map)
        inputs = inputs.to_device('cuda')

        model_forward(
            patched_model,
            inputs,
            cache_engine,
            world_size=world_size,
            stream=stream,
        )


def _start_tp_process(proc_id: int,
                      world_size: int,
                      func: Callable,
                      log_level: int,
                      device_context: DeviceContext,
                      args: List = None,
                      kwargs: Dict = None):
    """Start the tensor parallel process.

    Args:
        rank (int): The distribution rank.
        world_size (int): The distribution world size.
        func (Callable): The function to be called in the process.
        args (List): The arguments of the func.
        kwargs (Dict): The keyword arguments of the func.
    """
    rank = proc_id + 1
    logger.setLevel(log_level)
    try:
        from lmdeploy.pytorch.check_env import check_env_deeplink
        check_env_deeplink(device_context.device_type)
        timeout = timedelta(days=35600)
        dist.init_process_group('nccl', rank=rank, world_size=world_size, timeout=timeout)
        cpu_group = dist.new_group(timeout=timeout, backend='gloo')
        kwargs['cpu_group'] = cpu_group
        dist_ctx = DistContext(rank=rank, world_size=world_size)
        torch.cuda.set_device(rank)
        with get_dist_manager().context(dist_ctx), get_device_manager().context(device_context), torch.inference_mode():
            args = args or tuple()
            kwargs = kwargs or dict()
            func(rank, *args, **kwargs)
    except Exception as e:
        from traceback import print_exc
        logger.error(f'Rank[{rank}] failed.')
        print_exc()
        if dist.is_initialized():
            dist.destroy_process_group()
        raise e


def _check_context_alive(mp_context: mp.ProcessContext):
    """check context alive."""
    procs: List[mp.Process] = mp_context.processes
    failed_procs = list(idx for idx, p in enumerate(procs) if not p.is_alive())
    if len(failed_procs) == 0:
        return

    log_procs = []
    for idx, p in enumerate(procs):
        if p.is_alive():
            p.terminate()
        else:
            exitcode = p.exitcode
            if exitcode > 0:
                # terminated exitcode < 0
                log_procs.append((idx, exitcode))
            p.close()
    for idx, exitcode in log_procs:
        logger.error(f'TP process {idx} failed with exitcode {exitcode}.')
    # TODO: not safe exit.
    exit_code = 1 if len(log_procs) > 0 else 0
    os._exit(exit_code)


def _find_available_port() -> bool:
    """find available port."""
    import socket
    port = 29500
    while True:
        with socket.socket(socket.AF_INET, socket.SOCK_STREAM) as s:
            if s.connect_ex(('localhost', port)) != 0:
                return port
            port += 1


class TPModelAgent(AutoModelAgent):
    """Tensor Parallelism model agent.

    load model on multiple GPUs

    Args:
        model_path (str): The hugging face model path.
        model_config (ModelConfig): The config of the model.
        cache_config (CacheConfig): The config of the cache info.
        trust_remote_code (bool): Trust remote code
    """

    def __init__(self,
                 model_path: str,
                 model_config: ModelConfig,
                 cache_config: CacheConfig,
                 backend_config: BackendConfig,
                 world_size: int,
                 adapters: Dict[str, str] = None,
                 trust_remote_code: bool = True) -> None:
        import signal

        def __signal_term_handler(sig, frame):
            """sigterm handler."""
            if hasattr(self, 'mp_context'):
                procs = self.mp_context.processes
                for p in procs:
                    if p.is_alive():
                        p.kill()
            logger.error(f'Get signal[{sig}], kill all processes.')
            signal.signal(sig, signal.SIG_DFL)
            signal.raise_signal(sig)

        super().__init__(model_config=model_config, cache_config=cache_config)

        signal.signal(signal.SIGTERM, __signal_term_handler)

        self.mp_ctx = mp.get_context('spawn')
        self.world_size = world_size
        self.backend_config = backend_config

        self._dist_ctx = None
        self.mp_bar = self.mp_ctx.Barrier(world_size)
        self._start_sub_process(model_path,
                                model_config=model_config,
                                cache_config=cache_config,
                                backend_config=backend_config,
                                adapters=adapters,
                                world_size=world_size,
                                barrier=self.mp_bar)

        model, cache_engine, cache_config = self._build_model(model_path=model_path,
                                                              model_config=model_config,
                                                              cache_config=cache_config,
                                                              backend_config=backend_config,
                                                              adapters=adapters,
                                                              world_size=world_size)
        self.patched_model = model
        self.cache_config = cache_config
        self.cache_engine = cache_engine
        self.stream = torch.cuda.Stream()

    def _mp_watchdog(self, mp_context: mp.ProcessContext, timeout: int = 1):
        """watch dog of mp context.

        Args:
            mp_context: context of multiprocess.
            timeout: timeout
        """
        import time
        while True:
            _check_context_alive(mp_context)
            time.sleep(timeout)

    def _start_sub_process(self, model_path: str, model_config: ModelConfig, cache_config: CacheConfig,
                           backend_config: BackendConfig, adapters: Dict[str,
                                                                         str], world_size: int, barrier: mp.Barrier):
        """Start tensor parallel sub process."""
        port = _find_available_port()
        os.environ.setdefault('MASTER_ADDR', '127.0.0.1')
        os.environ.setdefault('MASTER_PORT', str(port))
        addr = os.environ['MASTER_ADDR']
        port = os.environ['MASTER_PORT']
        logger.info(f'MASTER_ADDR={addr}, MASTER_PORT={port}')

        device_context = get_device_manager().current_context()
        self.mp_context = mp.spawn(
            _start_tp_process,
            args=(
                world_size,
                _tp_model_loop,
                logger.level,
                device_context,
                (model_path, ),
                dict(
                    model_config=model_config,
                    cache_config=cache_config,
                    backend_config=backend_config,
                    adapters=adapters,
                    world_size=world_size,
                    barrier=barrier,
                ),
            ),
            nprocs=world_size - 1,
            join=False,
            daemon=True,
        )

<<<<<<< HEAD
        t_watchdog = threading.Thread(target=self._mp_watchdog,
                                      args=[self.mp_context, 1.0])
=======
        t_watchdog = threading.Thread(target=self._mp_watchdog, args=[self.mp_context, 1.0], daemon=True)
>>>>>>> df06ae3e
        t_watchdog.start()

        rank = 0
        try:
            timeout = timedelta(days=35600)
            dist.init_process_group('nccl', rank=rank, world_size=world_size, timeout=timeout)
            cpu_group = dist.new_group(timeout=timeout, backend='gloo')
            dist_ctx = DistContext(rank=rank, world_size=world_size)
            self._dist_ctx = dist_ctx
            self._cpu_group = cpu_group
        except Exception as e:
            from traceback import print_exc
            logger.error(f'Rank[{rank}] failed.')
            print_exc()
            if dist.is_initialized():
                dist.destroy_process_group()
            raise e
        atexit.register(_exit_handler, self)

    @torch.inference_mode()
    def _build_model(
        self,
        model_path: str,
        model_config: ModelConfig,
        cache_config: CacheConfig,
        backend_config: BackendConfig,
        adapters: Dict[str, str],
        world_size: int,
    ):
        """build model."""
        with get_dist_manager().context(self._dist_ctx):
            rank = 0
            model, cache_engine, cache_config = _tp_build_model(
                rank,
                model_path=model_path,
                model_config=model_config,
                cache_config=cache_config,
                backend_config=backend_config,
                adapters=adapters,
                world_size=world_size,
            )

        return model, cache_engine, cache_config

    def _forward_impl(self, inputs: ModelInputs, swap_in_map: SwapMap, swap_out_map: SwapMap):
        """forward impl."""
        with get_dist_manager().context(self._dist_ctx):
            self.mp_bar.wait()
            rank = 0
            _broadcast_inputs(rank, [inputs, swap_in_map, swap_out_map], self._cpu_group, self.stream)

            cache_swapping(self.cache_engine, swap_in_map=swap_in_map, swap_out_map=swap_out_map)
            output = model_forward(
                self.patched_model,
                inputs,
                self.cache_engine,
                world_size=1,
                stream=self.stream,
            )
        return output

    async def async_forward(self, inputs: ModelInputs, swap_in_map: SwapMap, swap_out_map: SwapMap):
        """model forward.

        Args:
            inputs (Dict): The input data comes from _make_inputs.
            swap_in_map (SwapMap): Cache maps to swap in.
            swap_out_map (SwapMap): Cache maps to swap out.
        """
        output = self._forward_impl(inputs, swap_in_map=swap_in_map, swap_out_map=swap_out_map)
        await asyncio.sleep(0)
        return output

    def get_logits(self, hidden_states: torch.Tensor):
        """get logits of model output."""
        return self.patched_model.get_logits(hidden_states)

    def get_input_processor(self):
        """get input processor.."""
        return self.patched_model.get_input_processor()


def _exit_handler(agent: TPModelAgent):
    if hasattr(agent, 'patched_model'):
        del agent.patched_model


def build_model_agent(model_path: str,
                      cache_config: CacheConfig,
                      backend_config: BackendConfig,
                      trust_remote_code: bool,
                      adapters: Dict[str, str] = None,
                      tp: int = 1,
                      dtype: str = 'auto',
                      custom_module_map: str = None):
    """create model agent.

    Args:
        model_path (str): the path of the input model
        cache_config (CacheConfig): config of kv cache
        backend_config (BackendConfig): config of backend devices
        trust_remote_code (bool): To use the remote modeling code or not
        adapters (Dict): lora adapters
        tp (int): the number of devices to be used in tensor parallelism
        dtype (str): the data type of model weights and activations
        custom_module_map (str): customized nn module map
    """
    model_config = ModelConfig.from_pretrained(model_path, trust_remote_code=trust_remote_code, dtype=dtype, tp=tp)
    model_config.custom_module_map = custom_module_map
    if tp == 1:
        model_agent = BaseModelAgent(model_path,
                                     model_config=model_config,
                                     cache_config=cache_config,
                                     backend_config=backend_config,
                                     adapters=adapters,
                                     trust_remote_code=trust_remote_code)
    else:
        model_agent = TPModelAgent(model_path,
                                   model_config=model_config,
                                   cache_config=cache_config,
                                   backend_config=backend_config,
                                   world_size=tp,
                                   adapters=adapters,
                                   trust_remote_code=trust_remote_code)
    return model_agent<|MERGE_RESOLUTION|>--- conflicted
+++ resolved
@@ -589,12 +589,7 @@
             daemon=True,
         )
 
-<<<<<<< HEAD
-        t_watchdog = threading.Thread(target=self._mp_watchdog,
-                                      args=[self.mp_context, 1.0])
-=======
-        t_watchdog = threading.Thread(target=self._mp_watchdog, args=[self.mp_context, 1.0], daemon=True)
->>>>>>> df06ae3e
+        t_watchdog = threading.Thread(target=self._mp_watchdog, args=[self.mp_context, 1.0])
         t_watchdog.start()
 
         rank = 0
