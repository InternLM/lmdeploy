# Copyright (c) OpenMMLab. All rights reserved.
import asyncio
import os
from dataclasses import asdict, dataclass, field
from typing import Any, Callable, Dict, List

import torch
import torch.distributed as dist
from torch import multiprocessing as mp
from transformers import AutoModelForCausalLM

from lmdeploy.pytorch.accel import LoadNoInit
from lmdeploy.utils import get_logger

from ..adapter.adapter import (AdapterWeightMap, get_indexed_lora_linears,
                               get_max_lora_weight_size, update_lora_linears)
from ..config import CacheConfig, ModelConfig
from ..models import patch
from ..utils import get_gpu_memory
from .cache_engine import CacheEngine

logger = get_logger('lmdeploy')

_PATCH_ARG_NAMES = ['context', 'use_origin']


def _infer_block_size(model: torch.nn.Module,
                      model_config: ModelConfig,
                      cache_config: CacheConfig,
                      world_size: int = 1):
    """infer block size."""
    max_weight_dim = get_max_lora_weight_size(model)
    if max_weight_dim == 0:
        return cache_config.block_size

    per_token_size = model_config.get_head_size(
    ) * model_config.num_key_value_heads // world_size
    block_size = 1
    while block_size * per_token_size < max_weight_dim:
        block_size *= 2
    return block_size * world_size


def _update_cache_config(model_config: ModelConfig,
                         cache_config: CacheConfig,
                         gpu_id: int = 0,
                         host_mem_size: int = 4 * (1 << 30),
                         world_size: int = 1):
    """Update the gpu mem and cpu mem according to model info.

    Args:
        model_config (ModelConfig): The config of the model.
        cache_config (CacheConfig): The config of the cache info.
        gpu_id (int): The GPU id to use.
    """

    def __get_runtime_size(num_free_gpu_mem: int, cache_block_size: int,
                           vocal_size: int):
        """find best prefill num."""
        cache_max_entry_count = cache_config.cache_max_entry_count
        max_prefill_token_num = cache_config.max_prefill_token_num
        runtime_cache_size = 0
        while max_prefill_token_num > 0:
            # lm_head output(2) + to float(4) + estimated misc(1) = 7
            runtime_cache_size = int(max_prefill_token_num * vocal_size * 7)
            num_available = (num_free_gpu_mem -
                             runtime_cache_size) * cache_max_entry_count
            if int(num_available) // cache_block_size >= 16:
                break
            max_prefill_token_num = max_prefill_token_num // 2
        return runtime_cache_size, max_prefill_token_num

    def __get_free_gpu_mem_size(cache_block_size: int):
        """get free gpu memory size."""
        torch.cuda.empty_cache()
        gpu_mem_physical_free, _ = get_gpu_memory(gpu_id)
        logger.debug(f'device<{gpu_id}> free gpu memory:'
                     f' {gpu_mem_physical_free>>20} mb')
        vocal_size = model_config.vocab_size

        runtime_cache_size, max_prefill_token_num = __get_runtime_size(
            gpu_mem_physical_free, cache_block_size, vocal_size)
        if cache_config.max_prefill_token_num != max_prefill_token_num:
            if max_prefill_token_num <= 0:
                raise RuntimeError('No enough gpu memory for runtime.')
            cache_config.max_prefill_token_num = max_prefill_token_num
            logger.warning(f'device<{gpu_id}> No enough memory. '
                           'update max_prefill_token_num='
                           f'{max_prefill_token_num}')
        gpu_mem_physical_free -= runtime_cache_size
        logger.debug('estimated max runtime memory:'
                     f' {runtime_cache_size>>20} mb')
        return gpu_mem_physical_free * cache_config.cache_max_entry_count

    cache_block_size = CacheEngine.get_cache_block_size(
        cache_config.block_size, model_config, world_size)
    gpu_mem = __get_free_gpu_mem_size(cache_block_size)
    cpu_mem = host_mem_size
    if cache_config.num_cpu_blocks == 0:
        cache_config.num_cpu_blocks = int(cpu_mem / cache_block_size)
        if cache_config.num_cpu_blocks <= 0:
            raise RuntimeError('No enough host memory for kv cache.')
    if cache_config.num_gpu_blocks == 0:
        cache_config.num_gpu_blocks = int(gpu_mem / cache_block_size)
        if cache_config.num_gpu_blocks <= 0:
            raise RuntimeError('No enough gpu memory for kv cache.')
    cache_config.window_size = model_config.sliding_window

    logger.debug('block num: {}'.format(cache_config.num_gpu_blocks))


@dataclass
class ModelInputs:
    """Input of the model."""
    input_ids: torch.LongTensor
    seq_length: torch.LongTensor
    history_lengths: torch.LongTensor
    block_offsets: torch.LongTensor
    max_q_seq_length: int
    max_history_length: int
    is_decoding: bool
    num_ignored_history: torch.LongTensor
    local_adapter_ids: torch.LongTensor = None
    global_adapter_ids: torch.LongTensor = None
    adapter_offsets: torch.LongTensor = None
    max_rank: int = 0
    meta: Any = None

    def update(self, input_ids: torch.LongTensor):
        """update input ids."""
        assert self.is_decoding
        self.history_lengths = self.history_lengths + 1
        self.max_history_length = self.max_history_length + 1
        if input_ids.dim() == 1:
            input_ids = input_ids[None, :]
        self.input_ids = input_ids
        return self

    def split(self, split_size: int, block_size: int):
        """split inputs."""
        assert len(
            self.seq_length) == 1, ('Can not perform split on batched input.')
        assert split_size % block_size == 0, (
            'split_size should be multi of block_size.')

        input_ids = self.input_ids
        if input_ids.numel() < split_size:
            return self

        num_blocks = split_size // block_size
        overlap = (self.history_lengths[0] % block_size != 0)
        max_seq_len = self.seq_length[0].item()
        ret = []
        block_start = 0
        for i in range(0, max_seq_len, split_size):
            start = i
            end = min(max_seq_len, i + split_size)
            block_end = block_start + num_blocks
            if overlap:
                block_end += 1

            local_adapter_ids = self.local_adapter_ids
            if local_adapter_ids is not None:
                local_adapter_ids = local_adapter_ids[:, start:end]

            block_offsets = self.block_offsets[:, :block_end]
            inp = ModelInputs(
                input_ids=self.input_ids[:, start:end],
                seq_length=input_ids.new_tensor([end - start]),
                block_offsets=block_offsets,
                history_lengths=self.history_lengths + start,
                max_q_seq_length=input_ids.new_tensor(end - start),
                max_history_length=self.max_history_length + start,
                is_decoding=self.is_decoding,
                num_ignored_history=self.num_ignored_history,
                local_adapter_ids=local_adapter_ids,
                global_adapter_ids=self.global_adapter_ids,
                adapter_offsets=self.adapter_offsets,
                max_rank=self.max_rank,
                meta=self.meta,
            )
            ret.append(inp)
            block_start += num_blocks

        return ret

    def to_device(self, device: str):
        """to device."""
        input_dict = asdict(self)
        out_dict = dict()
        for k, v in input_dict.items():
            if isinstance(v, torch.Tensor):
                v = v.to(device)
            out_dict[k] = v

        return ModelInputs(**out_dict)


@dataclass
class StepContext:
    """context of Model.

    patched model might need extra information to perform inference. This
    dataclass provide these infos and tools.
    """
    inputs: ModelInputs
    block_offsets: torch.LongTensor
    position_ids: torch.LongTensor
    position_ids_1d: torch.LongTensor
    q_start_loc: torch.LongTensor
    attention_mask: torch.LongTensor
    history_lengths: torch.LongTensor
    q_seq_length: torch.LongTensor
    kv_seq_length: torch.LongTensor
    max_q_seq_length: int
    max_kv_seq_length: int
    kv_caches: List
    is_decoding: bool
    world_size: int = 1
    json_config: Dict = None
    local_adapter_ids: torch.LongTensor = None
    global_adapter_ids: torch.LongTensor = None
    adapter_offsets: torch.LongTensor = None
    max_rank: int = 0

    _outputs: Dict = field(default_factory=dict)

    @classmethod
    def new(
        cls,
        inputs: ModelInputs,
        world_size: int = 1,
        device: str = 'cuda',
        json_config: dict = None,
        kv_caches: List = None,
        cache_config: CacheConfig = None,
    ):
        """build step context.

        Args:
            inputs (ModelInputs): packaged model inputs.
            world_size (int): The distribution world size.
            device (str): The device of the tensors.
        """
        q_seq_length = inputs.seq_length
        max_q_seq_length = inputs.max_q_seq_length
        history_lengths = inputs.history_lengths
        batch_size = len(q_seq_length)
        device = q_seq_length.device

        # q_start_loc and kv_seq_length
        if inputs.is_decoding:
            q_start_loc = torch.arange(0, batch_size, device=device)
            attention_mask = torch.ones_like(q_seq_length)[:, None]
            position_ids = history_lengths.unsqueeze(-1)
        else:
            q_start_loc = q_seq_length.cumsum(0) - q_seq_length
            mask_range = torch.arange(max_q_seq_length, device=device)[None, :]
            attention_mask = (mask_range < q_seq_length[:, None]).long()
            position_ids = attention_mask.long().cumsum(-1) - 1
            position_ids += history_lengths.unsqueeze(-1)

        # position ids 1d
        position_ids_1d = cls.get_position_ids_1d(position_ids, q_seq_length,
                                                  device)

        # seq_len + history_length
        kv_seq_length = q_seq_length + history_lengths
        max_kv_seq_length = max_q_seq_length + inputs.max_history_length

        window_size = getattr(cache_config, 'window_size', 0)
        if window_size > 0:
            kv_seq_length -= inputs.num_ignored_history

        ret = StepContext(inputs=inputs,
                          block_offsets=inputs.block_offsets,
                          position_ids=position_ids,
                          position_ids_1d=position_ids_1d,
                          attention_mask=attention_mask,
                          q_start_loc=q_start_loc,
                          history_lengths=inputs.history_lengths,
                          q_seq_length=inputs.seq_length,
                          kv_seq_length=kv_seq_length,
                          max_q_seq_length=max_q_seq_length,
                          max_kv_seq_length=max_kv_seq_length,
                          kv_caches=kv_caches,
                          is_decoding=inputs.is_decoding,
                          world_size=world_size,
                          json_config=json_config,
                          local_adapter_ids=inputs.local_adapter_ids,
                          global_adapter_ids=inputs.global_adapter_ids,
                          adapter_offsets=inputs.adapter_offsets,
                          max_rank=inputs.max_rank)
        return ret

    @classmethod
    def get_position_ids_1d(cls,
                            position_ids: torch.LongTensor,
                            seq_length: torch.LongTensor,
                            device: str = 'cuda'):
        """get 1d position_ids."""
        if position_ids.size(1) == 1:
            position_ids_1d = position_ids.flatten()
        else:
            position_ids_1d = [
                ids[:l] for ids, l in zip(position_ids.cpu(), seq_length.cpu())
            ]
            position_ids_1d = torch.cat(position_ids_1d).to(device)
        return position_ids_1d

    def set_output(self, key, value):
        """set output."""
        self._outputs[key] = value

    def get_output(self, key):
        """get output."""
        if key in self._outputs:
            return self._outputs[key]
        return None


def cache_swapping(cache_engine: CacheEngine, swap_in_map: dict,
                   swap_out_map: dict):
    """perform cache swapping."""
    issued_cache_op = False
    if len(swap_in_map) > 0:
        cache_engine.swap_in(swap_in_map)
        issued_cache_op = True
    if len(swap_out_map) > 0:
        cache_engine.swap_out(swap_out_map)
        issued_cache_op = True

    if issued_cache_op:
        cache_events = cache_engine.events
        for event in cache_events:
            event.wait()


def model_forward(
    patched_model: torch.nn.Module,
    inputs: ModelInputs,
    cache_engine: CacheEngine,
    json_config: dict = None,
    world_size: int = 1,
    stream: torch.cuda.Stream = None,
):
    """perform model forward."""
    stream = stream or torch.cuda.current_stream()
    with torch.inference_mode(), torch.cuda.stream(stream):
        # forward
        inputs = inputs.to_device('cuda')
        context = StepContext.new(
            inputs=inputs,
            world_size=world_size,
            json_config=json_config,
            kv_caches=cache_engine.gpu_cache,
            cache_config=cache_engine.cache_config,
        )
        output = patched_model.patched_forward(
            input_ids=inputs.input_ids,
            position_ids=context.position_ids,
            attention_mask=context.attention_mask,
            past_key_values=cache_engine.gpu_cache,
            return_dict=True,
            output_attentions=False,
            output_hidden_states=False,
            use_origin=False,
            context=context,
        )
    return dict(logits=output['logits'], custom_outputs=context._outputs)


def _load_adapters(hf_model: torch.nn.Module,
                   adapters: Dict[str, str],
                   device_map: str = 'cpu'):
    """load adapters."""
    if not adapters:
        return
    for name, path in adapters.items():
        logger.info(f'load adapter <{name}> from "{path}".')
        hf_model.load_adapter(path, name, device_map=device_map)


def _add_adapters(hf_model: torch.nn.Module, adapters: Dict[str, str]):
    """add adapters."""
    if not adapters:
        return
    from peft import PeftConfig, inject_adapter_in_model
    for name, path in adapters.items():
        config = PeftConfig.from_pretrained(path)
        inject_adapter_in_model(config, model=hf_model, adapter_name=name)


def _unparam_lora_weight(model: torch.nn.Module):
    """unparam lora weight.

    We don't want to move weight of lora to gpu.
    """
    from peft.tuners.lora import Linear as LoRALinear

    def _tensorize_weight(linear):
        """tensorize weight."""
        w = linear.weight
        del linear.weight
        linear.weight = w.data

    for _, mod in model.named_modules():
        if isinstance(mod, LoRALinear):
            lora_A = mod.lora_A
            lora_B = mod.lora_B
            for linear in lora_A.values():
                _tensorize_weight(linear)
            for linear in lora_B.values():
                _tensorize_weight(linear)


SwapMap = Dict[int, int]


class AutoModelAgent:
    """Base model agent."""

    def __init__(self, model_config: ModelConfig, cache_config: CacheConfig):
        self.model_config = model_config
        self.cache_config = cache_config

    def paging_adapters(self, weight_maps: List[AdapterWeightMap]):
        """paging adapter."""
        raise NotImplementedError('Not implemented.')

    async def async_forward(self, inputs: ModelInputs, swap_in_map: SwapMap,
                            swap_out_map: SwapMap):
        """model forward.

        Args:
            inputs (Dict): The input data comes from _make_inputs.
            swap_in_map (SwapMap): Cache maps to swap in.
            swap_out_map (SwapMap): Cache maps to swap out.
        """
        raise NotImplementedError('Not implemented.')

    def forward(self, inputs: ModelInputs, swap_in_map: SwapMap,
                swap_out_map: SwapMap):
        """model forward.

        Args:
            inputs (Dict): The input data comes from _make_inputs.
            swap_in_map (SwapMap): Cache maps to swap in.
            swap_out_map (SwapMap): Cache maps to swap out.
        """
        raise NotImplementedError('Not implemented.')

    @classmethod
    def from_pretrained(cls,
                        pretrained_model_name_or_path: str,
                        cache_config: CacheConfig,
                        trust_remote_code: bool,
                        adapters: Dict[str, str] = None,
                        tp: int = 1):
        """from pretrained."""
        return build_model_agent(pretrained_model_name_or_path,
                                 cache_config=cache_config,
                                 trust_remote_code=trust_remote_code,
                                 adapters=adapters,
                                 tp=tp)


class BaseModelAgent(AutoModelAgent):
    """Base model agent.

    load model on local gpu

    Args:
        model_path (str): The hugging face model path.
        model_config (ModelConfig): The config of the model.
        cache_config (CacheConfig): The config of the cache info.
        trust_remote_code (bool): Trust remote code
    """

    def __init__(self,
                 model_path: str,
                 model_config: ModelConfig,
                 cache_config: CacheConfig,
                 adapters: Dict[str, str] = None,
                 trust_remote_code: bool = True):
        super().__init__(model_config=model_config, cache_config=cache_config)
        torch_dtype = model_config.dtype

        self.patched_model = self._build_model(
            model_path,
            torch_dtype=torch_dtype,
            adapters=adapters,
            trust_remote_code=trust_remote_code)

        block_size = _infer_block_size(self.patched_model, model_config,
                                       cache_config)
        if block_size != cache_config.block_size:
            cache_config.block_size = block_size
            logger.warning(f'infered block size: {block_size}')
        _update_cache_config(model_config, cache_config)

        self.cache_engine = CacheEngine(cache_config, model_config)
        self.stream = torch.cuda.Stream()

    def _build_model(self,
                     model_path: str,
                     torch_dtype: torch.dtype,
                     adapters: Dict[str, str] = None,
                     trust_remote_code: bool = True):
        """build patched model."""
        with LoadNoInit():
            hf_model = AutoModelForCausalLM.from_pretrained(
                model_path,
                torch_dtype=torch_dtype,
                trust_remote_code=trust_remote_code,
                **self.model_config.init_kwargs)
            hf_model.eval()
            hf_model.config.use_cache = True

        if adapters:
            _load_adapters(hf_model, adapters)

        patched_model = patch(hf_model, _PATCH_ARG_NAMES)

        if adapters:
            _unparam_lora_weight(patched_model)

        patched_model = patched_model.cuda()
        return patched_model

    def paging_adapters(self, weight_maps: List[AdapterWeightMap]):
        """paging adapter."""
        logger.info('paging adapters.')
        lora_linears = get_indexed_lora_linears(self.patched_model)
        cpu_caches = self.cache_engine.cpu_cache
        num_blocks = self.cache_engine.num_cpu_blocks
        cpu_caches = [(kcache.view(num_blocks,
                                   -1), vcache.view(num_blocks, -1))
                      for kcache, vcache in cpu_caches]
        for weight_map in weight_maps:
            weight_map.cache_adapter(lora_linears, cpu_caches)
        update_lora_linears(lora_linears, weight_maps, device='cuda')

    def _forward_impl(self, inputs: ModelInputs, swap_in_map: SwapMap,
                      swap_out_map: SwapMap):
        cache_swapping(self.cache_engine,
                       swap_in_map=swap_in_map,
                       swap_out_map=swap_out_map)
        output = model_forward(
            self.patched_model,
            inputs,
            self.cache_engine,
            self.model_config.json_config,
            world_size=1,
            stream=self.stream,
        )
        return output

    def forward(self, inputs: ModelInputs, swap_in_map: SwapMap,
                swap_out_map: SwapMap):
        """model forward.

        Args:
            inputs (Dict): The input data comes from _make_inputs.
            swap_in_map (SwapMap): Cache maps to swap in.
            swap_out_map (SwapMap): Cache maps to swap out.
        """
        output = self._forward_impl(inputs,
                                    swap_in_map=swap_in_map,
                                    swap_out_map=swap_out_map)
        self.stream.synchronize()
        return output

    async def async_forward(self, inputs: ModelInputs, swap_in_map: SwapMap,
                            swap_out_map: SwapMap):
        """model forward.

        Args:
            inputs (Dict): The input data comes from _make_inputs.
            swap_in_map (SwapMap): Cache maps to swap in.
            swap_out_map (SwapMap): Cache maps to swap out.
        """
        output = self._forward_impl(inputs,
                                    swap_in_map=swap_in_map,
                                    swap_out_map=swap_out_map)
        await asyncio.get_event_loop().run_in_executor(None,
                                                       self.stream.synchronize)
        return output


def _get_model_memory_usage(model: torch.nn.Module) -> int:
    """get model memory usage."""
    size = 0
    for _, param in model.named_parameters():
        size += param.element_size() * param.numel()
    for _, buf in model.named_buffers():
        size += buf.element_size() * param.numel()
    return size


def _create_device_map(model: torch.nn.Module,
                       world_size: int,
                       device_map: dict = None):
    """Distribute params to each devices."""
    free_mems = [get_gpu_memory(gpu_id)[0] for gpu_id in range(world_size)]
    free_mems = torch.tensor(free_mems)
    if device_map is None:
        device_map = dict()
    for name, param in model.named_parameters():
        device_id = free_mems.argmax().item()
        device_map[name] = device_id
        free_mems[device_id] -= param.numel() * param.element_size()
    for name, param in model.named_buffers():
        device_id = free_mems.argmax().item()
        device_map[name] = device_id
        free_mems[device_id] -= param.numel() * param.element_size()
    return device_map


@torch.inference_mode()
def _tp_build_model(
    rank: int,
    model_path: str,
    model_config: ModelConfig,
    cache_config: CacheConfig,
    adapters: Dict[str, str],
    world_size: int,
    trust_remote_code=True,
):
    """build tensor parallel model."""
    from accelerate import init_empty_weights

    patched_model = None
    cache_engine = None

    def __get_device_map(model, device_map=None):
        """get device map of model."""
        import psutil
        model_size = _get_model_memory_usage(model)
        if psutil.virtual_memory().available < model_size:
            logger.debug('Preload model on GPU.')
            return device_map
        else:
            logger.debug('Preload model on CPU.')
            return 'cpu'

    def __load_params_and_buffers(param_mod, mod):
        """load param and buffer."""
        for name, param in param_mod.named_parameters(recurse=False):
            mod.register_parameter(name, param)
        for name, buffer in param_mod.named_buffers(recurse=False):
            mod.register_buffer(name, buffer)

    def __load_state_dict_assign(param_model, model):
        """load state dict assign."""
        try:
            model.load_state_dict(param_model.state_dict(), assign=True)
        except Exception:
            __load_params_and_buffers(param_model, model)
            mods = dict(model.named_modules())
            for mod_name, param_mod in param_model.named_modules():
                mod = mods[mod_name]
                __load_params_and_buffers(param_mod, mod)

    def _broadcast_config(cache_config):
        """broadcast cache config, use minimum cache."""
        if rank == 0:
            gathered_configs = [None] * world_size
            dist.gather_object(cache_config, gathered_configs)
            num_gpu_blocks_list = [
                config.num_gpu_blocks for config in gathered_configs
            ]
            num_cpu_blocks_list = [
                config.num_cpu_blocks for config in gathered_configs
            ]
            min_num_gpu_blocks = min(num_gpu_blocks_list)
            min_num_cpu_blocks = min(num_cpu_blocks_list)
            cache_config.num_cpu_blocks = min_num_cpu_blocks
            cache_config.num_gpu_blocks = min_num_gpu_blocks
            config_list = [cache_config]
        else:
            gathered_configs = None
            dist.gather_object(cache_config, gathered_configs)
            config_list = [None]
        dist.broadcast_object_list(config_list)
        return config_list[0]

    try:
        config = model_config.hf_config
        torch_dtype = model_config.dtype
        device_map = None
        with init_empty_weights():
            model = AutoModelForCausalLM.from_config(
                config,
                torch_dtype=torch_dtype,
                trust_remote_code=trust_remote_code,
                **model_config.init_kwargs)
            if rank == 0:
                device_map = _create_device_map(model, world_size)
            _add_adapters(model, adapters)
            if rank == 0:
                # adapter would remove weight of linear.
                device_map = _create_device_map(model, world_size, device_map)
        model.eval()
        model.config.use_cache = True

        if rank == 0:
            with LoadNoInit():
                device_map = __get_device_map(model, device_map)
                param_model = AutoModelForCausalLM.from_pretrained(
                    model_path,
                    torch_dtype=torch_dtype,
                    device_map=device_map,
                    trust_remote_code=trust_remote_code,
                    **model_config.init_kwargs)
                _load_adapters(param_model, adapters, device_map=device_map)
                __load_state_dict_assign(param_model, model)
                param_model = param_model.to('meta')
                del param_model

        patched_model = patch(
            model,
            extra_args=_PATCH_ARG_NAMES,
            rank=rank,
            world_size=world_size,
        )

        block_size = _infer_block_size(patched_model, model_config,
                                       cache_config, world_size)
        if block_size != cache_config.block_size:
            cache_config.block_size = block_size
            if rank == 0:
                logger.warning(f'infered block size: {block_size}')
        _update_cache_config(model_config,
                             cache_config,
                             gpu_id=rank,
                             world_size=world_size)
        cache_config = _broadcast_config(cache_config)
        cache_engine = CacheEngine(cache_config,
                                   model_config,
                                   rank=rank,
                                   world_size=world_size)
    except Exception as e:
        raise e

    return patched_model, cache_engine, cache_config


def _broadcast_inputs(rank: int, inputs: Any, stream: torch.cuda.Stream):
    """get input tensor parallel."""
    # broadcast meta info
    if rank != 0:
        inputs = [None, None, None]

    with torch.cuda.stream(stream):
        dist.broadcast_object_list(inputs)
    return inputs


@torch.inference_mode()
def _tp_paging_adapters(
    rank: int,
    patched_model: torch.nn.Module,
    cache_engine: CacheEngine,
    weight_map: AdapterWeightMap = None,
):
    """tp paging adapters."""

    def __get_weight_map():
        """get weight map."""
        if rank == 0:
            assert weight_map is not None
            dist_obj = [weight_map]
        else:
            dist_obj = [None]
        dist.broadcast_object_list(dist_obj)
        return dist_obj[0]

    def __paging(weight_maps):
        """paging."""
        lora_linears = get_indexed_lora_linears(patched_model)
        cpu_caches = cache_engine.cpu_cache
        num_blocks = cache_engine.num_cpu_blocks
        cpu_caches = [(kcache.view(num_blocks,
                                   -1), vcache.view(num_blocks, -1))
                      for kcache, vcache in cpu_caches]
        for weight_map in weight_maps:
            weight_map.cache_adapter(lora_linears, cpu_caches)
        update_lora_linears(lora_linears, weight_maps, device='cuda')

    weight_maps = __get_weight_map()

    if rank == 0:
        logger.info('tp paging adapters.')
    if len(weight_maps) > 0:
        __paging(weight_maps)


def _tp_model_loop(
    rank: int,
    model_path: str,
    model_config: ModelConfig,
    cache_config: CacheConfig,
    adapters: Dict[str, str],
    world_size: int,
    trust_remote_code=True,
):
    """Start model loops for tensor parallel model inference.

    Args:
        rank (int): Distribution rank.
        model_path (int): Path of the hugging face model. Could be
            local or online.
        model_config (ModelConfig): The config of the model.
        cache_config (CacheConfig): The config of the cache.
        in_que (mp.Queue): Input queue. Used to receive model input.
        out_que (mp.Queue): Output queue. Used to send the model output.
        world_size (int): The distribution world size.
    """
    stream = torch.cuda.Stream()
    patched_model, cache_engine, _ = _tp_build_model(
        rank,
        model_path,
        model_config,
        cache_config,
        adapters,
        world_size=world_size,
        trust_remote_code=trust_remote_code)

    if adapters:
        _tp_paging_adapters(rank,
                            patched_model,
                            cache_engine=cache_engine,
                            weight_map=None)

    while True:
        inputs, swap_in_map, swap_out_map = _broadcast_inputs(
            rank, None, stream)

        cache_swapping(cache_engine,
                       swap_in_map=swap_in_map,
                       swap_out_map=swap_out_map)

        model_forward(
            patched_model,
            inputs,
            cache_engine,
            model_config.json_config,
            world_size=world_size,
            stream=stream,
        )


def _start_tp_process(proc_id: int,
                      world_size: int,
                      func: Callable,
                      args: List = None,
                      kwargs: Dict = None):
    """Start the tensor parallel process.

    Args:
        rank (int): The distribution rank.
        world_size (int): The distribution world size.
        func (Callable): The function to be called in the process.
        args (List): The arguments of the func.
        kwargs (Dict): The keyword arguments of the func.
    """
    rank = proc_id + 1
    try:
        dist.init_process_group('nccl', rank=rank, world_size=world_size)
        with torch.cuda.device(rank), torch.inference_mode():
            args = args or tuple()
            kwargs = kwargs or dict()
            func(rank, *args, **kwargs)
    except Exception as e:
        from traceback import print_exc
        logger.error(f'Rank[{rank}] failed.')
        print_exc()
        if dist.is_initialized():
            dist.destroy_process_group()
        raise e


def _check_context_alive(mp_context: mp.ProcessContext):
    """check context alive."""
    procs: List[mp.Process] = mp_context.processes
    failed_ranks = list(idx for idx, p in enumerate(procs) if not p.is_alive())
    if len(failed_ranks) > 0:
        for p in procs:
            if p.is_alive():
                p.terminate()
            else:
                p.close()
        logger.error(f'TP process Rank{failed_ranks} failed.')
        exit(1)


def _find_available_port() -> bool:
    """find available port."""
    import socket
    port = 29500
    while True:
        with socket.socket(socket.AF_INET, socket.SOCK_STREAM) as s:
            if s.connect_ex(('localhost', port)) != 0:
                return port
            port += 1


class TPModelAgent(AutoModelAgent):
    """Tensor Parallelism model agent.

    load model on multiple GPUs

    Args:
        model_path (str): The hugging face model path.
        model_config (ModelConfig): The config of the model.
        cache_config (CacheConfig): The config of the cache info.
        trust_remote_code (bool): Trust remote code
    """

    def __init__(self,
                 model_path: str,
                 model_config: ModelConfig,
                 cache_config: CacheConfig,
                 world_size: int,
                 adapters: Dict[str, str] = None,
                 trust_remote_code: bool = True) -> None:
<<<<<<< HEAD
        import signal

        def __signal_term_handler(sig, frame):
            """sigterm handler."""
            if hasattr(self, 'mp_context'):
                procs = self.mp_context.processes
                for p in procs:
                    if p.is_alive():
                        p.kill()
            logger.error(f'Get signal[{sig}], kill all processes.')
            signal.signal(sig, signal.SIG_DFL)
            signal.raise_signal(sig)

        signal.signal(signal.SIGTERM, __signal_term_handler)

        self.mp_ctx = mp.get_context('spawn')
=======
>>>>>>> 978ea510
        super().__init__(model_config=model_config, cache_config=cache_config)
        self.world_size = world_size

        self._start_sub_process(model_path,
                                model_config=model_config,
                                cache_config=cache_config,
                                adapters=adapters,
                                world_size=world_size,
                                trust_remote_code=trust_remote_code)

        model, cache_engine, cache_config = self._build_model(
            model_path=model_path,
            model_config=model_config,
            cache_config=cache_config,
            adapters=adapters,
            world_size=world_size,
            trust_remote_code=trust_remote_code,
        )
        self.patched_model = model
        self.cache_config = cache_config
        self.cache_engine = cache_engine
        self.stream = torch.cuda.Stream()

    def _start_sub_process(self, model_path: str, model_config: ModelConfig,
                           cache_config: CacheConfig, adapters: Dict[str, str],
                           world_size: int, trust_remote_code: bool):
        """Start tensor parallel sub process."""
        port = _find_available_port()
        os.environ.setdefault('MASTER_ADDR', '127.0.0.1')
        os.environ.setdefault('MASTER_PORT', str(port))
        addr = os.environ['MASTER_ADDR']
        port = os.environ['MASTER_PORT']
        logger.info(f'MASTER_ADDR={addr}, MASTER_PORT={port}')

        self.mp_context = mp.spawn(
            _start_tp_process,
            args=(
                world_size,
                _tp_model_loop,
                (model_path, ),
                dict(model_config=model_config,
                     cache_config=cache_config,
                     adapters=adapters,
                     world_size=world_size,
                     trust_remote_code=trust_remote_code),
            ),
            nprocs=world_size - 1,
            join=False,
            daemon=True,
        )
        _check_context_alive(self.mp_context)

        rank = 0
        try:
            dist.init_process_group('nccl', rank=rank, world_size=world_size)
        except Exception as e:
            from traceback import print_exc
            logger.error(f'Rank[{rank}] failed.')
            print_exc()
            if dist.is_initialized():
                dist.destroy_process_group()
            raise e

    @torch.inference_mode()
    def _build_model(
        self,
        model_path: str,
        model_config: ModelConfig,
        cache_config: CacheConfig,
        adapters: Dict[str, str],
        world_size: int,
        trust_remote_code=True,
    ):
        """build model."""
        _check_context_alive(self.mp_context)
        rank = 0
        model, cache_engine, cache_config = _tp_build_model(
            rank,
            model_path=model_path,
            model_config=model_config,
            cache_config=cache_config,
            adapters=adapters,
            world_size=world_size,
            trust_remote_code=trust_remote_code,
        )

        return model, cache_engine, cache_config

    def paging_adapters(self, weight_maps: List[AdapterWeightMap]):
        """load adapter."""
        if not weight_maps:
            return
        _check_context_alive(self.mp_context)
        rank = 0
        _tp_paging_adapters(rank, self.patched_model, self.cache_engine,
                            weight_maps)

    def _forward_impl(self, inputs: ModelInputs, swap_in_map: SwapMap,
                      swap_out_map: SwapMap):
        """forward impl."""
        _check_context_alive(self.mp_context)
        rank = 0
        _broadcast_inputs(rank, [inputs, swap_in_map, swap_out_map],
                          self.stream)
        cache_swapping(self.cache_engine,
                       swap_in_map=swap_in_map,
                       swap_out_map=swap_out_map)
        output = model_forward(
            self.patched_model,
            inputs,
            self.cache_engine,
            self.model_config.json_config,
            world_size=1,
            stream=self.stream,
        )
        return output

    def forward(self, inputs: ModelInputs, swap_in_map: SwapMap,
                swap_out_map: SwapMap):
        """model forward.

        Args:
            inputs (Dict): The input data comes from _make_inputs.
            swap_in_map (SwapMap): Cache maps to swap in.
            swap_out_map (SwapMap): Cache maps to swap out.
        """
        output = self._forward_impl(inputs,
                                    swap_in_map=swap_in_map,
                                    swap_out_map=swap_out_map)
        self.stream.synchronize()
        return output

    async def async_forward(self, inputs: ModelInputs, swap_in_map: SwapMap,
                            swap_out_map: SwapMap):
        """model forward.

        Args:
            inputs (Dict): The input data comes from _make_inputs.
            swap_in_map (SwapMap): Cache maps to swap in.
            swap_out_map (SwapMap): Cache maps to swap out.
        """
        output = self._forward_impl(inputs,
                                    swap_in_map=swap_in_map,
                                    swap_out_map=swap_out_map)
        await asyncio.get_event_loop().run_in_executor(None,
                                                       self.stream.synchronize)
        return output


def build_model_agent(model_path: str,
                      cache_config: CacheConfig,
                      trust_remote_code: bool,
                      adapters: Dict[str, str] = None,
                      tp: int = 1):
    """create model agent."""
    model_config = ModelConfig.from_pretrained(
        model_path, trust_remote_code=trust_remote_code)
    if tp == 1:
        model_agent = BaseModelAgent(model_path,
                                     model_config=model_config,
                                     cache_config=cache_config,
                                     adapters=adapters,
                                     trust_remote_code=trust_remote_code)
    else:
        model_agent = TPModelAgent(model_path,
                                   model_config=model_config,
                                   cache_config=cache_config,
                                   world_size=tp,
                                   adapters=adapters,
                                   trust_remote_code=trust_remote_code)
    return model_agent<|MERGE_RESOLUTION|>--- conflicted
+++ resolved
@@ -925,7 +925,6 @@
                  world_size: int,
                  adapters: Dict[str, str] = None,
                  trust_remote_code: bool = True) -> None:
-<<<<<<< HEAD
         import signal
 
         def __signal_term_handler(sig, frame):
@@ -939,12 +938,11 @@
             signal.signal(sig, signal.SIG_DFL)
             signal.raise_signal(sig)
 
+        super().__init__(model_config=model_config, cache_config=cache_config)
+
         signal.signal(signal.SIGTERM, __signal_term_handler)
 
         self.mp_ctx = mp.get_context('spawn')
-=======
->>>>>>> 978ea510
-        super().__init__(model_config=model_config, cache_config=cache_config)
         self.world_size = world_size
 
         self._start_sub_process(model_path,
