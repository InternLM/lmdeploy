# Copyright (c) OpenMMLab. All rights reserved.
import asyncio
import base64
import functools
import time
from contextlib import asynccontextmanager, contextmanager
from dataclasses import dataclass, fields
from multiprocessing.reduction import ForkingPickler
from os import getenv
from typing import Any, Dict, List, Optional

import numpy as np
import torch
import torch.distributed as dist
from torch.profiler import ProfilerActivity, profile, record_function

from lmdeploy.pytorch.disagg.config import EngineRole
from lmdeploy.serve.openai.protocol import UpdateParamsRequest
from lmdeploy.tokenizer import Tokenizer
from lmdeploy.utils import get_logger

from ..backends import get_backend
from ..config import BackendConfig, CacheConfig, MiscConfig, ModelConfig
from ..devices import DeviceContext, get_device_manager
from ..distributed import DistContext, get_dist_manager
from ..model_inputs import ModelInputs, step_ctx_manager
from ..models.patch import BuildModelContext, add_adapters, build_patched_model, update_custom_module_map
from ..strategies import build_strategy_factory
from ..strategies.base.model_agent import ExtraInputs, ExtraOutputs, StoppingCriteria
from ..utils import get_gpu_memory
from ..weight_loader.model_weight_loader import ModelWeightLoader, load_model_weights
from .cache_engine import CacheEngine
from .guided_process import GuidedDecodingManager
from .logits_process import FusedLogitsProcessor, SamplingInputs

logger = get_logger('lmdeploy')


@dataclass
class BatchedLogProbs:
    vals: torch.Tensor
    indices: torch.Tensor

    def to_cpu(self):
        """To cpu."""
        return BatchedLogProbs(vals=self.vals.cpu(), indices=self.indices.cpu())

    def to_numpy(self):
        """To numpy."""
        if self.vals.dtype == torch.bfloat16:
            np_vals = self.vals
        else:
            np_vals = self.vals.detach().numpy()
        return BatchedLogProbs(vals=np_vals, indices=self.indices.detach().numpy())

    def to_tensor(self):
        """To tensor."""
        if isinstance(self.vals, torch.Tensor):
            vals = self.vals
        else:
            vals = torch.from_numpy(vals)
        return BatchedLogProbs(vals=vals, indices=torch.from_numpy(self.indices))


@dataclass
class BatchedOutputs:
    next_token_ids: torch.Tensor
    stopped: torch.Tensor
    stop_pos: Optional[torch.Tensor] = None
    logits: Optional[torch.Tensor] = None
    model_metas: List[Dict[str, Any]] = None
    logprobs: Optional[BatchedLogProbs] = None
    new_token_timestamp: int = 0
    extra_outputs: Optional[ExtraOutputs] = None
    all_routed_experts: Optional[torch.Tensor] = None

    def to_cpu(self):
        """To cpu."""
        out = dict()
        for f in fields(self):
            k = f.name
            v = getattr(self, k)
            if isinstance(v, torch.Tensor):
                v = v.cpu()
            elif hasattr(v, 'to_cpu'):
                v = v.to_cpu()
            out[k] = v
        return BatchedOutputs(**out)

    def to_numpy(self):
        """To numpy."""
        out = dict()
        for f in fields(self):
            k = f.name
            v = getattr(self, k)
            if isinstance(v, torch.Tensor) and v.dtype != torch.bfloat16:
                v = v.detach().numpy()
            elif hasattr(v, 'to_numpy'):
                v = v.to_numpy()
            out[k] = v
        return BatchedOutputs(**out)

    def to_tensor(self):
        """To tensor."""
        out = dict()
        for f in fields(self):
            k = f.name
            v = getattr(self, k)
            if isinstance(v, np.ndarray):
                v = torch.from_numpy(v)
            elif hasattr(v, 'to_tensor'):
                v = v.to_tensor()
            out[k] = v
        return BatchedOutputs(**out)


class AgentProfiler:

    def __init__(self, dist_ctx: DistContext, stream: torch.Stream):
        from lmdeploy.pytorch import envs
        self.rank = dist_ctx.rank
        self.dp_rank = dist_ctx.dp_rank
        self.dp = dist_ctx.dp
        self.stream = stream
        self.profiler = None
        if self.dp == 1:
            self.name = f'rank[{self.rank}]'
        else:
            self.name = f'dp_rank[{self.dp_rank}]'

        self.delay = envs.torch_profile_delay
        self.duration = envs.torch_profile_duration

        self.profiler = self._build_profiler()
        self.prefix = envs.torch_profile_output_prefix
        self._task = None
        self._started = False
        if self.dp > 1 and self.duration < 0 and self.profiler is not None:
            logger.warning('Do not support duration<=0 for dp > 1.')
            self.profiler = None

    def _build_profiler(self):
        from lmdeploy.pytorch import envs
        activities = []
        if envs.torch_profile_cpu:
            activities.append(ProfilerActivity.CPU)
        if envs.torch_profile_cuda:
            activities.append(ProfilerActivity.CUDA)
        if len(activities) > 0:
            logger.warning(f'Profiler start on {self.name}. '
                           'Please Note that profiling might harm performance.')
            profiler = profile(activities=activities)
            return profiler
        else:
            return None

    def dump(self):
        """Dump profile result."""
        if self.profiler is None:
            return

        if not self._started:
            logger.warning(f'Profiler {self.name} not started, skip dump.')
            return

        try:
            self.profiler.stop()
            rank = self.rank if self.dp == 1 else self.dp_rank
            dump_path = f'{self.prefix}{rank}.json'
            self.profiler.export_chrome_trace(dump_path)
            logger.warning(f'Profiler {self.name} dump to {dump_path}.')
        except Exception as e:
            logger.error(f'Failed to dump profile {self.name} result: {e}')
        finally:
            self.profiler = None

    async def profile_task(self):
        """Profile task."""
        if self.profiler is None:
            return

        # start profiler with delay
        await asyncio.sleep(self.delay)
        self.profiler.start()
        self._started = True

        if self.duration <= 0:
            return

        # dump profiler
        await asyncio.sleep(self.duration)
        self.dump()

    def create_task(self):
        """Create task."""
        event_loop = asyncio.get_event_loop()
        self._task = event_loop.create_task(self.profile_task())


def msg_with_rank(rank: int, msg: str):
    """Return message with rank."""
    return f'rank[{rank}] - {msg}'


def cache_swapping(cache_engine: CacheEngine, swap_in_map: dict, swap_out_map: dict):
    """Perform cache swapping."""
    issued_cache_op = False
    swap_in_map = swap_in_map or dict()
    swap_out_map = swap_out_map or dict()
    if len(swap_in_map) > 0:
        cache_engine.swap_in(swap_in_map)
        issued_cache_op = True
    if len(swap_out_map) > 0:
        cache_engine.swap_out(swap_out_map)
        issued_cache_op = True

    if issued_cache_op:
        cache_engine.events.wait()


@torch.inference_mode()
def model_forward(
    model: torch.nn.Module,
    inputs: ModelInputs,
    cache_engine: CacheEngine,
    stream: torch.cuda.Stream = None,
):
    """Perform model forward."""
    stream = stream or torch.cuda.current_stream()
    with torch.cuda.stream(stream), step_ctx_manager(model.ctx_mgr):
        # forward
        ctx_mgr = model.ctx_mgr
        context = ctx_mgr.build_context(
            inputs=inputs,
            model_config=cache_engine.model_config,
            kv_caches=cache_engine.gpu_cache,
            kv_quant_policy=cache_engine.cache_config.quant_policy,
        )
        with ctx_mgr.context(context):
            model_metas = None
            model_metas = model.update_model_metas(
                past_key_values=cache_engine.gpu_cache,
                context=context,
            )
            input_dict = model.prepare_inputs_for_generation(
                past_key_values=cache_engine.gpu_cache,
                context=context,
            )
            output = model(**input_dict)
            if not isinstance(output, Dict):
                output = dict(hidden_states=output)
            # InternVL-3.5-Flash will change the seqlen, model_metas during forward
<<<<<<< HEAD
            output['model_metas'] = context.model_metas
            output['seq_length'] = context.q_seqlens[:len(inputs.seq_length)]
            return output
=======
            if context.model_metas is not None and context.model_metas[0] is not None:
                model_metas = context.model_metas
            seq_length = context.q_seqlens[:len(inputs.seq_length)]

    return dict(hidden_states=output, model_metas=model_metas, seq_length=seq_length)
>>>>>>> 89d3c7bb


def _try_to_cuda(val, non_blocking: bool = False):
    if val is None:
        return val
    elif isinstance(val, torch.Tensor):
        return val.cuda(non_blocking=non_blocking)
    elif hasattr(val, 'to_device'):
        return val.to_device('cuda', non_blocking=non_blocking)
    else:
        raise RuntimeError(f'Can not cast {type(val)} to cuda.')


class DistGatherScalar:
    """Distribute value gather."""

    def __init__(self, val, size: int, device: str = 'cpu', group: dist.ProcessGroup = None):
        self.val = val
        self.device = device
        self.group = group

        self.all_vals = torch.tensor([val] * size, device=device)
        self.worker = dist.all_gather_into_tensor(self.all_vals,
                                                  self.all_vals.new_tensor([val]),
                                                  group=group,
                                                  async_op=True)

    async def async_wait(self, timeout: float = 0.001):
        while not self.worker.is_completed():
            await asyncio.sleep(timeout)
        self.worker.wait()
        return self.all_vals


SwapMap = Dict[int, int]


class BaseModelAgent:
    """Base model agent.

    load model on local gpu

    Args:
        model_path (str): The hugging face model path.
        model_config (ModelConfig): The config of the model.
        cache_config (CacheConfig): The config of the cache info.
        trust_remote_code (bool): Trust remote code
    """

    def __init__(self,
                 model_path: str,
                 model_config: ModelConfig,
                 cache_config: CacheConfig,
                 backend_config: BackendConfig,
                 misc_config: MiscConfig,
                 dist_ctx: DistContext,
                 device_ctx: DeviceContext,
                 adapters: Dict[str, str] = None):

        self.model_config = model_config
        self.cache_config = cache_config
        # use raw tokenizer
        self.tokenizer = Tokenizer(model_path).model.model

        self._pre_in_que = None
        self._in_que = None
        self._out_que = None
        self._background_task = None
        self._preprocess_task = None

        self.stream = torch.cuda.Stream()
        self.out_stream = torch.cuda.Stream()
        self.cache_stream = torch.cuda.Stream()

        self.dist_ctx = dist_ctx
        self.device_ctx = device_ctx

        device = 'cuda'
        self.backend_config = backend_config
        self.misc_config = misc_config
        rank = dist_ctx.rank

        self.model_path = model_path
        self.adapters = adapters
        self.device = device
        self.rank = rank

        tp_rank = dist_ctx.tp_rank
        tp = dist_ctx.tp
        world_size = dist_ctx.world_size
        self.tp = tp
        self.world_size = world_size
        self.tp_rank = tp_rank

        self.patched_model = None
        self.cache_engine = None
        self.profiler: AgentProfiler = None
        try:
            self.guided_decoding_manager = GuidedDecodingManager(self.tokenizer, model_config.vocab_size)
        except ValueError as e:
            logger.warning(f'Failed to create GuidedManager for tokenizer {type(self.tokenizer)}: {e}')
            self.guided_decoding_manager = None

        # microbatch
        self.enable_microbatch = self.dist_ctx.dist_config.enable_microbatch
        self.enable_microbatch_prefill_batchsize_threshold = \
            int(getenv('ENABLE_MICROBATCH_PREFILL_BATCHSIZE_THRESHOLD', 2))
        self.enable_microbatch_prefill_token_threshold = \
            int(getenv('ENABLE_MICROBATCH_PREFILL_TOKEN_THRESHOLD', 2))
        self.enable_microbatch_decode_batchsize_threshold = \
            int(getenv('ENABLE_MICROBATCH_DECODE_BATCHSIZE_THRESHOLD', 2))

        # strategy
        self.strategy_factory = build_strategy_factory(model_config, misc_config)
        self.inputs_strategy = self.strategy_factory.build_model_inputs_strategy()
        self.agent_strategy = self.strategy_factory.build_model_agent_strategy()

    @contextmanager
    def all_context(self):
        device_mgr = get_device_manager()
        dist_mgr = get_dist_manager()
        with device_mgr.context(self.device_ctx), dist_mgr.context(self.dist_ctx):
            yield

    def set_cache_config(self, cache_config: CacheConfig):
        """Set all cache config."""
        self.cache_config = cache_config

    def set_model_config(self, model_config: ModelConfig):
        """Set model config."""
        self.model_config = model_config

    def get_free_mem(self):
        """Gather available memory."""
        with self.all_context():
            torch.cuda.empty_cache()
            gpu_mem_physical_free, _ = get_gpu_memory()
            return gpu_mem_physical_free

    def warmup(self):
        """warmup."""
        # TODO: disable for now, do not remove the comments.
        with self.all_context():
            max_batches = self.cache_config.max_batches
            num_tokens = max_batches
            dist_ctx = get_dist_manager().current_context()
            dp = dist_ctx.dp
            # warmup prefill
            inputs = self.inputs_strategy.make_dummy(max_batches,
                                                     is_decoding=False,
                                                     device='cuda',
                                                     vocab_size=self.model_config.vocab_size)
            if dp > 1:
                inputs.build_dp_meta()
            self._forward_impl(inputs)

            # warmup decoding(with cuda graph)
            capture_batch_sizes = self.patched_model.get_capture_batch_sizes()
            capture_batch_sizes = sorted(capture_batch_sizes, reverse=True)
            for num_tokens in capture_batch_sizes:
                inputs = self.inputs_strategy.make_dummy(num_tokens,
                                                         is_decoding=True,
                                                         device='cuda',
                                                         vocab_size=self.model_config.vocab_size)
                if dp > 1:
                    inputs.build_dp_meta()
                self._forward_impl(inputs)

    def _slice_outs(self, inputs: torch.Tensor, seq_length: torch.LongTensor):
        """Slice outputs."""
        return self.agent_strategy.slice_outputs(inputs, seq_length)

    def _postprocess_forward_output(self, output: dict, inputs: ModelInputs):
        """Post process forward output."""
        hidden_states = output['hidden_states']
        seq_length = output.get('seq_length', inputs.seq_length)
        hidden_states = self._slice_outs(hidden_states[0], seq_length)[None]
        output['hidden_states'] = hidden_states
        return output

    async def _async_model_forward(
        self,
        inputs: ModelInputs,
        return_logits: bool,
        sync_long_context: bool,
        return_routed_experts: bool,
    ):
        """Model forward."""
        max_prefill_token_num = self.cache_config.max_prefill_token_num
        strategy = self.agent_strategy

        class _OutputGather:
            """Output gather."""

            def __init__(self, max_seq_len):
                self._max_seq_len = max_seq_len
                self._start = 0
                self._output: torch.Tensor = None
                self._device: torch.device = None
                self._routed_experts: torch.Tensor = None

            def gather(self, output):
                """gather."""
                tmp_output = output['hidden_states']
                seq_len = tmp_output.size(-2)

                if return_routed_experts and 'all_routed_experts' in output:
                    tmp_exp_ids = output['all_routed_experts']
                    out_exp_ids = self._routed_experts
                    if out_exp_ids is None:
                        out_exp_ids = tmp_exp_ids.new_empty(self._max_seq_len, *tmp_exp_ids.shape[1:], device='cpu')
                        self._device = tmp_output.device
                    out_exp_ids[self._start:self._start + seq_len, ...].copy_(tmp_exp_ids, non_blocking=True)
                    self._routed_experts = out_exp_ids
                    if not return_logits:
                        self._start += seq_len

                if not return_logits:
                    self._output = tmp_output
                    return

                out_logits = self._output
                start = self._start

                if out_logits is None:
                    out_logits = tmp_output.new_empty(1, self._max_seq_len, tmp_output.size(-1), device='cpu')
                    self._device = tmp_output.device
                out_logits[:, start:start + seq_len].copy_(tmp_output, non_blocking=True)
                self._start = start + seq_len
                self._output = out_logits

            def get_output(self):
                """Get tmp_output."""
                if not (return_logits or return_routed_experts):
                    seqlen = torch.full((1, ),
                                        self._output.numel() // self._output.size(-1),
                                        device=self._output.device,
                                        dtype=self._output.dtype)
                    return strategy.slice_outputs(self._output, seqlen), None
                else:
                    if return_logits:
                        torch.cuda.synchronize()
                        output_hidden_states = self._output.to(self._device)
                    else:
                        seqlen = torch.full((1, ),
                                            self._output.numel() // self._output.size(-1),
                                            device=self._output.device,
                                            dtype=self._output.dtype)
                        output_hidden_states = strategy.slice_outputs(self._output, seqlen)
                    return output_hidden_states, self._routed_experts

        __forward = self.async_forward

        async def __long_context_single_forward(new_inputs, max_seqlen: int):
            """One large sequence."""
            dist_ctx = get_dist_manager().current_context()
            dp = dist_ctx.dp
            model_metas = new_inputs[0].model_metas
            output_gather = _OutputGather(max_seqlen)
            for inp in new_inputs:
                if dp > 1:
                    inp.build_dp_meta()
                inp.model_metas = model_metas
                tmp_out = await __forward(inp)
                model_metas = tmp_out.get('model_metas')
                output_gather.gather(tmp_out)
                tmp_out.pop('hidden_states', None)
                tmp_out.pop('all_routed_experts', None)
            tmp_out['hidden_states'], routed_experts = output_gather.get_output()

            if return_routed_experts:
                tmp_out['all_routed_experts'] = routed_experts
            return tmp_out

        origin_inputs = inputs

        # make long context inputs
        is_long_context = inputs.input_ids.numel() > max_prefill_token_num and not inputs.is_decoding
        max_seqlen = 0
        if is_long_context:
            seq_len = inputs.seq_length
            batch_size = seq_len.size(0)
            assert batch_size == 1, 'Do not support batched long context.'
            max_seqlen = inputs.seq_length[0]
            inputs = inputs.split(max_prefill_token_num)

        # get num dummy loop
        dummy_loop = 0
        if sync_long_context:
            forward_loop = 1
            if is_long_context:
                forward_loop = len(inputs)
            max_loop = torch.tensor(forward_loop, device='cuda')
            dist.all_reduce(max_loop, op=dist.ReduceOp.MAX)
            dummy_loop = max_loop - forward_loop

        if not is_long_context:
            ret = await __forward(inputs)
        else:
            ret = await __long_context_single_forward(inputs, max_seqlen)

        if not return_logits:
            ret = self._postprocess_forward_output(ret, origin_inputs)

        # compute dummy loop
        if dummy_loop > 0:
            dummy_inputs = self.inputs_strategy.make_dummy(1, False, 'cuda', vocab_size=self.model_config.vocab_size)
        for _ in range(dummy_loop):
            await __forward(dummy_inputs)

        hidden_states = ret.pop('hidden_states')
        logits = self.get_logits(hidden_states)
        ret['logits'] = logits
        return ret

    async def async_sampling_logits(self, logits: torch.Tensor, sampling_inputs: SamplingInputs, inputs: ModelInputs):
        """Sampling logits."""

        # record function does not support async function
        # so we can not decorate it on async_sampling_logits
        with record_function('sampling_logits'):
            logits_processor = FusedLogitsProcessor(
                sampling_inputs,
                logprobs_mode=self.misc_config.logprobs_mode,
                guided_decoding_manager=self.guided_decoding_manager,
            )
            origin_logits = logits
            logits, raw_logprobs = await logits_processor(origin_logits)
            next_token_ids = logits_processor.sampling(logits)
            logprobs = logits_processor.compute_logprobs(raw_logprobs, next_token_ids)
            if logprobs is not None:
                logprobs = BatchedLogProbs(
                    vals=logprobs[0],
                    indices=logprobs[1],
                )

        return next_token_ids, logprobs

    def _push_output(self, output: BatchedOutputs):
        """Push output."""
        event = torch.cuda.Event()
        event.record()
        self._out_que.put_nowait((output, event))

    @contextmanager
    def _broadcast_next_token(self, next_token_ids: torch.Tensor, extra_inputs: ExtraInputs, enable: bool = True):
        if not enable:
            yield
            return

        dist_ctx = self.dist_ctx
        with self.agent_strategy.broadcast_next_token(next_token_ids, extra_inputs, dist_ctx) as handle:
            yield handle

    async def _async_step_background(
        self,
        inputs: ModelInputs,
        loop_count: int,
        swap_in_map: Dict = None,
        swap_out_map: Dict = None,
        sampling_inputs: SamplingInputs = None,
        stopping_criteria: StoppingCriteria = None,
        return_logits: bool = False,
        return_routed_experts: bool = False,
        is_dummy: bool = False,
        sync_long_context: bool = False,
        extra_inputs: ExtraInputs = None,
    ):
        """Asyc forward task."""
        dist_ctx = get_dist_manager().current_context()

        @record_function('update_inputs_for_next_step')
        def __update_inputs(next_token_ids, model_metas, extra_inputs):
            """Update inputs."""
            return self.agent_strategy.update_inputs_for_next_step(
                inputs,
                sampling_inputs,
                next_token_ids=next_token_ids,
                model_metas=model_metas,
                extra_inputs=extra_inputs,
            )

        @asynccontextmanager
        async def __prepare_dp():
            """Prepare dp."""
            if dp == 1:
                yield
                return

            nonlocal inputs, sync_long_context, is_all_dummy

            # gather dp forward metadata
            batch_size = inputs.seq_length.numel()
            dp_forward_meta = [int(is_decoding), int(is_dummy), batch_size, int(sync_long_context)]
            # check enable_microbatch
            if self.enable_microbatch:
                tokens_num = inputs.input_ids.numel()
                if is_decoding:
                    enable_microbatch = batch_size >= \
                        self.enable_microbatch_decode_batchsize_threshold
                else:
                    enable_microbatch = batch_size >= \
                        self.enable_microbatch_prefill_batchsize_threshold and \
                        tokens_num >= self.enable_microbatch_prefill_token_threshold
                dp_forward_meta.append(int(enable_microbatch))
            gathered_meta = DistGatherScalar(dp_forward_meta, dp, device='cuda')

            yield

            gathered_meta = (await gathered_meta.async_wait()).cpu()

            # check is_decoding
            all_is_decoding = gathered_meta[:, 0]
            assert all_is_decoding.sum().item() in [0, dp]

            # check if all inputs are dummy inputs
            is_all_dummy = gathered_meta[:, 1].all()
            if is_all_dummy:
                return

            if is_decoding:
                all_batch_sizes = gathered_meta[:, 2]
                padding_batch_size = all_batch_sizes.max().item()
                meta = self.patched_model.get_meta()
                meta.padding_batch_size = padding_batch_size
                logger.debug(f'padding_batch_size={padding_batch_size}')
            else:
                all_sync_flags = gathered_meta[:, 3].bool()
                sync_long_context = all_sync_flags.any()
                logger.debug(f'sync_long_context={sync_long_context}')

            # update if enable_microbatch
            if self.enable_microbatch and gathered_meta[:, 4].all():
                inputs.enable_microbatch = True

            # update dp meta
            inputs.build_dp_meta()
            inputs = self.patched_model.update_inputs(inputs)

        # dist tools
        dist_ctx = get_dist_manager().current_context()
        rank = dist_ctx.rank
        tp = dist_ctx.tp
        dp = dist_ctx.dp
        sync_long_context = False if dp == 1 else sync_long_context
        is_decoding = inputs.is_decoding

        logger.debug(f'<ForwardTask> rank[{rank}]: '
                     f'batch_size={inputs.seq_length.size(0)} '
                     f'num_tokens={inputs.input_ids.size(-1)} '
                     f'is_decoding={inputs.is_decoding}')

        # is_all_dummy would be updated in __prepare_dp
        is_all_dummy = False
        async with __prepare_dp():
            pass

        need_output = dp > 1 or rank % tp == 0

        # skip dummy forward.
        if is_all_dummy:
            logger.debug(f'<ForwardTask> rank[{rank}]: all inputs are dummy, skip forward.')
            return

        cache_swapping(self.cache_engine, swap_in_map=swap_in_map, swap_out_map=swap_out_map)
        for idx in range(loop_count):
            # inference
            logger.debug(f'<ForwardTask> rank[{rank}]: model forward [{idx}].')
            output = await self._async_model_forward(
                inputs,
                return_logits=return_logits,
                sync_long_context=sync_long_context,
                return_routed_experts=return_routed_experts and need_output,
            )
            logits = output['logits']
            logits = logits[0]  # [bs, seq, prob] -> [seq, prob]
            seq_length = inputs.seq_length
            seq_length = output.get('seq_length', inputs.seq_length)
            last_logits = self._slice_outs(logits, seq_length)  # [bs, 1, prob] -> [bs, prob]
            extra_inputs = self.agent_strategy.slice_extra_inputs(extra_inputs, seq_length)
            model_metas = output.get('model_metas')

            # output empty for dummy inputs
            if is_dummy:
                continue

            need_broadcast_next = (dp == 1 and tp > 1 and idx < loop_count - 1)

            # sampling and stopping
            if need_output:
                logger.debug(f'<ForwardTask> rank[{rank}]: Sampling [{idx}].')
                # sampling
                next_token_ids, logprobs = await self.async_sampling_logits(last_logits, sampling_inputs, inputs)

                # post sampling
                next_token_ids, extra_inputs = self.agent_strategy.post_sampling(inputs, last_logits, next_token_ids,
                                                                                 extra_inputs)
                # for router replay
                all_routed_experts = output.get('all_routed_experts', None)

                with self._broadcast_next_token(next_token_ids, extra_inputs, enable=need_broadcast_next):
                    logger.debug(f'<ForwardTask> rank[{rank}]: synchronize token ids [{idx}]')

                    # stopping criteria
                    stopped, stop_pos, stopping_criteria = stopping_criteria.step(next_token_ids,
                                                                                  sampling_inputs.stop_words,
                                                                                  inputs=inputs,
                                                                                  extra_inputs=extra_inputs)

                    # send output
                    logger.debug(f'<ForwardTask> rank[{rank}]: Output [{idx}]')
                    extra_outputs = self.agent_strategy.make_extra_outputs(extra_inputs)
                    self._push_output(
                        BatchedOutputs(next_token_ids=next_token_ids,
                                       logits=logits if return_logits else None,
                                       stopped=stopped,
                                       stop_pos=stop_pos,
                                       model_metas=model_metas,
                                       logprobs=logprobs,
                                       all_routed_experts=all_routed_experts,
                                       extra_outputs=extra_outputs))
            else:
                # Avoid adding the ADInplaceOrView dispatch key to `next_token_ids`,
                # as it can trigger recompilation on different ranks when using torch.compile.
                next_token_ids, extra_inputs = self.agent_strategy.make_dummy_next_token(
                    inputs, last_logits, extra_inputs)

                # broadcast next token for TP > 1
                with self._broadcast_next_token(next_token_ids, extra_inputs, enable=need_broadcast_next):
                    logger.debug(f'<ForwardTask> rank[{rank}]: synchronize token ids [{idx}]')

            # update for next loop
            if is_decoding and idx < loop_count - 1:
                inputs, extra_inputs = __update_inputs(next_token_ids, model_metas, extra_inputs)

    async def _async_loop_background(self, forward_event: asyncio.Event = None):
        """Async loop background."""
        with self.all_context(), torch.cuda.stream(self.stream), torch.inference_mode():
            dist_ctx = get_dist_manager().current_context()
            dp = dist_ctx.dp

            # for dp
            if dp > 1:
                input_maker = DPForwardInputsMaker(self)
            else:
                input_maker = DefaultForwardInputsMaker(self)

            while True:
                forward_inputs = await input_maker.get()

                await self._async_step_background(**forward_inputs, )
                if forward_event is not None:
                    forward_event.set()

                input_maker.step()

    async def _async_loop_inputs_preprocess(self, forward_event: asyncio.Event = None):
        """Async loop inputs preprocess."""
        non_blocking = True
        keys = ['inputs', 'sampling_inputs', 'stopping_criteria', 'extra_inputs']
        while True:
            forward_inputs = await self._pre_in_que.get()

            logger.debug('preprocessing forward inputs.')
            with torch.cuda.stream(self.out_stream), torch.inference_mode(), record_function('inputs_H2D'):
                for k in keys:
                    if k not in forward_inputs:
                        continue
                    forward_inputs[k] = _try_to_cuda(forward_inputs[k], non_blocking=non_blocking)
                self.out_stream.synchronize()
            logger.debug('preprocessing forward inputs done.')
            self._in_que.put_nowait(forward_inputs)
            if forward_event is not None:
                forward_event.clear()

    @staticmethod
    def _on_finish_callback(task: asyncio.Task, ptasks: asyncio.Task) -> None:
        """Raise exception on finish."""
        task_name = task.get_name()
        try:
            task.result()
        except asyncio.CancelledError:
            logger.debug(f'Task <{task_name}> cancelled.')
            return
        except BaseException:
            logger.exception(f'Task <{task_name}> failed')
        finally:
            for ptask in ptasks:
                if not ptask.done():
                    ptask.cancel()

    def start(self, forward_event: asyncio.Event = None):
        """Start event loop."""
        event_loop = asyncio.get_event_loop()
        self._pre_in_que = asyncio.Queue()
        self._in_que = asyncio.Queue()
        self._out_que = asyncio.Queue()

        tasks_to_cancel = [asyncio.current_task()]

        # forward task
        logger.debug('Create task ModelAgentLoop.')
        self._background_task = event_loop.create_task(self._async_loop_background(forward_event),
                                                       name='ModelAgentLoop')
        tasks_to_cancel.append(self._background_task)

        # preprocess inputs task
        logger.debug('Create task ModelAgentPreprocess.')
        self._preprocess_task = event_loop.create_task(self._async_loop_inputs_preprocess(forward_event),
                                                       name='ModelAgentPreprocess')
        tasks_to_cancel.append(self._preprocess_task)

        # profiler
        self.profiler = AgentProfiler(self.dist_ctx, self.stream)
        self.profiler.create_task()

        # binding done task
        logger.debug('binding done callback.')
        backgroup_done_callback = functools.partial(self._on_finish_callback, ptasks=tasks_to_cancel)
        self._background_task.add_done_callback(backgroup_done_callback)
        preprocess_done_callback = functools.partial(self._on_finish_callback, ptasks=tasks_to_cancel)
        self._preprocess_task.add_done_callback(preprocess_done_callback)

    def stop(self):
        """Stop task."""
        if self.dist_ctx.dp > 1:
            return

        if self.profiler is not None:
            self.profiler.dump()

        if self._background_task is not None:
            if not self._background_task.done():
                self._background_task.cancel()

        if self._preprocess_task is not None:
            if not self._preprocess_task.done():
                self._preprocess_task.cancel()

        if self.guided_decoding_manager:
            self.guided_decoding_manager.clear()

    async def stop_async(self):
        """Stop task."""
        if self.dist_ctx.dp > 1:
            return

        if self.profiler is not None:
            # dirty hack for profiler
            while not self.stream.query():
                logger.debug('Profiler waiting for stream finish.')
                await asyncio.sleep(1)
            self.profiler.dump()

        if self._background_task is not None:
            if not self._background_task.done():
                self._background_task.cancel()
                try:
                    await self._background_task
                except asyncio.CancelledError:
                    logger.debug('ModelAgent background task cancelled.')

        if self._preprocess_task is not None:
            if not self._preprocess_task.done():
                self._preprocess_task.cancel()
                try:
                    await self._preprocess_task
                except asyncio.CancelledError:
                    logger.debug('ModelAgent preprocess task cancelled.')

        if self.guided_decoding_manager:
            self.guided_decoding_manager.clear()

    def set_forward_inputs(self, inputs):
        """Set forward inputs."""
        assert self._pre_in_que is not None, ('Please start backendground task before forward.')
        self._pre_in_que.put_nowait(inputs)

    async def get_output_async(self):
        """Async get output."""
        assert self._out_que is not None, ('Please start backendground task before forward.')
        out = await self._out_que.get()
        if out is None:
            return dict()

        out, event = out
        while not event.query():
            await asyncio.sleep(0.001)
        with torch.cuda.stream(self.out_stream), torch.inference_mode(), record_function('outputs_D2H'):
            out = out.to_cpu()
            out.new_token_timestamp = time.time()
        return out

    def _build_model(self):
        """Build patched model."""
        model_path = self.model_path
        adapters = self.adapters
        device = self.device
        rank = self.rank
        custom_module_map = self.model_config.custom_module_map
        if custom_module_map is not None:
            update_custom_module_map(custom_module_map)
        logger.debug(msg_with_rank(rank, 'build model.'))
        # for router replay
        need_output = self.dist_ctx.dp > 1 or self.dist_ctx.rank % self.dist_ctx.tp == 0
        enable_return_routed_experts = self.misc_config.enable_return_routed_experts and need_output

        build_model_ctx = BuildModelContext(
            disable_vision_encoder=self.misc_config.disable_vision_encoder,
            dllm_config=self.misc_config.dllm_config,
            strategy_factory=self.strategy_factory,
            enable_return_routed_experts=enable_return_routed_experts,
        )
        patched_model = build_patched_model(self.model_config,
                                            device=device,
                                            model_format=self.misc_config.model_format,
                                            build_model_ctx=build_model_ctx)
        logger.debug(msg_with_rank(rank, 'loading weights.'))
        if not self.misc_config.empty_init:
            load_model_weights(patched_model, model_path, device=device)
        if adapters is not None:
            logger.debug(msg_with_rank(rank, 'loading adapters.'))
            add_adapters(patched_model, adapters, dtype=self.model_config.dtype, device=device)
        self.patched_model = patched_model
        self.build_model_ctx = build_model_ctx

    def build_model(self):
        """Build model api."""
        with self.all_context():
            self._build_model()

    def build_graph_runner(self):
        """Build graph runner."""
        with self.all_context():
            backend = get_backend()
            self.patched_model = backend.build_graph_runner(self.patched_model,
                                                            model_config=self.model_config,
                                                            cache_config=self.cache_config,
                                                            backend_config=self.backend_config,
                                                            device=self.device)

    def build_cache_engine(self):
        """Build cache engine."""
        with self.all_context():
            dist_ctx = self.dist_ctx
            attn_dist_cfg = dist_ctx.dist_config.attn_config
            tp = attn_dist_cfg.tp

            self.cache_engine = CacheEngine(self.cache_config,
                                            self.model_config,
                                            rank=self.rank,
                                            tp_rank=self.tp_rank,
                                            world_size=tp,
                                            cache_stream=self.cache_stream)

    def _forward_impl(self, inputs: ModelInputs):
        output = model_forward(
            self.patched_model,
            inputs,
            self.cache_engine,
            stream=self.stream,
        )
        return output

    async def async_forward(self, inputs: ModelInputs):
        """Model forward.

        Args:
            inputs (Dict): The input data comes from _make_inputs.
            swap_in_map (SwapMap): Cache maps to swap in.
            swap_out_map (SwapMap): Cache maps to swap out.
        """
        output = self._forward_impl(inputs)
        await asyncio.sleep(0)
        return output

    @record_function('get_logits')
    def get_logits(self, hidden_states: torch.Tensor):
        """Get logits of model output."""
        return self.patched_model.get_logits(hidden_states)

    def get_input_processor(self):
        """Get input processor.."""
        return self.patched_model.get_input_processor()

    def reset_graph_runner(self):
        """Reset graph runner to prevent tp hanging."""
        if hasattr(self.patched_model, 'reset'):
            self.patched_model.reset()

    @torch.inference_mode()
    def update_params(self, request: UpdateParamsRequest):
        """Update params."""

        # modified from https://github.com/vllm-project/vllm/blob/v0.8.5/examples/offline_inference/rlhf_utils.py#L82
        def _construct(item):
            func, args = item
            args = list(args)
            args[6] = torch.cuda.current_device()  # device id.
            # clone() seems necessary otherwise the producer can not release the memory
            return func(*args).clone()

        with self.all_context():
            serialized_data = request.serialized_named_tensors
            if isinstance(serialized_data, list):
                serialized_data = serialized_data[self.dist_ctx.tp_rank]
            model = self.patched_model.get_model()
            weights = ForkingPickler.loads(base64.b64decode(serialized_data))
            weights = [(k, _construct(v)) for k, v in weights]
            weights = ModelWeightLoader._rename_weights_iterator(weights, model)
            model.load_weights(weights)

            if request.finished:
                for _, mod in model.named_modules():
                    if not hasattr(mod, 'update_weights'):
                        continue
                    mod.update_weights()

            torch.cuda.empty_cache()

    @torch.inference_mode()
    def sleep(self, level: int = 1):
        """Sleep."""
        self.cache_engine = None
        self.reset_graph_runner()
        device = 'cpu' if level == 1 else 'meta'
        self.patched_model.get_model().to(device=device)
        torch.cuda.empty_cache()

    @torch.inference_mode()
    def wakeup(self, tags: Optional[List[str]] = None):
        """Wakeup."""
        if tags is None:
            tags = ['weights', 'kv_cache']
        if 'weights' in tags:
            device = next(self.patched_model.get_model().parameters()).device
            assert device.type in ['cpu', 'meta']
            if device.type == 'cpu':
                self.patched_model.get_model().to(torch.cuda.current_device())
            else:
                # user should update weights after wakeup
                old_empty_init = self.misc_config.empty_init
                self.misc_config.empty_init = True
                self.build_model()
                self.build_graph_runner()
                self.misc_config.empty_init = old_empty_init
        if 'kv_cache' in tags:
            self.build_cache_engine()

    def release(self):
        """release."""
        self.reset_graph_runner()
        self.patched_model = None
        self.cache_engine = None
        torch.cuda.empty_cache()


class DefaultForwardInputsMaker:
    """Default forward inputs maker."""

    def __init__(self, model_agent: BaseModelAgent):
        self._in_que = model_agent._in_que

    async def get(self):
        """get."""
        return await self._in_que.get()

    def step(self):
        """step."""
        # No-op for default maker
        pass


class DPForwardInputsMaker:
    """Dp forward inputs maker."""

    def __init__(self, model_agent: BaseModelAgent):
        self.model_agent = model_agent
        self.dist_ctx = model_agent.dist_ctx
        self.model_config = model_agent.model_config
        self.cache_config = model_agent.cache_config
        self.misc_config = model_agent.misc_config
        self.inputs_strategy = model_agent.inputs_strategy
        self.device = model_agent.device
        self._in_que = model_agent._in_que

        # maker metas
        self._next_inputs = None
        self._is_decoding = False
        self._ready_event = torch.cuda.Event()

    def _make_dummy_forward_inputs(self):
        """Make dummy forward inputs."""
        is_decoding = self._is_decoding
        loop_count = self.misc_config.prefill_interval if is_decoding else 1
        dist_config = self.dist_ctx.dist_config
        batch_size = 2 if dist_config.enable_microbatch else 1
        batch_size = min(self.cache_config.max_batches, batch_size)
        model_inputs = self.inputs_strategy.make_dummy(batch_size,
                                                       is_decoding,
                                                       device=self.device,
                                                       vocab_size=self.model_config.vocab_size)
        forward_inputs = dict(
            inputs=model_inputs,
            loop_count=loop_count,
            is_dummy=True,
            sync_long_context=False,
        )
        return forward_inputs

    def _update_is_decoding(self, forward_inputs):
        """Update is decoding."""
        model_inputs = forward_inputs['inputs']
        assert model_inputs.is_decoding == self._is_decoding
        if self.cache_config.role != EngineRole.Prefill:
            self._is_decoding = not self._is_decoding

    async def get(self):
        """get."""
        if self._next_inputs is not None:
            forward_inputs = self._next_inputs
            self._next_inputs = None
            self._update_is_decoding(forward_inputs)
            return forward_inputs

        # wait until has inputs or prev forward finish
        while self._in_que.qsize() == 0 and not self._ready_event.query():
            await asyncio.sleep(0.001)

        # try get inputs
        need_dummy = True
        try:
            forward_inputs = await asyncio.wait_for(self._in_que.get(), timeout=0.02)
            model_inputs = forward_inputs['inputs']
            if model_inputs.is_decoding != self._is_decoding:
                self._next_inputs = forward_inputs
            else:
                need_dummy = False
        except asyncio.TimeoutError:
            pass

        # make dummy inputs
        if need_dummy:
            forward_inputs = self._make_dummy_forward_inputs()

        self._update_is_decoding(forward_inputs)

        return forward_inputs

    def step(self):
        """step."""
        self._ready_event = torch.cuda.Event()
        self._ready_event.record()


def build_model_agent(model_path: str,
                      model_config: ModelConfig,
                      cache_config: CacheConfig,
                      backend_config: BackendConfig,
                      misc_config: MiscConfig,
                      dist_ctx: DistContext = None,
                      device_ctx: DeviceContext = None,
                      adapters: Dict[str, str] = None):
    """Create model agent.

    Args:
        model_path (str): the path of the input model
        cache_config (CacheConfig): config of kv cache
        backend_config (BackendConfig): config of backend devices
        trust_remote_code (bool): To use the remote modeling code or not
        adapters (Dict): lora adapters
        tp (int): the number of devices to be used in tensor parallelism
        dtype (str): the data type of model weights and activations
        custom_module_map (str): customized nn module map
    """
    if device_ctx is None:
        device_mgr = get_device_manager()
        device_ctx = device_mgr.current_context()
    if dist_ctx is None:
        dist_mgr = get_dist_manager()
        dist_ctx = dist_mgr.current_context()

    model_agent = BaseModelAgent(
        model_path,
        model_config=model_config,
        cache_config=cache_config,
        backend_config=backend_config,
        misc_config=misc_config,
        adapters=adapters,
        dist_ctx=dist_ctx,
        device_ctx=device_ctx,
    )
    return model_agent<|MERGE_RESOLUTION|>--- conflicted
+++ resolved
@@ -237,7 +237,6 @@
             kv_quant_policy=cache_engine.cache_config.quant_policy,
         )
         with ctx_mgr.context(context):
-            model_metas = None
             model_metas = model.update_model_metas(
                 past_key_values=cache_engine.gpu_cache,
                 context=context,
@@ -250,17 +249,11 @@
             if not isinstance(output, Dict):
                 output = dict(hidden_states=output)
             # InternVL-3.5-Flash will change the seqlen, model_metas during forward
-<<<<<<< HEAD
-            output['model_metas'] = context.model_metas
+            if context.model_metas is not None and context.model_metas[0] is not None:
+                model_metas = context.model_metas
+            output['model_metas'] = model_metas
             output['seq_length'] = context.q_seqlens[:len(inputs.seq_length)]
             return output
-=======
-            if context.model_metas is not None and context.model_metas[0] is not None:
-                model_metas = context.model_metas
-            seq_length = context.q_seqlens[:len(inputs.seq_length)]
-
-    return dict(hidden_states=output, model_metas=model_metas, seq_length=seq_length)
->>>>>>> 89d3c7bb
 
 
 def _try_to_cuda(val, non_blocking: bool = False):
