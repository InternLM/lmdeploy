--- conflicted
+++ resolved
@@ -2,12 +2,8 @@
 import asyncio
 import base64
 import functools
-<<<<<<< HEAD
 from contextlib import asynccontextmanager, contextmanager
-=======
-from contextlib import contextmanager
 from multiprocessing.reduction import ForkingPickler
->>>>>>> 8ce41ec1
 from typing import Any, Dict
 
 import torch
@@ -170,13 +166,14 @@
         model_path = self.model_path
         adapters = self.adapters
         device = self.device
-        custom_module_map = self.misc_config.custom_module_map
+        custom_module_map = self.model_config.custom_module_map
         if custom_module_map is not None:
             update_custom_module_map(custom_module_map)
         logger.debug(self.warp_msg('build model.'))
         patched_model = build_patched_model(self.model_config, device=device)
         logger.debug(self.warp_msg('loading weights.'))
-        load_model_weights(patched_model, model_path, device=device)
+        if not self.misc_config.empty_init:
+            load_model_weights(patched_model, model_path, device=device)
         if adapters is not None:
             logger.debug(self.warp_msg('loading adapters.'))
             add_adapters(patched_model, adapters, dtype=self.model_config.dtype, device=device)
@@ -636,106 +633,6 @@
                 out['logits'] = out['logits'].cpu()
         return out
 
-<<<<<<< HEAD
-=======
-
-class BaseModelAgent(AutoModelAgent):
-    """Base model agent.
-
-    load model on local gpu
-
-    Args:
-        model_path (str): The hugging face model path.
-        model_config (ModelConfig): The config of the model.
-        cache_config (CacheConfig): The config of the cache info.
-        trust_remote_code (bool): Trust remote code
-    """
-
-    def __init__(self,
-                 model_path: str,
-                 model_config: ModelConfig,
-                 cache_config: CacheConfig,
-                 backend_config: BackendConfig,
-                 misc_config: MiscConfig,
-                 tokenizer: Any,
-                 dist_ctx: DistContext,
-                 device_ctx: DeviceContext,
-                 adapters: Dict[str, str] = None):
-        super().__init__(
-            model_config=model_config,
-            cache_config=cache_config,
-            tokenizer=tokenizer,
-            dist_ctx=dist_ctx,
-            device_ctx=device_ctx,
-        )
-        device = 'cuda'
-        self.backend_config = backend_config
-        self.misc_config = misc_config
-        rank = dist_ctx.rank
-
-        self.model_path = model_path
-        self.adapters = adapters
-        self.device = device
-        self.rank = rank
-
-        tp_rank = dist_ctx.tp_rank
-        tp = dist_ctx.tp
-        world_size = dist_ctx.world_size
-        self.tp = tp
-        self.world_size = world_size
-        self.tp_rank = tp_rank
-
-        self.patched_model = None
-        self.cache_engine = None
-
-    def _build_model(self):
-        """build patched model."""
-        model_path = self.model_path
-        adapters = self.adapters
-        device = self.device
-        rank = self.rank
-        custom_module_map = self.model_config.custom_module_map
-        if custom_module_map is not None:
-            update_custom_module_map(custom_module_map)
-        logger.debug(msg_with_rank(rank, 'build model.'))
-        patched_model = build_patched_model(self.model_config, device=device)
-        logger.debug(msg_with_rank(rank, 'loading weights.'))
-        if not self.misc_config.empty_init:
-            load_model_weights(patched_model, model_path, device=device)
-        if adapters is not None:
-            logger.debug(msg_with_rank(rank, 'loading adapters.'))
-            add_adapters(patched_model, adapters, dtype=self.model_config.dtype, device=device)
-        self.patched_model = patched_model
-
-    def build_model(self):
-        """build model api."""
-        with self.all_context():
-            self._build_model()
-
-    def build_graph_runner(self):
-        """build graph runner."""
-        with self.all_context():
-            backend = get_backend()
-            self.patched_model = backend.build_graph_runner(self.patched_model,
-                                                            model_config=self.model_config,
-                                                            cache_config=self.cache_config,
-                                                            backend_config=self.backend_config,
-                                                            device=self.device)
-
-    def build_cache_engine(self):
-        """build cache engine."""
-        with self.all_context():
-            dist_ctx = self.dist_ctx
-            attn_dist_cfg = dist_ctx.dist_config.attn_config
-            tp = attn_dist_cfg.tp
-
-            self.cache_engine = CacheEngine(self.cache_config,
-                                            self.model_config,
-                                            rank=self.rank,
-                                            tp_rank=self.tp_rank,
-                                            world_size=tp)
-
->>>>>>> 8ce41ec1
     def _forward_impl(self, inputs: ModelInputs, swap_in_map: SwapMap, swap_out_map: SwapMap):
         cache_swapping(self.cache_engine, swap_in_map=swap_in_map, swap_out_map=swap_out_map)
         output = model_forward(
