# Copyright (c) OpenMMLab. All rights reserved.
import os
from dataclasses import asdict, dataclass, field
from typing import Any, Callable, Dict, List, Union

import torch
import torch.distributed as dist
from torch import multiprocessing as mp
from torch.distributed._tensor import DeviceMesh, Replicate, distribute_tensor
from transformers import AutoModelForCausalLM

from lmdeploy.pytorch.accel import LoadNoInit
from lmdeploy.utils import get_logger

from ..adapter.adapter import (AdapterWeightMap, get_indexed_lora_linears,
                               get_max_lora_weight_size, update_lora_linears)
from ..config import CacheConfig, ModelConfig
from ..models import patch
from ..utils import get_gpu_memory
from .cache_engine import CacheEngine

logger = get_logger('lmdeploy')

_PATCH_ARG_NAMES = ['context', 'use_origin']


def _infer_block_size(model: torch.nn.Module,
                      model_config: ModelConfig,
                      cache_config: CacheConfig,
                      world_size: int = 1):
    """infer block size."""
    max_weight_dim = get_max_lora_weight_size(model)
    if max_weight_dim == 0:
        return cache_config.block_size

    per_token_size = model_config.get_head_size(
    ) * model_config.num_heads // world_size
    block_size = 1
    while block_size * per_token_size < max_weight_dim:
        block_size *= 2
    return block_size * world_size


def _update_cache_config(model_config: ModelConfig,
                         cache_config: CacheConfig,
                         gpu_id: int = 0,
                         gpu_mem_percent: float = 0.7,
                         host_mem_size: int = 4 * (1 << 30),
                         world_size: int = 1):
    """Update the gpu mem and cpu mem according to model info.

    Args:
        model_config (ModelConfig): The config of the model.
        cache_config (CacheConfig): The config of the cache info.
        gpu_id (int): The GPU id to use.
    """
    torch.cuda.empty_cache()
    gpu_mem_physical_free, _ = get_gpu_memory(gpu_id)
    gpu_mem = gpu_mem_physical_free * gpu_mem_percent
    cpu_mem = host_mem_size
    cache_block_size = CacheEngine.get_cache_block_size(
        cache_config.block_size, model_config) // world_size
    if cache_config.num_cpu_blocks == 0:
        cache_config.num_cpu_blocks = int(cpu_mem / cache_block_size)
    if cache_config.num_gpu_blocks == 0:
        cache_config.num_gpu_blocks = int(gpu_mem / cache_block_size)

    logger.debug('block num: {}'.format(cache_config.num_gpu_blocks))


@dataclass
class ModelInputs:
    """Input of the model."""
    input_ids: torch.LongTensor
    seq_length: torch.LongTensor
    attention_mask: torch.Tensor
    block_offsets: torch.LongTensor
    position_ids: torch.LongTensor
    q_start_loc: torch.LongTensor
    history_lengths: List[int]
    is_decoding: bool
<<<<<<< HEAD
    local_adapter_ids: torch.LongTensor
    global_adapter_ids: torch.LongTensor
    adapter_offsets: torch.LongTensor
    local_adapter_scalings: torch.Tensor
    max_rank: int
    meta: Any
=======
    local_adapter_ids: torch.LongTensor = None
    global_adapter_ids: torch.LongTensor = None
    adapter_offsets: torch.LongTensor = None
    max_rank: int = 0
    meta: Any = None
>>>>>>> 6a15f680

    def slice(self, start: int, end: int):
        """select by indices."""
        sli = slice(start, end)

        start_loc = self.q_start_loc[sli]
        seq_length = self.seq_length[sli]
        end_loc = start_loc[-1] + seq_length[-1]
        input_ids = self.input_ids[:, start_loc[0]:end_loc]
        start_loc = start_loc - start_loc[0]

        history_lengths = self.history_lengths[sli]

        local_adapter_ids = self.local_adapter_ids
        local_adapter_scalings = self.local_adapter_scalings
        if local_adapter_ids is not None:
            local_adapter_ids = local_adapter_ids[sli]
            local_adapter_scalings = local_adapter_scalings[sli]

        return ModelInputs(input_ids=input_ids,
                           seq_length=seq_length,
                           attention_mask=self.attention_mask[sli],
                           block_offsets=self.block_offsets[sli],
                           position_ids=self.position_ids[sli],
                           q_start_loc=start_loc,
                           history_lengths=history_lengths,
                           is_decoding=self.is_decoding,
                           local_adapter_ids=local_adapter_ids,
                           global_adapter_ids=self.global_adapter_ids,
                           adapter_offsets=self.adapter_offsets,
                           local_adapter_scalings=local_adapter_scalings,
                           max_rank=self.max_rank,
                           meta=self.meta)

    def split(self, split_size: int, block_size: int):
        """split inputs."""
        assert len(
            self.seq_length) == 1, ('Can not perform split on batched input.')
        assert split_size % block_size == 0, (
            'split_size should be multi of block_size.')

        input_ids = self.input_ids
        if input_ids.numel() < split_size:
            return self

        num_blocks = split_size // block_size
        overlap = (self.history_lengths[0] % block_size != 0)
        max_seq_len = self.seq_length[0].item()
        ret = []
        block_start = 0
        history_len = self.history_lengths[0]
        for i in range(0, max_seq_len, split_size):
            start = i
            end = min(max_seq_len, i + split_size)
            block_end = block_start + num_blocks
            if overlap:
                block_end += 1

            local_adapter_ids = self.local_adapter_ids
            local_adapter_scalings = self.local_adapter_scalings
            if local_adapter_ids is not None:
                local_adapter_ids = local_adapter_ids[:, start:end]
                local_adapter_scalings = local_adapter_scalings[:, start:end]

            inp = ModelInputs(
                input_ids=self.input_ids[:, start:end],
                seq_length=input_ids.new_tensor([end - start]),
                attention_mask=self.attention_mask[:, start:end],
                block_offsets=self.block_offsets[:, :block_end],
                position_ids=self.position_ids[:, start:end],
                q_start_loc=input_ids.new_zeros(1),
                history_lengths=[history_len + start],
                is_decoding=self.is_decoding,
                local_adapter_ids=local_adapter_ids,
                global_adapter_ids=self.global_adapter_ids,
                adapter_offsets=self.adapter_offsets,
                local_adapter_scalings=local_adapter_scalings,
                max_rank=self.max_rank,
                meta=self.meta,
            )
            ret.append(inp)
            block_start += num_blocks

        return ret

    def to_device(self, device: str):
        """to device."""
        input_dict = asdict(self)
        out_dict = dict()
        for k, v in input_dict.items():
            if isinstance(v, torch.Tensor):
                v = v.to(device)
            out_dict[k] = v

        return ModelInputs(**out_dict)


@dataclass
class StepContext:
    """context of Model.

    patched model might need extra information to perform inference. This
    dataclass provide these infos and tools.
    """
    inputs: ModelInputs
    block_offsets: torch.LongTensor
    position_ids: torch.LongTensor
    position_ids_1d: torch.LongTensor
    q_start_loc: torch.LongTensor
    history_lengths: torch.LongTensor
    seq_length: torch.LongTensor
    max_seq_length: int
    kv_seq_length: torch.LongTensor
    kv_caches: List
    is_decoding: bool
    world_size: int = 1
    json_config: Dict = None
    local_adapter_ids: torch.LongTensor = None
    global_adapter_ids: torch.LongTensor = None
    adapter_offsets: torch.LongTensor = None
    local_adapter_scalings: torch.Tensor = None
    max_rank: int = 0

    _outputs: Dict = field(default_factory=dict)

    @classmethod
    def new(
        cls,
        inputs: ModelInputs,
        world_size: int = 1,
        device: str = 'cuda',
        json_config: dict = None,
        kv_caches: List = None,
    ):
        """build step context.

        Args:
            inputs (ModelInputs): packaged model inputs.
            world_size (int): The distribution world size.
            device (str): The device of the tensors.
        """

        position_ids = inputs.position_ids
        max_seq_length = position_ids.size(-1)

        # seq_len + history_length
        kv_seq_length = position_ids[..., -1] + 1

        # position ids 1d
        seq_length = inputs.seq_length
        position_ids_1d = cls.get_position_ids_1d(position_ids, seq_length,
                                                  device)

        ret = StepContext(inputs=inputs,
                          block_offsets=inputs.block_offsets,
                          position_ids=inputs.position_ids,
                          position_ids_1d=position_ids_1d,
                          q_start_loc=inputs.q_start_loc,
                          history_lengths=inputs.history_lengths,
                          seq_length=inputs.seq_length,
                          max_seq_length=max_seq_length,
                          kv_seq_length=kv_seq_length,
                          kv_caches=kv_caches,
                          is_decoding=inputs.is_decoding,
                          world_size=world_size,
                          json_config=json_config,
                          local_adapter_ids=inputs.local_adapter_ids,
                          global_adapter_ids=inputs.global_adapter_ids,
                          adapter_offsets=inputs.adapter_offsets,
                          local_adapter_scalings=inputs.local_adapter_scalings,
                          max_rank=inputs.max_rank)
        return ret

    @classmethod
    def tensorlize_block_offsets(cls, block_offsets, device):
        """tensorlize block_offsets."""
        import numpy as np
        offset_len = [len(offset) for offset in block_offsets]
        max_offsets_len = max(offset_len)
        batch_size = len(offset_len)
        pad_block_offsets = np.zeros((batch_size, max_offsets_len),
                                     dtype=np.int64)

        for pad_offset, offset, off_len in zip(pad_block_offsets,
                                               block_offsets, offset_len):
            pad_offset[:off_len] = offset

        block_offsets = torch.from_numpy(pad_block_offsets).to(device)
        return block_offsets

    @classmethod
    def get_position_ids_1d(cls,
                            position_ids: torch.LongTensor,
                            seq_length: torch.LongTensor,
                            device: str = 'cuda'):
        """get 1d position_ids."""
        if position_ids.size(1) == 1:
            position_ids_1d = position_ids.flatten()
        else:
            position_ids_1d = [
                ids[:l] for ids, l in zip(position_ids.cpu(), seq_length.cpu())
            ]
            position_ids_1d = torch.cat(position_ids_1d).to(device)
        return position_ids_1d

    def get_block_offsets(self):
        """return block offsets."""
        return self.block_offsets

    def set_output(self, key, value):
        """set output."""
        self._outputs[key] = value

    def get_output(self, key):
        """get output."""
        if key in self._outputs:
            return self._outputs[key]
        return None


def cache_swapping(cache_engine: CacheEngine, swap_in_map: dict,
                   swap_out_map: dict):
    """perform cache swapping."""
    issued_cache_op = False
    if len(swap_in_map) > 0:
        cache_engine.swap_in(swap_in_map)
        issued_cache_op = True
    if len(swap_out_map) > 0:
        cache_engine.swap_out(swap_out_map)
        issued_cache_op = True

    if issued_cache_op:
        cache_events = cache_engine.events
        for event in cache_events:
            event.wait()


def model_forward(
    patched_model: torch.nn.Module,
    inputs: ModelInputs,
    cache_engine: CacheEngine,
    json_config: dict = None,
    world_size: int = 1,
    stream: torch.cuda.Stream = None,
):
    """perform model forward."""
    stream = stream or torch.cuda.current_stream()
    with torch.inference_mode(), torch.cuda.stream(stream):
        # forward
        inputs = inputs.to_device('cuda')
        context = StepContext.new(
            inputs=inputs,
            world_size=world_size,
            json_config=json_config,
            kv_caches=cache_engine.gpu_cache,
        )
        output = patched_model.patched_forward(
            input_ids=inputs.input_ids,
            position_ids=inputs.position_ids,
            attention_mask=inputs.attention_mask,
            past_key_values=cache_engine.gpu_cache,
            return_dict=True,
            output_attentions=False,
            output_hidden_states=False,
            use_origin=False,
            context=context,
        )
    stream.synchronize()
    return dict(logits=output['logits'], custom_outputs=context._outputs)


def _load_adapters(hf_model: torch.nn.Module,
                   adapters: Dict[str, str],
                   device_map: str = 'cpu'):
    """load adapters."""
    if not adapters:
        return
    for name, path in adapters.items():
        logger.info(f'load adapter <{name}> from "{path}".')
        hf_model.load_adapter(path, name, device_map=device_map)


def _add_adapters(hf_model: torch.nn.Module, adapters: Dict[str, str]):
    """add adapters."""
    if not adapters:
        return
    from peft import PeftConfig, inject_adapter_in_model
    for name, path in adapters.items():
        config = PeftConfig.from_pretrained(path)
        inject_adapter_in_model(config, model=hf_model, adapter_name=name)


def _unparam_lora_weight(model: torch.nn.Module):
    """unparam lora weight.

    We don't want to move weight of lora to gpu.
    """
    from peft.tuners.lora import Linear as LoRALinear

    def _tensorize_weight(linear):
        """tensorize weight."""
        w = linear.weight
        del linear.weight
        linear.weight = w.data

    for _, mod in model.named_modules():
        if isinstance(mod, LoRALinear):
            lora_A = mod.lora_A
            lora_B = mod.lora_B
            for linear in lora_A.values():
                _tensorize_weight(linear)
            for linear in lora_B.values():
                _tensorize_weight(linear)


SwapMap = Dict[int, int]


class AutoModelAgent:
    """Base model agent."""

    def __init__(self, model_config: ModelConfig, cache_config: CacheConfig):
        self.model_config = model_config
        self.cache_config = cache_config

    def paging_adapters(self, weight_maps: List[AdapterWeightMap]):
        """paging adapter."""
        raise NotImplementedError('Not implemented.')

    def forward(self, inputs: ModelInputs, swap_in_map: SwapMap,
                swap_out_map: SwapMap):
        """model forward.

        Args:
            inputs (Dict): The input data comes from _make_inputs.
            swap_in_map (SwapMap): Cache maps to swap in.
            swap_out_map (SwapMap): Cache maps to swap out.
        """
        raise NotImplementedError('Not implemented.')

    @classmethod
    def from_pretrained(cls,
                        pretrained_model_name_or_path: str,
                        cache_config: CacheConfig,
                        trust_remote_code: bool,
                        adapters: Dict[str, str] = None,
                        tp: int = 1):
        """from pretrained."""
        return build_model_agent(pretrained_model_name_or_path,
                                 cache_config=cache_config,
                                 trust_remote_code=trust_remote_code,
                                 adapters=adapters,
                                 tp=tp)


class BaseModelAgent(AutoModelAgent):
    """Base model agent.

    load model on local gpu

    Args:
        model_path (str): The hugging face model path.
        model_config (ModelConfig): The config of the model.
        cache_config (CacheConfig): The config of the cache info.
        trust_remote_code (bool): Trust remote code
    """

    def __init__(self,
                 model_path: str,
                 model_config: ModelConfig,
                 cache_config: CacheConfig,
                 adapters: Dict[str, str] = None,
                 trust_remote_code: bool = True):
        super().__init__(model_config=model_config, cache_config=cache_config)
        torch_dtype = model_config.dtype

        self.patched_model = self._build_model(
            model_path,
            torch_dtype=torch_dtype,
            adapters=adapters,
            trust_remote_code=trust_remote_code)

        block_size = _infer_block_size(self.patched_model, model_config,
                                       cache_config)
        if block_size != cache_config.block_size:
            cache_config.block_size = block_size
            logger.warning(f'infered block size: {block_size}')
        _update_cache_config(model_config, cache_config)

        self.cache_engine = CacheEngine(cache_config, model_config)
        self.stream = torch.cuda.Stream()

    def _build_model(self,
                     model_path: str,
                     torch_dtype: torch.dtype,
                     adapters: Dict[str, str] = None,
                     trust_remote_code: bool = True):
        """build patched model."""
        with LoadNoInit():
            hf_model = AutoModelForCausalLM.from_pretrained(
                model_path,
                torch_dtype=torch_dtype,
                trust_remote_code=trust_remote_code)
            hf_model.eval()
            hf_model.config.use_cache = True

        if adapters:
            _load_adapters(hf_model, adapters)

        patched_model = patch(hf_model, _PATCH_ARG_NAMES)

        if adapters:
            _unparam_lora_weight(patched_model)

        patched_model = patched_model.cuda()
        return patched_model

    def paging_adapters(self, weight_maps: List[AdapterWeightMap]):
        """paging adapter."""
        logger.info('paging adapters.')
        lora_linears = get_indexed_lora_linears(self.patched_model)
        cpu_caches = self.cache_engine.cpu_cache
        num_blocks = self.cache_engine.num_cpu_blocks
        cpu_caches = [(kcache.view(num_blocks,
                                   -1), vcache.view(num_blocks, -1))
                      for kcache, vcache in cpu_caches]
        for weight_map in weight_maps:
            weight_map.cache_adapter(lora_linears, cpu_caches)
        update_lora_linears(lora_linears, weight_maps, device='cuda')

    def forward(self, inputs: ModelInputs, swap_in_map: SwapMap,
                swap_out_map: SwapMap):
        """model forward.

        Args:
            inputs (Dict): The input data comes from _make_inputs.
            swap_in_map (SwapMap): Cache maps to swap in.
            swap_out_map (SwapMap): Cache maps to swap out.
        """

        cache_swapping(self.cache_engine,
                       swap_in_map=swap_in_map,
                       swap_out_map=swap_out_map)
        output = model_forward(
            self.patched_model,
            inputs,
            self.cache_engine,
            self.model_config.json_config,
            world_size=1,
            stream=self.stream,
        )
        return output


@dataclass
class TPResponse:
    ret_code: int
    error: Union[Exception, List[Exception]] = None
    data: Any = None

    def gather_error(self):
        """gather error."""
        rank = dist.get_rank()
        world_size = dist.get_world_size()

        # gather errors
        error_count = torch.tensor(self.ret_code).cuda(rank)
        dist.all_reduce(error_count)
        if error_count.item() > 0:
            all_errors = [None] * world_size
            dist.all_gather_object(all_errors, self.error)
            self.ret_code = 1
            self.error = all_errors

    def raise_error(self, default_error: Exception):
        """raise error."""
        if self.error is None:
            raise default_error
        elif isinstance(self.error, Exception):
            raise self.error
        else:
            assert isinstance(self.error, List), ('expect error type list, '
                                                  f'got {type(self.error)}')
            rank = dist.get_rank()
            err = self.error[rank]
            if err is None:
                raise default_error
            else:
                raise err


def _tp_build_model(
    rank: int,
    model_path: str,
    model_config: ModelConfig,
    cache_config: CacheConfig,
    adapters: Dict[str, str],
    out_que: mp.Queue,
    world_size: int,
    trust_remote_code=True,
):
    """build tensor parallel model."""
    from accelerate import init_empty_weights

    error_code = 0
    error_type = None
    patched_model = None
    cache_engine = None

    def __load_params_and_buffers(param_mod, mod):
        """load param and buffer."""
        for name, param in param_mod.named_parameters(recurse=False):
            mod.register_parameter(name, param)
        for name, buffer in param_mod.named_buffers(recurse=False):
            mod.register_buffer(name, buffer)

    def __load_state_dict_assign(param_model, model):
        """load state dict assign."""
        try:
            model.load_state_dict(param_model.state_dict(), assign=True)
        except Exception:
            __load_params_and_buffers(param_model, model)
            mods = dict(model.named_modules())
            for mod_name, param_mod in param_model.named_modules():
                mod = mods[mod_name]
                __load_params_and_buffers(param_mod, mod)

    def _broadcast_config(cache_config):
        """broadcast cache config, use minimum cache."""
        if rank == 0:
            gathered_configs = [None] * world_size
            dist.gather_object(cache_config, gathered_configs)
            num_gpu_blocks_list = [
                config.num_gpu_blocks for config in gathered_configs
            ]
            num_cpu_blocks_list = [
                config.num_cpu_blocks for config in gathered_configs
            ]
            min_num_gpu_blocks = min(num_gpu_blocks_list)
            min_num_cpu_blocks = min(num_cpu_blocks_list)
            cache_config.num_cpu_blocks = min_num_cpu_blocks
            cache_config.num_gpu_blocks = min_num_gpu_blocks
            config_list = [cache_config]
        else:
            gathered_configs = None
            dist.gather_object(cache_config, gathered_configs)
            config_list = [None]
        dist.broadcast_object_list(config_list)
        return config_list[0]

    try:
        config = model_config.hf_config
        # config = AutoConfig.from_pretrained(
        #     model_path, trust_remote_code=trust_remote_code)
        torch_dtype = model_config.dtype
        with init_empty_weights():
            model = AutoModelForCausalLM.from_config(
                config,
                torch_dtype=torch_dtype,
                trust_remote_code=trust_remote_code)
            _add_adapters(model, adapters)
        model.eval()
        model.config.use_cache = True

        if rank == 0:
            with LoadNoInit():
                device_map = 'auto'
                param_model = AutoModelForCausalLM.from_pretrained(
                    model_path,
                    torch_dtype=torch_dtype,
                    device_map=device_map,
                    trust_remote_code=trust_remote_code)
                _load_adapters(param_model, adapters, device_map=device_map)
                __load_state_dict_assign(param_model, model)
                param_model = param_model.to('meta')
                del param_model

        patched_model = patch(
            model,
            extra_args=_PATCH_ARG_NAMES,
            rank=rank,
            world_size=world_size,
        )

        block_size = _infer_block_size(patched_model, model_config,
                                       cache_config, world_size)
        if block_size != cache_config.block_size:
            cache_config.block_size = block_size
            if rank == 0:
                logger.warning(f'infered block size: {block_size}')
        _update_cache_config(model_config, cache_config, world_size=world_size)
        cache_config = _broadcast_config(cache_config)
        cache_engine = CacheEngine(cache_config,
                                   model_config,
                                   rank=rank,
                                   world_size=world_size)
    except Exception as e:
        logger.error(f'rank[{rank}] failed with error: {e}')
        error_code = 1
        error_type = e

    # response
    resp = TPResponse(error_code, error_type, cache_config)
    resp.gather_error()
    if rank == 0:
        out_que.put(resp)
    if resp.ret_code != 0:
        resp.raise_error(RuntimeError('failed to init model.'))

    return patched_model, cache_engine


def _tp_get_input(rank: int, in_que: mp.Queue, world_size: int):
    """get input tensor parallel."""
    device_mesh = DeviceMesh('cuda', list(range(world_size)))

    # broadcast meta info
    if rank == 0:
        inputs, swap_in_map, swap_out_map = in_que.get()
        inputs = asdict(inputs)
        input_tensors = dict(
            (k, v) for k, v in inputs.items() if isinstance(v, torch.Tensor))
        tensor_metas = dict(
            (name, (t.shape, t.dtype)) for name, t in input_tensors.items())
        other_metas = dict((k, v) for k, v in inputs.items()
                           if not isinstance(v, torch.Tensor))
        input_metas = (tensor_metas, other_metas)
        objs = [input_metas, swap_in_map, swap_out_map]
    else:
        objs = [None, None, None]

    dist.broadcast_object_list(objs)

    if rank != 0:
        input_metas = objs[0]
        tensor_metas, other_metas = input_metas
        input_tensors = dict((name, torch.empty(meta[0], dtype=meta[1]))
                             for name, meta in tensor_metas.items())

    updated_inputs = dict()
    for name, t in input_tensors.items():
        updated_inputs[name] = distribute_tensor(t,
                                                 device_mesh=device_mesh,
                                                 placements=[Replicate()
                                                             ]).to_local()
    torch.cuda.synchronize()

    inputs = updated_inputs
    inputs.update(other_metas)
    inputs = ModelInputs(**inputs)

    swap_in_map = objs[1]
    swap_out_map = objs[2]
    return inputs, swap_in_map, swap_out_map


def _tp_paging_adapters(
    rank: int,
    patched_model: torch.nn.Module,
    cache_engine: CacheEngine,
    in_que: mp.Queue,
    out_que: mp.Queue,
):
    """tp paging adapters."""

    def __get_weight_map():
        """get weight map."""
        if rank == 0:
            weight_maps = in_que.get()
            dist_obj = [weight_maps]
        else:
            dist_obj = [None]
        dist.broadcast_object_list(dist_obj)
        return dist_obj[0]

    def __paging(weight_maps):
        """paging."""
        lora_linears = get_indexed_lora_linears(patched_model)
        cpu_caches = cache_engine.cpu_cache
        num_blocks = cache_engine.num_cpu_blocks
        cpu_caches = [(kcache.view(num_blocks,
                                   -1), vcache.view(num_blocks, -1))
                      for kcache, vcache in cpu_caches]
        for weight_map in weight_maps:
            weight_map.cache_adapter(lora_linears, cpu_caches)
        update_lora_linears(lora_linears, weight_maps, device='cuda')

    weight_maps = __get_weight_map()

    resp = TPResponse(0)
    try:
        if rank == 0:
            logger.info('tp paging adapters.')
        if len(weight_maps) > 0:
            __paging(weight_maps)
    except Exception as e:
        resp.ret_code = 1
        resp.error = e

    resp.gather_error()
    if rank == 0:
        out_que.put(resp)
    if resp.ret_code != 0:
        resp.raise_error(RuntimeError('tp paging adapters failed.'))


def _tp_model_loop(
    rank: int,
    model_path: str,
    model_config: ModelConfig,
    cache_config: CacheConfig,
    adapters: Dict[str, str],
    in_que: mp.Queue,
    out_que: mp.Queue,
    world_size: int,
    trust_remote_code=True,
):
    """Start model loops for tensor parallel model inference.

    Args:
        rank (int): Distribution rank.
        model_path (int): Path of the hugging face model. Could be
            local or online.
        model_config (ModelConfig): The config of the model.
        cache_config (CacheConfig): The config of the cache.
        in_que (mp.Queue): Input queue. Used to receive model input.
        out_que (mp.Queue): Output queue. Used to send the model output.
        world_size (int): The distribution world size.
    """
    stream = torch.cuda.Stream()
    patched_model, cache_engine = _tp_build_model(
        rank,
        model_path,
        model_config,
        cache_config,
        adapters,
        out_que=out_que,
        world_size=world_size,
        trust_remote_code=trust_remote_code)

    if adapters:
        _tp_paging_adapters(rank,
                            patched_model,
                            cache_engine=cache_engine,
                            in_que=in_que,
                            out_que=out_que)

    while True:
        inputs, swap_in_map, swap_out_map = _tp_get_input(
            rank, in_que, world_size)

        cache_swapping(cache_engine,
                       swap_in_map=swap_in_map,
                       swap_out_map=swap_out_map)

        output = model_forward(
            patched_model,
            inputs,
            cache_engine,
            model_config.json_config,
            world_size=world_size,
            stream=stream,
        )
        if rank == 0:
            resp_output = output
            out_que.put(TPResponse(0, None, resp_output))


def _start_tp_process(rank: int,
                      world_size: int,
                      func: Callable,
                      args: List = None,
                      kwargs: Dict = None,
                      port: int = 29500):
    """Start the tensor parallel process.

    Args:
        rank (int): The distribution rank.
        world_size (int): The distribution world size.
        func (Callable): The function to be called in the process.
        args (List): The arguments of the func.
        kwargs (Dict): The keyword arguments of the func.
    """
    try:
        os.environ['MASTER_ADDR'] = '127.0.0.1'
        os.environ['MASTER_PORT'] = str(port)
        dist.init_process_group('nccl', rank=rank, world_size=world_size)

        with torch.cuda.device(rank), torch.no_grad():
            args = args or tuple()
            kwargs = kwargs or dict()
            func(rank, *args, **kwargs)
    except Exception as e:
        from traceback import print_exc
        logger.error(f'Rank[{rank}] failed.')
        print_exc()
        raise e


def _queue_get_response(que: mp.Queue,
                        mp_context: mp.ProcessContext,
                        interval: float = 1.0):
    """get response."""
    from multiprocessing.queues import Empty

    def __check_context_alive():
        """check context alive."""
        procs = mp_context.processes
        for idx, p in enumerate(procs):
            if not p.is_alive():
                raise RuntimeError(f'Rank[{idx}] failed.')

    while True:
        try:
            return que.get(timeout=interval)
        except Empty:
            pass
        __check_context_alive()


class TPModelAgent(AutoModelAgent):
    """Tensor Parallelism model agent.

    load model on multiple GPUs

    Args:
        model_path (str): The hugging face model path.
        model_config (ModelConfig): The config of the model.
        cache_config (CacheConfig): The config of the cache info.
        trust_remote_code (bool): Trust remote code
    """

    def __init__(self,
                 model_path: str,
                 model_config: ModelConfig,
                 cache_config: CacheConfig,
                 world_size: int,
                 adapters: Dict[str, str] = None,
                 trust_remote_code: bool = True) -> None:
        self.mp_ctx = mp.get_context('spawn')
        super().__init__(model_config=model_config, cache_config=cache_config)
        self.world_size = world_size
        self.tp_model_in_que = self.mp_ctx.Queue(10)
        self.tp_model_out_que = self.mp_ctx.Queue(10)

        self.patch_model_tp(model_path,
                            model_config=model_config,
                            cache_config=cache_config,
                            adapters=adapters,
                            in_que=self.tp_model_in_que,
                            out_que=self.tp_model_out_que,
                            world_size=world_size,
                            trust_remote_code=trust_remote_code)

    def patch_model_tp(self, model_path: str, model_config: ModelConfig,
                       cache_config: CacheConfig, adapters: Dict[str, str],
                       in_que: mp.Queue, out_que: mp.Queue, world_size: int,
                       trust_remote_code: bool):
        """Start tensor parallel sub process.

        Args:
            model_path (int): Path of the hugging face model.
                Could be local or online.
            extra_args (List[str]): The extra arguments to add to the
                patched model.
            model_config (ModelConfig): The config of the model.
            cache_config (CacheConfig): The config of the cache.
            in_que (mp.Queue): Input queue. Used to receive model input.
            out_que (mp.Queue): Output queue. Used to send the model output.
            world_size (int): The distribution world size.
        """

        def __find_available_port() -> bool:
            """find available port."""
            import socket
            port = 29500
            while True:
                with socket.socket(socket.AF_INET, socket.SOCK_STREAM) as s:
                    if s.connect_ex(('localhost', port)) != 0:
                        return port
                    port += 1

        self.mp_context = mp.spawn(
            _start_tp_process,
            args=(
                world_size,
                _tp_model_loop,
                (model_path, ),
                dict(model_config=model_config,
                     cache_config=cache_config,
                     adapters=adapters,
                     in_que=in_que,
                     out_que=out_que,
                     world_size=world_size,
                     trust_remote_code=trust_remote_code),
                __find_available_port(),
            ),
            nprocs=world_size,
            join=False,
            daemon=True,
        )
        resp: TPResponse = _queue_get_response(out_que, self.mp_context)
        if resp.ret_code != 0:
            logger.error(f'Init tp model failed with error: {resp.error}')
            raise next(err for err in resp.error if err is not None)
        self.cache_config = resp.data

    def paging_adapters(self, weight_maps: List[AdapterWeightMap]):
        """load adapter."""
        if not weight_maps:
            return
        self.tp_model_in_que.put(weight_maps)
        resp: TPResponse = self.tp_model_out_que.get()
        if resp.ret_code != 0:
            logger.error(f'paging adapters failed with error: {resp.error}')
            raise next(err for err in resp.error if err is not None)

    def forward(self, inputs: ModelInputs, swap_in_map: SwapMap,
                swap_out_map: SwapMap):
        """model forward.

        Args:
            inputs (Dict): The input data comes from _make_inputs.
            swap_in_map (Dict[int, int]): Cache maps to swap in.
            swap_out_map (Dict[int, int]): Cache maps to swap out.
        """
        with torch.no_grad():
            self.tp_model_in_que.put((inputs, swap_in_map, swap_out_map))

        resp: TPResponse = _queue_get_response(self.tp_model_out_que,
                                               self.mp_context)
        if resp.ret_code != 0:
            raise RuntimeError('tp forward failed.')

        return resp.data


def build_model_agent(model_path: str,
                      cache_config: CacheConfig,
                      trust_remote_code: bool,
                      adapters: Dict[str, str] = None,
                      tp: int = 1):
    """create model agent."""
    model_config = ModelConfig.from_pretrained(
        model_path, trust_remote_code=trust_remote_code)
    if tp == 1:
        model_agent = BaseModelAgent(model_path,
                                     model_config=model_config,
                                     cache_config=cache_config,
                                     adapters=adapters,
                                     trust_remote_code=trust_remote_code)
    else:
        model_agent = TPModelAgent(model_path,
                                   model_config=model_config,
                                   cache_config=cache_config,
                                   world_size=tp,
                                   adapters=adapters,
                                   trust_remote_code=trust_remote_code)
    return model_agent<|MERGE_RESOLUTION|>--- conflicted
+++ resolved
@@ -79,20 +79,12 @@
     q_start_loc: torch.LongTensor
     history_lengths: List[int]
     is_decoding: bool
-<<<<<<< HEAD
-    local_adapter_ids: torch.LongTensor
-    global_adapter_ids: torch.LongTensor
-    adapter_offsets: torch.LongTensor
-    local_adapter_scalings: torch.Tensor
-    max_rank: int
-    meta: Any
-=======
     local_adapter_ids: torch.LongTensor = None
     global_adapter_ids: torch.LongTensor = None
     adapter_offsets: torch.LongTensor = None
+    local_adapter_scalings: torch.Tensor = None
     max_rank: int = 0
     meta: Any = None
->>>>>>> 6a15f680
 
     def slice(self, start: int, end: int):
         """select by indices."""
