# Copyright (c) OpenMMLab. All rights reserved.
import asyncio
import os
from dataclasses import dataclass, field, fields
from datetime import timedelta
from typing import Any, Callable, Dict, List

import torch
import torch.distributed as dist
from torch import multiprocessing as mp
from transformers import AutoModelForCausalLM

from lmdeploy.pytorch.accel import LoadNoInit
from lmdeploy.utils import get_logger

from ..adapter.adapter import (AdapterWeightMap, SchedulerAdapter,
                               get_indexed_lora_linears, get_loralinear_info,
                               update_lora_linears)
from ..config import CacheConfig, ModelConfig
from ..models import patch
from ..utils import get_gpu_memory
from .cache_engine import CacheEngine

logger = get_logger('lmdeploy')

_PATCH_ARG_NAMES = ['context', 'use_origin']


def _update_cache_config(model_config: ModelConfig,
                         cache_config: CacheConfig,
                         gpu_id: int = 0,
                         host_mem_size: int = 4 * (1 << 30),
                         world_size: int = 1):
    """Update the gpu mem and cpu mem according to model info.

    Args:
        model_config (ModelConfig): The config of the model.
        cache_config (CacheConfig): The config of the cache info.
        gpu_id (int): The GPU id to use.
    """

    def __get_runtime_size(num_free_gpu_mem: int, cache_block_size: int,
                           vocal_size: int):
        """find best prefill num."""
        cache_max_entry_count = cache_config.cache_max_entry_count
        max_prefill_token_num = cache_config.max_prefill_token_num
        runtime_cache_size = 0
        while max_prefill_token_num > 0:
            # lm_head output(2) + to float(4) + estimated misc(1) = 7
            runtime_cache_size = int(max_prefill_token_num * vocal_size * 7)
            num_available = (num_free_gpu_mem -
                             runtime_cache_size) * cache_max_entry_count
            if int(num_available) // cache_block_size >= 16:
                break
            max_prefill_token_num = max_prefill_token_num // 2
        return runtime_cache_size, max_prefill_token_num

    def __get_free_gpu_mem_size(cache_block_size: int):
        """get free gpu memory size."""
        torch.cuda.empty_cache()
        gpu_mem_physical_free, _ = get_gpu_memory(gpu_id)
        logger.debug(f'device<{gpu_id}> free gpu memory:'
                     f' {gpu_mem_physical_free>>20} mb')
        vocal_size = model_config.vocab_size

        runtime_cache_size, max_prefill_token_num = __get_runtime_size(
            gpu_mem_physical_free, cache_block_size, vocal_size)
        if cache_config.max_prefill_token_num != max_prefill_token_num:
            if max_prefill_token_num <= 0:
                raise RuntimeError('No enough gpu memory for runtime.')
            cache_config.max_prefill_token_num = max_prefill_token_num
            logger.warning(f'device<{gpu_id}> No enough memory. '
                           'update max_prefill_token_num='
                           f'{max_prefill_token_num}')
        gpu_mem_physical_free -= runtime_cache_size
        logger.debug('estimated max runtime memory:'
                     f' {runtime_cache_size>>20} mb')
        return gpu_mem_physical_free * cache_config.cache_max_entry_count

    cache_block_size = CacheEngine.get_cache_block_size(
        cache_config.block_size, model_config, world_size)
    gpu_mem = __get_free_gpu_mem_size(cache_block_size)
    cpu_mem = host_mem_size
    if cache_config.num_cpu_blocks == 0:
        cache_config.num_cpu_blocks = int(cpu_mem / cache_block_size)
        if cache_config.num_cpu_blocks <= 0:
            raise RuntimeError('No enough host memory for kv cache.')
    if cache_config.num_gpu_blocks == 0:
        cache_config.num_gpu_blocks = int(gpu_mem / cache_block_size)
        if cache_config.num_gpu_blocks <= 0:
            raise RuntimeError('No enough gpu memory for kv cache.')
    cache_config.window_size = model_config.sliding_window

    logger.debug('block num: {}'.format(cache_config.num_gpu_blocks))


@dataclass
class AdapterInfo:
    ranks: torch.LongTensor
    scalings: torch.Tensor
    rank_offsets: torch.LongTensor
    target_modules: List[str]
    max_rank_per_target: List[int]
    max_rank: int

    @classmethod
    def from_adapters(cls, adapters: List[SchedulerAdapter]):
        """from adapters."""
        if len(adapters) == 0:
            return None
        target_modules = adapters[0].target_modules
        max_rank = adapters[0].max_rank
        ranks = [ada.rank for ada in adapters]
        scalings = [ada.scaling for ada in adapters]
        rank_offsets = [torch.from_numpy(ada.rank_offset) for ada in adapters]
        ranks = torch.tensor(ranks)
        scalings = torch.tensor(scalings)
        rank_offsets = torch.stack(rank_offsets)
        max_rank_per_target = ranks.max(0)[0].tolist()

        return cls(
            ranks=ranks,
            scalings=scalings,
            rank_offsets=rank_offsets,
            target_modules=target_modules,
            max_rank=max_rank,
            max_rank_per_target=max_rank_per_target,
        )

    def split_by_targets(self):
        """split by targets."""
        ret = dict()
        max_rank = self.max_rank
        for idx, target in enumerate(self.target_modules):
            r = self.ranks[:, idx]
            scaling = self.scalings[:, idx]
            r_off_start = idx * max_rank
            r_off_end = r_off_start + max_rank
            rank_offset = self.rank_offsets[:, r_off_start:r_off_end]
            max_rank_per_target = [self.max_rank_per_target[idx]]
            ret[target] = AdapterInfo(
                r,
                scaling,
                rank_offset,
                target_modules=[target],
                max_rank=max_rank_per_target[0],
                max_rank_per_target=max_rank_per_target,
            )
        return ret

    def to_device(self, device: str):
        """to device."""
        out_dict = dict()
        for f in fields(self):
            k = f.name
            v = getattr(self, k)
            if isinstance(v, torch.Tensor):
                v = v.to(device)
            out_dict[k] = v

        return AdapterInfo(**out_dict)


@dataclass
class ModelInputs:
    """Input of the model."""
    input_ids: torch.LongTensor
    seq_length: torch.LongTensor
    history_lengths: torch.LongTensor
    history_image_nums: torch.LongTensor
    history_image_token_lengths: torch.LongTensor
    block_offsets: torch.LongTensor
    max_q_seq_length: int
    max_history_length: int
    is_decoding: bool
    num_ignored_history: torch.LongTensor
    local_adapter_ids: torch.LongTensor = None
    adapter_info: AdapterInfo = None
    meta: Any = None
    input_embeddings: List[torch.Tensor] = None
    input_embedding_ranges: List[torch.LongTensor] = None

    def update(self, input_ids: torch.LongTensor):
        """update input ids."""
        assert self.is_decoding
        self.history_lengths = self.history_lengths + 1
        self.max_history_length = self.max_history_length + 1

        if input_ids.dim() == 1:
            input_ids = input_ids[None, :]
        self.input_ids = input_ids
        return self

    def split(self, split_size: int, block_size: int):
        """split inputs."""
        assert len(
            self.seq_length) == 1, ('Can not perform split on batched input.')
        assert split_size % block_size == 0, (
            'split_size should be multi of block_size.')

        input_ids = self.input_ids
        if input_ids.numel() < split_size:
            return self

        num_blocks = split_size // block_size
        overlap = (self.history_lengths[0] % block_size != 0)
        max_seq_len = self.seq_length[0].item()
        ret = []
        block_start = 0
        for i in range(0, max_seq_len, split_size):
            start = i
            end = min(max_seq_len, i + split_size)
            block_end = block_start + num_blocks
            if overlap:
                block_end += 1

            block_offsets = self.block_offsets[:, :block_end]

            inp = ModelInputs(
                input_ids=self.input_ids[:, start:end],
                seq_length=input_ids.new_tensor([end - start]),
                block_offsets=block_offsets,
                history_lengths=self.history_lengths + start,
                max_q_seq_length=end - start,
                max_history_length=self.max_history_length + start,
                is_decoding=self.is_decoding,
                num_ignored_history=self.num_ignored_history,
                local_adapter_ids=self.local_adapter_ids,
                adapter_info=self.adapter_info,
                meta=self.meta,
            )
            ret.append(inp)
            block_start += num_blocks

        return ret

    def to_device(self, device: str):
        """to device."""
        out_dict = dict()
        for f in fields(self):
            k = f.name
            v = getattr(self, k)
            if isinstance(v, torch.Tensor):
                v = v.to(device)
<<<<<<< HEAD
            elif isinstance(v, List) and len(v) > 0 and isinstance(
                    v[0], torch.Tensor):
                v = [_.to(device) for _ in v]
=======
            elif isinstance(v, AdapterInfo):
                v = v.to_device(device)
>>>>>>> 398c2aae
            out_dict[k] = v

        return ModelInputs(**out_dict)


@dataclass
class StepContext:
    """context of Model.

    patched model might need extra information to perform inference. This
    dataclass provide these infos and tools.
    """
    inputs: ModelInputs
    block_offsets: torch.LongTensor
    position_ids: torch.LongTensor
    position_ids_1d: torch.LongTensor
    q_start_loc: torch.LongTensor
    attention_mask: torch.LongTensor
    history_lengths: torch.LongTensor
    q_seq_length: torch.LongTensor
    kv_seq_length: torch.LongTensor
    max_q_seq_length: int
    max_kv_seq_length: int
    kv_caches: List
    is_decoding: bool
    world_size: int = 1
    json_config: Dict = None
    local_adapter_ids: torch.LongTensor = None
<<<<<<< HEAD
    global_adapter_ids: torch.LongTensor = None
    adapter_offsets: torch.LongTensor = None
    max_rank: int = 0
    input_embeddings: List[torch.Tensor] = None
    input_embedding_ranges: torch.LongTensor = None
=======
    adapter_params: Dict[str, AdapterInfo] = None
>>>>>>> 398c2aae

    _outputs: Dict = field(default_factory=dict)

    @classmethod
    def new(
        cls,
        inputs: ModelInputs,
        world_size: int = 1,
        device: str = 'cuda',
        json_config: dict = None,
        kv_caches: List = None,
        cache_config: CacheConfig = None,
    ):
        """build step context.

        Args:
            inputs (ModelInputs): packaged model inputs.
            world_size (int): The distribution world size.
            device (str): The device of the tensors.
        """

        q_seq_length = inputs.seq_length
        max_q_seq_length = inputs.max_q_seq_length
        history_lengths = inputs.history_lengths

        # for vlm
        input_embeddings: List[torch.Tensor] = None
        input_embedding_ranges: torch.LongTensor = None
        if inputs.input_embeddings is not None and len(
                inputs.input_embeddings) > 0:
            assert len(inputs.input_embeddings) == len(
                inputs.input_embedding_ranges)
            input_embeddings = inputs.input_embeddings
            input_embedding_ranges = [
                rg for rg in inputs.input_embedding_ranges
            ]
            # add offsets for ranges
            for i in range(1, len(inputs.input_embedding_ranges)):
                input_embedding_ranges[
                    i] = input_embedding_ranges[i] + q_seq_length[i - 1]
            input_embedding_ranges = torch.cat(input_embedding_ranges, dim=0)

        batch_size = len(q_seq_length)
        device = q_seq_length.device

        # q_start_loc and kv_seq_length
        if inputs.is_decoding:
            q_start_loc = torch.arange(0, batch_size, device=device)
            attention_mask = torch.ones_like(q_seq_length)[:, None]
            position_ids = history_lengths.unsqueeze(-1)
        else:
            q_start_loc = q_seq_length.cumsum(0) - q_seq_length
            mask_range = torch.arange(max_q_seq_length, device=device)[None, :]
            attention_mask = (mask_range < q_seq_length[:, None]).long()
            position_ids = attention_mask.long().cumsum(-1) - 1
            position_ids += history_lengths.unsqueeze(-1)

        # position ids 1d
        position_ids_1d = cls.get_position_ids_1d(position_ids, q_seq_length,
                                                  device)

        # seq_len + history_length
        kv_seq_length = q_seq_length + inputs.history_lengths
        max_kv_seq_length = max_q_seq_length + inputs.max_history_length

        window_size = getattr(cache_config, 'window_size', 0)
        if window_size > 0:
            kv_seq_length -= inputs.num_ignored_history

        adapter_params = None
        if inputs.adapter_info is not None:
            adapter_params = inputs.adapter_info.split_by_targets()

        ret = StepContext(inputs=inputs,
                          block_offsets=inputs.block_offsets,
                          position_ids=position_ids,
                          position_ids_1d=position_ids_1d,
                          input_embeddings=input_embeddings,
                          input_embedding_ranges=input_embedding_ranges,
                          attention_mask=attention_mask,
                          q_start_loc=q_start_loc,
                          history_lengths=inputs.history_lengths,
                          q_seq_length=inputs.seq_length,
                          kv_seq_length=kv_seq_length,
                          max_q_seq_length=max_q_seq_length,
                          max_kv_seq_length=max_kv_seq_length,
                          kv_caches=kv_caches,
                          is_decoding=inputs.is_decoding,
                          world_size=world_size,
                          json_config=json_config,
                          local_adapter_ids=inputs.local_adapter_ids,
                          adapter_params=adapter_params)
        return ret

    @classmethod
    def get_position_ids_1d(cls,
                            position_ids: torch.LongTensor,
                            seq_length: torch.LongTensor,
                            device: str = 'cuda'):
        """get 1d position_ids."""
        if position_ids.size(0) == 1 or position_ids.size(1) == 1:
            position_ids_1d = position_ids.flatten()
        else:
            position_ids_1d = [
                ids[:l] for ids, l in zip(position_ids.cpu(), seq_length.cpu())
            ]
            position_ids_1d = torch.cat(position_ids_1d).to(device)
        return position_ids_1d

    def set_output(self, key, value):
        """set output."""
        self._outputs[key] = value

    def get_output(self, key):
        """get output."""
        if key in self._outputs:
            return self._outputs[key]
        return None


def cache_swapping(cache_engine: CacheEngine, swap_in_map: dict,
                   swap_out_map: dict):
    """perform cache swapping."""
    issued_cache_op = False
    if len(swap_in_map) > 0:
        cache_engine.swap_in(swap_in_map)
        issued_cache_op = True
    if len(swap_out_map) > 0:
        cache_engine.swap_out(swap_out_map)
        issued_cache_op = True

    if issued_cache_op:
        cache_events = cache_engine.events
        for event in cache_events:
            event.wait()


def model_forward(patched_model: torch.nn.Module,
                  inputs: ModelInputs,
                  cache_engine: CacheEngine,
                  json_config: dict = None,
                  world_size: int = 1,
                  stream: torch.cuda.Stream = None):
    """perform model forward."""

    stream = stream or torch.cuda.current_stream()
    with torch.inference_mode(), torch.cuda.stream(stream):
        # forward
        inputs = inputs.to_device('cuda')

        context = StepContext.new(
            inputs=inputs,
            world_size=world_size,
            json_config=json_config,
            kv_caches=cache_engine.gpu_cache,
            cache_config=cache_engine.cache_config,
        )
        output = patched_model.patched_forward(
            input_ids=inputs.input_ids,
            position_ids=context.position_ids,
            attention_mask=context.attention_mask,
            past_key_values=cache_engine.gpu_cache,
            return_dict=True,
            output_attentions=False,
            output_hidden_states=False,
            use_origin=False,
            context=context)
    return dict(logits=output['logits'], custom_outputs=context._outputs)


def _load_adapters(hf_model: torch.nn.Module,
                   adapters: Dict[str, str],
                   device_map: str = 'cpu'):
    """load adapters."""
    if not adapters:
        return
    for name, path in adapters.items():
        logger.info(f'load adapter <{name}> from "{path}".')
        hf_model.load_adapter(path, name, device_map=device_map)


def _add_adapters(hf_model: torch.nn.Module, adapters: Dict[str, str]):
    """add adapters."""
    if not adapters:
        return
    from peft import PeftConfig, inject_adapter_in_model
    for name, path in adapters.items():
        config = PeftConfig.from_pretrained(path)
        inject_adapter_in_model(config, model=hf_model, adapter_name=name)


def _unparam_lora_weight(model: torch.nn.Module):
    """unparam lora weight.

    We don't want to move weight of lora to gpu.
    """
    from peft.tuners.lora import Linear as LoRALinear

    def _tensorize_weight(linear):
        """tensorize weight."""
        w = linear.weight
        del linear.weight
        linear.weight = w.data

    for _, mod in model.named_modules():
        if isinstance(mod, LoRALinear):
            lora_A = mod.lora_A
            lora_B = mod.lora_B
            for linear in lora_A.values():
                _tensorize_weight(linear)
            for linear in lora_B.values():
                _tensorize_weight(linear)


SwapMap = Dict[int, int]


class AutoModelAgent:
    """Base model agent."""

    def __init__(self, model_config: ModelConfig, cache_config: CacheConfig):
        self.model_config = model_config
        self.cache_config = cache_config

    def get_loralinear_info(self):
        """get lora linear info."""
        raise NotImplementedError('Not implemented')

    def get_block_numel(self):
        """get block nelement."""
        raise NotImplementedError('Not implemented')

    def paging_adapters(self, weight_maps: List[AdapterWeightMap]):
        """paging adapter."""
        raise NotImplementedError('Not implemented.')

    async def async_forward(self, inputs: ModelInputs, swap_in_map: SwapMap,
                            swap_out_map: SwapMap):
        """model forward.

        Args:
            inputs (Dict): The input data comes from _make_inputs.
            swap_in_map (SwapMap): Cache maps to swap in.
            swap_out_map (SwapMap): Cache maps to swap out.
        """
        raise NotImplementedError('Not implemented.')

    def forward(self, inputs: ModelInputs, swap_in_map: SwapMap,
                swap_out_map: SwapMap):
        """model forward.

        Args:
            inputs (Dict): The input data comes from _make_inputs.
            swap_in_map (SwapMap): Cache maps to swap in.
            swap_out_map (SwapMap): Cache maps to swap out.
        """
        raise NotImplementedError('Not implemented.')

    @classmethod
    def from_pretrained(cls,
                        pretrained_model_name_or_path: str,
                        cache_config: CacheConfig,
                        trust_remote_code: bool,
                        adapters: Dict[str, str] = None,
                        tp: int = 1):
        """from pretrained."""
        return build_model_agent(pretrained_model_name_or_path,
                                 cache_config=cache_config,
                                 trust_remote_code=trust_remote_code,
                                 adapters=adapters,
                                 tp=tp)


class BaseModelAgent(AutoModelAgent):
    """Base model agent.

    load model on local gpu

    Args:
        model_path (str): The hugging face model path.
        model_config (ModelConfig): The config of the model.
        cache_config (CacheConfig): The config of the cache info.
        trust_remote_code (bool): Trust remote code
    """

    def __init__(self,
                 model_path: str,
                 model_config: ModelConfig,
                 cache_config: CacheConfig,
                 adapters: Dict[str, str] = None,
                 trust_remote_code: bool = True):
        super().__init__(model_config=model_config, cache_config=cache_config)
        torch_dtype = model_config.dtype

        self.patched_model = self._build_model(
            model_path,
            torch_dtype=torch_dtype,
            adapters=adapters,
            trust_remote_code=trust_remote_code)

        _update_cache_config(model_config, cache_config)

        self.cache_engine = CacheEngine(cache_config, model_config)
        self.stream = torch.cuda.Stream()

    def _build_model(self,
                     model_path: str,
                     torch_dtype: torch.dtype,
                     adapters: Dict[str, str] = None,
                     trust_remote_code: bool = True):
        """build patched model."""
        with LoadNoInit():
            hf_model = AutoModelForCausalLM.from_pretrained(
                model_path,
                torch_dtype=torch_dtype,
                trust_remote_code=trust_remote_code,
                **self.model_config.init_kwargs)
            hf_model.eval()
            hf_model.config.use_cache = True
            # build for vlm model, TODO
            if hasattr(hf_model, 'model') and hasattr(hf_model.model,
                                                      'vision'):
                del hf_model.model.vision

        if adapters:
            _load_adapters(hf_model, adapters)

        patched_model = patch(hf_model, _PATCH_ARG_NAMES)

        if adapters:
            _unparam_lora_weight(patched_model)

        patched_model = patched_model.cuda()
        return patched_model

    def get_loralinear_info(self):
        """get lora linear info."""
        return get_loralinear_info(self.patched_model)

    def get_block_numel(self):
        """get block nelement."""
        k_cache = self.cache_engine.local_gpu_cache[0][0]
        return k_cache[0].numel()

    def paging_adapters(self, weight_maps: List[AdapterWeightMap]):
        """paging adapter."""
        logger.info('paging adapters.')
        lora_linears = get_indexed_lora_linears(self.patched_model)
        cpu_caches = self.cache_engine.cpu_cache
        num_blocks = self.cache_engine.num_cpu_blocks
        cpu_caches = [(kcache.view(num_blocks,
                                   -1), vcache.view(num_blocks, -1))
                      for kcache, vcache in cpu_caches]
        for weight_map in weight_maps:
            weight_map.cache_adapter(lora_linears, cpu_caches)
        update_lora_linears(lora_linears, weight_maps, device='cuda')

    def _forward_impl(self, inputs: ModelInputs, swap_in_map: SwapMap,
                      swap_out_map: SwapMap):
        cache_swapping(self.cache_engine,
                       swap_in_map=swap_in_map,
                       swap_out_map=swap_out_map)
        output = model_forward(self.patched_model,
                               inputs,
                               self.cache_engine,
                               self.model_config.json_config,
                               world_size=1,
                               stream=self.stream)
        return output

    def forward(self, inputs: ModelInputs, swap_in_map: SwapMap,
                swap_out_map: SwapMap):
        """model forward.

        Args:
            inputs (Dict): The input data comes from _make_inputs.
            swap_in_map (SwapMap): Cache maps to swap in.
            swap_out_map (SwapMap): Cache maps to swap out.
        """
        output = self._forward_impl(inputs,
                                    swap_in_map=swap_in_map,
                                    swap_out_map=swap_out_map)
        self.stream.synchronize()
        return output

    async def async_forward(self, inputs: ModelInputs, swap_in_map: SwapMap,
                            swap_out_map: SwapMap):
        """model forward.

        Args:
            inputs (Dict): The input data comes from _make_inputs.
            swap_in_map (SwapMap): Cache maps to swap in.
            swap_out_map (SwapMap): Cache maps to swap out.
        """
        output = self._forward_impl(inputs,
                                    swap_in_map=swap_in_map,
                                    swap_out_map=swap_out_map)
        await asyncio.get_event_loop().run_in_executor(None,
                                                       self.stream.synchronize)
        return output


def _get_model_memory_usage(model: torch.nn.Module) -> int:
    """get model memory usage."""
    size = 0
    for _, param in model.named_parameters():
        size += param.element_size() * param.numel()
    for _, buf in model.named_buffers():
        size += buf.element_size() * param.numel()
    return size


def _create_device_map(model: torch.nn.Module,
                       world_size: int,
                       device_map: dict = None):
    """Distribute params to each devices."""
    free_mems = [get_gpu_memory(gpu_id)[0] for gpu_id in range(world_size)]
    free_mems = torch.tensor(free_mems)
    if device_map is None:
        device_map = dict()
    for name, param in model.named_parameters():
        device_id = free_mems.argmax().item()
        device_map[name] = device_id
        free_mems[device_id] -= param.numel() * param.element_size()
    for name, param in model.named_buffers():
        device_id = free_mems.argmax().item()
        device_map[name] = device_id
        free_mems[device_id] -= param.numel() * param.element_size()
    return device_map


@torch.inference_mode()
def _tp_build_model(
    rank: int,
    model_path: str,
    model_config: ModelConfig,
    cache_config: CacheConfig,
    adapters: Dict[str, str],
    world_size: int,
    trust_remote_code=True,
):
    """build tensor parallel model."""
    from accelerate import init_empty_weights

    patched_model = None
    cache_engine = None

    def __get_device_map(model, device_map=None):
        """get device map of model."""
        import psutil
        model_size = _get_model_memory_usage(model)
        if psutil.virtual_memory().available < model_size:
            logger.debug('Preload model on GPU.')
            return device_map
        else:
            logger.debug('Preload model on CPU.')
            return 'cpu'

    def __load_params_and_buffers(param_mod, mod):
        """load param and buffer."""
        for name, param in param_mod.named_parameters(recurse=False):
            mod.register_parameter(name, param)
        for name, buffer in param_mod.named_buffers(recurse=False):
            mod.register_buffer(name, buffer)

    def __load_state_dict_assign(param_model, model):
        """load state dict assign."""
        try:
            model.load_state_dict(param_model.state_dict(), assign=True)
        except Exception:
            __load_params_and_buffers(param_model, model)
            mods = dict(model.named_modules())
            for mod_name, param_mod in param_model.named_modules():
                mod = mods[mod_name]
                __load_params_and_buffers(param_mod, mod)

    def _broadcast_config(cache_config):
        """broadcast cache config, use minimum cache."""
        if rank == 0:
            gathered_configs = [None] * world_size
            dist.gather_object(cache_config, gathered_configs)
            num_gpu_blocks_list = [
                config.num_gpu_blocks for config in gathered_configs
            ]
            num_cpu_blocks_list = [
                config.num_cpu_blocks for config in gathered_configs
            ]
            min_num_gpu_blocks = min(num_gpu_blocks_list)
            min_num_cpu_blocks = min(num_cpu_blocks_list)
            cache_config.num_cpu_blocks = min_num_cpu_blocks
            cache_config.num_gpu_blocks = min_num_gpu_blocks
            config_list = [cache_config]
        else:
            gathered_configs = None
            dist.gather_object(cache_config, gathered_configs)
            config_list = [None]
        dist.broadcast_object_list(config_list)
        return config_list[0]

    try:
        config = model_config.hf_config
        torch_dtype = model_config.dtype
        device_map = None
        with init_empty_weights():
            model = AutoModelForCausalLM.from_config(
                config,
                torch_dtype=torch_dtype,
                trust_remote_code=trust_remote_code,
                **model_config.init_kwargs)
            if rank == 0:
                device_map = _create_device_map(model, world_size)
            _add_adapters(model, adapters)
            if rank == 0:
                # adapter would remove weight of linear.
                device_map = _create_device_map(model, world_size, device_map)
        model.eval()
        model.config.use_cache = True

        if rank == 0:
            with LoadNoInit():
                device_map = __get_device_map(model, device_map)
                param_model = AutoModelForCausalLM.from_pretrained(
                    model_path,
                    torch_dtype=torch_dtype,
                    device_map=device_map,
                    trust_remote_code=trust_remote_code,
                    **model_config.init_kwargs)
                _load_adapters(param_model, adapters, device_map=device_map)
                __load_state_dict_assign(param_model, model)
                param_model = param_model.to('meta')
                del param_model

        patched_model = patch(
            model,
            extra_args=_PATCH_ARG_NAMES,
            rank=rank,
            world_size=world_size,
        )

        _update_cache_config(model_config,
                             cache_config,
                             gpu_id=rank,
                             world_size=world_size)
        cache_config = _broadcast_config(cache_config)
        cache_engine = CacheEngine(cache_config,
                                   model_config,
                                   rank=rank,
                                   world_size=world_size)
    except Exception as e:
        raise e

    return patched_model, cache_engine, cache_config


def _broadcast_inputs(rank: int, inputs: Any, stream: torch.cuda.Stream):
    """get input tensor parallel."""
    # broadcast meta info
    if rank != 0:
        inputs = [None, None, None]

    with torch.cuda.stream(stream):
        dist.broadcast_object_list(inputs)
    return inputs


@torch.inference_mode()
def _tp_paging_adapters(
    rank: int,
    patched_model: torch.nn.Module,
    cache_engine: CacheEngine,
    weight_map: AdapterWeightMap = None,
):
    """tp paging adapters."""

    def __get_weight_map():
        """get weight map."""
        if rank == 0:
            assert weight_map is not None
            dist_obj = [weight_map]
        else:
            dist_obj = [None]
        dist.broadcast_object_list(dist_obj)
        return dist_obj[0]

    def __paging(weight_maps):
        """paging."""
        lora_linears = get_indexed_lora_linears(patched_model)
        cpu_caches = cache_engine.cpu_cache
        num_blocks = cache_engine.num_cpu_blocks
        cpu_caches = [(kcache.view(num_blocks,
                                   -1), vcache.view(num_blocks, -1))
                      for kcache, vcache in cpu_caches]
        for weight_map in weight_maps:
            weight_map.cache_adapter(lora_linears, cpu_caches)
        update_lora_linears(lora_linears, weight_maps, device='cuda')

    weight_maps = __get_weight_map()

    if rank == 0:
        logger.info('tp paging adapters.')
    if len(weight_maps) > 0:
        __paging(weight_maps)


def _tp_model_loop(
    rank: int,
    model_path: str,
    model_config: ModelConfig,
    cache_config: CacheConfig,
    adapters: Dict[str, str],
    world_size: int,
    trust_remote_code=True,
):
    """Start model loops for tensor parallel model inference.

    Args:
        rank (int): Distribution rank.
        model_path (int): Path of the hugging face model. Could be
            local or online.
        model_config (ModelConfig): The config of the model.
        cache_config (CacheConfig): The config of the cache.
        in_que (mp.Queue): Input queue. Used to receive model input.
        out_que (mp.Queue): Output queue. Used to send the model output.
        world_size (int): The distribution world size.
    """
    stream = torch.cuda.Stream()
    patched_model, cache_engine, _ = _tp_build_model(
        rank,
        model_path,
        model_config,
        cache_config,
        adapters,
        world_size=world_size,
        trust_remote_code=trust_remote_code)

    if adapters:
        _tp_paging_adapters(rank,
                            patched_model,
                            cache_engine=cache_engine,
                            weight_map=None)

    while True:
        inputs, swap_in_map, swap_out_map = _broadcast_inputs(
            rank, None, stream)

        cache_swapping(cache_engine,
                       swap_in_map=swap_in_map,
                       swap_out_map=swap_out_map)

        model_forward(patched_model,
                      inputs,
                      cache_engine,
                      model_config.json_config,
                      world_size=world_size,
                      stream=stream)


def _start_tp_process(proc_id: int,
                      world_size: int,
                      func: Callable,
                      args: List = None,
                      kwargs: Dict = None):
    """Start the tensor parallel process.

    Args:
        rank (int): The distribution rank.
        world_size (int): The distribution world size.
        func (Callable): The function to be called in the process.
        args (List): The arguments of the func.
        kwargs (Dict): The keyword arguments of the func.
    """
    rank = proc_id + 1
    try:
        dist.init_process_group('nccl',
                                rank=rank,
                                world_size=world_size,
                                timeout=timedelta(days=35600))
        with torch.cuda.device(rank), torch.inference_mode():
            args = args or tuple()
            kwargs = kwargs or dict()
            func(rank, *args, **kwargs)
    except Exception as e:
        from traceback import print_exc
        logger.error(f'Rank[{rank}] failed.')
        print_exc()
        if dist.is_initialized():
            dist.destroy_process_group()
        raise e


def _check_context_alive(mp_context: mp.ProcessContext):
    """check context alive."""
    procs: List[mp.Process] = mp_context.processes
    failed_ranks = list(idx for idx, p in enumerate(procs) if not p.is_alive())
    if len(failed_ranks) > 0:
        for p in procs:
            if p.is_alive():
                p.terminate()
            else:
                p.close()
        logger.error(f'TP process Rank{failed_ranks} failed.')
        exit(1)


def _find_available_port() -> bool:
    """find available port."""
    import socket
    port = 29500
    while True:
        with socket.socket(socket.AF_INET, socket.SOCK_STREAM) as s:
            if s.connect_ex(('localhost', port)) != 0:
                return port
            port += 1


class TPModelAgent(AutoModelAgent):
    """Tensor Parallelism model agent.

    load model on multiple GPUs

    Args:
        model_path (str): The hugging face model path.
        model_config (ModelConfig): The config of the model.
        cache_config (CacheConfig): The config of the cache info.
        trust_remote_code (bool): Trust remote code
    """

    def __init__(self,
                 model_path: str,
                 model_config: ModelConfig,
                 cache_config: CacheConfig,
                 world_size: int,
                 adapters: Dict[str, str] = None,
                 trust_remote_code: bool = True) -> None:
        import signal

        def __signal_term_handler(sig, frame):
            """sigterm handler."""
            if hasattr(self, 'mp_context'):
                procs = self.mp_context.processes
                for p in procs:
                    if p.is_alive():
                        p.kill()
            logger.error(f'Get signal[{sig}], kill all processes.')
            signal.signal(sig, signal.SIG_DFL)
            signal.raise_signal(sig)

        super().__init__(model_config=model_config, cache_config=cache_config)

        signal.signal(signal.SIGTERM, __signal_term_handler)

        self.mp_ctx = mp.get_context('spawn')
        self.world_size = world_size

        self._start_sub_process(model_path,
                                model_config=model_config,
                                cache_config=cache_config,
                                adapters=adapters,
                                world_size=world_size,
                                trust_remote_code=trust_remote_code)

        model, cache_engine, cache_config = self._build_model(
            model_path=model_path,
            model_config=model_config,
            cache_config=cache_config,
            adapters=adapters,
            world_size=world_size,
            trust_remote_code=trust_remote_code,
        )
        self.patched_model = model
        self.cache_config = cache_config
        self.cache_engine = cache_engine
        self.stream = torch.cuda.Stream()

    def _start_sub_process(self, model_path: str, model_config: ModelConfig,
                           cache_config: CacheConfig, adapters: Dict[str, str],
                           world_size: int, trust_remote_code: bool):
        """Start tensor parallel sub process."""
        port = _find_available_port()
        os.environ.setdefault('MASTER_ADDR', '127.0.0.1')
        os.environ.setdefault('MASTER_PORT', str(port))
        addr = os.environ['MASTER_ADDR']
        port = os.environ['MASTER_PORT']
        logger.info(f'MASTER_ADDR={addr}, MASTER_PORT={port}')

        self.mp_context = mp.spawn(
            _start_tp_process,
            args=(
                world_size,
                _tp_model_loop,
                (model_path, ),
                dict(model_config=model_config,
                     cache_config=cache_config,
                     adapters=adapters,
                     world_size=world_size,
                     trust_remote_code=trust_remote_code),
            ),
            nprocs=world_size - 1,
            join=False,
            daemon=True,
        )
        _check_context_alive(self.mp_context)

        rank = 0
        try:
            dist.init_process_group('nccl',
                                    rank=rank,
                                    world_size=world_size,
                                    timeout=timedelta(days=35600))
        except Exception as e:
            from traceback import print_exc
            logger.error(f'Rank[{rank}] failed.')
            print_exc()
            if dist.is_initialized():
                dist.destroy_process_group()
            raise e

    @torch.inference_mode()
    def _build_model(
        self,
        model_path: str,
        model_config: ModelConfig,
        cache_config: CacheConfig,
        adapters: Dict[str, str],
        world_size: int,
        trust_remote_code=True,
    ):
        """build model."""
        _check_context_alive(self.mp_context)
        rank = 0
        model, cache_engine, cache_config = _tp_build_model(
            rank,
            model_path=model_path,
            model_config=model_config,
            cache_config=cache_config,
            adapters=adapters,
            world_size=world_size,
            trust_remote_code=trust_remote_code,
        )

        return model, cache_engine, cache_config

    def get_loralinear_info(self):
        """get lora linear info."""
        return get_loralinear_info(self.patched_model)

    def get_block_numel(self):
        """get block nelement."""
        k_cache = self.cache_engine.local_gpu_cache[0][0]
        return k_cache[0].numel()

    def paging_adapters(self, weight_maps: List[AdapterWeightMap]):
        """load adapter."""
        if not weight_maps:
            return
        _check_context_alive(self.mp_context)
        rank = 0
        _tp_paging_adapters(rank, self.patched_model, self.cache_engine,
                            weight_maps)

    def _forward_impl(self, inputs: ModelInputs, swap_in_map: SwapMap,
                      swap_out_map: SwapMap):
        """forward impl."""
        _check_context_alive(self.mp_context)
        rank = 0
        _broadcast_inputs(rank, [inputs, swap_in_map, swap_out_map],
                          self.stream)
        cache_swapping(self.cache_engine,
                       swap_in_map=swap_in_map,
                       swap_out_map=swap_out_map)
        output = model_forward(self.patched_model,
                               inputs,
                               self.cache_engine,
                               self.model_config.json_config,
                               world_size=1,
                               stream=self.stream)
        return output

    def forward(self, inputs: ModelInputs, swap_in_map: SwapMap,
                swap_out_map: SwapMap):
        """model forward.

        Args:
            inputs (Dict): The input data comes from _make_inputs.
            swap_in_map (SwapMap): Cache maps to swap in.
            swap_out_map (SwapMap): Cache maps to swap out.
        """
        output = self._forward_impl(inputs,
                                    swap_in_map=swap_in_map,
                                    swap_out_map=swap_out_map)
        self.stream.synchronize()
        return output

    async def async_forward(self, inputs: ModelInputs, swap_in_map: SwapMap,
                            swap_out_map: SwapMap):
        """model forward.

        Args:
            inputs (Dict): The input data comes from _make_inputs.
            swap_in_map (SwapMap): Cache maps to swap in.
            swap_out_map (SwapMap): Cache maps to swap out.
        """
        output = self._forward_impl(inputs,
                                    swap_in_map=swap_in_map,
                                    swap_out_map=swap_out_map)
        await asyncio.get_event_loop().run_in_executor(None,
                                                       self.stream.synchronize)
        return output


def build_model_agent(model_path: str,
                      cache_config: CacheConfig,
                      trust_remote_code: bool,
                      adapters: Dict[str, str] = None,
                      tp: int = 1):
    """create model agent."""
    model_config = ModelConfig.from_pretrained(
        model_path, trust_remote_code=trust_remote_code)
    if tp == 1:
        model_agent = BaseModelAgent(model_path,
                                     model_config=model_config,
                                     cache_config=cache_config,
                                     adapters=adapters,
                                     trust_remote_code=trust_remote_code)
    else:
        model_agent = TPModelAgent(model_path,
                                   model_config=model_config,
                                   cache_config=cache_config,
                                   world_size=tp,
                                   adapters=adapters,
                                   trust_remote_code=trust_remote_code)
    return model_agent<|MERGE_RESOLUTION|>--- conflicted
+++ resolved
@@ -242,14 +242,11 @@
             v = getattr(self, k)
             if isinstance(v, torch.Tensor):
                 v = v.to(device)
-<<<<<<< HEAD
             elif isinstance(v, List) and len(v) > 0 and isinstance(
                     v[0], torch.Tensor):
                 v = [_.to(device) for _ in v]
-=======
             elif isinstance(v, AdapterInfo):
                 v = v.to_device(device)
->>>>>>> 398c2aae
             out_dict[k] = v
 
         return ModelInputs(**out_dict)
@@ -278,15 +275,9 @@
     world_size: int = 1
     json_config: Dict = None
     local_adapter_ids: torch.LongTensor = None
-<<<<<<< HEAD
-    global_adapter_ids: torch.LongTensor = None
-    adapter_offsets: torch.LongTensor = None
-    max_rank: int = 0
+    adapter_params: Dict[str, AdapterInfo] = None
     input_embeddings: List[torch.Tensor] = None
     input_embedding_ranges: torch.LongTensor = None
-=======
-    adapter_params: Dict[str, AdapterInfo] = None
->>>>>>> 398c2aae
 
     _outputs: Dict = field(default_factory=dict)
 
