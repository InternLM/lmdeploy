# Copyright (c) OpenMMLab. All rights reserved.
import asyncio
import base64
import functools
import time
from contextlib import contextmanager
from dataclasses import dataclass, fields
from multiprocessing.reduction import ForkingPickler
from os import getenv
from typing import Any, Dict, List, Optional

import numpy as np
import torch
import torch.distributed as dist
from torch.profiler import ProfilerActivity, profile, record_function

from lmdeploy.pytorch.disagg.config import EngineRole
from lmdeploy.serve.openai.protocol import UpdateParamsRequest
from lmdeploy.tokenizer import Tokenizer
from lmdeploy.utils import FlattenedTensorBucket, FlattenedTensorMetadata, get_logger

from ..backends import get_backend
from ..config import BackendConfig, CacheConfig, MiscConfig, ModelConfig, SpecDecodeConfig
from ..devices import DeviceContext, get_device_manager
from ..distributed import DistContext, get_dist_manager
from ..model_inputs import ModelInputs, step_ctx_manager
from ..models.patch import BuildModelContext, add_adapters, build_patched_model, update_custom_module_map
from ..spec_decode import build_spec_agent
from ..strategies import build_strategy_factory
from ..strategies.base.model_agent import ExtraInputs, ExtraOutputs, StoppingCriteria
from ..utils import get_gpu_memory
from ..weight_loader.model_weight_loader import ModelWeightLoader, load_model_weights
from .cache_engine import CacheEngine, StateCacheEngine
from .guided_process import GuidedDecodingManager
from .logits_process import FusedLogitsProcessor, SamplingInputs

logger = get_logger('lmdeploy')


@dataclass
class BatchedLogProbs:
    vals: torch.Tensor
    indices: torch.Tensor

    def to_cpu(self):
        """To cpu."""
        return BatchedLogProbs(vals=self.vals.cpu(), indices=self.indices.cpu())

    def to_numpy(self):
        """To numpy."""
        if self.vals.dtype == torch.bfloat16:
            np_vals = self.vals
        else:
            np_vals = self.vals.detach().numpy()
        return BatchedLogProbs(vals=np_vals, indices=self.indices.detach().numpy())

    def to_tensor(self):
        """To tensor."""
        if isinstance(self.vals, torch.Tensor):
            vals = self.vals
        else:
            vals = torch.from_numpy(self.vals)
        return BatchedLogProbs(vals=vals, indices=torch.from_numpy(self.indices))


@dataclass
class BatchedOutputs:
    next_token_ids: torch.Tensor
    stopped: torch.Tensor
    stop_pos: Optional[torch.Tensor] = None
    logits: Optional[torch.Tensor] = None
    model_metas: List[Dict[str, Any]] = None
    logprobs: Optional[BatchedLogProbs] = None
    new_token_timestamp: int = 0
    extra_outputs: Optional[ExtraOutputs] = None
    all_routed_experts: Optional[torch.Tensor] = None

    def to_cpu(self):
        """To cpu."""
        out = dict()
        for f in fields(self):
            k = f.name
            v = getattr(self, k)
            if isinstance(v, torch.Tensor):
                v = v.cpu()
            elif hasattr(v, 'to_cpu'):
                v = v.to_cpu()
            out[k] = v
        return BatchedOutputs(**out)

    def to_numpy(self):
        """To numpy."""
        out = dict()
        for f in fields(self):
            k = f.name
            v = getattr(self, k)
            if isinstance(v, torch.Tensor) and v.dtype != torch.bfloat16:
                v = v.detach().numpy()
            elif hasattr(v, 'to_numpy'):
                v = v.to_numpy()
            out[k] = v
        return BatchedOutputs(**out)

    def to_tensor(self):
        """To tensor."""
        out = dict()
        for f in fields(self):
            k = f.name
            v = getattr(self, k)
            if isinstance(v, np.ndarray):
                v = torch.from_numpy(v)
            elif hasattr(v, 'to_tensor'):
                v = v.to_tensor()
            out[k] = v
        return BatchedOutputs(**out)


class AgentProfiler:

    def __init__(self, dist_ctx: DistContext, stream: torch.Stream):
        from lmdeploy.pytorch import envs
        self.rank = dist_ctx.rank
        self.dp_rank = dist_ctx.dp_rank
        self.dp = dist_ctx.dist_config.dp
        self.stream = stream
        self.profiler = None
        if self.dp == 1:
            self.name = f'rank[{self.rank}]'
        else:
            self.name = f'dp_rank[{self.dp_rank}]'

        self.delay = envs.torch_profile_delay
        self.duration = envs.torch_profile_duration

        self.profiler = self._build_profiler()
        self.prefix = envs.torch_profile_output_prefix
        self._task = None
        self._started = False
        if self.dp > 1 and self.duration < 0 and self.profiler is not None:
            logger.warning('Do not support duration<=0 for dp > 1.')
            self.profiler = None

    def _build_profiler(self):
        from lmdeploy.pytorch import envs
        activities = []
        if envs.torch_profile_cpu:
            activities.append(ProfilerActivity.CPU)
        if envs.torch_profile_cuda:
            activities.append(ProfilerActivity.CUDA)
        if len(activities) > 0:
            logger.warning(f'Profiler start on {self.name}. '
                           'Please Note that profiling might harm performance.')
            profiler = profile(activities=activities)
            return profiler
        else:
            return None

    def dump(self):
        """Dump profile result."""
        if self.profiler is None:
            return

        if not self._started:
            logger.warning(f'Profiler {self.name} not started, skip dump.')
            return

        try:
            self.profiler.stop()
            rank = self.rank if self.dp == 1 else self.dp_rank
            dump_path = f'{self.prefix}{rank}.json'
            self.profiler.export_chrome_trace(dump_path)
            logger.warning(f'Profiler {self.name} dump to {dump_path}.')
        except Exception as e:
            logger.error(f'Failed to dump profile {self.name} result: {e}')
        finally:
            self.profiler = None

    async def profile_task(self):
        """Profile task."""
        if self.profiler is None:
            return

        # start profiler with delay
        await asyncio.sleep(self.delay)
        self.profiler.start()
        self._started = True

        if self.duration <= 0:
            return

        # dump profiler
        await asyncio.sleep(self.duration)
        self.dump()

    def create_task(self):
        """Create task."""
        event_loop = asyncio.get_event_loop()
        self._task = event_loop.create_task(self.profile_task())


def msg_with_rank(rank: int, msg: str):
    """Return message with rank."""
    return f'rank[{rank}] - {msg}'


def cache_swapping(cache_engine: CacheEngine, swap_in_map: dict, swap_out_map: dict):
    """Perform cache swapping."""
    issued_cache_op = False
    swap_in_map = swap_in_map or dict()
    swap_out_map = swap_out_map or dict()
    if len(swap_in_map) > 0:
        cache_engine.swap_in(swap_in_map)
        issued_cache_op = True
    if len(swap_out_map) > 0:
        cache_engine.swap_out(swap_out_map)
        issued_cache_op = True

    if issued_cache_op:
        cache_engine.events.wait()


@torch.inference_mode()
def model_forward(
    model: torch.nn.Module,
    inputs: ModelInputs,
    cache_engine: CacheEngine,
    state_cache_engine: StateCacheEngine,
    stream: torch.cuda.Stream = None,
):
    """Perform model forward."""
    stream = stream or torch.cuda.current_stream()
    with torch.cuda.stream(stream), step_ctx_manager(model.ctx_mgr):
        # forward
        ctx_mgr = model.ctx_mgr
        context = ctx_mgr.build_context(
            inputs=inputs,
            model_config=cache_engine.model_config,
            cache_config=cache_engine.cache_config,
            kv_caches=cache_engine.gpu_cache,
            state_caches=state_cache_engine.state_caches,
            kv_quant_policy=cache_engine.cache_config.quant_policy,
        )

        with ctx_mgr.context(context):
            model_metas = model.update_model_metas(
                past_key_values=cache_engine.gpu_cache,
                context=context,
            )
            input_dict = model.prepare_inputs_for_generation(
                past_key_values=cache_engine.gpu_cache,
                context=context,
            )
            output = model(**input_dict)
            if not isinstance(output, Dict):
                output = dict(hidden_states=output)
            # InternVL-3.5-Flash will change the seqlen, model_metas during forward
            if context.model_metas is not None and context.model_metas[0] is not None:
                model_metas = context.model_metas
            output['model_metas'] = model_metas
            output['seq_length'] = context.q_seqlens[:len(inputs.seq_length)]
            # for draft model reuse
            output['position_ids'] = context.position_ids
            return output


def _try_to_cuda(val, non_blocking: bool = False):
    if val is None:
        return val
    elif isinstance(val, torch.Tensor):
        return val.cuda(non_blocking=non_blocking)
    elif hasattr(val, 'to_device'):
        return val.to_device('cuda', non_blocking=non_blocking)
    else:
        raise RuntimeError(f'Can not cast {type(val)} to cuda.')


class DistGatherScalar:
    """Distribute value gather."""

    def __init__(self, val, size: int, device: str = 'cpu', group: dist.ProcessGroup = None):
        self.val = val
        self.device = device
        self.group = group

        self.all_vals = torch.tensor([val] * size, device=device)
        self.worker = dist.all_gather_into_tensor(self.all_vals,
                                                  self.all_vals.new_tensor([val]),
                                                  group=group,
                                                  async_op=True)

    async def async_wait(self, timeout: float = 0.001):
        while not self.worker.is_completed():
            await asyncio.sleep(timeout)
        self.worker.wait()
        return self.all_vals


SwapMap = Dict[int, int]


class BaseModelAgent:
    """Base model agent.

    load model on local gpu

    Args:
        model_path (str): The hugging face model path.
        model_config (ModelConfig): The config of the model.
        cache_config (CacheConfig): The config of the cache info.
        trust_remote_code (bool): Trust remote code
    """

    def __init__(
        self,
        model_path: str,
        model_config: ModelConfig,
        cache_config: CacheConfig,
        backend_config: BackendConfig,
        misc_config: MiscConfig,
        dist_ctx: DistContext,
        device_ctx: DeviceContext,
        adapters: Dict[str, str] = None,
        specdecode_config: SpecDecodeConfig = None,
    ):

        self.model_config = model_config
        self.cache_config = cache_config
        # use raw tokenizer
        self.tokenizer = Tokenizer(model_path).model.model

        self._pre_in_que = None
        self._in_que = None
        self._out_que = None
        self._background_task = None
        self._preprocess_task = None

        self.stream = torch.cuda.Stream()
        self.out_stream = torch.cuda.Stream()
        self.cache_stream = torch.cuda.Stream()

        self.dist_ctx = dist_ctx
        self.device_ctx = device_ctx

        device = 'cuda'
        self.backend_config = backend_config
        self.misc_config = misc_config
        self.dist_config = dist_ctx.dist_config
        rank = dist_ctx.rank

        self.model_path = model_path
        self.adapters = adapters
        self.device = device
        self.rank = rank

        tp = self.dist_config.tp
        world_size = self.dist_config.world_size
        self.tp = tp
        self.world_size = world_size
        self.need_output = rank % self.dist_config.attn_tp == 0

        self.patched_model = None
        self.cache_engine = None
        self.state_cache_engine = None
        self.profiler: AgentProfiler = None
        try:
            self.guided_decoding_manager = GuidedDecodingManager(self.tokenizer, model_config.vocab_size)
        except ValueError as e:
            logger.warning(f'Failed to create GuidedManager for tokenizer {type(self.tokenizer)}: {e}')
            self.guided_decoding_manager = None

        # microbatch
        self.enable_microbatch = self.dist_config.enable_microbatch
        self.enable_microbatch_prefill_batchsize_threshold = \
            int(getenv('ENABLE_MICROBATCH_PREFILL_BATCHSIZE_THRESHOLD', 2))
        self.enable_microbatch_prefill_token_threshold = \
            int(getenv('ENABLE_MICROBATCH_PREFILL_TOKEN_THRESHOLD', 2))
        self.enable_microbatch_decode_batchsize_threshold = \
            int(getenv('ENABLE_MICROBATCH_DECODE_BATCHSIZE_THRESHOLD', 2))

        # strategy
        self.strategy_factory = build_strategy_factory(model_config, misc_config, specdecode_config=specdecode_config)
        self.inputs_strategy = self.strategy_factory.build_model_inputs_strategy()
        self.agent_strategy = self.strategy_factory.build_model_agent_strategy()

        # spec decoding
        self.spec_agent = build_spec_agent(specdecode_config,
                                           backend_config,
                                           dist_ctx,
                                           self.inputs_strategy,
                                           self.agent_strategy,
                                           device=device)

    @contextmanager
    def all_context(self):
        device_mgr = get_device_manager()
        dist_mgr = get_dist_manager()
        with device_mgr.context(self.device_ctx), dist_mgr.context(self.dist_ctx):
            yield

    def set_cache_config(self, cache_config: CacheConfig, spec_cache_config: CacheConfig = None):
        """Set all cache config."""
        self.cache_config = cache_config
        self.spec_agent.set_cache_config(spec_cache_config)

    def set_model_config(self, model_config: ModelConfig, spec_model_config: ModelConfig = None):
        """Set model config."""
        self.model_config = model_config
        self.spec_agent.set_model_config(spec_model_config)

    def get_free_mem(self):
        """Gather available memory."""
        with self.all_context():
            torch.cuda.empty_cache()
            gpu_mem_physical_free, _ = get_gpu_memory()
            return gpu_mem_physical_free

    def warmup(self):
        """warmup."""
        from lmdeploy.pytorch.envs import skip_warmup
        if skip_warmup:
            return

        with self.all_context(), torch.cuda.stream(self.stream):
            max_batches = self.cache_config.max_batches

            num_tokens = max_batches
            dp = self.dist_config.dp

            # warmup prefill
            inputs = self.inputs_strategy.make_dummy(max_batches,
                                                     is_decoding=False,
                                                     device='cuda',
                                                     vocab_size=self.model_config.vocab_size)
            if dp > 1:
                inputs.build_dp_meta()
            logger.debug('Warmup prefill start.')
            self._forward_impl(inputs)
            torch.cuda.synchronize()
            logger.debug('Warmup prefill done.')

            # warmup decoding(with cuda graph)
            capture_batch_sizes = self.patched_model.get_capture_batch_sizes()
            capture_batch_sizes = sorted(capture_batch_sizes, reverse=True)
            for num_tokens in capture_batch_sizes:
                inputs = self.inputs_strategy.make_dummy(num_tokens,
                                                         is_decoding=True,
                                                         device='cuda',
                                                         vocab_size=self.model_config.vocab_size)
                if dp > 1:
                    inputs.build_dp_meta()
                logger.debug(f'Warmup decoding num_tokens={num_tokens} start.')
                self._forward_impl(inputs)
                torch.cuda.synchronize()
                logger.debug(f'Warmup decoding num_tokens={num_tokens} done.')

            # warmup draft model
            self.spec_agent.warmup(max_batches, self.model_config)

    def _slice_outs(self, inputs: torch.Tensor, seq_length: torch.LongTensor):
        """Slice outputs."""
        return self.agent_strategy.slice_outputs(inputs, seq_length)

    def _postprocess_forward_output(self, output: dict, inputs: ModelInputs):
        """Post process forward output."""
        hidden_states = output['hidden_states']
        seq_length = output.get('seq_length', inputs.seq_length)
        hidden_states = self._slice_outs(hidden_states[0], seq_length)[None]
        output['hidden_states'] = hidden_states
        return output

    async def _async_model_forward(
        self,
        inputs: ModelInputs,
        return_logits: bool,
        sync_long_context: bool,
        return_routed_experts: bool,
    ):
        """Model forward."""
        dist_config = get_dist_manager().current_config()
        dp = dist_config.dp
        max_prefill_token_num = self.cache_config.max_prefill_token_num
        strategy = self.agent_strategy

        class _OutputGather:
            """Output gather."""

            def __init__(self, max_seq_len):
                self._max_seq_len = max_seq_len
                self._start = 0
                self._output: torch.Tensor = None
                self._device: torch.device = None
                self._routed_experts: torch.Tensor = None
                # aux hidden states for eagle3
                self._aux_output: torch.Tensor = None

            def gather(self, output):
                """gather."""
                tmp_output = output['hidden_states']
                seq_len = tmp_output.size(-2)

                if return_routed_experts and 'all_routed_experts' in output:
                    tmp_exp_ids = output['all_routed_experts']
                    out_exp_ids = self._routed_experts
                    if out_exp_ids is None:
                        out_exp_ids = tmp_exp_ids.new_empty(self._max_seq_len, *tmp_exp_ids.shape[1:], device='cpu')
                        self._device = tmp_output.device
                    out_exp_ids[self._start:self._start + seq_len, ...].copy_(tmp_exp_ids, non_blocking=True)
                    self._routed_experts = out_exp_ids
                    if not return_logits:
                        self._start += seq_len

                if not return_logits:
                    self._output = tmp_output
                    return

                out_logits = self._output
                start = self._start

                if out_logits is None:
                    out_logits = tmp_output.new_empty(1, self._max_seq_len, tmp_output.size(-1), device='cpu')
                    self._device = tmp_output.device
                out_logits[:, start:start + seq_len].copy_(tmp_output, non_blocking=True)

                # egale3
                if 'aux_hidden_states' in output:
                    tmp_aux = output['aux_hidden_states']
                    aux_out = self._aux_output
                    if aux_out is None:
                        aux_out = tmp_aux.new_empty(1, self._max_seq_len, tmp_aux.size(-1), device='cpu')
                    aux_out[:, start:start + seq_len].copy_(tmp_aux, non_blocking=True)
                    self._aux_output = aux_out

                self._start = start + seq_len
                self._output = out_logits

            def get_output(self):
                """Get tmp_output."""
                aux_hidden_states = None
                if return_logits:
                    torch.cuda.synchronize()
                    output_hidden_states = self._output.to(self._device)
                    if self._aux_output is not None:
                        aux_hidden_states = self._aux_output.to(self._device)
                else:
                    seqlen = torch.full((1, ),
                                        self._output.numel() // self._output.size(-1),
                                        device=self._output.device,
                                        dtype=self._output.dtype)
                    output_hidden_states = strategy.slice_outputs(self._output, seqlen)
                return output_hidden_states, self._routed_experts, aux_hidden_states

        async def __forward(inputs):
            """Warp forward."""
            if sync_long_context and dp > 1:
                inputs.build_dp_meta()
            return await self.async_forward(inputs)

        async def __long_context_single_forward(new_inputs, max_seqlen: int):
            """One large sequence."""
            model_metas = new_inputs[0].model_metas
            output_gather = _OutputGather(max_seqlen)
            for inp in new_inputs:
                inp.model_metas = model_metas
                tmp_out = await __forward(inp)
                model_metas = tmp_out.get('model_metas')
                output_gather.gather(tmp_out)
                tmp_out.pop('hidden_states', None)
                tmp_out.pop('all_routed_experts', None)
                tmp_out.pop('aux_hidden_states', None)
                tmp_out.pop('position_ids', None)

            tmp_out['hidden_states'], routed_experts, aux_hidden_states = output_gather.get_output()

            if return_routed_experts:
                tmp_out['all_routed_experts'] = routed_experts

            if aux_hidden_states is not None:
                tmp_out['aux_hidden_states'] = aux_hidden_states
            return tmp_out

        origin_inputs = inputs

        # make long context inputs
        is_long_context = inputs.input_ids.numel() > max_prefill_token_num and not inputs.is_decoding
        max_seqlen = 0
        if is_long_context:
            seq_len = inputs.seq_length
            batch_size = seq_len.size(0)
            assert batch_size == 1, 'Do not support batched long context.'
            max_seqlen = inputs.seq_length[0]
            inputs = inputs.split(max_prefill_token_num)

        # get num dummy loop
        dummy_loop = 0
        if sync_long_context:
            forward_loop = 1
            if is_long_context:
                forward_loop = len(inputs)
            max_loop = torch.tensor(forward_loop, device='cuda')
            dist.all_reduce(max_loop, op=dist.ReduceOp.MAX)
            dummy_loop = max_loop - forward_loop

        if not is_long_context:
            ret = await __forward(inputs)
        else:
            ret = await __long_context_single_forward(inputs, max_seqlen)

        if not return_logits:
            ret = self._postprocess_forward_output(ret, origin_inputs)

        # compute dummy loop
        if dummy_loop > 0:
            dummy_inputs = self.inputs_strategy.make_dummy(1, False, 'cuda', vocab_size=self.model_config.vocab_size)
        for _ in range(dummy_loop):
            await __forward(dummy_inputs)

        hidden_states, ret = self.spec_agent.update_main_model_outputs(ret, origin_inputs)

        logits = self.get_logits(hidden_states)
        ret['logits'] = logits
        return ret

    async def async_sampling_logits(self, logits: torch.Tensor, sampling_inputs: SamplingInputs, inputs: ModelInputs):
        """Sampling logits."""

        # record function does not support async function
        # so we can not decorate it on async_sampling_logits
        with record_function('sampling_logits'):
            logits_processor = FusedLogitsProcessor(
                sampling_inputs,
                logprobs_mode=self.misc_config.logprobs_mode,
                guided_decoding_manager=self.guided_decoding_manager,
            )
            origin_logits = logits
            logits, raw_logprobs = await logits_processor(origin_logits)
            next_token_ids = logits_processor.sampling(logits)
            logprobs = logits_processor.compute_logprobs(raw_logprobs, next_token_ids)
            if logprobs is not None:
                logprobs = BatchedLogProbs(
                    vals=logprobs[0],
                    indices=logprobs[1],
                )

        return next_token_ids, logprobs

    def _push_output(self, output: BatchedOutputs):
        """Push output."""
        event = torch.cuda.Event()
        event.record()
        self._out_que.put_nowait((output, event))

    @contextmanager
    def _broadcast_next_token(self, next_token_ids: torch.Tensor, extra_inputs: ExtraInputs, enable: bool = True):
        if not enable:
            yield
            return

        dist_ctx = self.dist_ctx
        with self.agent_strategy.broadcast_next_token(next_token_ids, extra_inputs, dist_ctx) as handle:
            yield handle

    @record_function('prepare_dp')
    async def _prepare_dp(self, inputs: ModelInputs, sync_long_context: bool, is_dummy: bool):
        """Prepare dp."""
        world_size = self.dist_config.world_size
        is_decoding = inputs.is_decoding

        # gather dp forward metadata
        batch_size = inputs.seq_length.numel()
        dp_forward_meta = [int(is_decoding), int(is_dummy), batch_size, int(sync_long_context)]
        # check enable_microbatch
        if self.enable_microbatch:
            tokens_num = inputs.input_ids.numel()
            if is_decoding:
                enable_microbatch = batch_size >= \
                    self.enable_microbatch_decode_batchsize_threshold
            else:
                enable_microbatch = batch_size >= \
                    self.enable_microbatch_prefill_batchsize_threshold and \
                    tokens_num >= self.enable_microbatch_prefill_token_threshold
            dp_forward_meta.append(int(enable_microbatch))
        gathered_meta = DistGatherScalar(dp_forward_meta, world_size, device='cuda')
        gathered_meta = (await gathered_meta.async_wait()).cpu()

        # check is_decoding
        all_is_decoding = gathered_meta[:, 0]
        assert all_is_decoding.sum().item() in [0, world_size]

        # check if all inputs are dummy inputs
        is_all_dummy = gathered_meta[:, 1].all()
        if is_all_dummy:
            return inputs, sync_long_context, is_all_dummy

        if is_decoding:
            all_batch_sizes = gathered_meta[:, 2]
            padding_batch_size = all_batch_sizes.max().item()
            meta = self.patched_model.get_meta()
            meta.padding_batch_size = padding_batch_size
            logger.debug(f'padding_batch_size={padding_batch_size}')
        else:
            all_sync_flags = gathered_meta[:, 3].bool()
            sync_long_context = all_sync_flags.any().item()
            logger.debug(f'sync_long_context={sync_long_context}')

        # update if enable_microbatch
        if self.enable_microbatch and gathered_meta[:, 4].all():
            inputs.enable_microbatch = True

        # update dp meta
        inputs.build_dp_meta()
        inputs = self.patched_model.update_inputs(inputs)
        return inputs, sync_long_context, is_all_dummy

    async def _async_step_background(
        self,
        inputs: ModelInputs,
        loop_count: int,
        swap_in_map: Dict = None,
        swap_out_map: Dict = None,
        sampling_inputs: SamplingInputs = None,
        stopping_criteria: StoppingCriteria = None,
        return_logits: bool = False,
        return_routed_experts: bool = False,
        is_dummy: bool = False,
        sync_long_context: bool = False,
        extra_inputs: ExtraInputs = None,
    ):
        """Asyc forward task."""

        @record_function('update_inputs_for_next_step')
        def __update_inputs(next_token_ids, model_metas, extra_inputs):
            """Update inputs."""
            return self.agent_strategy.update_inputs_for_next_step(
                inputs,
                sampling_inputs,
                next_token_ids=next_token_ids,
                model_metas=model_metas,
                extra_inputs=extra_inputs,
            )

        # dist tools
        dist_ctx = get_dist_manager().current_context()
        dist_config = dist_ctx.dist_config
        rank = self.rank
        tp = dist_config.attn_tp
        dp = dist_config.dp
        sync_long_context = False if dp == 1 else sync_long_context
        is_decoding = inputs.is_decoding

        # is_all_dummy would be updated in __prepare_dp
        if dp > 1:
            inputs, sync_long_context, is_all_dummy = await self._prepare_dp(inputs, sync_long_context, is_dummy)

            # skip dummy forward.
            if is_all_dummy:
                logger.debug(f'<ForwardTask> rank[{rank}]: all inputs are dummy, skip forward.')
                return

        logger.debug(f'<ForwardTask> rank[{rank}]: '
                     f'batch_size={inputs.seq_length.size(0)} '
                     f'num_tokens={inputs.input_ids.size(-1)} '
                     f'is_decoding={inputs.is_decoding}')

        if not is_decoding:
            # init state cache for first time prefill
            # I don't know if this is necessary...
            self.state_cache_engine.init_caches(inputs.state_offsets, inputs.history_lengths == 0)
        cache_swapping(self.cache_engine, swap_in_map=swap_in_map, swap_out_map=swap_out_map)
        for idx in range(loop_count):
            # inference
            logger.debug(f'<ForwardTask> rank[{rank}]: model forward [{idx}].')
            output = await self._async_model_forward(
                inputs,
                return_logits=return_logits,
                sync_long_context=sync_long_context,
                return_routed_experts=return_routed_experts and self.need_output,
            )
            logits = output['logits'][0]  # [bs, seq, prob] -> [seq, prob]
            seq_length = output.get('seq_length', inputs.seq_length)
            last_logits = self._slice_outs(logits, seq_length)  # [bs, 1, prob] -> [bs, prob]
            last_loop_step = (idx == loop_count - 1)
            extra_inputs = self.agent_strategy.slice_extra_inputs(extra_inputs, inputs, output)
            model_metas = output.get('model_metas')

            # output empty for dummy inputs
            if is_dummy:
                continue

            need_broadcast_next = (tp > 1 and idx < loop_count - 1)

            # sampling and stopping
            if self.need_output:
                logger.debug(f'<ForwardTask> rank[{rank}]: Sampling [{idx}].')
                # sampling
                next_token_ids, logprobs = await self.async_sampling_logits(last_logits, sampling_inputs, inputs)

                # post sampling
                next_token_ids, extra_inputs = self.agent_strategy.post_sampling(inputs, last_logits, next_token_ids,
                                                                                 extra_inputs)
                # for router replay
                all_routed_experts = output.get('all_routed_experts', None)

                # spec decoding
                output_token_ids = next_token_ids
                extra_inputs = await self.spec_agent.async_model_forward(next_token_ids, inputs, extra_inputs,
                                                                         sampling_inputs)
                if self.spec_agent.is_enabled():
                    next_token_ids = extra_inputs.next_token_ids
                    output_token_ids = extra_inputs.output_token_ids
                    logits = None

                with self._broadcast_next_token(next_token_ids, extra_inputs, enable=need_broadcast_next):
                    logger.debug(f'<ForwardTask> rank[{rank}]: synchronize token ids [{idx}]')

                    # stopping criteria
                    stopped, stop_pos, stopping_criteria = stopping_criteria.step(next_token_ids,
                                                                                  sampling_inputs.stop_words,
                                                                                  inputs=inputs,
                                                                                  extra_inputs=extra_inputs)

                    # send output
                    logger.debug(f'<ForwardTask> rank[{rank}]: Output [{idx}]')
                    extra_outputs = self.agent_strategy.make_extra_outputs(extra_inputs, last_loop_step=last_loop_step)
                    self._push_output(
                        BatchedOutputs(next_token_ids=output_token_ids,
                                       logits=logits if return_logits else None,
                                       stopped=stopped,
                                       stop_pos=stop_pos,
                                       model_metas=model_metas,
                                       logprobs=logprobs,
                                       all_routed_experts=all_routed_experts,
                                       extra_outputs=extra_outputs))
            else:
                # Avoid adding the ADInplaceOrView dispatch key to `next_token_ids`,
                # as it can trigger recompilation on different ranks when using torch.compile.
                next_token_ids, extra_inputs = self.agent_strategy.make_dummy_next_token(
                    inputs, last_logits, extra_inputs)

                # broadcast next token for TP > 1
                with self._broadcast_next_token(next_token_ids, extra_inputs, enable=need_broadcast_next):
                    logger.debug(f'<ForwardTask> rank[{rank}]: synchronize token ids [{idx}]')

            # update for next loop
            if is_decoding and idx < loop_count - 1:
                inputs, extra_inputs = __update_inputs(next_token_ids, model_metas, extra_inputs)

    async def _async_loop_background(self, forward_event: asyncio.Event = None):
        """Async loop background."""
        with self.all_context(), torch.cuda.stream(self.stream), torch.inference_mode():
            dist_config = get_dist_manager().current_config()
            dp = dist_config.dp

            # for dp
            if dp > 1:
                input_maker = DPForwardInputsMaker(self)
            else:
                input_maker = DefaultForwardInputsMaker(self)

            while True:
                forward_inputs = await input_maker.get()

                await self._async_step_background(**forward_inputs, )
                if forward_event is not None:
                    forward_event.set()

                input_maker.step()

    async def _async_loop_inputs_preprocess(self, forward_event: asyncio.Event = None):
        """Async loop inputs preprocess."""
        non_blocking = True
        keys = ['inputs', 'sampling_inputs', 'stopping_criteria', 'extra_inputs']
        while True:
            forward_inputs = await self._pre_in_que.get()

            logger.debug('preprocessing forward inputs.')
            with torch.cuda.stream(self.out_stream), torch.inference_mode(), record_function('inputs_H2D'):
                for k in keys:
                    if k not in forward_inputs:
                        continue
                    forward_inputs[k] = _try_to_cuda(forward_inputs[k], non_blocking=non_blocking)
                self.out_stream.synchronize()
            logger.debug('preprocessing forward inputs done.')
            self._in_que.put_nowait(forward_inputs)
            if forward_event is not None:
                forward_event.clear()

    @staticmethod
    def _on_finish_callback(task: asyncio.Task, ptasks: asyncio.Task) -> None:
        """Raise exception on finish."""
        task_name = task.get_name()
        try:
            task.result()
        except asyncio.CancelledError:
            logger.debug(f'Task <{task_name}> cancelled.')
            return
        except BaseException:
            logger.exception(f'Task <{task_name}> failed')
        finally:
            for ptask in ptasks:
                if not ptask.done():
                    ptask.cancel()

    def start(self, forward_event: asyncio.Event = None):
        """Start event loop."""
        event_loop = asyncio.get_event_loop()
        self._pre_in_que = asyncio.Queue()
        self._in_que = asyncio.Queue()
        self._out_que = asyncio.Queue()

        tasks_to_cancel = [asyncio.current_task()]

        # forward task
        logger.debug('Create task ModelAgentLoop.')
        self._background_task = event_loop.create_task(self._async_loop_background(forward_event),
                                                       name='ModelAgentLoop')
        tasks_to_cancel.append(self._background_task)

        # preprocess inputs task
        logger.debug('Create task ModelAgentPreprocess.')
        self._preprocess_task = event_loop.create_task(self._async_loop_inputs_preprocess(forward_event),
                                                       name='ModelAgentPreprocess')
        tasks_to_cancel.append(self._preprocess_task)

        # profiler
        self.profiler = AgentProfiler(self.dist_ctx, self.stream)
        self.profiler.create_task()

        # binding done task
        logger.debug('binding done callback.')
        backgroup_done_callback = functools.partial(self._on_finish_callback, ptasks=tasks_to_cancel)
        self._background_task.add_done_callback(backgroup_done_callback)
        preprocess_done_callback = functools.partial(self._on_finish_callback, ptasks=tasks_to_cancel)
        self._preprocess_task.add_done_callback(preprocess_done_callback)

    def stop(self):
        """Stop task."""
        if self.dist_config.dp > 1:
            return

        if self.profiler is not None:
            self.profiler.dump()

        if self._background_task is not None:
            if not self._background_task.done():
                self._background_task.cancel()

        if self._preprocess_task is not None:
            if not self._preprocess_task.done():
                self._preprocess_task.cancel()

        if self.guided_decoding_manager:
            self.guided_decoding_manager.clear()

    async def stop_async(self):
        """Stop task."""
        if self.dist_config.dp > 1:
            return

        if self.profiler is not None:
            # dirty hack for profiler
            while not self.stream.query():
                logger.debug('Profiler waiting for stream finish.')
                await asyncio.sleep(1)
            self.profiler.dump()

        if self._background_task is not None:
            if not self._background_task.done():
                self._background_task.cancel()
                try:
                    await self._background_task
                except asyncio.CancelledError:
                    logger.debug('ModelAgent background task cancelled.')

        if self._preprocess_task is not None:
            if not self._preprocess_task.done():
                self._preprocess_task.cancel()
                try:
                    await self._preprocess_task
                except asyncio.CancelledError:
                    logger.debug('ModelAgent preprocess task cancelled.')

        if self.guided_decoding_manager:
            self.guided_decoding_manager.clear()

    def set_forward_inputs(self, inputs):
        """Set forward inputs."""
        assert self._pre_in_que is not None, ('Please start backendground task before forward.')
        self._pre_in_que.put_nowait(inputs)

    async def get_output_async(self):
        """Async get output."""
        assert self._out_que is not None, ('Please start backendground task before forward.')
        out = await self._out_que.get()
        if out is None:
            return dict()

        out, event = out
        while not event.query():
            await asyncio.sleep(0.001)
        with torch.cuda.stream(self.out_stream), torch.inference_mode(), record_function('outputs_D2H'):
            out = out.to_cpu()
            out.new_token_timestamp = time.time()
        return out

    def _build_model(self):
        """Build patched model."""
        model_path = self.model_path
        adapters = self.adapters
        device = self.device
        rank = self.rank
        custom_module_map = self.model_config.custom_module_map
        if custom_module_map is not None:
            update_custom_module_map(custom_module_map)
        logger.debug(msg_with_rank(rank, 'build model.'))
        # for router replay
<<<<<<< HEAD
        need_output = self.dist_config.dp > 1 or self.need_output
        enable_return_routed_experts = self.misc_config.enable_return_routed_experts and need_output
=======
        enable_return_routed_experts = self.misc_config.enable_return_routed_experts and self.need_output
>>>>>>> ec8cb011

        build_model_ctx = BuildModelContext(
            disable_vision_encoder=self.misc_config.disable_vision_encoder,
            dllm_config=self.misc_config.dllm_config,
            strategy_factory=self.strategy_factory,
            enable_return_routed_experts=enable_return_routed_experts,
        )
        patched_model = build_patched_model(self.model_config,
                                            device=device,
                                            model_format=self.misc_config.model_format,
                                            build_model_ctx=build_model_ctx)
        logger.debug(msg_with_rank(rank, 'loading weights.'))
        if not self.misc_config.empty_init:
            load_model_weights(patched_model, model_path, device=device)
        if adapters is not None:
            logger.debug(msg_with_rank(rank, 'loading adapters.'))
            add_adapters(patched_model, adapters, dtype=self.model_config.dtype, device=device)
        self.patched_model = patched_model
        self.build_model_ctx = build_model_ctx

    def build_model(self):
        """Build model api."""
        with self.all_context():
            self._build_model()
            self.spec_agent.build_model(self.misc_config.empty_init,
                                        self.patched_model,
                                        model_format=self.misc_config.model_format,
                                        build_model_ctx=self.build_model_ctx)

    def build_graph_runner(self):
        """Build graph runner."""
        with self.all_context():
            backend = get_backend()
            self.patched_model = backend.build_graph_runner(self.patched_model,
                                                            model_config=self.model_config,
                                                            cache_config=self.cache_config,
                                                            backend_config=self.backend_config,
                                                            device=self.device)
            self.spec_agent.build_graph_runner()

    def build_cache_engine(self):
        """Build cache engine."""
        with self.all_context():
            dist_ctx = get_dist_manager().current_context()
            dist_cfg = self.dist_config
            tp = dist_cfg.attn_tp

            self.cache_engine = CacheEngine(self.cache_config,
                                            self.model_config,
                                            rank=self.rank,
                                            tp_rank=dist_ctx.attn_tp_group.rank,
                                            world_size=tp,
                                            cache_stream=self.cache_stream)
            self.state_cache_engine = StateCacheEngine(self.cache_config)

            self.spec_agent.build_cache_engine(self.cache_stream)

    def _forward_impl(self, inputs: ModelInputs):
        output = model_forward(
            self.patched_model,
            inputs,
            self.cache_engine,
            state_cache_engine=self.state_cache_engine,
            stream=self.stream,
        )
        return output

    async def async_forward(self, inputs: ModelInputs):
        """Model forward.

        Args:
            inputs (Dict): The input data comes from _make_inputs.
            swap_in_map (SwapMap): Cache maps to swap in.
            swap_out_map (SwapMap): Cache maps to swap out.
        """
        output = self._forward_impl(inputs)
        await asyncio.sleep(0)
        return output

    @record_function('get_logits')
    def get_logits(self, hidden_states: torch.Tensor):
        """Get logits of model output."""
        return self.patched_model.get_logits(hidden_states)

    def get_input_processor(self):
        """Get input processor.."""
        return self.patched_model.get_input_processor()

    def reset_graph_runner(self):
        """Reset graph runner to prevent tp hanging."""
        if hasattr(self.patched_model, 'reset'):
            self.patched_model.reset()

        self.spec_agent.reset_graph_runner()

    @torch.inference_mode()
    def update_params(self, request: UpdateParamsRequest):
        """Update params."""

        # modified from https://github.com/vllm-project/vllm/blob/v0.8.5/examples/offline_inference/rlhf_utils.py#L82
        def _construct(item):
            func, args = item
            args = list(args)
            args[6] = torch.cuda.current_device()  # device id.
            # clone() seems necessary otherwise the producer can not release the memory
            return func(*args).clone()

        with self.all_context():
            serialized_data = request.serialized_named_tensors
            if isinstance(serialized_data, list):
                serialized_data = serialized_data[self.dist_ctx.tp_group.rank]
            model = self.patched_model.get_model()
            weights = ForkingPickler.loads(base64.b64decode(serialized_data))
            if request.load_format == 'flattened_bucket':
                metadata: List[FlattenedTensorMetadata] = weights['metadata']
                if metadata:
                    flattened_tensor: torch.Tensor = _construct(weights['flattened_tensor'])
                    bucket = FlattenedTensorBucket(flattened_tensor=flattened_tensor, metadata=metadata)
                    weights = bucket.reconstruct_tensors()
                else:
                    # empty data
                    weights = []
            else:
                weights = [(k, _construct(v)) for k, v in weights]

            weights = ModelWeightLoader._rename_weights_iterator(weights, model)
            model.load_weights(weights)

            if request.finished:
                for _, mod in model.named_modules():
                    if not hasattr(mod, 'update_weights'):
                        continue
                    mod.update_weights()

            torch.cuda.empty_cache()

    @torch.inference_mode()
    def sleep(self, level: int = 1):
        """Sleep."""
        self.cache_engine = None
        self.reset_graph_runner()
        device = 'cpu' if level == 1 else 'meta'
        self.patched_model.get_model().to(device=device, non_blocking=True)
        torch.cuda.synchronize()
        torch.cuda.empty_cache()

    @torch.inference_mode()
    def wakeup(self, tags: Optional[List[str]] = None):
        """Wakeup."""
        if tags is None:
            tags = ['weights', 'kv_cache']
        if 'weights' in tags:
            device = next(self.patched_model.get_model().parameters()).device
            assert device.type in ['cpu', 'meta']
            if device.type == 'cpu':
                self.patched_model.get_model().to(torch.cuda.current_device())
            else:
                # user should update weights after wakeup
                old_empty_init = self.misc_config.empty_init
                self.misc_config.empty_init = True
                self.build_model()
                self.build_graph_runner()
                self.misc_config.empty_init = old_empty_init
        if 'kv_cache' in tags:
            self.build_cache_engine()

    def release(self):
        """release."""
        self.reset_graph_runner()
        self.patched_model = None
        self.cache_engine = None
        torch.cuda.empty_cache()


class DefaultForwardInputsMaker:
    """Default forward inputs maker."""

    def __init__(self, model_agent: BaseModelAgent):
        self._in_que = model_agent._in_que

    async def get(self):
        """get."""
        return await self._in_que.get()

    def step(self):
        """step."""
        # No-op for default maker
        pass


class DPForwardInputsMaker:
    """Dp forward inputs maker."""

    def __init__(self, model_agent: BaseModelAgent):
        self.model_agent = model_agent
        self.dist_ctx = model_agent.dist_ctx
        self.model_config = model_agent.model_config
        self.cache_config = model_agent.cache_config
        self.misc_config = model_agent.misc_config
        self.inputs_strategy = model_agent.inputs_strategy
        self.device = model_agent.device
        self._in_que = model_agent._in_que

        # maker metas
        self._next_inputs = None
        self._is_decoding = False
        self._ready_event = torch.cuda.Event()
        self._attn_tp_cpu_group = self.dist_ctx.attn_tp_group.cpu_group

    def _make_dummy_forward_inputs(self):
        """Make dummy forward inputs."""
        is_decoding = self._is_decoding
        loop_count = self.misc_config.prefill_interval if is_decoding else 1
        dist_config = self.dist_ctx.dist_config
        batch_size = 2 if dist_config.enable_microbatch else 1
        batch_size = min(self.cache_config.max_batches, batch_size)
        model_inputs = self.inputs_strategy.make_dummy(batch_size,
                                                       is_decoding,
                                                       device=self.device,
                                                       vocab_size=self.model_config.vocab_size)
        forward_inputs = dict(
            inputs=model_inputs,
            loop_count=loop_count,
            is_dummy=True,
            sync_long_context=False,
        )
        return forward_inputs

    def _update_is_decoding(self, forward_inputs):
        """Update is decoding."""
        model_inputs = forward_inputs['inputs']
        assert model_inputs.is_decoding == self._is_decoding
        if self.cache_config.role != EngineRole.Prefill:
            self._is_decoding = not self._is_decoding

    async def _broadcast_has_inputs(self, has_inputs: bool = False):
        """Broadcast has inputs."""
        attn_tp_group = self.dist_ctx.attn_tp_group
        attn_tp = self.dist_ctx.dist_config.attn_tp
        if attn_tp == 1:
            return has_inputs

        group = attn_tp_group.cpu_group
        rank = dist.get_global_rank(group, 0)
        has_inputs = torch.tensor((has_inputs, ))
        handle = dist.broadcast(has_inputs, src=rank, group=group, async_op=True)
        future = handle.get_future()
        while not future.done():
            await asyncio.sleep(0)
        return has_inputs.item()

    async def _get_inputs_rank0(self):
        """Try get inputs rank0."""
        try:
            forward_inputs = await asyncio.wait_for(self._in_que.get(), timeout=0.02)
        except asyncio.TimeoutError:
            forward_inputs = None

        has_inputs = forward_inputs is not None
        await self._broadcast_has_inputs(has_inputs)
        return forward_inputs

    async def _get_inputs_rankn(self):
        """Try get inputs rankn."""
        # broadcast
        has_inputs = await self._broadcast_has_inputs()

        # try get inputs
        if has_inputs:
            forward_inputs = await self._in_que.get()
        else:
            forward_inputs = None
        return forward_inputs

    async def _try_get_inputs(self):
        """Try get inputs."""

        attn_tp_group = self.dist_ctx.attn_tp_group
        tp_rank = attn_tp_group.rank

        # initialize output
        forward_inputs = None
        need_dummy = True

        # get inputs from in_que. Rank 1 will not gather if rank 0 does not read inputs.
        if tp_rank == 0:
            forward_inputs = await self._get_inputs_rank0()
        else:
            forward_inputs = await self._get_inputs_rankn()

        if forward_inputs is not None:
            model_inputs = forward_inputs['inputs']
            if model_inputs.is_decoding != self._is_decoding:
                self._next_inputs = forward_inputs
            else:
                need_dummy = False

        return forward_inputs, need_dummy

    async def get(self):
        """get."""
        if self._next_inputs is not None:
            forward_inputs = self._next_inputs
            self._next_inputs = None
            self._update_is_decoding(forward_inputs)
            return forward_inputs

        # wait until has inputs or prev forward finish
        while self._in_que.qsize() == 0 and not self._ready_event.query():
            await asyncio.sleep(0.001)

        # try get inputs
        forward_inputs, need_dummy = await self._try_get_inputs()

        # make dummy inputs
        if need_dummy:
            forward_inputs = self._make_dummy_forward_inputs()

        self._update_is_decoding(forward_inputs)

        return forward_inputs

    def step(self):
        """step."""
        self._ready_event = torch.cuda.Event()
        self._ready_event.record()


def build_model_agent(
    model_path: str,
    model_config: ModelConfig,
    cache_config: CacheConfig,
    backend_config: BackendConfig,
    misc_config: MiscConfig,
    dist_ctx: DistContext = None,
    device_ctx: DeviceContext = None,
    adapters: Dict[str, str] = None,
    specdecode_config: SpecDecodeConfig = None,
):
    """Create model agent.

    Args:
        model_path (str): the path of the input model
        cache_config (CacheConfig): config of kv cache
        backend_config (BackendConfig): config of backend devices
        trust_remote_code (bool): To use the remote modeling code or not
        adapters (Dict): lora adapters
        tp (int): the number of devices to be used in tensor parallelism
        dtype (str): the data type of model weights and activations
        custom_module_map (str): customized nn module map
    """
    if device_ctx is None:
        device_mgr = get_device_manager()
        device_ctx = device_mgr.current_context()
    if dist_ctx is None:
        dist_mgr = get_dist_manager()
        dist_ctx = dist_mgr.current_context()

    model_agent = BaseModelAgent(
        model_path,
        model_config=model_config,
        cache_config=cache_config,
        backend_config=backend_config,
        misc_config=misc_config,
        adapters=adapters,
        dist_ctx=dist_ctx,
        device_ctx=device_ctx,
        specdecode_config=specdecode_config,
    )
    return model_agent<|MERGE_RESOLUTION|>--- conflicted
+++ resolved
@@ -1013,12 +1013,7 @@
             update_custom_module_map(custom_module_map)
         logger.debug(msg_with_rank(rank, 'build model.'))
         # for router replay
-<<<<<<< HEAD
-        need_output = self.dist_config.dp > 1 or self.need_output
-        enable_return_routed_experts = self.misc_config.enable_return_routed_experts and need_output
-=======
         enable_return_routed_experts = self.misc_config.enable_return_routed_experts and self.need_output
->>>>>>> ec8cb011
 
         build_model_ctx = BuildModelContext(
             disable_vision_encoder=self.misc_config.disable_vision_encoder,
