--- conflicted
+++ resolved
@@ -397,16 +397,11 @@
 
     def warmup(self):
         """warmup."""
-<<<<<<< HEAD
-        # TODO: disable for now, do not remove the comments.
-        with self.all_context(), torch.cuda.stream(self.stream):
-=======
         from lmdeploy.pytorch.envs import skip_warmup
         if skip_warmup:
             return
 
-        with self.all_context():
->>>>>>> 281e1017
+        with self.all_context(), torch.cuda.stream(self.stream):
             max_batches = self.cache_config.max_batches
             num_tokens = max_batches
             dp = self.dist_config.dp
@@ -698,25 +693,10 @@
                      f'num_tokens={inputs.input_ids.size(-1)} '
                      f'is_decoding={inputs.is_decoding}')
 
-<<<<<<< HEAD
-=======
-        # is_all_dummy would be updated in __prepare_dp
-        is_all_dummy = False
-        async with __prepare_dp():
-            pass
-
-        need_output = dp > 1 or rank % tp == 0
-
-        # skip dummy forward.
-        if is_all_dummy:
-            logger.debug(f'<ForwardTask> rank[{rank}]: all inputs are dummy, skip forward.')
-            return
-
         if not is_decoding:
             # init state cache for first time prefill
             # I don't know if this is necessary...
             self.state_cache_engine.init_caches(inputs.state_offsets, inputs.history_lengths == 0)
->>>>>>> 281e1017
         cache_swapping(self.cache_engine, swap_in_map=swap_in_map, swap_out_map=swap_out_map)
         for idx in range(loop_count):
             # inference
