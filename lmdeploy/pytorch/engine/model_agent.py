# Copyright (c) OpenMMLab. All rights reserved.

import asyncio
import atexit
import os
import threading
from datetime import timedelta
from typing import Any, Callable, Dict, List

import torch
import torch.distributed as dist
from torch import multiprocessing as mp

from lmdeploy.utils import get_logger

from ..backends import get_backend
from ..config import BackendConfig, CacheConfig, ModelConfig
from ..devices import DeviceContext, get_device_manager
from ..distributed import DistContext, get_dist_manager, get_world_rank
from ..model_inputs import ModelInputs
from ..models.patch import add_adapters, build_patched_model, update_custom_module_map
from ..utils import get_gpu_memory
from ..weight_loader.model_weight_loader import load_model_weights
from .cache_engine import CacheEngine

logger = get_logger('lmdeploy')


def _update_cache_config(model_config: ModelConfig,
                         cache_config: CacheConfig,
                         gpu_id: int = 0,
                         host_mem_size: int = 1 * (1 << 30),
                         world_size: int = 1):
    """Update the gpu mem and cpu mem according to model info.

    Args:
        model_config (ModelConfig): The config of the model.
        cache_config (CacheConfig): The config of the cache info.
        gpu_id (int): The GPU id to use.
    """

    def __get_runtime_size(num_free_gpu_mem: int, cache_block_size: int, vocal_size: int):
        """find best prefill num."""
        cache_max_entry_count = cache_config.cache_max_entry_count
        max_prefill_token_num = cache_config.max_prefill_token_num
        runtime_cache_size = 0
        while max_prefill_token_num > 0:
            # lm_head output(2) + to float(4) + estimated misc(1) = 7
            runtime_cache_size = int(max_prefill_token_num * vocal_size * 7)
            num_available = (num_free_gpu_mem - runtime_cache_size) * cache_max_entry_count
            if int(num_available) // cache_block_size >= 16:
                break
            max_prefill_token_num = max_prefill_token_num // 2
        return runtime_cache_size, max_prefill_token_num

    def __get_free_gpu_mem_size(cache_block_size: int):
        """get free gpu memory size."""
        torch.cuda.empty_cache()
        gpu_mem_physical_free, _ = get_gpu_memory(gpu_id)
        logger.debug(f'device<{gpu_id}> free gpu memory:'
                     f' {gpu_mem_physical_free>>20} mb')
        vocal_size = model_config.vocab_size

        runtime_cache_size, max_prefill_token_num = __get_runtime_size(gpu_mem_physical_free, cache_block_size,
                                                                       vocal_size)
        if cache_config.max_prefill_token_num != max_prefill_token_num:
            if max_prefill_token_num <= 0:
                raise RuntimeError('No enough gpu memory for runtime.')
            cache_config.max_prefill_token_num = max_prefill_token_num
            logger.warning(f'device<{gpu_id}> No enough memory. '
                           'update max_prefill_token_num='
                           f'{max_prefill_token_num}')
        gpu_mem_physical_free -= runtime_cache_size
        logger.debug('estimated max runtime memory:'
                     f' {runtime_cache_size>>20} mb')
        return gpu_mem_physical_free * cache_config.cache_max_entry_count

    def __adjust_block_size():
        """adjust block_size."""
        # TODO: support kernel with both large head dim and large block size.
        if model_config.k_head_dim >= 512 and cache_config.block_size > 32:
            cache_config.block_size = 32
            _, rank = get_world_rank()
            if rank == 0:
                logger.warning(f'Update `block_size={cache_config.block_size}`'
                               f' for large `head_dim={model_config.k_head_dim}`.')

    __adjust_block_size()

    cache_block_size = CacheEngine.get_cache_block_size(cache_config.block_size, model_config, world_size,
                                                        cache_config.quant_policy)
    gpu_mem = __get_free_gpu_mem_size(cache_block_size)
    cpu_mem = host_mem_size
    if cache_config.num_cpu_blocks == 0:
        cache_config.num_cpu_blocks = int(cpu_mem / cache_block_size)
        if cache_config.num_cpu_blocks <= 0:
            raise RuntimeError('No enough host memory for kv cache.')
    if cache_config.num_gpu_blocks == 0:
        cache_config.num_gpu_blocks = int(gpu_mem / cache_block_size)
        if cache_config.num_gpu_blocks <= 0:
            raise RuntimeError('No enough gpu memory for kv cache.')
    cache_config.window_size = model_config.sliding_window

    logger.debug('block num: {}'.format(cache_config.num_gpu_blocks))


def cache_swapping(cache_engine: CacheEngine, swap_in_map: dict, swap_out_map: dict):
    """perform cache swapping."""
    issued_cache_op = False
    if len(swap_in_map) > 0:
        cache_engine.swap_in(swap_in_map)
        issued_cache_op = True
    if len(swap_out_map) > 0:
        cache_engine.swap_out(swap_out_map)
        issued_cache_op = True

    if issued_cache_op:
        cache_engine.events.wait()


@torch.inference_mode()
def model_forward(
    model: torch.nn.Module,
    inputs: ModelInputs,
    cache_engine: CacheEngine,
    world_size: int = 1,
    stream: torch.cuda.Stream = None,
):
    """perform model forward."""
    stream = stream or torch.cuda.current_stream()
    with torch.cuda.stream(stream):
        # forward
        ctx_mgr = model.ctx_mgr
        context = ctx_mgr.build_context(
            inputs=inputs,
            model_config=cache_engine.model_config,
            world_size=world_size,
            kv_caches=cache_engine.gpu_cache,
            kv_quant_policy=cache_engine.cache_config.quant_policy,
        )
        with ctx_mgr.context(context):
            model_metas = None
            model_metas = model.update_model_metas(
                past_key_values=cache_engine.gpu_cache,
                context=context,
            )
            input_dict = model.prepare_inputs_for_generation(
                past_key_values=cache_engine.gpu_cache,
                context=context,
            )
            output = model(**input_dict)
    return dict(hidden_states=output, model_metas=model_metas)


SwapMap = Dict[int, int]


class AutoModelAgent:
    """Base model agent."""

    def __init__(self, model_config: ModelConfig, cache_config: CacheConfig):
        self.model_config = model_config
        self.cache_config = cache_config

    async def async_forward(self, inputs: ModelInputs, swap_in_map: SwapMap, swap_out_map: SwapMap):
        """model forward.

        Args:
            inputs (Dict): The input data comes from _make_inputs.
            swap_in_map (SwapMap): Cache maps to swap in.
            swap_out_map (SwapMap): Cache maps to swap out.
        """
        raise NotImplementedError('Not implemented.')

    def get_logits(self, hidden_states: torch.Tensor):
        """get logits of model output."""
        raise NotImplementedError('Not implemented.')

    def get_input_processor(self):
        """get input processor."""
        raise NotImplementedError('Not implemented.')

    def close(self):
        """release model."""
        pass


class BaseModelAgent(AutoModelAgent):
    """Base model agent.

    load model on local gpu

    Args:
        model_path (str): The hugging face model path.
        model_config (ModelConfig): The config of the model.
        cache_config (CacheConfig): The config of the cache info.
        trust_remote_code (bool): Trust remote code
    """

    def __init__(self,
                 model_path: str,
                 model_config: ModelConfig,
                 cache_config: CacheConfig,
                 backend_config: BackendConfig,
                 adapters: Dict[str, str] = None,
                 trust_remote_code: bool = True):
        super().__init__(model_config=model_config, cache_config=cache_config)
        device = 'cuda'
        self.backend_config = backend_config
        self._adapters = adapters

        self.patched_model = self._build_model(model_path, adapters, device=device)

        _update_cache_config(model_config, cache_config)

        backend = get_backend()
        self.patched_model = backend.build_graph_runner(self.patched_model,
                                                        model_config=model_config,
                                                        cache_config=cache_config,
                                                        backend_config=backend_config,
                                                        device=device)

        self.cache_engine = CacheEngine(cache_config, model_config)

        self.stream = torch.cuda.Stream()

    def _build_model(self, model_path: str, adapters: Dict[str, str] = None, device: torch.device = 'cuda'):
        """build patched model."""
        custom_module_map = self.model_config.custom_module_map
        if custom_module_map is not None:
            update_custom_module_map(custom_module_map)
        logger.info('build model.')
        patched_model = build_patched_model(self.model_config, device=device)
        logger.info('loading weights.')
        load_model_weights(patched_model, model_path, device=device)
        logger.info('loading adapters.')
        if adapters is not None:
            add_adapters(patched_model, adapters, dtype=self.model_config.dtype, device=device)
        return patched_model

    def _forward_impl(self, inputs: ModelInputs, swap_in_map: SwapMap, swap_out_map: SwapMap):
        cache_swapping(self.cache_engine, swap_in_map=swap_in_map, swap_out_map=swap_out_map)
        output = model_forward(
            self.patched_model,
            inputs,
            self.cache_engine,
            world_size=1,
            stream=self.stream,
        )
        return output

    async def async_forward(self, inputs: ModelInputs, swap_in_map: SwapMap, swap_out_map: SwapMap):
        """model forward.

        Args:
            inputs (Dict): The input data comes from _make_inputs.
            swap_in_map (SwapMap): Cache maps to swap in.
            swap_out_map (SwapMap): Cache maps to swap out.
        """
        output = self._forward_impl(inputs, swap_in_map=swap_in_map, swap_out_map=swap_out_map)
        await asyncio.sleep(0)
        return output

    def get_logits(self, hidden_states: torch.Tensor):
        """get logits of model output."""
        return self.patched_model.get_logits(hidden_states)

    def get_input_processor(self):
        """get input processor.."""
        return self.patched_model.get_input_processor()

    def close(self):
        """release model."""
        self.patched_model = None
        self.cache_engine = None


@torch.inference_mode()
def _tp_build_model(
    rank: int,
    model_path: str,
    model_config: ModelConfig,
    cache_config: CacheConfig,
    backend_config: BackendConfig,
    adapters: Dict[str, str],
    world_size: int,
):
    """build tensor parallel model."""

    patched_model = None
    cache_engine = None

    def _broadcast_config(cache_config):
        """broadcast cache config, use minimum cache."""
        if rank == 0:
            gathered_configs = [None] * world_size
            dist.gather_object(cache_config, gathered_configs)
            num_gpu_blocks_list = [config.num_gpu_blocks for config in gathered_configs]
            num_cpu_blocks_list = [config.num_cpu_blocks for config in gathered_configs]
            min_num_gpu_blocks = min(num_gpu_blocks_list)
            min_num_cpu_blocks = min(num_cpu_blocks_list)
            cache_config.num_cpu_blocks = min_num_cpu_blocks
            cache_config.num_gpu_blocks = min_num_gpu_blocks
            config_list = [cache_config]
        else:
            gathered_configs = None
            dist.gather_object(cache_config, gathered_configs)
            config_list = [None]
        dist.broadcast_object_list(config_list)
        return config_list[0]

    try:
        device_map = torch.device('cuda')

        custom_module_map = model_config.custom_module_map
        if custom_module_map is not None:
            update_custom_module_map(custom_module_map)
        if rank == 0:
            logger.info('build model.')
        patched_model = build_patched_model(model_config, device=device_map)
        if rank == 0:
            logger.info('loading weights.')
        load_model_weights(patched_model, model_path, device=device_map)

        if adapters is not None:
            if rank == 0:
                logger.info('loading adapters.')
            add_adapters(patched_model, adapters, dtype=model_config.dtype, device=device_map)

        _update_cache_config(model_config, cache_config, gpu_id=rank, world_size=world_size)

        backend = get_backend()
        patched_model = backend.build_graph_runner(patched_model,
                                                   model_config=model_config,
                                                   cache_config=cache_config,
                                                   backend_config=backend_config,
                                                   device='cuda')

        cache_config = _broadcast_config(cache_config)
        cache_engine = CacheEngine(cache_config, model_config, rank=rank, world_size=world_size)

    except Exception as e:
        raise e

    return patched_model, cache_engine, cache_config


def _broadcast_inputs(rank: int, inputs: Any, group: dist.group, stream: torch.cuda.Stream):
    """get input tensor parallel."""
    # broadcast meta info
    if rank != 0:
        inputs = [None, None, None]
    else:
        device_inputs = inputs[0]
        meta_inputs = device_inputs.to_device('meta')
        inputs[0] = meta_inputs

    with torch.cuda.stream(stream):
        dist.broadcast_object_list(inputs, group=group)
        if rank == 0:
            device_inputs.broadcast()
        else:
            device_inputs = inputs[0].broadcast()

    inputs[0] = device_inputs

    return inputs


def _tp_model_loop(
    rank: int,
    model_path: str,
    model_config: ModelConfig,
    cache_config: CacheConfig,
    backend_config: BackendConfig,
    adapters: Dict[str, str],
    world_size: int,
    barrier: mp.Barrier,
    cpu_group: dist.group,
):
    """Start model loops for tensor parallel model inference.

    Args:
        rank (int): Distribution rank.
        model_path (int): Path of the hugging face model. Could be
            local or online.
        model_config (ModelConfig): The config of the model.
        cache_config (CacheConfig): The config of the cache.
        in_que (mp.Queue): Input queue. Used to receive model input.
        out_que (mp.Queue): Output queue. Used to send the model output.
        world_size (int): The distribution world size.
    """
    stream = torch.cuda.Stream()
    patched_model, cache_engine, _ = _tp_build_model(rank,
                                                     model_path,
                                                     model_config,
                                                     cache_config,
                                                     backend_config,
                                                     adapters=adapters,
                                                     world_size=world_size)

    while True:
        barrier.wait()
        inputs, swap_in_map, swap_out_map = _broadcast_inputs(rank, None, cpu_group, stream)

        cache_swapping(cache_engine, swap_in_map=swap_in_map, swap_out_map=swap_out_map)
        inputs = inputs.to_device('cuda')

        model_forward(
            patched_model,
            inputs,
            cache_engine,
            world_size=world_size,
            stream=stream,
        )


def _start_tp_process(proc_id: int,
                      world_size: int,
                      func: Callable,
                      log_level: int,
                      device_context: DeviceContext,
                      args: List = None,
                      kwargs: Dict = None):
    """Start the tensor parallel process.

    Args:
        rank (int): The distribution rank.
        world_size (int): The distribution world size.
        func (Callable): The function to be called in the process.
        args (List): The arguments of the func.
        kwargs (Dict): The keyword arguments of the func.
    """
    rank = proc_id + 1
    logger.setLevel(log_level)
    try:
        from lmdeploy.pytorch.check_env import check_env_deeplink
        check_env_deeplink(device_context.device_type)
        timeout = timedelta(days=35600)
        dist.init_process_group('nccl', rank=rank, world_size=world_size, timeout=timeout)
        cpu_group = dist.new_group(timeout=timeout, backend='gloo')
        kwargs['cpu_group'] = cpu_group
        dist_ctx = DistContext(rank=rank, world_size=world_size)
        torch.cuda.set_device(rank)
        with get_dist_manager().context(dist_ctx), get_device_manager().context(device_context), torch.inference_mode():
            args = args or tuple()
            kwargs = kwargs or dict()
            func(rank, *args, **kwargs)
    except threading.BrokenBarrierError:
        logger.warning(f'Rank[{rank}] exit.')
        # dist.destroy_process_group() may hang if using cudagraph
    except Exception as e:
        from traceback import print_exc
        logger.error(f'Rank[{rank}] failed.')
        print_exc()
        if dist.is_initialized():
            dist.destroy_process_group()
        raise e


def _check_context_alive(mp_context: mp.ProcessContext):
    """check context alive."""
    procs: List[mp.Process] = mp_context.processes
    failed_procs = list(idx for idx, p in enumerate(procs) if not p.is_alive())
    if len(failed_procs) == 0:
        return

    log_procs = []
    for idx, p in enumerate(procs):
        if p.is_alive():
            p.terminate()
        else:
            exitcode = p.exitcode
            if exitcode > 0:
                # terminated exitcode < 0
                log_procs.append((idx, exitcode))
            p.close()
    for idx, exitcode in log_procs:
        logger.error(f'TP process {idx} failed with exitcode {exitcode}.')
    # TODO: not safe exit.
    exit_code = 1 if len(log_procs) > 0 else 0
    os._exit(exit_code)


def _find_available_port() -> bool:
    """find available port."""
    import socket
    port = 29500
    while True:
        with socket.socket(socket.AF_INET, socket.SOCK_STREAM) as s:
            if s.connect_ex(('localhost', port)) != 0:
                return port
            port += 1


class TPModelAgent(AutoModelAgent):
    """Tensor Parallelism model agent.

    load model on multiple GPUs

    Args:
        model_path (str): The hugging face model path.
        model_config (ModelConfig): The config of the model.
        cache_config (CacheConfig): The config of the cache info.
        trust_remote_code (bool): Trust remote code
    """

    def __init__(self,
                 model_path: str,
                 model_config: ModelConfig,
                 cache_config: CacheConfig,
                 backend_config: BackendConfig,
                 world_size: int,
                 adapters: Dict[str, str] = None,
                 trust_remote_code: bool = True) -> None:
        import signal

        def __signal_term_handler(sig, frame):
            """sigterm handler."""
            if hasattr(self, 'mp_context'):
                procs = self.mp_context.processes
                for p in procs:
                    if p.is_alive():
                        p.kill()
            logger.error(f'Get signal[{sig}], kill all processes.')
            signal.signal(sig, signal.SIG_DFL)
            signal.raise_signal(sig)

        super().__init__(model_config=model_config, cache_config=cache_config)

        signal.signal(signal.SIGTERM, __signal_term_handler)

        self.mp_ctx = mp.get_context('spawn')
        self.world_size = world_size
        self.backend_config = backend_config

        self._dist_ctx = None
        self.mp_bar = self.mp_ctx.Barrier(world_size)
        self._start_sub_process(model_path,
                                model_config=model_config,
                                cache_config=cache_config,
                                backend_config=backend_config,
                                adapters=adapters,
                                world_size=world_size,
                                barrier=self.mp_bar)

        model, cache_engine, cache_config = self._build_model(model_path=model_path,
                                                              model_config=model_config,
                                                              cache_config=cache_config,
                                                              backend_config=backend_config,
                                                              adapters=adapters,
                                                              world_size=world_size)
        self.patched_model = model
        self.cache_config = cache_config
        self.cache_engine = cache_engine
        self.stream = torch.cuda.Stream()

    def _mp_watchdog(self, mp_context: mp.ProcessContext, timeout: int = 1, stop_event: threading.Event = None):
        """watch dog of mp context.

        Args:
            mp_context: context of multiprocess.
            timeout: timeout
        """
        import time
        while True:
            if stop_event is not None and stop_event.is_set():
                break
            _check_context_alive(mp_context)
            time.sleep(timeout)

    def _start_sub_process(self, model_path: str, model_config: ModelConfig, cache_config: CacheConfig,
                           backend_config: BackendConfig, adapters: Dict[str,
                                                                         str], world_size: int, barrier: mp.Barrier):
        """Start tensor parallel sub process."""
        port = _find_available_port()
        os.environ.setdefault('MASTER_ADDR', '127.0.0.1')
        os.environ.setdefault('MASTER_PORT', str(port))
        addr = os.environ['MASTER_ADDR']
        port = os.environ['MASTER_PORT']
        logger.info(f'MASTER_ADDR={addr}, MASTER_PORT={port}')

        device_context = get_device_manager().current_context()
        self.mp_context = mp.spawn(
            _start_tp_process,
            args=(
                world_size,
                _tp_model_loop,
                logger.level,
                device_context,
                (model_path, ),
                dict(
                    model_config=model_config,
                    cache_config=cache_config,
                    backend_config=backend_config,
                    adapters=adapters,
                    world_size=world_size,
                    barrier=barrier,
                ),
            ),
            nprocs=world_size - 1,
            join=False,
            daemon=True,
        )

<<<<<<< HEAD
        t_watchdog = threading.Thread(target=self._mp_watchdog, args=[self.mp_context, 1.0])
=======
        stop_event = threading.Event()
        t_watchdog = threading.Thread(target=self._mp_watchdog, args=[self.mp_context, 1.0, stop_event], daemon=True)
>>>>>>> 3f2c74c1
        t_watchdog.start()
        self.t_watchdog = t_watchdog
        self.t_watchdog.stop_event = stop_event

        rank = 0
        try:
            timeout = timedelta(days=35600)
            dist.init_process_group('nccl', rank=rank, world_size=world_size, timeout=timeout)
            cpu_group = dist.new_group(timeout=timeout, backend='gloo')
            dist_ctx = DistContext(rank=rank, world_size=world_size)
            self._dist_ctx = dist_ctx
            self._cpu_group = cpu_group
        except Exception as e:
            from traceback import print_exc
            logger.error(f'Rank[{rank}] failed.')
            print_exc()
            if dist.is_initialized():
                dist.destroy_process_group()
            raise e
        atexit.register(_exit_handler, self)

    @torch.inference_mode()
    def _build_model(
        self,
        model_path: str,
        model_config: ModelConfig,
        cache_config: CacheConfig,
        backend_config: BackendConfig,
        adapters: Dict[str, str],
        world_size: int,
    ):
        """build model."""
        with get_dist_manager().context(self._dist_ctx):
            rank = 0
            model, cache_engine, cache_config = _tp_build_model(
                rank,
                model_path=model_path,
                model_config=model_config,
                cache_config=cache_config,
                backend_config=backend_config,
                adapters=adapters,
                world_size=world_size,
            )

        return model, cache_engine, cache_config

    def _forward_impl(self, inputs: ModelInputs, swap_in_map: SwapMap, swap_out_map: SwapMap):
        """forward impl."""
        with get_dist_manager().context(self._dist_ctx):
            self.mp_bar.wait()
            rank = 0
            _broadcast_inputs(rank, [inputs, swap_in_map, swap_out_map], self._cpu_group, self.stream)

            cache_swapping(self.cache_engine, swap_in_map=swap_in_map, swap_out_map=swap_out_map)
            output = model_forward(
                self.patched_model,
                inputs,
                self.cache_engine,
                world_size=1,
                stream=self.stream,
            )
        return output

    async def async_forward(self, inputs: ModelInputs, swap_in_map: SwapMap, swap_out_map: SwapMap):
        """model forward.

        Args:
            inputs (Dict): The input data comes from _make_inputs.
            swap_in_map (SwapMap): Cache maps to swap in.
            swap_out_map (SwapMap): Cache maps to swap out.
        """
        output = self._forward_impl(inputs, swap_in_map=swap_in_map, swap_out_map=swap_out_map)
        await asyncio.sleep(0)
        return output

    def get_logits(self, hidden_states: torch.Tensor):
        """get logits of model output."""
        return self.patched_model.get_logits(hidden_states)

    def get_input_processor(self):
        """get input processor.."""
        return self.patched_model.get_input_processor()

    def close(self):
        """release model."""
        if hasattr(self, 'mp_context') and self.mp_context is not None:
            self.patched_model = None
            self.cache_engine = None
            self.t_watchdog.stop_event.set()
            self.t_watchdog.join()
            self.mp_bar.abort()
            procs = self.mp_context.processes
            for p in procs:
                if p.is_alive():
                    p.join()
                    p.close()
            self.mp_context = None
            if dist.is_initialized():
                if hasattr(self, '_cpu_group') and self._cpu_group is not None:
                    dist.destroy_process_group(self._cpu_group)
                    del self._cpu_group
                dist.destroy_process_group()


def _exit_handler(agent: TPModelAgent):
    if hasattr(agent, 'patched_model'):
        del agent.patched_model


def build_model_agent(model_path: str,
                      cache_config: CacheConfig,
                      backend_config: BackendConfig,
                      trust_remote_code: bool,
                      adapters: Dict[str, str] = None,
                      tp: int = 1,
                      dtype: str = 'auto',
                      custom_module_map: str = None):
    """create model agent.

    Args:
        model_path (str): the path of the input model
        cache_config (CacheConfig): config of kv cache
        backend_config (BackendConfig): config of backend devices
        trust_remote_code (bool): To use the remote modeling code or not
        adapters (Dict): lora adapters
        tp (int): the number of devices to be used in tensor parallelism
        dtype (str): the data type of model weights and activations
        custom_module_map (str): customized nn module map
    """
    model_config = ModelConfig.from_pretrained(model_path, trust_remote_code=trust_remote_code, dtype=dtype, tp=tp)
    model_config.custom_module_map = custom_module_map
    if tp == 1:
        model_agent = BaseModelAgent(model_path,
                                     model_config=model_config,
                                     cache_config=cache_config,
                                     backend_config=backend_config,
                                     adapters=adapters,
                                     trust_remote_code=trust_remote_code)
    else:
        model_agent = TPModelAgent(model_path,
                                   model_config=model_config,
                                   cache_config=cache_config,
                                   backend_config=backend_config,
                                   world_size=tp,
                                   adapters=adapters,
                                   trust_remote_code=trust_remote_code)
    return model_agent<|MERGE_RESOLUTION|>--- conflicted
+++ resolved
@@ -603,12 +603,8 @@
             daemon=True,
         )
 
-<<<<<<< HEAD
-        t_watchdog = threading.Thread(target=self._mp_watchdog, args=[self.mp_context, 1.0])
-=======
         stop_event = threading.Event()
-        t_watchdog = threading.Thread(target=self._mp_watchdog, args=[self.mp_context, 1.0, stop_event], daemon=True)
->>>>>>> 3f2c74c1
+        t_watchdog = threading.Thread(target=self._mp_watchdog, args=[self.mp_context, 1.0, stop_event])
         t_watchdog.start()
         self.t_watchdog = t_watchdog
         self.t_watchdog.stop_event = stop_event
