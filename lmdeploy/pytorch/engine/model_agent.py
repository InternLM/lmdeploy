--- conflicted
+++ resolved
@@ -1,5 +1,4 @@
 # Copyright (c) OpenMMLab. All rights reserved.
-
 import asyncio
 from typing import Dict
 
@@ -103,7 +102,6 @@
     logger.debug('block num: {}'.format(cache_config.num_gpu_blocks))
 
 
-<<<<<<< HEAD
 def _broadcast_config(cache_config: CacheConfig):
     """broadcast cache config, use minimum cache."""
     # get dist info
@@ -117,12 +115,8 @@
         dist.gather_object(cache_config, gathered_configs, group=world_group)
 
         # set minimal blocks
-        num_gpu_blocks_list = [
-            config.num_gpu_blocks for config in gathered_configs
-        ]
-        num_cpu_blocks_list = [
-            config.num_cpu_blocks for config in gathered_configs
-        ]
+        num_gpu_blocks_list = [config.num_gpu_blocks for config in gathered_configs]
+        num_cpu_blocks_list = [config.num_cpu_blocks for config in gathered_configs]
         min_num_gpu_blocks = min(num_gpu_blocks_list)
         min_num_cpu_blocks = min(num_cpu_blocks_list)
         cache_config.num_cpu_blocks = min_num_cpu_blocks
@@ -138,11 +132,7 @@
     return config_list[0]
 
 
-def cache_swapping(cache_engine: CacheEngine, swap_in_map: dict,
-                   swap_out_map: dict):
-=======
 def cache_swapping(cache_engine: CacheEngine, swap_in_map: dict, swap_out_map: dict):
->>>>>>> df06ae3e
     """perform cache swapping."""
     issued_cache_op = False
     if len(swap_in_map) > 0:
@@ -243,22 +233,12 @@
         dist_ctx = get_dist_manager().current_context()
         rank = dist_ctx.rank
 
-<<<<<<< HEAD
-        self.patched_model = self._build_model(model_path,
-                                               adapters,
-                                               device=device,
-                                               rank=rank)
-=======
-        self.patched_model = self._build_model(model_path, adapters, device=device)
->>>>>>> df06ae3e
+        self.patched_model = self._build_model(model_path, adapters, device=device, rank=rank)
 
         local_rank = dist_ctx.local_rank
         tp = dist_ctx.tp
         world_size = dist_ctx.world_size
-        _update_cache_config(model_config,
-                             cache_config,
-                             gpu_id=local_rank,
-                             world_size=tp)
+        _update_cache_config(model_config, cache_config, gpu_id=local_rank, world_size=tp)
         if world_size > 1:
             # broadcast cache config
             _broadcast_config(cache_config)
@@ -270,14 +250,10 @@
                                                         backend_config=backend_config,
                                                         device=device)
 
-        self.cache_engine = CacheEngine(cache_config,
-                                        model_config,
-                                        local_rank,
-                                        world_size=tp)
+        self.cache_engine = CacheEngine(cache_config, model_config, local_rank, world_size=tp)
 
         self.stream = torch.cuda.Stream()
 
-<<<<<<< HEAD
     def _build_model(
         self,
         model_path: str,
@@ -285,9 +261,6 @@
         device: torch.device = 'cuda',
         rank: int = 0,
     ):
-=======
-    def _build_model(self, model_path: str, adapters: Dict[str, str] = None, device: torch.device = 'cuda'):
->>>>>>> df06ae3e
         """build patched model."""
         custom_module_map = self.model_config.custom_module_map
         if custom_module_map is not None:
@@ -297,15 +270,8 @@
         logger.info(msg_with_rank(rank, 'loading weights.'))
         load_model_weights(patched_model, model_path, device=device)
         if adapters is not None:
-<<<<<<< HEAD
             logger.info(msg_with_rank(rank, 'loading adapters.'))
-            add_adapters(patched_model,
-                         adapters,
-                         dtype=self.model_config.dtype,
-                         device=device)
-=======
             add_adapters(patched_model, adapters, dtype=self.model_config.dtype, device=device)
->>>>>>> df06ae3e
         return patched_model
 
     def _forward_impl(self, inputs: ModelInputs, swap_in_map: SwapMap, swap_out_map: SwapMap):
@@ -339,422 +305,9 @@
         """get input processor.."""
         return self.patched_model.get_input_processor()
 
-<<<<<<< HEAD
     def reset_graph_runner(self):
         """reset graph runner to prevent tp hanging."""
         self.patched_model.reset()
-=======
-
-@torch.inference_mode()
-def _tp_build_model(
-    rank: int,
-    model_path: str,
-    model_config: ModelConfig,
-    cache_config: CacheConfig,
-    backend_config: BackendConfig,
-    adapters: Dict[str, str],
-    world_size: int,
-):
-    """build tensor parallel model."""
-
-    patched_model = None
-    cache_engine = None
-
-    def _broadcast_config(cache_config):
-        """broadcast cache config, use minimum cache."""
-        if rank == 0:
-            gathered_configs = [None] * world_size
-            dist.gather_object(cache_config, gathered_configs)
-            num_gpu_blocks_list = [config.num_gpu_blocks for config in gathered_configs]
-            num_cpu_blocks_list = [config.num_cpu_blocks for config in gathered_configs]
-            min_num_gpu_blocks = min(num_gpu_blocks_list)
-            min_num_cpu_blocks = min(num_cpu_blocks_list)
-            cache_config.num_cpu_blocks = min_num_cpu_blocks
-            cache_config.num_gpu_blocks = min_num_gpu_blocks
-            config_list = [cache_config]
-        else:
-            gathered_configs = None
-            dist.gather_object(cache_config, gathered_configs)
-            config_list = [None]
-        dist.broadcast_object_list(config_list)
-        return config_list[0]
-
-    try:
-        device_map = torch.device('cuda')
-
-        custom_module_map = model_config.custom_module_map
-        if custom_module_map is not None:
-            update_custom_module_map(custom_module_map)
-        if rank == 0:
-            logger.info('build model.')
-        patched_model = build_patched_model(model_config, device=device_map)
-        if rank == 0:
-            logger.info('loading weights.')
-        load_model_weights(patched_model, model_path, device=device_map)
-
-        if adapters is not None:
-            if rank == 0:
-                logger.info('loading adapters.')
-            add_adapters(patched_model, adapters, dtype=model_config.dtype, device=device_map)
-
-        _update_cache_config(model_config, cache_config, gpu_id=rank, world_size=world_size)
-
-        backend = get_backend()
-        patched_model = backend.build_graph_runner(patched_model,
-                                                   model_config=model_config,
-                                                   cache_config=cache_config,
-                                                   backend_config=backend_config,
-                                                   device='cuda')
-
-        cache_config = _broadcast_config(cache_config)
-        cache_engine = CacheEngine(cache_config, model_config, rank=rank, world_size=world_size)
-
-    except Exception as e:
-        raise e
-
-    return patched_model, cache_engine, cache_config
-
-
-def _broadcast_inputs(rank: int, inputs: Any, group: dist.group, stream: torch.cuda.Stream):
-    """get input tensor parallel."""
-    # broadcast meta info
-    if rank != 0:
-        inputs = [None, None, None]
-    else:
-        device_inputs = inputs[0]
-        meta_inputs = device_inputs.to_device('meta')
-        inputs[0] = meta_inputs
-
-    with torch.cuda.stream(stream):
-        dist.broadcast_object_list(inputs, group=group)
-        if rank == 0:
-            device_inputs.broadcast()
-        else:
-            device_inputs = inputs[0].broadcast()
-
-    inputs[0] = device_inputs
-
-    return inputs
-
-
-def _tp_model_loop(
-    rank: int,
-    model_path: str,
-    model_config: ModelConfig,
-    cache_config: CacheConfig,
-    backend_config: BackendConfig,
-    adapters: Dict[str, str],
-    world_size: int,
-    barrier: mp.Barrier,
-    cpu_group: dist.group,
-):
-    """Start model loops for tensor parallel model inference.
-
-    Args:
-        rank (int): Distribution rank.
-        model_path (int): Path of the hugging face model. Could be
-            local or online.
-        model_config (ModelConfig): The config of the model.
-        cache_config (CacheConfig): The config of the cache.
-        in_que (mp.Queue): Input queue. Used to receive model input.
-        out_que (mp.Queue): Output queue. Used to send the model output.
-        world_size (int): The distribution world size.
-    """
-    stream = torch.cuda.Stream()
-    patched_model, cache_engine, _ = _tp_build_model(rank,
-                                                     model_path,
-                                                     model_config,
-                                                     cache_config,
-                                                     backend_config,
-                                                     adapters=adapters,
-                                                     world_size=world_size)
-
-    while True:
-        barrier.wait()
-        inputs, swap_in_map, swap_out_map = _broadcast_inputs(rank, None, cpu_group, stream)
-
-        cache_swapping(cache_engine, swap_in_map=swap_in_map, swap_out_map=swap_out_map)
-        inputs = inputs.to_device('cuda')
-
-        model_forward(
-            patched_model,
-            inputs,
-            cache_engine,
-            world_size=world_size,
-            stream=stream,
-        )
-
-
-def _start_tp_process(proc_id: int,
-                      world_size: int,
-                      func: Callable,
-                      log_level: int,
-                      device_context: DeviceContext,
-                      args: List = None,
-                      kwargs: Dict = None):
-    """Start the tensor parallel process.
-
-    Args:
-        rank (int): The distribution rank.
-        world_size (int): The distribution world size.
-        func (Callable): The function to be called in the process.
-        args (List): The arguments of the func.
-        kwargs (Dict): The keyword arguments of the func.
-    """
-    rank = proc_id + 1
-    logger.setLevel(log_level)
-    try:
-        from lmdeploy.pytorch.check_env import check_env_deeplink
-        check_env_deeplink(device_context.device_type)
-        timeout = timedelta(days=35600)
-        dist.init_process_group('nccl', rank=rank, world_size=world_size, timeout=timeout)
-        cpu_group = dist.new_group(timeout=timeout, backend='gloo')
-        kwargs['cpu_group'] = cpu_group
-        dist_ctx = DistContext(rank=rank, world_size=world_size)
-        torch.cuda.set_device(rank)
-        with get_dist_manager().context(dist_ctx), get_device_manager().context(device_context), torch.inference_mode():
-            args = args or tuple()
-            kwargs = kwargs or dict()
-            func(rank, *args, **kwargs)
-    except Exception as e:
-        from traceback import print_exc
-        logger.error(f'Rank[{rank}] failed.')
-        print_exc()
-        if dist.is_initialized():
-            dist.destroy_process_group()
-        raise e
-
-
-def _check_context_alive(mp_context: mp.ProcessContext):
-    """check context alive."""
-    procs: List[mp.Process] = mp_context.processes
-    failed_procs = list(idx for idx, p in enumerate(procs) if not p.is_alive())
-    if len(failed_procs) == 0:
-        return
-
-    log_procs = []
-    for idx, p in enumerate(procs):
-        if p.is_alive():
-            p.terminate()
-        else:
-            exitcode = p.exitcode
-            if exitcode > 0:
-                # terminated exitcode < 0
-                log_procs.append((idx, exitcode))
-            p.close()
-    for idx, exitcode in log_procs:
-        logger.error(f'TP process {idx} failed with exitcode {exitcode}.')
-    # TODO: not safe exit.
-    exit_code = 1 if len(log_procs) > 0 else 0
-    os._exit(exit_code)
-
-
-def _find_available_port() -> bool:
-    """find available port."""
-    import socket
-    port = 29500
-    while True:
-        with socket.socket(socket.AF_INET, socket.SOCK_STREAM) as s:
-            if s.connect_ex(('localhost', port)) != 0:
-                return port
-            port += 1
-
-
-class TPModelAgent(AutoModelAgent):
-    """Tensor Parallelism model agent.
-
-    load model on multiple GPUs
-
-    Args:
-        model_path (str): The hugging face model path.
-        model_config (ModelConfig): The config of the model.
-        cache_config (CacheConfig): The config of the cache info.
-        trust_remote_code (bool): Trust remote code
-    """
-
-    def __init__(self,
-                 model_path: str,
-                 model_config: ModelConfig,
-                 cache_config: CacheConfig,
-                 backend_config: BackendConfig,
-                 world_size: int,
-                 adapters: Dict[str, str] = None,
-                 trust_remote_code: bool = True) -> None:
-        import signal
-
-        def __signal_term_handler(sig, frame):
-            """sigterm handler."""
-            if hasattr(self, 'mp_context'):
-                procs = self.mp_context.processes
-                for p in procs:
-                    if p.is_alive():
-                        p.kill()
-            logger.error(f'Get signal[{sig}], kill all processes.')
-            signal.signal(sig, signal.SIG_DFL)
-            signal.raise_signal(sig)
-
-        super().__init__(model_config=model_config, cache_config=cache_config)
-
-        signal.signal(signal.SIGTERM, __signal_term_handler)
-
-        self.mp_ctx = mp.get_context('spawn')
-        self.world_size = world_size
-        self.backend_config = backend_config
-
-        self._dist_ctx = None
-        self.mp_bar = self.mp_ctx.Barrier(world_size)
-        self._start_sub_process(model_path,
-                                model_config=model_config,
-                                cache_config=cache_config,
-                                backend_config=backend_config,
-                                adapters=adapters,
-                                world_size=world_size,
-                                barrier=self.mp_bar)
-
-        model, cache_engine, cache_config = self._build_model(model_path=model_path,
-                                                              model_config=model_config,
-                                                              cache_config=cache_config,
-                                                              backend_config=backend_config,
-                                                              adapters=adapters,
-                                                              world_size=world_size)
-        self.patched_model = model
-        self.cache_config = cache_config
-        self.cache_engine = cache_engine
-        self.stream = torch.cuda.Stream()
-
-    def _mp_watchdog(self, mp_context: mp.ProcessContext, timeout: int = 1):
-        """watch dog of mp context.
-
-        Args:
-            mp_context: context of multiprocess.
-            timeout: timeout
-        """
-        import time
-        while True:
-            _check_context_alive(mp_context)
-            time.sleep(timeout)
-
-    def _start_sub_process(self, model_path: str, model_config: ModelConfig, cache_config: CacheConfig,
-                           backend_config: BackendConfig, adapters: Dict[str,
-                                                                         str], world_size: int, barrier: mp.Barrier):
-        """Start tensor parallel sub process."""
-        port = _find_available_port()
-        os.environ.setdefault('MASTER_ADDR', '127.0.0.1')
-        os.environ.setdefault('MASTER_PORT', str(port))
-        addr = os.environ['MASTER_ADDR']
-        port = os.environ['MASTER_PORT']
-        logger.info(f'MASTER_ADDR={addr}, MASTER_PORT={port}')
-
-        device_context = get_device_manager().current_context()
-        self.mp_context = mp.spawn(
-            _start_tp_process,
-            args=(
-                world_size,
-                _tp_model_loop,
-                logger.level,
-                device_context,
-                (model_path, ),
-                dict(
-                    model_config=model_config,
-                    cache_config=cache_config,
-                    backend_config=backend_config,
-                    adapters=adapters,
-                    world_size=world_size,
-                    barrier=barrier,
-                ),
-            ),
-            nprocs=world_size - 1,
-            join=False,
-            daemon=True,
-        )
-
-        t_watchdog = threading.Thread(target=self._mp_watchdog, args=[self.mp_context, 1.0], daemon=True)
-        t_watchdog.start()
-
-        rank = 0
-        try:
-            timeout = timedelta(days=35600)
-            dist.init_process_group('nccl', rank=rank, world_size=world_size, timeout=timeout)
-            cpu_group = dist.new_group(timeout=timeout, backend='gloo')
-            dist_ctx = DistContext(rank=rank, world_size=world_size)
-            self._dist_ctx = dist_ctx
-            self._cpu_group = cpu_group
-        except Exception as e:
-            from traceback import print_exc
-            logger.error(f'Rank[{rank}] failed.')
-            print_exc()
-            if dist.is_initialized():
-                dist.destroy_process_group()
-            raise e
-        atexit.register(_exit_handler, self)
-
-    @torch.inference_mode()
-    def _build_model(
-        self,
-        model_path: str,
-        model_config: ModelConfig,
-        cache_config: CacheConfig,
-        backend_config: BackendConfig,
-        adapters: Dict[str, str],
-        world_size: int,
-    ):
-        """build model."""
-        with get_dist_manager().context(self._dist_ctx):
-            rank = 0
-            model, cache_engine, cache_config = _tp_build_model(
-                rank,
-                model_path=model_path,
-                model_config=model_config,
-                cache_config=cache_config,
-                backend_config=backend_config,
-                adapters=adapters,
-                world_size=world_size,
-            )
-
-        return model, cache_engine, cache_config
-
-    def _forward_impl(self, inputs: ModelInputs, swap_in_map: SwapMap, swap_out_map: SwapMap):
-        """forward impl."""
-        with get_dist_manager().context(self._dist_ctx):
-            self.mp_bar.wait()
-            rank = 0
-            _broadcast_inputs(rank, [inputs, swap_in_map, swap_out_map], self._cpu_group, self.stream)
-
-            cache_swapping(self.cache_engine, swap_in_map=swap_in_map, swap_out_map=swap_out_map)
-            output = model_forward(
-                self.patched_model,
-                inputs,
-                self.cache_engine,
-                world_size=1,
-                stream=self.stream,
-            )
-        return output
-
-    async def async_forward(self, inputs: ModelInputs, swap_in_map: SwapMap, swap_out_map: SwapMap):
-        """model forward.
-
-        Args:
-            inputs (Dict): The input data comes from _make_inputs.
-            swap_in_map (SwapMap): Cache maps to swap in.
-            swap_out_map (SwapMap): Cache maps to swap out.
-        """
-        output = self._forward_impl(inputs, swap_in_map=swap_in_map, swap_out_map=swap_out_map)
-        await asyncio.sleep(0)
-        return output
-
-    def get_logits(self, hidden_states: torch.Tensor):
-        """get logits of model output."""
-        return self.patched_model.get_logits(hidden_states)
-
-    def get_input_processor(self):
-        """get input processor.."""
-        return self.patched_model.get_input_processor()
-
-
-def _exit_handler(agent: TPModelAgent):
-    if hasattr(agent, 'patched_model'):
-        del agent.patched_model
->>>>>>> df06ae3e
 
 
 def build_model_agent(model_path: str,
