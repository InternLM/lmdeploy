# Copyright (c) OpenMMLab. All rights reserved.
import asyncio
import base64
import functools
import time
from contextlib import contextmanager
from dataclasses import dataclass, fields
from multiprocessing.reduction import ForkingPickler
from os import getenv
from typing import Any, Dict, List, Optional

import numpy as np
import torch
import torch.distributed as dist
from torch.profiler import ProfilerActivity, profile, record_function

from lmdeploy.pytorch.disagg.config import EngineRole
from lmdeploy.serve.openai.protocol import UpdateParamsRequest
from lmdeploy.tokenizer import Tokenizer
from lmdeploy.utils import FlattenedTensorBucket, FlattenedTensorMetadata, get_logger

from ..backends import get_backend
from ..config import BackendConfig, CacheConfig, MiscConfig, ModelConfig, SpecDecodeConfig
from ..devices import DeviceContext, get_device_manager
from ..distributed import DistContext, get_dist_manager
from ..model_inputs import ModelInputs, step_ctx_manager
from ..models.patch import BuildModelContext, add_adapters, build_patched_model, update_custom_module_map
from ..spec_decode import SpecModelAgent
from ..strategies import build_strategy_factory
from ..strategies.base.model_agent import ExtraInputs, ExtraOutputs, StoppingCriteria
from ..utils import get_gpu_memory
from ..weight_loader.model_weight_loader import ModelWeightLoader, load_model_weights
from .cache_engine import CacheEngine, StateCacheEngine
from .guided_process import GuidedDecodingManager
from .logits_process import FusedLogitsProcessor, SamplingInputs

logger = get_logger('lmdeploy')


@dataclass
class BatchedLogProbs:
    vals: torch.Tensor
    indices: torch.Tensor

    def to_cpu(self):
        """To cpu."""
        return BatchedLogProbs(vals=self.vals.cpu(), indices=self.indices.cpu())

    def to_numpy(self):
        """To numpy."""
        if self.vals.dtype == torch.bfloat16:
            np_vals = self.vals
        else:
            np_vals = self.vals.detach().numpy()
        return BatchedLogProbs(vals=np_vals, indices=self.indices.detach().numpy())

    def to_tensor(self):
        """To tensor."""
        if isinstance(self.vals, torch.Tensor):
            vals = self.vals
        else:
            vals = torch.from_numpy(vals)
        return BatchedLogProbs(vals=vals, indices=torch.from_numpy(self.indices))


@dataclass
class BatchedOutputs:
    next_token_ids: torch.Tensor
    stopped: torch.Tensor
    stop_pos: Optional[torch.Tensor] = None
    logits: Optional[torch.Tensor] = None
    model_metas: List[Dict[str, Any]] = None
    logprobs: Optional[BatchedLogProbs] = None
    new_token_timestamp: int = 0
    extra_outputs: Optional[ExtraOutputs] = None
    all_routed_experts: Optional[torch.Tensor] = None

    def to_cpu(self):
        """To cpu."""
        out = dict()
        for f in fields(self):
            k = f.name
            v = getattr(self, k)
            if isinstance(v, torch.Tensor):
                v = v.cpu()
            elif hasattr(v, 'to_cpu'):
                v = v.to_cpu()
            out[k] = v
        return BatchedOutputs(**out)

    def to_numpy(self):
        """To numpy."""
        out = dict()
        for f in fields(self):
            k = f.name
            v = getattr(self, k)
            if isinstance(v, torch.Tensor) and v.dtype != torch.bfloat16:
                v = v.detach().numpy()
            elif hasattr(v, 'to_numpy'):
                v = v.to_numpy()
            out[k] = v
        return BatchedOutputs(**out)

    def to_tensor(self):
        """To tensor."""
        out = dict()
        for f in fields(self):
            k = f.name
            v = getattr(self, k)
            if isinstance(v, np.ndarray):
                v = torch.from_numpy(v)
            elif hasattr(v, 'to_tensor'):
                v = v.to_tensor()
            out[k] = v
        return BatchedOutputs(**out)


class AgentProfiler:

    def __init__(self, dist_ctx: DistContext, stream: torch.Stream):
        from lmdeploy.pytorch import envs
        self.rank = dist_ctx.rank
        self.dp_rank = dist_ctx.dp_rank
        self.dp = dist_ctx.dist_config.dp
        self.stream = stream
        self.profiler = None
        if self.dp == 1:
            self.name = f'rank[{self.rank}]'
        else:
            self.name = f'dp_rank[{self.dp_rank}]'

        self.delay = envs.torch_profile_delay
        self.duration = envs.torch_profile_duration

        self.profiler = self._build_profiler()
        self.prefix = envs.torch_profile_output_prefix
        self._task = None
        self._started = False
        if self.dp > 1 and self.duration < 0 and self.profiler is not None:
            logger.warning('Do not support duration<=0 for dp > 1.')
            self.profiler = None

    def _build_profiler(self):
        from lmdeploy.pytorch import envs
        activities = []
        if envs.torch_profile_cpu:
            activities.append(ProfilerActivity.CPU)
        if envs.torch_profile_cuda:
            activities.append(ProfilerActivity.CUDA)
        if len(activities) > 0:
            logger.warning(f'Profiler start on {self.name}. '
                           'Please Note that profiling might harm performance.')
            profiler = profile(activities=activities)
            return profiler
        else:
            return None

    def dump(self):
        """Dump profile result."""
        if self.profiler is None:
            return

        if not self._started:
            logger.warning(f'Profiler {self.name} not started, skip dump.')
            return

        try:
            self.profiler.stop()
            rank = self.rank if self.dp == 1 else self.dp_rank
            dump_path = f'{self.prefix}{rank}.json'
            self.profiler.export_chrome_trace(dump_path)
            logger.warning(f'Profiler {self.name} dump to {dump_path}.')
        except Exception as e:
            logger.error(f'Failed to dump profile {self.name} result: {e}')
        finally:
            self.profiler = None

    async def profile_task(self):
        """Profile task."""
        if self.profiler is None:
            return

        # start profiler with delay
        await asyncio.sleep(self.delay)
        self.profiler.start()
        self._started = True

        if self.duration <= 0:
            return

        # dump profiler
        await asyncio.sleep(self.duration)
        self.dump()

    def create_task(self):
        """Create task."""
        event_loop = asyncio.get_event_loop()
        self._task = event_loop.create_task(self.profile_task())


def msg_with_rank(rank: int, msg: str):
    """Return message with rank."""
    return f'rank[{rank}] - {msg}'


def cache_swapping(cache_engine: CacheEngine, swap_in_map: dict, swap_out_map: dict):
    """Perform cache swapping."""
    issued_cache_op = False
    swap_in_map = swap_in_map or dict()
    swap_out_map = swap_out_map or dict()
    if len(swap_in_map) > 0:
        cache_engine.swap_in(swap_in_map)
        issued_cache_op = True
    if len(swap_out_map) > 0:
        cache_engine.swap_out(swap_out_map)
        issued_cache_op = True

    if issued_cache_op:
        cache_engine.events.wait()


@torch.inference_mode()
def model_forward(
    model: torch.nn.Module,
    inputs: ModelInputs,
    cache_engine: CacheEngine,
    state_cache_engine: StateCacheEngine,
    stream: torch.cuda.Stream = None,
    output_position_ids: bool = False,
):
    """Perform model forward."""
    stream = stream or torch.cuda.current_stream()
    with torch.cuda.stream(stream), step_ctx_manager(model.ctx_mgr):
        # forward
        ctx_mgr = model.ctx_mgr
        context = ctx_mgr.build_context(
            inputs=inputs,
            model_config=cache_engine.model_config,
            kv_caches=cache_engine.gpu_cache,
            state_caches=state_cache_engine.state_caches,
            kv_quant_policy=cache_engine.cache_config.quant_policy,
        )

        with ctx_mgr.context(context):
            model_metas = model.update_model_metas(
                past_key_values=cache_engine.gpu_cache,
                context=context,
            )
            input_dict = model.prepare_inputs_for_generation(
                past_key_values=cache_engine.gpu_cache,
                context=context,
            )
            output = model(**input_dict)
<<<<<<< HEAD
            if not isinstance(output, dict):
=======
            if not isinstance(output, Dict):
>>>>>>> e1d4a47b
                output = dict(hidden_states=output)
            # InternVL-3.5-Flash will change the seqlen, model_metas during forward
            if context.model_metas is not None and context.model_metas[0] is not None:
                model_metas = context.model_metas
<<<<<<< HEAD
            output.update(dict(model_metas=model_metas, seq_length=context.q_seqlens[:len(inputs.seq_length)]))
            if output_position_ids:
                output.update(dict(position_ids=context.position_ids))
    return output
=======
            output['model_metas'] = model_metas
            output['seq_length'] = context.q_seqlens[:len(inputs.seq_length)]
            return output
>>>>>>> e1d4a47b


def _try_to_cuda(val, non_blocking: bool = False):
    if val is None:
        return val
    elif isinstance(val, torch.Tensor):
        return val.cuda(non_blocking=non_blocking)
    elif hasattr(val, 'to_device'):
        return val.to_device('cuda', non_blocking=non_blocking)
    else:
        raise RuntimeError(f'Can not cast {type(val)} to cuda.')


class DistGatherScalar:
    """Distribute value gather."""

    def __init__(self, val, size: int, device: str = 'cpu', group: dist.ProcessGroup = None):
        self.val = val
        self.device = device
        self.group = group

        self.all_vals = torch.tensor([val] * size, device=device)
        self.worker = dist.all_gather_into_tensor(self.all_vals,
                                                  self.all_vals.new_tensor([val]),
                                                  group=group,
                                                  async_op=True)

    async def async_wait(self, timeout: float = 0.001):
        while not self.worker.is_completed():
            await asyncio.sleep(timeout)
        self.worker.wait()
        return self.all_vals


SwapMap = Dict[int, int]


class BaseModelAgent:
    """Base model agent.

    load model on local gpu

    Args:
        model_path (str): The hugging face model path.
        model_config (ModelConfig): The config of the model.
        cache_config (CacheConfig): The config of the cache info.
        trust_remote_code (bool): Trust remote code
    """

    def __init__(
        self,
        model_path: str,
        model_config: ModelConfig,
        cache_config: CacheConfig,
        backend_config: BackendConfig,
        misc_config: MiscConfig,
        dist_ctx: DistContext,
        device_ctx: DeviceContext,
        adapters: Dict[str, str] = None,
        specdecode_config: SpecDecodeConfig = None,
    ):

        self.model_config = model_config
        self.cache_config = cache_config
        # use raw tokenizer
        self.tokenizer = Tokenizer(model_path).model.model

        self._pre_in_que = None
        self._in_que = None
        self._out_que = None
        self._background_task = None
        self._preprocess_task = None

        self.stream = torch.cuda.Stream()
        self.out_stream = torch.cuda.Stream()
        self.cache_stream = torch.cuda.Stream()

        self.dist_ctx = dist_ctx
        self.device_ctx = device_ctx

        device = 'cuda'
        self.backend_config = backend_config
        self.misc_config = misc_config
        self.dist_config = dist_ctx.dist_config
        rank = dist_ctx.rank

        self.model_path = model_path
        self.adapters = adapters
        self.device = device
        self.rank = rank

        tp = self.dist_config.tp
        world_size = self.dist_config.world_size
        self.tp = tp
        self.world_size = world_size
<<<<<<< HEAD
        self.tp_rank = tp_rank
=======
        self.need_output = rank % self.dist_config.attn_tp == 0

>>>>>>> e1d4a47b
        self.patched_model = None
        self.cache_engine = None
        self.state_cache_engine = None
        self.profiler: AgentProfiler = None
        try:
            self.guided_decoding_manager = GuidedDecodingManager(self.tokenizer, model_config.vocab_size)
        except ValueError as e:
            logger.warning(f'Failed to create GuidedManager for tokenizer {type(self.tokenizer)}: {e}')
            self.guided_decoding_manager = None

        # microbatch
        self.enable_microbatch = self.dist_config.enable_microbatch
        self.enable_microbatch_prefill_batchsize_threshold = \
            int(getenv('ENABLE_MICROBATCH_PREFILL_BATCHSIZE_THRESHOLD', 2))
        self.enable_microbatch_prefill_token_threshold = \
            int(getenv('ENABLE_MICROBATCH_PREFILL_TOKEN_THRESHOLD', 2))
        self.enable_microbatch_decode_batchsize_threshold = \
            int(getenv('ENABLE_MICROBATCH_DECODE_BATCHSIZE_THRESHOLD', 2))

        # strategy
        self.strategy_factory = build_strategy_factory(model_config, misc_config, specdecode_config=specdecode_config)
        self.inputs_strategy = self.strategy_factory.build_model_inputs_strategy()
        self.agent_strategy = self.strategy_factory.build_model_agent_strategy()

        # spec decoding
        self.spec_agent = None
        self.specdecode_config = specdecode_config

        # only support spec model with tp1
        if specdecode_config is not None:
            self.spec_agent = SpecModelAgent(specdecode_config,
                                             backend_config,
                                             dist_ctx,
                                             self.inputs_strategy,
                                             self.agent_strategy,
                                             device=device)

    @contextmanager
    def all_context(self):
        device_mgr = get_device_manager()
        dist_mgr = get_dist_manager()
        with device_mgr.context(self.device_ctx), dist_mgr.context(self.dist_ctx):
            yield

    def set_cache_config(self, cache_config: CacheConfig, spec_cache_config: CacheConfig = None):
        """Set all cache config."""
        self.cache_config = cache_config
        if self.spec_agent is not None:
            self.spec_agent.set_cache_config(spec_cache_config)

    def set_model_config(self, model_config: ModelConfig, spec_model_config: ModelConfig = None):
        """Set model config."""
        self.model_config = model_config
        if self.spec_agent is not None:
            self.spec_agent.set_model_config(spec_model_config)

    def get_free_mem(self):
        """Gather available memory."""
        with self.all_context():
            torch.cuda.empty_cache()
            gpu_mem_physical_free, _ = get_gpu_memory()
            return gpu_mem_physical_free

    def warmup(self):
        """warmup."""
        from lmdeploy.pytorch.envs import skip_warmup
        if skip_warmup:
            return

<<<<<<< HEAD
        with self.all_context(), torch.cuda.stream(self.stream), torch.inference_mode():
=======
        with self.all_context(), torch.cuda.stream(self.stream):
>>>>>>> e1d4a47b
            max_batches = self.cache_config.max_batches

            num_tokens = max_batches
            dp = self.dist_config.dp

            # warmup prefill
            inputs = self.inputs_strategy.make_dummy(max_batches,
                                                     is_decoding=False,
                                                     device='cuda',
                                                     vocab_size=self.model_config.vocab_size)
            if dp > 1:
                inputs.build_dp_meta()
            logger.debug('Warmup prefill start.')
            self._forward_impl(inputs)
            torch.cuda.synchronize()
            logger.debug('Warmup prefill done.')

            # warmup decoding(with cuda graph)
            capture_batch_sizes = self.patched_model.get_capture_batch_sizes()
            capture_batch_sizes = sorted(capture_batch_sizes, reverse=True)
            for num_tokens in capture_batch_sizes:
                inputs = self.inputs_strategy.make_dummy(num_tokens,
                                                         is_decoding=True,
                                                         device='cuda',
                                                         vocab_size=self.model_config.vocab_size)
                if dp > 1:
                    inputs.build_dp_meta()
                logger.debug(f'Warmup decoding num_tokens={num_tokens} start.')
                self._forward_impl(inputs)
                torch.cuda.synchronize()
                logger.debug(f'Warmup decoding num_tokens={num_tokens} done.')

            # warmup draft model
            if self.spec_agent is not None:
                self.spec_agent.warmup(max_batches, self.model_config)

    def _slice_outs(self, inputs: torch.Tensor, seq_length: torch.LongTensor):
        """Slice outputs."""
        return self.agent_strategy.slice_outputs(inputs, seq_length)

    def _postprocess_forward_output(self, output: dict, inputs: ModelInputs):
        """Post process forward output."""
        hidden_states = output['hidden_states']
        seq_length = output.get('seq_length', inputs.seq_length)
        hidden_states = self._slice_outs(hidden_states[0], seq_length)[None]
        output['hidden_states'] = hidden_states
        return output

    async def _async_model_forward(
        self,
        inputs: ModelInputs,
        return_logits: bool,
        sync_long_context: bool,
        return_routed_experts: bool,
    ):
        """Model forward."""
        dist_config = get_dist_manager().current_config()
        dp = dist_config.dp
        max_prefill_token_num = self.cache_config.max_prefill_token_num
        strategy = self.agent_strategy

        class _OutputGather:
            """Output gather."""

            def __init__(self, max_seq_len):
                self._max_seq_len = max_seq_len
                self._start = 0
                self._output: torch.Tensor = None
                self._device: torch.device = None
<<<<<<< HEAD
                # aux hidden states for eagle3
                self._aux_output: torch.Tensor = None
=======
                self._routed_experts: torch.Tensor = None
>>>>>>> e1d4a47b

            def gather(self, output):
                """gather."""
                tmp_output = output['hidden_states']
                seq_len = tmp_output.size(-2)

                if return_routed_experts and 'all_routed_experts' in output:
                    tmp_exp_ids = output['all_routed_experts']
                    out_exp_ids = self._routed_experts
                    if out_exp_ids is None:
                        out_exp_ids = tmp_exp_ids.new_empty(self._max_seq_len, *tmp_exp_ids.shape[1:], device='cpu')
                        self._device = tmp_output.device
                    out_exp_ids[self._start:self._start + seq_len, ...].copy_(tmp_exp_ids, non_blocking=True)
                    self._routed_experts = out_exp_ids
                    if not return_logits:
                        self._start += seq_len

                if not return_logits:
                    self._output = tmp_output
                    return

                out_logits = self._output
                start = self._start

                if out_logits is None:
                    out_logits = tmp_output.new_empty(1, self._max_seq_len, tmp_output.size(-1), device='cpu')
                    self._device = tmp_output.device
                out_logits[:, start:start + seq_len].copy_(tmp_output, non_blocking=True)

                # egale3
                if 'aux_hidden_states' in output:
                    tmp_aux = output['aux_hidden_states']
                    aux_out = self._aux_output
                    if aux_out is None:
                        aux_out = tmp_aux.new_empty(1, self._max_seq_len, tmp_aux.size(-1), device='cpu')
                    aux_out[:, start:start + seq_len].copy_(tmp_aux, non_blocking=True)
                    self._aux_output = aux_out

                self._start = start + seq_len
                self._output = out_logits

            def get_output(self):
                """Get tmp_output."""
                if return_logits:
                    torch.cuda.synchronize()
                    output_hidden_states = self._output.to(self._device)
                else:
                    seqlen = torch.full((1, ),
                                        self._output.numel() // self._output.size(-1),
                                        device=self._output.device,
                                        dtype=self._output.dtype)
<<<<<<< HEAD
                    return strategy.slice_outputs(self._output, seqlen), self._aux_output
                torch.cuda.synchronize()
                if self._aux_output is not None:
                    self._aux_output = self._aux_output.to(self._device)
                return self._output.to(self._device), self._aux_output
=======
                    output_hidden_states = strategy.slice_outputs(self._output, seqlen)
                return output_hidden_states, self._routed_experts
>>>>>>> e1d4a47b

        async def __forward(inputs):
            """Warp forward."""
            if sync_long_context and dp > 1:
                inputs.build_dp_meta()
            return await self.async_forward(inputs)

        async def __long_context_single_forward(new_inputs, max_seqlen: int):
            """One large sequence."""
            model_metas = new_inputs[0].model_metas
            output_gather = _OutputGather(max_seqlen)
            for inp in new_inputs:
                inp.model_metas = model_metas
                tmp_out = await __forward(inp)
                model_metas = tmp_out.get('model_metas')
                output_gather.gather(tmp_out)
                tmp_out.pop('hidden_states', None)
<<<<<<< HEAD
                tmp_out.pop('aux_hidden_states', None)
                tmp_out.pop('position_ids', None)

            tmp_out['hidden_states'], aux_hidden_states = output_gather.get_output()
            if aux_hidden_states is not None:
                tmp_out['aux_hidden_states'] = aux_hidden_states
=======
                tmp_out.pop('all_routed_experts', None)
            tmp_out['hidden_states'], routed_experts = output_gather.get_output()

            if return_routed_experts:
                tmp_out['all_routed_experts'] = routed_experts
>>>>>>> e1d4a47b
            return tmp_out

        origin_inputs = inputs
        # make long context inputs
        is_long_context = inputs.input_ids.numel() > max_prefill_token_num and not inputs.is_decoding

        max_seqlen = 0
        if is_long_context:
            seq_len = inputs.seq_length
            batch_size = seq_len.size(0)
            assert batch_size == 1, 'Do not support batched long context.'
            max_seqlen = inputs.seq_length[0]
            inputs = inputs.split(max_prefill_token_num)

        # get num dummy loop
        dummy_loop = 0
        if sync_long_context:
            forward_loop = 1
            if is_long_context:
                forward_loop = len(inputs)
            max_loop = torch.tensor(forward_loop, device='cuda')
            dist.all_reduce(max_loop, op=dist.ReduceOp.MAX)
            dummy_loop = max_loop - forward_loop

        if not is_long_context:
            ret = await __forward(inputs)
        else:
            ret = await __long_context_single_forward(inputs, max_seqlen)

        if not return_logits:
            ret = self._postprocess_forward_output(ret, origin_inputs)

        # compute dummy loop
        if dummy_loop > 0:
            dummy_inputs = self.inputs_strategy.make_dummy(1, False, 'cuda', vocab_size=self.model_config.vocab_size)
        for _ in range(dummy_loop):
            await __forward(dummy_inputs)

        if self.spec_agent is not None:
            hidden_states, ret = self.spec_agent.update_main_model_outputs(ret, origin_inputs)
        else:
            hidden_states = ret.pop('hidden_states')
        logits = self.get_logits(hidden_states)
        ret['logits'] = logits
        return ret

    async def async_sampling_logits(self, logits: torch.Tensor, sampling_inputs: SamplingInputs, inputs: ModelInputs):
        """Sampling logits."""

        # record function does not support async function
        # so we can not decorate it on async_sampling_logits
        with record_function('sampling_logits'):
            logits_processor = FusedLogitsProcessor(
                sampling_inputs,
                logprobs_mode=self.misc_config.logprobs_mode,
                guided_decoding_manager=self.guided_decoding_manager,
            )
            origin_logits = logits
            logits, raw_logprobs = await logits_processor(origin_logits)
            next_token_ids = logits_processor.sampling(logits)
            logprobs = logits_processor.compute_logprobs(raw_logprobs, next_token_ids)
            if logprobs is not None:
                logprobs = BatchedLogProbs(
                    vals=logprobs[0],
                    indices=logprobs[1],
                )

        return next_token_ids, logprobs

    def _push_output(self, output: BatchedOutputs):
        """Push output."""
        event = torch.cuda.Event()
        event.record()
        self._out_que.put_nowait((output, event))

    @contextmanager
    def _broadcast_next_token(self, next_token_ids: torch.Tensor, extra_inputs: ExtraInputs, enable: bool = True):
        if not enable:
            yield
            return

        dist_ctx = self.dist_ctx
        with self.agent_strategy.broadcast_next_token(next_token_ids, extra_inputs, dist_ctx) as handle:
            yield handle

    @record_function('prepare_dp')
    async def _prepare_dp(self, inputs: ModelInputs, sync_long_context: bool, is_dummy: bool):
        """Prepare dp."""
        world_size = self.dist_config.world_size
        is_decoding = inputs.is_decoding

        # gather dp forward metadata
        batch_size = inputs.seq_length.numel()
        dp_forward_meta = [int(is_decoding), int(is_dummy), batch_size, int(sync_long_context)]
        # check enable_microbatch
        if self.enable_microbatch:
            tokens_num = inputs.input_ids.numel()
            if is_decoding:
                enable_microbatch = batch_size >= \
                    self.enable_microbatch_decode_batchsize_threshold
            else:
                enable_microbatch = batch_size >= \
                    self.enable_microbatch_prefill_batchsize_threshold and \
                    tokens_num >= self.enable_microbatch_prefill_token_threshold
            dp_forward_meta.append(int(enable_microbatch))
        gathered_meta = DistGatherScalar(dp_forward_meta, world_size, device='cuda')
        gathered_meta = (await gathered_meta.async_wait()).cpu()

        # check is_decoding
        all_is_decoding = gathered_meta[:, 0]
        assert all_is_decoding.sum().item() in [0, world_size]

        # check if all inputs are dummy inputs
        is_all_dummy = gathered_meta[:, 1].all()
        if is_all_dummy:
            return inputs, sync_long_context, is_all_dummy

        if is_decoding:
            all_batch_sizes = gathered_meta[:, 2]
            padding_batch_size = all_batch_sizes.max().item()
            meta = self.patched_model.get_meta()
            meta.padding_batch_size = padding_batch_size
            logger.debug(f'padding_batch_size={padding_batch_size}')
        else:
            all_sync_flags = gathered_meta[:, 3].bool()
            sync_long_context = all_sync_flags.any().item()
            logger.debug(f'sync_long_context={sync_long_context}')

        # update if enable_microbatch
        if self.enable_microbatch and gathered_meta[:, 4].all():
            inputs.enable_microbatch = True

        # update dp meta
        inputs.build_dp_meta()
        inputs = self.patched_model.update_inputs(inputs)
        return inputs, sync_long_context, is_all_dummy

    async def _async_step_background(
        self,
        inputs: ModelInputs,
        loop_count: int,
        swap_in_map: Dict = None,
        swap_out_map: Dict = None,
        sampling_inputs: SamplingInputs = None,
        stopping_criteria: StoppingCriteria = None,
        return_logits: bool = False,
        return_routed_experts: bool = False,
        is_dummy: bool = False,
        sync_long_context: bool = False,
        extra_inputs: ExtraInputs = None,
    ):
        """Asyc forward task."""

        @record_function('update_inputs_for_next_step')
        def __update_inputs(next_token_ids, model_metas, extra_inputs):
            """Update inputs."""
            return self.agent_strategy.update_inputs_for_next_step(
                inputs,
                sampling_inputs,
                next_token_ids=next_token_ids,
                model_metas=model_metas,
                extra_inputs=extra_inputs,
            )

        # dist tools
        dist_ctx = get_dist_manager().current_context()
        dist_config = dist_ctx.dist_config
        rank = self.rank
        tp = dist_config.attn_tp
        dp = dist_config.dp
        sync_long_context = False if dp == 1 else sync_long_context
        is_decoding = inputs.is_decoding

        # is_all_dummy would be updated in __prepare_dp
        if dp > 1:
            inputs, sync_long_context, is_all_dummy = await self._prepare_dp(inputs, sync_long_context, is_dummy)

            # skip dummy forward.
            if is_all_dummy:
                logger.debug(f'<ForwardTask> rank[{rank}]: all inputs are dummy, skip forward.')
                return

        logger.debug(f'<ForwardTask> rank[{rank}]: '
                     f'batch_size={inputs.seq_length.size(0)} '
                     f'num_tokens={inputs.input_ids.size(-1)} '
                     f'is_decoding={inputs.is_decoding}')

        if not is_decoding:
            # init state cache for first time prefill
            # I don't know if this is necessary...
            self.state_cache_engine.init_caches(inputs.state_offsets, inputs.history_lengths == 0)
        cache_swapping(self.cache_engine, swap_in_map=swap_in_map, swap_out_map=swap_out_map)
        for idx in range(loop_count):
            # inference
            logger.debug(f'<ForwardTask> rank[{rank}]: model forward [{idx}].')
            output = await self._async_model_forward(
                inputs,
                return_logits=return_logits,
                sync_long_context=sync_long_context,
                return_routed_experts=return_routed_experts and self.need_output,
            )
            logits = output['logits'][0]  # [bs, seq, prob] -> [seq, prob]
            seq_length = output.get('seq_length', inputs.seq_length)
            last_logits = self._slice_outs(logits, seq_length)  # [bs, 1, prob] -> [bs, prob]
            is_last_step = (idx == loop_count - 1)
            extra_inputs = self.agent_strategy.slice_extra_inputs(extra_inputs,
                                                                  inputs,
                                                                  output,
                                                                  is_last_step=is_last_step)
            model_metas = output.get('model_metas')

            # output empty for dummy inputs
            if is_dummy:
                continue

            need_broadcast_next = (tp > 1 and idx < loop_count - 1)

            # sampling and stopping
            if self.need_output:
                logger.debug(f'<ForwardTask> rank[{rank}]: Sampling [{idx}].')
                # sampling
                next_token_ids, logprobs = await self.async_sampling_logits(last_logits, sampling_inputs, inputs)

                # post sampling
                next_token_ids, extra_inputs = self.agent_strategy.post_sampling(inputs, last_logits, next_token_ids,
                                                                                 extra_inputs)
<<<<<<< HEAD
                # spec decoding
                if self.spec_agent is not None:
                    extra_inputs = await self.spec_agent.async_model_forward(next_token_ids, inputs, extra_inputs,
                                                                             sampling_inputs)
                    next_token_ids = extra_inputs.next_token_ids
                    logits = None
=======
                # for router replay
                all_routed_experts = output.get('all_routed_experts', None)
>>>>>>> e1d4a47b

                with self._broadcast_next_token(next_token_ids, extra_inputs, enable=need_broadcast_next):
                    logger.debug(f'<ForwardTask> rank[{rank}]: synchronize token ids [{idx}]')

                    # stopping criteria
                    stopped, stop_pos, stopping_criteria = stopping_criteria.step(next_token_ids,
                                                                                  sampling_inputs.stop_words,
                                                                                  inputs=inputs,
                                                                                  extra_inputs=extra_inputs)

                    # send output
                    logger.debug(f'<ForwardTask> rank[{rank}]: Output [{idx}]')
                    extra_outputs = self.agent_strategy.make_extra_outputs(extra_inputs)
                    self._push_output(
<<<<<<< HEAD
                        BatchedOutputs(
                            next_token_ids=next_token_ids if self.spec_agent is None else extra_inputs.output_token_ids,
                            logits=logits if return_logits else None,
                            stopped=stopped,
                            stop_pos=stop_pos,
                            model_metas=model_metas,
                            logprobs=logprobs,
                            extra_outputs=extra_outputs))
=======
                        BatchedOutputs(next_token_ids=next_token_ids,
                                       logits=logits if return_logits else None,
                                       stopped=stopped,
                                       stop_pos=stop_pos,
                                       model_metas=model_metas,
                                       logprobs=logprobs,
                                       all_routed_experts=all_routed_experts,
                                       extra_outputs=extra_outputs))
>>>>>>> e1d4a47b
            else:
                # Avoid adding the ADInplaceOrView dispatch key to `next_token_ids`,
                # as it can trigger recompilation on different ranks when using torch.compile.
                next_token_ids, extra_inputs = self.agent_strategy.make_dummy_next_token(
                    inputs, last_logits, extra_inputs)

                # broadcast next token for TP > 1
                with self._broadcast_next_token(next_token_ids, extra_inputs, enable=need_broadcast_next):
                    logger.debug(f'<ForwardTask> rank[{rank}]: synchronize token ids [{idx}]')

            # update for next loop
            if is_decoding and idx < loop_count - 1:
                inputs, extra_inputs = __update_inputs(next_token_ids, model_metas, extra_inputs)

    async def _async_loop_background(self, forward_event: asyncio.Event = None):
        """Async loop background."""
        with self.all_context(), torch.cuda.stream(self.stream), torch.inference_mode():
            dist_config = get_dist_manager().current_config()
            dp = dist_config.dp

            # for dp
            if dp > 1:
                input_maker = DPForwardInputsMaker(self)
            else:
                input_maker = DefaultForwardInputsMaker(self)

            while True:
                forward_inputs = await input_maker.get()

                await self._async_step_background(**forward_inputs, )
                if forward_event is not None:
                    forward_event.set()

                input_maker.step()

    async def _async_loop_inputs_preprocess(self, forward_event: asyncio.Event = None):
        """Async loop inputs preprocess."""
        non_blocking = True
        keys = ['inputs', 'sampling_inputs', 'stopping_criteria', 'extra_inputs']
        while True:
            forward_inputs = await self._pre_in_que.get()

            logger.debug('preprocessing forward inputs.')
            with torch.cuda.stream(self.out_stream), torch.inference_mode(), record_function('inputs_H2D'):
                for k in keys:
                    if k not in forward_inputs:
                        continue
                    forward_inputs[k] = _try_to_cuda(forward_inputs[k], non_blocking=non_blocking)
                self.out_stream.synchronize()
            logger.debug('preprocessing forward inputs done.')
            self._in_que.put_nowait(forward_inputs)
            if forward_event is not None:
                forward_event.clear()

    @staticmethod
    def _on_finish_callback(task: asyncio.Task, ptasks: asyncio.Task) -> None:
        """Raise exception on finish."""
        task_name = task.get_name()
        try:
            task.result()
        except asyncio.CancelledError:
            logger.debug(f'Task <{task_name}> cancelled.')
            return
        except BaseException:
            logger.exception(f'Task <{task_name}> failed')
        finally:
            for ptask in ptasks:
                if not ptask.done():
                    ptask.cancel()

    def start(self, forward_event: asyncio.Event = None):
        """Start event loop."""
        event_loop = asyncio.get_event_loop()
        self._pre_in_que = asyncio.Queue()
        self._in_que = asyncio.Queue()
        self._out_que = asyncio.Queue()

        tasks_to_cancel = [asyncio.current_task()]

        # forward task
        logger.debug('Create task ModelAgentLoop.')
        self._background_task = event_loop.create_task(self._async_loop_background(forward_event),
                                                       name='ModelAgentLoop')
        tasks_to_cancel.append(self._background_task)

        # preprocess inputs task
        logger.debug('Create task ModelAgentPreprocess.')
        self._preprocess_task = event_loop.create_task(self._async_loop_inputs_preprocess(forward_event),
                                                       name='ModelAgentPreprocess')
        tasks_to_cancel.append(self._preprocess_task)

        # profiler
        self.profiler = AgentProfiler(self.dist_ctx, self.stream)
        self.profiler.create_task()

        # binding done task
        logger.debug('binding done callback.')
        backgroup_done_callback = functools.partial(self._on_finish_callback, ptasks=tasks_to_cancel)
        self._background_task.add_done_callback(backgroup_done_callback)
        preprocess_done_callback = functools.partial(self._on_finish_callback, ptasks=tasks_to_cancel)
        self._preprocess_task.add_done_callback(preprocess_done_callback)

    def stop(self):
        """Stop task."""
        if self.dist_config.dp > 1:
            return

        if self.profiler is not None:
            self.profiler.dump()

        if self._background_task is not None:
            if not self._background_task.done():
                self._background_task.cancel()

        if self._preprocess_task is not None:
            if not self._preprocess_task.done():
                self._preprocess_task.cancel()

        if self.guided_decoding_manager:
            self.guided_decoding_manager.clear()

    async def stop_async(self):
        """Stop task."""
        if self.dist_config.dp > 1:
            return

        if self.profiler is not None:
            # dirty hack for profiler
            while not self.stream.query():
                logger.debug('Profiler waiting for stream finish.')
                await asyncio.sleep(1)
            self.profiler.dump()

        if self._background_task is not None:
            if not self._background_task.done():
                self._background_task.cancel()
                try:
                    await self._background_task
                except asyncio.CancelledError:
                    logger.debug('ModelAgent background task cancelled.')

        if self._preprocess_task is not None:
            if not self._preprocess_task.done():
                self._preprocess_task.cancel()
                try:
                    await self._preprocess_task
                except asyncio.CancelledError:
                    logger.debug('ModelAgent preprocess task cancelled.')

        if self.guided_decoding_manager:
            self.guided_decoding_manager.clear()

    def set_forward_inputs(self, inputs):
        """Set forward inputs."""
        assert self._pre_in_que is not None, ('Please start backendground task before forward.')
        self._pre_in_que.put_nowait(inputs)

    async def get_output_async(self):
        """Async get output."""
        assert self._out_que is not None, ('Please start backendground task before forward.')
        out = await self._out_que.get()
        if out is None:
            return dict()

        out, event = out
        while not event.query():
            await asyncio.sleep(0.001)
        with torch.cuda.stream(self.out_stream), torch.inference_mode(), record_function('outputs_D2H'):
            out = out.to_cpu()
            out.new_token_timestamp = time.time()
        return out

    def _build_model(self):
        """Build patched model."""
        model_path = self.model_path
        adapters = self.adapters
        device = self.device
        rank = self.rank
        custom_module_map = self.model_config.custom_module_map
        if custom_module_map is not None:
            update_custom_module_map(custom_module_map)
        logger.debug(msg_with_rank(rank, 'build model.'))
        # for router replay
        enable_return_routed_experts = self.misc_config.enable_return_routed_experts and self.need_output

        build_model_ctx = BuildModelContext(
            disable_vision_encoder=self.misc_config.disable_vision_encoder,
            dllm_config=self.misc_config.dllm_config,
            strategy_factory=self.strategy_factory,
            enable_return_routed_experts=enable_return_routed_experts,
        )
        patched_model = build_patched_model(self.model_config,
                                            device=device,
                                            model_format=self.misc_config.model_format,
                                            build_model_ctx=build_model_ctx)
        logger.debug(msg_with_rank(rank, 'loading weights.'))
        if not self.misc_config.empty_init:
            load_model_weights(patched_model, model_path, device=device)
        if adapters is not None:
            logger.debug(msg_with_rank(rank, 'loading adapters.'))
            add_adapters(patched_model, adapters, dtype=self.model_config.dtype, device=device)
        self.patched_model = patched_model
        self.build_model_ctx = build_model_ctx

    def build_model(self):
        """Build model api."""
        with self.all_context():
            self._build_model()
            if self.spec_agent is not None:
                self.spec_agent.build_model(self.misc_config.empty_init,
                                            self.patched_model,
                                            model_format=self.misc_config.model_format,
                                            build_model_ctx=self.build_model_ctx)

    def build_graph_runner(self):
        """Build graph runner."""
        with self.all_context():
            backend = get_backend()
            self.patched_model = backend.build_graph_runner(self.patched_model,
                                                            model_config=self.model_config,
                                                            cache_config=self.cache_config,
                                                            backend_config=self.backend_config,
                                                            device=self.device)
            if self.spec_agent is not None:
                self.spec_agent.build_graph_runner()

    def build_cache_engine(self):
        """Build cache engine."""
        with self.all_context():
            dist_ctx = get_dist_manager().current_context()
            dist_cfg = self.dist_config
            tp = dist_cfg.attn_tp

            self.cache_engine = CacheEngine(self.cache_config,
                                            self.model_config,
                                            rank=self.rank,
                                            tp_rank=dist_ctx.attn_tp_group.rank,
                                            world_size=tp,
                                            cache_stream=self.cache_stream)
            self.state_cache_engine = StateCacheEngine(self.cache_config)

            if self.spec_agent is not None:
                self.spec_agent.build_cache_engine(self.cache_stream)

    def _forward_impl(self, inputs: ModelInputs):
        output = model_forward(
            self.patched_model,
            inputs,
            self.cache_engine,
            state_cache_engine=self.state_cache_engine,
            stream=self.stream,
            output_position_ids=self.spec_agent is not None,
        )
        return output

    async def async_forward(self, inputs: ModelInputs):
        """Model forward.

        Args:
            inputs (Dict): The input data comes from _make_inputs.
            swap_in_map (SwapMap): Cache maps to swap in.
            swap_out_map (SwapMap): Cache maps to swap out.
        """
        output = self._forward_impl(inputs)
        await asyncio.sleep(0)
        return output

    @record_function('get_logits')
    def get_logits(self, hidden_states: torch.Tensor):
        """Get logits of model output."""
        return self.patched_model.get_logits(hidden_states)

    def get_input_processor(self):
        """Get input processor.."""
        return self.patched_model.get_input_processor()

    def reset_graph_runner(self):
        """Reset graph runner to prevent tp hanging."""
        if hasattr(self.patched_model, 'reset'):
            self.patched_model.reset()

        if self.spec_agent is not None:
            if self.spec_agent.proposer.model is not None and hasattr(self.spec_agent.proposer.model, 'reset'):
                self.spec_agent.proposer.model.reset()

    @torch.inference_mode()
    def update_params(self, request: UpdateParamsRequest):
        """Update params."""

        # modified from https://github.com/vllm-project/vllm/blob/v0.8.5/examples/offline_inference/rlhf_utils.py#L82
        def _construct(item):
            func, args = item
            args = list(args)
            args[6] = torch.cuda.current_device()  # device id.
            # clone() seems necessary otherwise the producer can not release the memory
            return func(*args).clone()

        with self.all_context():
            serialized_data = request.serialized_named_tensors
            if isinstance(serialized_data, list):
                serialized_data = serialized_data[self.dist_ctx.tp_group.rank]
            model = self.patched_model.get_model()
            weights = ForkingPickler.loads(base64.b64decode(serialized_data))
            if request.load_format == 'flattened_bucket':
                metadata: List[FlattenedTensorMetadata] = weights['metadata']
                if metadata:
                    flattened_tensor: torch.Tensor = _construct(weights['flattened_tensor'])
                    bucket = FlattenedTensorBucket(flattened_tensor=flattened_tensor, metadata=metadata)
                    weights = bucket.reconstruct_tensors()
                else:
                    # empty data
                    weights = []
            else:
                weights = [(k, _construct(v)) for k, v in weights]

            weights = ModelWeightLoader._rename_weights_iterator(weights, model)
            model.load_weights(weights)

            if request.finished:
                for _, mod in model.named_modules():
                    if not hasattr(mod, 'update_weights'):
                        continue
                    mod.update_weights()

            torch.cuda.empty_cache()

    @torch.inference_mode()
    def sleep(self, level: int = 1):
        """Sleep."""
        self.cache_engine = None
        self.reset_graph_runner()
        device = 'cpu' if level == 1 else 'meta'
        self.patched_model.get_model().to(device=device, non_blocking=True)
        torch.cuda.synchronize()
        torch.cuda.empty_cache()

    @torch.inference_mode()
    def wakeup(self, tags: Optional[List[str]] = None):
        """Wakeup."""
        if tags is None:
            tags = ['weights', 'kv_cache']
        if 'weights' in tags:
            device = next(self.patched_model.get_model().parameters()).device
            assert device.type in ['cpu', 'meta']
            if device.type == 'cpu':
                self.patched_model.get_model().to(torch.cuda.current_device())
            else:
                # user should update weights after wakeup
                old_empty_init = self.misc_config.empty_init
                self.misc_config.empty_init = True
                self.build_model()
                self.build_graph_runner()
                self.misc_config.empty_init = old_empty_init
        if 'kv_cache' in tags:
            self.build_cache_engine()

    def release(self):
        """release."""
        self.reset_graph_runner()
        self.patched_model = None
        self.cache_engine = None
        torch.cuda.empty_cache()


class DefaultForwardInputsMaker:
    """Default forward inputs maker."""

    def __init__(self, model_agent: BaseModelAgent):
        self._in_que = model_agent._in_que

    async def get(self):
        """get."""
        return await self._in_que.get()

    def step(self):
        """step."""
        # No-op for default maker
        pass


class DPForwardInputsMaker:
    """Dp forward inputs maker."""

    def __init__(self, model_agent: BaseModelAgent):
        self.model_agent = model_agent
        self.dist_ctx = model_agent.dist_ctx
        self.model_config = model_agent.model_config
        self.cache_config = model_agent.cache_config
        self.misc_config = model_agent.misc_config
        self.inputs_strategy = model_agent.inputs_strategy
        self.device = model_agent.device
        self._in_que = model_agent._in_que

        # maker metas
        self._next_inputs = None
        self._is_decoding = False
        self._ready_event = torch.cuda.Event()
        self._attn_tp_cpu_group = self.dist_ctx.attn_tp_group.cpu_group

    def _make_dummy_forward_inputs(self):
        """Make dummy forward inputs."""
        is_decoding = self._is_decoding
        loop_count = self.misc_config.prefill_interval if is_decoding else 1
        dist_config = self.dist_ctx.dist_config
        batch_size = 2 if dist_config.enable_microbatch else 1
        batch_size = min(self.cache_config.max_batches, batch_size)
        model_inputs = self.inputs_strategy.make_dummy(batch_size,
                                                       is_decoding,
                                                       device=self.device,
                                                       vocab_size=self.model_config.vocab_size)
        forward_inputs = dict(
            inputs=model_inputs,
            loop_count=loop_count,
            is_dummy=True,
            sync_long_context=False,
        )
        return forward_inputs

    def _update_is_decoding(self, forward_inputs):
        """Update is decoding."""
        model_inputs = forward_inputs['inputs']
        assert model_inputs.is_decoding == self._is_decoding
        if self.cache_config.role != EngineRole.Prefill:
            self._is_decoding = not self._is_decoding

    async def _broadcast_has_inputs(self, has_inputs: bool = False):
        """Broadcast has inputs."""
        attn_tp_group = self.dist_ctx.attn_tp_group
        attn_tp = self.dist_ctx.dist_config.attn_tp
        if attn_tp == 1:
            return has_inputs

        group = attn_tp_group.cpu_group
        rank = dist.get_global_rank(group, 0)
        has_inputs = torch.tensor((has_inputs, ))
        handle = dist.broadcast(has_inputs, src=rank, group=group, async_op=True)
        future = handle.get_future()
        while not future.done():
            await asyncio.sleep(0)
        return has_inputs.item()

    async def _get_inputs_rank0(self):
        """Try get inputs rank0."""
        try:
            forward_inputs = await asyncio.wait_for(self._in_que.get(), timeout=0.02)
        except asyncio.TimeoutError:
            forward_inputs = None

        has_inputs = forward_inputs is not None
        await self._broadcast_has_inputs(has_inputs)
        return forward_inputs

    async def _get_inputs_rankn(self):
        """Try get inputs rankn."""
        # broadcast
        has_inputs = await self._broadcast_has_inputs()

        # try get inputs
        if has_inputs:
            forward_inputs = await self._in_que.get()
        else:
            forward_inputs = None
        return forward_inputs

    async def _try_get_inputs(self):
        """Try get inputs."""

        attn_tp_group = self.dist_ctx.attn_tp_group
        tp_rank = attn_tp_group.rank

        # initialize output
        forward_inputs = None
        need_dummy = True

        # get inputs from in_que. Rank 1 will not gather if rank 0 does not read inputs.
        if tp_rank == 0:
            forward_inputs = await self._get_inputs_rank0()
        else:
            forward_inputs = await self._get_inputs_rankn()

        if forward_inputs is not None:
            model_inputs = forward_inputs['inputs']
            if model_inputs.is_decoding != self._is_decoding:
                self._next_inputs = forward_inputs
            else:
                need_dummy = False

        return forward_inputs, need_dummy

    async def get(self):
        """get."""
        if self._next_inputs is not None:
            forward_inputs = self._next_inputs
            self._next_inputs = None
            self._update_is_decoding(forward_inputs)
            return forward_inputs

        # wait until has inputs or prev forward finish
        while self._in_que.qsize() == 0 and not self._ready_event.query():
            await asyncio.sleep(0.001)

        # try get inputs
        forward_inputs, need_dummy = await self._try_get_inputs()

        # make dummy inputs
        if need_dummy:
            forward_inputs = self._make_dummy_forward_inputs()

        self._update_is_decoding(forward_inputs)

        return forward_inputs

    def step(self):
        """step."""
        self._ready_event = torch.cuda.Event()
        self._ready_event.record()


def build_model_agent(
    model_path: str,
    model_config: ModelConfig,
    cache_config: CacheConfig,
    backend_config: BackendConfig,
    misc_config: MiscConfig,
    dist_ctx: DistContext = None,
    device_ctx: DeviceContext = None,
    adapters: Dict[str, str] = None,
    specdecode_config: SpecDecodeConfig = None,
):
    """Create model agent.

    Args:
        model_path (str): the path of the input model
        cache_config (CacheConfig): config of kv cache
        backend_config (BackendConfig): config of backend devices
        trust_remote_code (bool): To use the remote modeling code or not
        adapters (Dict): lora adapters
        tp (int): the number of devices to be used in tensor parallelism
        dtype (str): the data type of model weights and activations
        custom_module_map (str): customized nn module map
    """
    if device_ctx is None:
        device_mgr = get_device_manager()
        device_ctx = device_mgr.current_context()
    if dist_ctx is None:
        dist_mgr = get_dist_manager()
        dist_ctx = dist_mgr.current_context()

    model_agent = BaseModelAgent(
        model_path,
        model_config=model_config,
        cache_config=cache_config,
        backend_config=backend_config,
        misc_config=misc_config,
        adapters=adapters,
        dist_ctx=dist_ctx,
        device_ctx=device_ctx,
        specdecode_config=specdecode_config,
    )
    return model_agent<|MERGE_RESOLUTION|>--- conflicted
+++ resolved
@@ -251,25 +251,14 @@
                 context=context,
             )
             output = model(**input_dict)
-<<<<<<< HEAD
-            if not isinstance(output, dict):
-=======
             if not isinstance(output, Dict):
->>>>>>> e1d4a47b
                 output = dict(hidden_states=output)
             # InternVL-3.5-Flash will change the seqlen, model_metas during forward
             if context.model_metas is not None and context.model_metas[0] is not None:
                 model_metas = context.model_metas
-<<<<<<< HEAD
-            output.update(dict(model_metas=model_metas, seq_length=context.q_seqlens[:len(inputs.seq_length)]))
-            if output_position_ids:
-                output.update(dict(position_ids=context.position_ids))
-    return output
-=======
             output['model_metas'] = model_metas
             output['seq_length'] = context.q_seqlens[:len(inputs.seq_length)]
             return output
->>>>>>> e1d4a47b
 
 
 def _try_to_cuda(val, non_blocking: bool = False):
@@ -365,12 +354,8 @@
         world_size = self.dist_config.world_size
         self.tp = tp
         self.world_size = world_size
-<<<<<<< HEAD
-        self.tp_rank = tp_rank
-=======
         self.need_output = rank % self.dist_config.attn_tp == 0
 
->>>>>>> e1d4a47b
         self.patched_model = None
         self.cache_engine = None
         self.state_cache_engine = None
@@ -440,11 +425,7 @@
         if skip_warmup:
             return
 
-<<<<<<< HEAD
-        with self.all_context(), torch.cuda.stream(self.stream), torch.inference_mode():
-=======
         with self.all_context(), torch.cuda.stream(self.stream):
->>>>>>> e1d4a47b
             max_batches = self.cache_config.max_batches
 
             num_tokens = max_batches
@@ -514,12 +495,9 @@
                 self._start = 0
                 self._output: torch.Tensor = None
                 self._device: torch.device = None
-<<<<<<< HEAD
+                self._routed_experts: torch.Tensor = None
                 # aux hidden states for eagle3
                 self._aux_output: torch.Tensor = None
-=======
-                self._routed_experts: torch.Tensor = None
->>>>>>> e1d4a47b
 
             def gather(self, output):
                 """gather."""
@@ -563,24 +541,19 @@
 
             def get_output(self):
                 """Get tmp_output."""
+                aux_hidden_states = None
                 if return_logits:
                     torch.cuda.synchronize()
                     output_hidden_states = self._output.to(self._device)
+                    if self._aux_output is not None:
+                        aux_hidden_states = self._aux_output.to(self._device)
                 else:
                     seqlen = torch.full((1, ),
                                         self._output.numel() // self._output.size(-1),
                                         device=self._output.device,
                                         dtype=self._output.dtype)
-<<<<<<< HEAD
                     return strategy.slice_outputs(self._output, seqlen), self._aux_output
-                torch.cuda.synchronize()
-                if self._aux_output is not None:
-                    self._aux_output = self._aux_output.to(self._device)
-                return self._output.to(self._device), self._aux_output
-=======
-                    output_hidden_states = strategy.slice_outputs(self._output, seqlen)
-                return output_hidden_states, self._routed_experts
->>>>>>> e1d4a47b
+                return output_hidden_states, self._routed_experts, aux_hidden_states
 
         async def __forward(inputs):
             """Warp forward."""
@@ -598,20 +571,17 @@
                 model_metas = tmp_out.get('model_metas')
                 output_gather.gather(tmp_out)
                 tmp_out.pop('hidden_states', None)
-<<<<<<< HEAD
+                tmp_out.pop('all_routed_experts', None)
                 tmp_out.pop('aux_hidden_states', None)
                 tmp_out.pop('position_ids', None)
 
-            tmp_out['hidden_states'], aux_hidden_states = output_gather.get_output()
+            tmp_out['hidden_states'], routed_experts, aux_hidden_states = output_gather.get_output()
+
+            if return_routed_experts:
+                tmp_out['all_routed_experts'] = routed_experts
+
             if aux_hidden_states is not None:
                 tmp_out['aux_hidden_states'] = aux_hidden_states
-=======
-                tmp_out.pop('all_routed_experts', None)
-            tmp_out['hidden_states'], routed_experts = output_gather.get_output()
-
-            if return_routed_experts:
-                tmp_out['all_routed_experts'] = routed_experts
->>>>>>> e1d4a47b
             return tmp_out
 
         origin_inputs = inputs
@@ -838,17 +808,15 @@
                 # post sampling
                 next_token_ids, extra_inputs = self.agent_strategy.post_sampling(inputs, last_logits, next_token_ids,
                                                                                  extra_inputs)
-<<<<<<< HEAD
+                # for router replay
+                all_routed_experts = output.get('all_routed_experts', None)
+
                 # spec decoding
                 if self.spec_agent is not None:
                     extra_inputs = await self.spec_agent.async_model_forward(next_token_ids, inputs, extra_inputs,
                                                                              sampling_inputs)
                     next_token_ids = extra_inputs.next_token_ids
                     logits = None
-=======
-                # for router replay
-                all_routed_experts = output.get('all_routed_experts', None)
->>>>>>> e1d4a47b
 
                 with self._broadcast_next_token(next_token_ids, extra_inputs, enable=need_broadcast_next):
                     logger.debug(f'<ForwardTask> rank[{rank}]: synchronize token ids [{idx}]')
@@ -863,7 +831,6 @@
                     logger.debug(f'<ForwardTask> rank[{rank}]: Output [{idx}]')
                     extra_outputs = self.agent_strategy.make_extra_outputs(extra_inputs)
                     self._push_output(
-<<<<<<< HEAD
                         BatchedOutputs(
                             next_token_ids=next_token_ids if self.spec_agent is None else extra_inputs.output_token_ids,
                             logits=logits if return_logits else None,
@@ -871,17 +838,8 @@
                             stop_pos=stop_pos,
                             model_metas=model_metas,
                             logprobs=logprobs,
+                            all_routed_experts=all_routed_experts,
                             extra_outputs=extra_outputs))
-=======
-                        BatchedOutputs(next_token_ids=next_token_ids,
-                                       logits=logits if return_logits else None,
-                                       stopped=stopped,
-                                       stop_pos=stop_pos,
-                                       model_metas=model_metas,
-                                       logprobs=logprobs,
-                                       all_routed_experts=all_routed_experts,
-                                       extra_outputs=extra_outputs))
->>>>>>> e1d4a47b
             else:
                 # Avoid adding the ADInplaceOrView dispatch key to `next_token_ids`,
                 # as it can trigger recompilation on different ranks when using torch.compile.
