--- conflicted
+++ resolved
@@ -17,12 +17,8 @@
                                get_indexed_lora_linears, get_loralinear_info,
                                update_lora_linears)
 from ..config import CacheConfig, ModelConfig
-<<<<<<< HEAD
 from ..devices import DeviceContext, get_device_manager
-from ..models import patch
-=======
 from ..models.patch import patch, update_model
->>>>>>> 8110358d
 from ..utils import get_gpu_memory
 from ..weight_loader.model_weight_loader import load_model_weights
 from .cache_engine import CacheEngine
