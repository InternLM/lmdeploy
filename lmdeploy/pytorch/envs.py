--- conflicted
+++ resolved
@@ -100,10 +100,7 @@
 
     # dlblas
     # we don't need to read this, it would be passed to ray workers
-<<<<<<< HEAD
-=======
     # If Ray is launched from outside, it may fail to access the environment variables.
->>>>>>> 8ebc5444
     os.getenv('DEEPEP_MAX_BATCH_SIZE', None)
 
 
