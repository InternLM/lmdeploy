--- conflicted
+++ resolved
@@ -62,14 +62,6 @@
     os.getenv = _origin_get_env
 
 
-<<<<<<< HEAD
-# dist
-dist_master_addr = os.getenv('LMDEPLOY_DIST_MASTER_ADDR', None)
-dist_master_port = os.getenv('LMDEPLOY_DIST_MASTER_PORT', None)
-
-# triton
-triton_custom_cache_mgr_enable = env_to_bool('LMDEPLOY_TRITON_CUSTOM_CACHE_MGR_ENABLE', False)
-=======
 with set_envs():
     # loader
     random_load_weight = env_to_bool('LMDEPLOY_RANDOM_LOAD_WEIGHT', True)
@@ -106,8 +98,10 @@
     # logging
     log_file = os.getenv('LMDEPLOY_LOG_FILE', None)
 
+    # triton
+    triton_custom_cache_mgr_enable = env_to_bool('LMDEPLOY_TRITON_CUSTOM_CACHE_MGR_ENABLE', False)
+
 
 def get_all_envs():
     """Get all environment variables."""
-    return _ENVS
->>>>>>> e06776d8
+    return _ENVS