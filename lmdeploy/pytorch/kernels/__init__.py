--- conflicted
+++ resolved
@@ -4,24 +4,15 @@
 from .biased_pagedattention import biased_paged_attention_fwd
 from .fill_kv_cache import fill_kv_cache
 from .flashattention_nopad import context_attention_fwd
-<<<<<<< HEAD
+from .fused_rotary_emb import fused_rotary_emb
 from .multinomial_sampling import multinomial_sampling
-=======
-from .fused_rotary_emb import fused_rotary_emb
->>>>>>> 456055f5
 from .pagedattention import paged_attention_fwd
 from .rerope_attention import rerope_attention_fwd
 from .rms_norm import rms_norm
 
 __all__ = [
-<<<<<<< HEAD
-    'apply_rotary_pos_emb', 'context_attention_fwd', 'paged_attention_fwd',
-    'biased_paged_attention_fwd', 'alibi_paged_attention_fwd', 'fill_kv_cache',
-    'multinomial_sampling', 'rms_norm', 'rerope_attention_fwd'
-=======
     'apply_rotary_pos_emb', 'context_attention_fwd', 'fused_rotary_emb',
     'paged_attention_fwd', 'biased_paged_attention_fwd',
-    'alibi_paged_attention_fwd', 'fill_kv_cache', 'rms_norm',
-    'rerope_attention_fwd'
->>>>>>> 456055f5
+    'alibi_paged_attention_fwd', 'fill_kv_cache', 'multinomial_sampling',
+    'rms_norm', 'rerope_attention_fwd'
 ]