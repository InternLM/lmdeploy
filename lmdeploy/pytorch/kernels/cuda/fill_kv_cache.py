--- conflicted
+++ resolved
@@ -701,11 +701,6 @@
                               block_offsets: Tensor,
                               group_size: int = 128,
                               kv_layout: str = 'bshd',
-<<<<<<< HEAD
-                              scale_fmt: str = None):
-    """Fill key/value state to cache for paged attention with fp8
-    quantization."""
-=======
                               scale_fmt: Optional[str] = None):
     """Fill key/value state to cache for paged attention with fp8 quantization.
 
@@ -740,7 +735,6 @@
             is used.
     """
     assert scale_fmt in (None, 'ue8m0'), f'Unsupported scale format: {scale_fmt}.'
->>>>>>> def30522
 
     if kv_layout == 'bshd':
         b_dim, s_dim, h_dim, d_dim = (0, 1, 2, 3)
