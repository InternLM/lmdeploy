--- conflicted
+++ resolved
@@ -272,17 +272,12 @@
     l_i = tl.zeros([BLOCK_M], dtype=tl.float32) + 1.0
     acc = tl.zeros([BLOCK_M, BLOCK_DV], dtype=tl.float32)
 
-<<<<<<< HEAD
-    qk_scale = sm_scale * tl_log2(math.e)
     if causal:
         history_mask = history_len + start_m * BLOCK_M + tl.arange(0, BLOCK_M)
         loop_end = (history_len + start_m * BLOCK_M) // BLOCK_N * BLOCK_N
     else:
         history_mask = tl.full([BLOCK_M], kv_seqlen - 1, dtype=tl.int32)
         loop_end = kv_seqlen // BLOCK_N * BLOCK_N
-=======
-    history_mask = history_len + start_m * BLOCK_M + tl.arange(0, BLOCK_M)
->>>>>>> efa8ac03
 
     acc, l_i, m_i = _prefill_fwd_inner(acc,
                                        l_i,
