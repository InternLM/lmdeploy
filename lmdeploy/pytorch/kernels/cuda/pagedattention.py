# Copyright (c) OpenMMLab. All rights reserved.
# modify from: https://github.com/ModelTC/lightllm
from typing import Literal

import torch
import triton
import triton.language as tl
from packaging import version
from torch import Tensor

from lmdeploy.utils import get_logger

from .triton_utils import get_kernel_meta, wrap_jit_func

logger = get_logger('lmdeploy')

TRITON_VERSION = version.parse(triton.__version__)
VERSION_300 = version.parse('3.0.0')

assert TRITON_VERSION >= version.parse('2.1.0')

# TODO: fast op might not work on non-nv device
if TRITON_VERSION >= VERSION_300:
    tanh = tl.extra.cuda.libdevice.tanh
    fast_expf = tl.extra.cuda.libdevice.fast_expf
    fast_dividef = tl.extra.cuda.libdevice.fast_dividef
else:
    tanh = tl.math.tanh
    fast_expf = tl.math.fast_expf
    fast_dividef = tl.math.fast_dividef


@triton.autotune(configs=[
    triton.Config({}, num_stages=2, num_warps=16),
    triton.Config({}, num_stages=2, num_warps=8),
    triton.Config({}, num_stages=2, num_warps=4),
],
                 key=['BLOCK_H', 'BLOCK_N', 'BLOCK_DMODEL', 'BLOCK_DV'],
                 warmup=10,
                 rep=25)
@wrap_jit_func(type_hint=dict(
    Q=torch.Tensor,
    K=torch.Tensor,
    V=torch.Tensor,
    sm_scale=float,
    KV_seqlens=torch.Tensor,
    Block_offsets=torch.Tensor,
    Acc_out=torch.Tensor,
    stride_qbs=int,
    stride_qh=int,
    stride_qd=int,
    stride_kbs=int,
    stride_kh=int,
    stride_kd=int,
    stride_vbs=int,
    stride_vh=int,
    stride_vd=int,
    stride_ok=int,
    stride_obs=int,
    stride_oh=int,
    stride_od=int,
    stride_boffb=int,
    kv_group_num=torch.int32,
    block_per_cta=torch.int32,
    window_size=torch.int32,
    head_size=torch.int32,
    head_size_v=torch.int32,
    BLOCK_DMODEL=torch.int32,
    BLOCK_DV=torch.int32,
    BLOCK_N=torch.int32,
    BLOCK_H=torch.int32,
    BLOCK_DMODEL1=torch.int32,
))
@triton.jit
def _fwd_grouped_split_kernel(
    Q,
    K,
    V,
    sm_scale,
    KV_seqlens,
    Block_offsets,
    Acc_out,
    stride_qbs: tl.constexpr,
    stride_qh: tl.constexpr,
    stride_qd: tl.constexpr,
    stride_kp: tl.constexpr,
    stride_kbs: tl.constexpr,
    stride_kh: tl.constexpr,
    stride_kd: tl.constexpr,
    stride_vp: tl.constexpr,
    stride_vbs: tl.constexpr,
    stride_vh: tl.constexpr,
    stride_vd: tl.constexpr,
    stride_ok: tl.constexpr,
    stride_obs: tl.constexpr,
    stride_oh: tl.constexpr,
    stride_od: tl.constexpr,
    stride_boffb,
    kv_group_num: tl.constexpr,
    window_size: tl.constexpr,
    head_size: tl.constexpr,
    head_size_v: tl.constexpr,
    num_heads_q: tl.constexpr,
    logit_softcapping: tl.constexpr,
    SPLIT_K: tl.constexpr,
    BLOCK_DMODEL: tl.constexpr,
    BLOCK_DV: tl.constexpr,
    BLOCK_N: tl.constexpr,
    BLOCK_H: tl.constexpr,
    BLOCK_DMODEL1: tl.constexpr,
):
    """first step kernel of split k attention."""
    cur_batch = tl.program_id(2)
    cur_kv_head = tl.program_id(0)
    split_k_id = tl.program_id(1)

    if BLOCK_H < kv_group_num:
        HEAD_PER_CTA: tl.constexpr = BLOCK_H
    else:
        HEAD_PER_CTA: tl.constexpr = kv_group_num
    cur_head = cur_kv_head * HEAD_PER_CTA + tl.arange(0, BLOCK_H)
    mask_h = cur_head < cur_kv_head * HEAD_PER_CTA + HEAD_PER_CTA
    mask_h = mask_h & (cur_head < num_heads_q)

    q_seqlen = 1
    kv_seqlen = tl.load(KV_seqlens + cur_batch)
    if kv_seqlen <= 0:
        return
    history_len = kv_seqlen - q_seqlen

    # initialize offsets
    offs_n = tl.arange(0, BLOCK_N)
    offs_d = tl.arange(0, BLOCK_DMODEL)
    mask_d = offs_d < head_size
    offs_d = offs_d % head_size
    offs_dv = tl.arange(0, BLOCK_DV)
    mask_dv = offs_dv < head_size_v
    offs_dv = offs_dv % head_size_v
    off_k = (cur_kv_head * stride_kh + offs_d[:, None] * stride_kd +
             offs_n[None, :] * stride_kbs)
    off_v = (cur_kv_head * stride_vh + offs_dv[None, :] * stride_vd +
             offs_n[:, None] * stride_vbs)

    off_q = (cur_batch * stride_qbs + cur_head[:, None] * stride_qh +
             offs_d[None, :] * stride_qd)
    q = tl.load(Q + off_q, mask=mask_h[:, None] & mask_d[None, :], other=0)

    k_ptrs = K + off_k
    v_ptrs = V + off_v

    if BLOCK_DMODEL1 != 0:
        offs_d1 = BLOCK_DMODEL + tl.arange(0, BLOCK_DMODEL1)
        mask_d1 = offs_d1 < head_size
        offs_d1 = offs_d1 % head_size
        off_q1 = (cur_batch * stride_qbs + cur_head[:, None] * stride_qh +
                  offs_d1[None, :] * stride_qd)
        q1 = tl.load(Q + off_q1,
                     mask=mask_h[:, None] & mask_d1[None, :],
                     other=0)
        off_k1 = (cur_kv_head * stride_kh + offs_d1[:, None] * stride_kd +
                  offs_n[None, :] * stride_kbs)
        k1_ptrs = K + off_k1

    block_offset_ptrs = Block_offsets + cur_batch * stride_boffb

    # initialize pointer to m and l
    m_i = tl.zeros([BLOCK_H], dtype=tl.float32) - float('inf')
    l_i = tl.zeros([BLOCK_H], dtype=tl.float32)
    acc = tl.zeros([BLOCK_H, BLOCK_DV], dtype=tl.float32)

    num_total_blocks = tl.cdiv(kv_seqlen, BLOCK_N)
    BLOCK_PER_CTA = tl.cdiv(num_total_blocks, SPLIT_K)
    kv_len_per_prog = BLOCK_PER_CTA * BLOCK_N
    loop_start = kv_len_per_prog * split_k_id
    loop_end = tl.minimum(loop_start + kv_len_per_prog, kv_seqlen)

    # load block offset
    # dirty
    start_block_id = loop_start // BLOCK_N
    if window_size > 0:
        start_block_id = tl.maximum(history_len - window_size,
                                    loop_start) // BLOCK_N
        kv_min_loc = tl.maximum(history_len - window_size, 0)

    loop_start = start_block_id * BLOCK_N
    block_offset_ptrs += start_block_id
    for start_n in range(loop_start, loop_end, BLOCK_N):
        start_n = tl.multiple_of(start_n, BLOCK_N)
        b_offset = tl.load(block_offset_ptrs)
        block_offset_ptrs += 1

        # -- compute qk ----
        k = tl.load(k_ptrs + b_offset * stride_kp)
        if BLOCK_DMODEL1 != 0:
            k1 = tl.load(k1_ptrs + b_offset * stride_kp)

        v = tl.load(v_ptrs + b_offset * stride_vp)

        qk = tl.zeros([BLOCK_H, BLOCK_N], dtype=tl.float32)
        qk += tl.dot(q, k)
        if BLOCK_DMODEL1 != 0:
            qk += tl.dot(q1, k1)
        qk *= sm_scale
        if logit_softcapping > 0.0:
            qk = qk / logit_softcapping
            qk = tanh(qk)
            qk = qk * logit_softcapping
        # NOTE: inf - inf = nan, and nan will leads to error
        if start_n + BLOCK_N > history_len or window_size > 0:
            qk_mask = history_len >= (start_n + offs_n)
            if window_size > 0:
                qk_mask = qk_mask and ((start_n + offs_n) >= kv_min_loc)
            qk = tl.where(
                qk_mask[None, :],
                qk,
                -float('inf'),
            )

        # -- compute p, m_i and l_i
        m_i_new = tl.maximum(m_i, tl.max(qk, 1))
        p = fast_expf(qk - m_i_new[:, None])
        alpha = fast_expf(m_i - m_i_new)
        l_i_new = alpha * l_i + tl.sum(p, 1)

        # -- update output accumulator --
        # scale acc
        acc = acc * alpha[:, None]

        # update acc
        p, v = _convert_pv(p, v)
        acc += tl.dot(p, v)
        # update m_i and l_i
        l_i = l_i_new
        m_i = m_i_new

    # initialize pointers to output
    if loop_end > loop_start:
        off_acc = (cur_batch * stride_obs + split_k_id * stride_ok +
                   cur_head[:, None] * stride_oh +
                   offs_dv[None, :] * stride_od)
        tl.store(Acc_out + off_acc,
                 acc,
                 mask=mask_h[:, None] & mask_dv[None, :])

    off_meta = (cur_batch * stride_obs + split_k_id * stride_ok +
                cur_head * stride_oh + head_size_v)
    tl.store(Acc_out + off_meta, m_i, mask=mask_h)
    tl.store(Acc_out + off_meta + 1, l_i, mask=mask_h)


@triton.autotune(configs=[
    triton.Config({}, num_stages=2, num_warps=16),
    triton.Config({}, num_stages=2, num_warps=8),
    triton.Config({}, num_stages=2, num_warps=4),
],
                 key=['BLOCK_H', 'BLOCK_N', 'BLOCK_DMODEL', 'BLOCK_DV'])
@wrap_jit_func(type_hint=dict(
    Q=torch.Tensor,
    K=torch.Tensor,
    V=torch.Tensor,
    KScalesZeros=torch.Tensor,
    VScalesZeros=torch.Tensor,
    sm_scale=float,
    KV_seqlens=torch.Tensor,
    Block_offsets=torch.Tensor,
    Acc_out=torch.Tensor,
    stride_qbs=int,
    stride_qh=int,
    stride_qd=int,
    stride_kbs=int,
    stride_kh=int,
    stride_kd=int,
    stride_vbs=int,
    stride_vh=int,
    stride_vd=int,
    stride_kszp=int,
    stride_kszbs=int,
    stride_kszh=int,
    stride_kszd=int,
    stride_vszp=int,
    stride_vszbs=int,
    stride_vszh=int,
    stride_vszd=int,
    quant_policy=int,
    stride_ok=int,
    stride_obs=int,
    stride_oh=int,
    stride_od=int,
    stride_boffb=int,
    kv_group_num=torch.int32,
    block_per_cta=torch.int32,
    window_size=torch.int32,
    head_size=torch.int32,
    head_size_v=torch.int32,
    BLOCK_DMODEL=torch.int32,
    BLOCK_DV=torch.int32,
    BLOCK_N=torch.int32,
    BLOCK_H=torch.int32,
    BLOCK_DMODEL1=torch.int32,
))
@triton.jit
def _fwd_grouped_split_quant_kernel(
    Q,
    K,
    V,
    KScalesZeros,
    VScalesZeros,
    sm_scale,
    KV_seqlens,
    Block_offsets,
    Acc_out,
    stride_qbs: tl.constexpr,
    stride_qh: tl.constexpr,
    stride_qd: tl.constexpr,
    stride_kp: tl.constexpr,
    stride_kbs: tl.constexpr,
    stride_kh: tl.constexpr,
    stride_kd: tl.constexpr,
    stride_vp: tl.constexpr,
    stride_vbs: tl.constexpr,
    stride_vh: tl.constexpr,
    stride_vd: tl.constexpr,
    stride_kszp: tl.constexpr,
    stride_kszbs: tl.constexpr,
    stride_kszh: tl.constexpr,
    stride_kszd: tl.constexpr,
    stride_vszp: tl.constexpr,
    stride_vszbs: tl.constexpr,
    stride_vszh: tl.constexpr,
    stride_vszd: tl.constexpr,
    quant_policy: tl.constexpr,
    stride_ok: tl.constexpr,
    stride_obs: tl.constexpr,
    stride_oh: tl.constexpr,
    stride_od: tl.constexpr,
    stride_boffb,
    kv_group_num: tl.constexpr,
    window_size: tl.constexpr,
    head_size: tl.constexpr,
    head_size_v: tl.constexpr,
    num_heads_q: tl.constexpr,
    logit_softcapping: tl.constexpr,
    SPLIT_K: tl.constexpr,
    BLOCK_DMODEL: tl.constexpr,
    BLOCK_DV: tl.constexpr,
    BLOCK_N: tl.constexpr,
    BLOCK_H: tl.constexpr,
    BLOCK_DMODEL1: tl.constexpr,
):
    """first step kernel of split k attention.

    Args:
        stride_xp: stride of page num dim
        stride_xbs: stride of block size dim
        stride_h: stride of head num dim
        stride_d: stride of head size dim
    """
    cur_batch = tl.program_id(2)
    cur_kv_head = tl.program_id(0)
    split_k_id = tl.program_id(1)

    if BLOCK_H < kv_group_num:
        HEAD_PER_CTA: tl.constexpr = BLOCK_H
    else:
        HEAD_PER_CTA: tl.constexpr = kv_group_num
    cur_head = cur_kv_head * HEAD_PER_CTA + tl.arange(0, BLOCK_H)
    mask_h = cur_head < cur_kv_head * HEAD_PER_CTA + HEAD_PER_CTA
    mask_h = mask_h & (cur_head < num_heads_q)

    q_seqlen = 1
    kv_seqlen = tl.load(KV_seqlens + cur_batch)
    if kv_seqlen <= 0:
        return
    history_len = kv_seqlen - q_seqlen

    # initialize offsets
    offs_n = tl.arange(0, BLOCK_N)
    offs_d = tl.arange(0, BLOCK_DMODEL)
    offs_dsz = tl.arange(0, 1)
    mask_d = offs_d < head_size
    offs_d = offs_d % head_size
    offs_dv = tl.arange(0, BLOCK_DV)
    mask_dv = offs_dv < head_size_v
    offs_dv = offs_dv % head_size_v
    off_k = (cur_kv_head * stride_kh + offs_d[:, None] * stride_kd +
             offs_n[None, :] * stride_kbs)
    off_v = (cur_kv_head * stride_vh + offs_dv[None, :] * stride_vd +
             offs_n[:, None] * stride_vbs)
    off_ksz = (cur_kv_head * stride_kszh + offs_dsz[:, None] * stride_kszd +
               offs_n[None, :] * stride_kszbs)
    off_vsz = (cur_kv_head * stride_vszh + offs_dsz[None, :] * stride_vszd +
               offs_n[:, None] * stride_vszbs)

    off_q = (cur_batch * stride_qbs + cur_head[:, None] * stride_qh +
             offs_d[None, :] * stride_qd)
    q = tl.load(Q + off_q, mask=mask_h[:, None] & mask_d[None, :], other=0)

    ksz_ptrs = KScalesZeros + off_ksz
    vsz_ptrs = VScalesZeros + off_vsz

    if BLOCK_DMODEL1 != 0:
        offs_d1 = BLOCK_DMODEL + tl.arange(0, BLOCK_DMODEL1)
        mask_d1 = offs_d1 < head_size
        offs_d1 = offs_d1 % head_size
        off_q1 = (cur_batch * stride_qbs + cur_head[:, None] * stride_qh +
                  offs_d1[None, :] * stride_qd)
        q1 = tl.load(Q + off_q1,
                     mask=mask_h[:, None] & mask_d1[None, :],
                     other=0)
        off_k1 = (cur_kv_head * stride_kh + offs_d1[:, None] * stride_kd +
                  offs_n[None, :] * stride_kbs)

    block_offset_ptrs = Block_offsets + cur_batch * stride_boffb

    # initialize pointer to m and l
    m_i = tl.zeros([BLOCK_H], dtype=tl.float32) - float('inf')
    l_i = tl.zeros([BLOCK_H], dtype=tl.float32)
    if quant_policy == 4:
        if BLOCK_DMODEL1 != 0:
            offs_d1 = BLOCK_DMODEL // 2 + tl.arange(0, BLOCK_DMODEL1)
            shift_k1d = (offs_d1 // (head_size // 2) * 4)[:, None]
            offs_d1 = offs_d1 % (head_size // 2)
            off_k1 = (cur_kv_head * stride_kh + offs_d1[:, None] * stride_kd +
                      offs_n[None, :] * stride_kbs)
        offs_d = tl.arange(0, BLOCK_DMODEL) % (head_size // 2)
        shift_kd = (tl.arange(0, BLOCK_DMODEL) // (head_size // 2) * 4)[:,
                                                                        None]
        off_k = (cur_kv_head * stride_kh + offs_d[:, None] * stride_kd +
                 offs_n[None, :] * stride_kbs)
        offs_dv = tl.arange(0, BLOCK_DV * 2) % head_size_v
        shift_vd = (tl.arange(0, BLOCK_DV * 2) // head_size_v * 4)
        off_v = (cur_kv_head * stride_vh + offs_dv[None, :] * stride_vd +
                 offs_n[:, None] * stride_vbs)
        acc = tl.zeros([BLOCK_H, BLOCK_DV * 2],
                       dtype=tl.float32)  # v head_dim packed
        mask_dv = tl.arange(0, BLOCK_DV * 2) < (head_size_v * 2)
        offs_dv = tl.arange(0, BLOCK_DV * 2) % (head_size_v * 2)
    else:
        acc = tl.zeros([BLOCK_H, BLOCK_DV], dtype=tl.float32)

    num_total_blocks = tl.cdiv(kv_seqlen, BLOCK_N)
    BLOCK_PER_CTA = tl.cdiv(num_total_blocks, SPLIT_K)
    kv_len_per_prog = BLOCK_PER_CTA * BLOCK_N
    loop_start = kv_len_per_prog * split_k_id
    loop_end = tl.minimum(loop_start + kv_len_per_prog, kv_seqlen)

    # load block offset
    # dirty
    start_block_id = loop_start // BLOCK_N
    if window_size > 0:
        start_block_id = tl.maximum(history_len - window_size,
                                    loop_start) // BLOCK_N
        kv_min_loc = tl.maximum(history_len - window_size, 0)

    loop_start = start_block_id * BLOCK_N
    for start_n in range(loop_start, loop_end, BLOCK_N):
        start_n = tl.multiple_of(start_n, BLOCK_N)
        b_offset = tl.load(block_offset_ptrs + start_n // BLOCK_N)

        # -- compute qk ----
        # k = tl.load(k_ptrs + b_offset * stride_kp)
        k = tl.load(K + off_k + b_offset * stride_kp)
        if quant_policy == 4:
            k = (k >> shift_kd) & 0x0F
        ks = tl.load(ksz_ptrs + b_offset * stride_kszp)
        kz = tl.load(ksz_ptrs + b_offset * stride_kszp + 1)
        if BLOCK_DMODEL1 != 0:
            k1 = tl.load(K + off_k1 + b_offset * stride_kp)
            if quant_policy == 4:
                k1 = (k1 >> shift_k1d) & 0x0F
            k1 = ((k1 - kz) * ks).to(q.dtype)

        if quant_policy == 4:
            v = tl.load(V + off_v + b_offset * stride_vp)
            v = (v >> shift_vd) & 0x0F
        else:
            v = tl.load(V + off_v + b_offset * stride_vp)
        vs = tl.load(vsz_ptrs + b_offset * stride_vszp)
        vz = tl.load(vsz_ptrs + b_offset * stride_vszp + 1)

        k = ((k - kz) * ks).to(q.dtype)
        v = ((v - vz) * vs).to(q.dtype)
        qk = tl.zeros([BLOCK_H, BLOCK_N], dtype=tl.float32)
        qk += tl.dot(q, k)
        if BLOCK_DMODEL1 != 0:
            qk += tl.dot(q1, k1)
        qk *= sm_scale
        if logit_softcapping > 0.0:
            qk = qk / logit_softcapping
            qk = tanh(qk)
            qk = qk * logit_softcapping
        # NOTE: inf - inf = nan, and nan will leads to error
        if start_n + BLOCK_N > history_len or window_size > 0:
            qk_mask = history_len >= (start_n + offs_n)
            if window_size > 0:
                qk_mask = qk_mask and ((start_n + offs_n) >= kv_min_loc)
            qk = tl.where(
                qk_mask[None, :],
                qk,
                -float('inf'),
            )

        # -- compute p, m_i and l_i
        m_i_new = tl.maximum(m_i, tl.max(qk, 1))
        p = fast_expf(qk - m_i_new[:, None])
        alpha = fast_expf(m_i - m_i_new)
        l_i_new = alpha * l_i + tl.sum(p, 1)

        # -- update output accumulator --
        # scale acc
        acc = acc * alpha[:, None]

        # update acc
        p, v = _convert_pv(p, v)
        acc += tl.dot(p, v)
        # update m_i and l_i
        l_i = l_i_new
        m_i = m_i_new

    # initialize pointers to output
    off_acc = (cur_batch * stride_obs + split_k_id * stride_ok +
               cur_head[:, None] * stride_oh + offs_dv[None, :] * stride_od)
    tl.store(Acc_out + off_acc, acc, mask=mask_h[:, None] & mask_dv[None, :])

    if quant_policy == 4:
        off_meta = (cur_batch * stride_obs + split_k_id * stride_ok +
                    cur_head * stride_oh + head_size_v * 2)
    else:
        off_meta = (cur_batch * stride_obs + split_k_id * stride_ok +
                    cur_head * stride_oh + head_size_v)
    tl.store(Acc_out + off_meta, m_i, mask=mask_h)
    tl.store(Acc_out + off_meta + 1, l_i, mask=mask_h)


@wrap_jit_func(type_hint=dict(
    Acc=torch.Tensor,
    Out=torch.Tensor,
    stride_ak=int,
    stride_abs=int,
    stride_ah=int,
    stride_ad=int,
    stride_obs=int,
    stride_oh=int,
    stride_od=int,
    head_size_v=torch.int32,
    SPLIT_K=torch.int32,
    BLOCK_DV=torch.int32,
))
@triton.jit
def _reduce_split_kernel(
    Acc,
    Out,
    stride_ak,
    stride_abs,
    stride_ah,
    stride_ad,
    stride_obs,
    stride_oh,
    stride_od,
    head_size_v: tl.constexpr,
    SPLIT_K: tl.constexpr,
    BLOCK_DV: tl.constexpr,
):
    """second step kernel of split k attention."""
    cur_batch = tl.program_id(0)
    cur_head = tl.program_id(1)

    # initialize offsets
    offs_dv = tl.arange(0, BLOCK_DV)
    offs_k = tl.arange(0, SPLIT_K)
    mask_dv = offs_dv < head_size_v

    offs_acc = (cur_batch * stride_abs + cur_head * stride_ah +
                offs_k[:, None] * stride_ak + offs_dv[None, :] * stride_ad)
    offs_mi = (cur_batch * stride_abs + cur_head * stride_ah +
               stride_ak * offs_k + head_size_v)

    m_k = tl.load(Acc + offs_mi)
    l_k = tl.load(Acc + offs_mi + 1)
    acc_k = tl.load(Acc + offs_acc,
                    mask=mask_dv[None, :] & (m_k[:, None] > -float('inf')),
                    other=0.0)

    m_max = tl.max(m_k, 0)
    alpha = fast_expf(m_k - m_max)
    acc_k = acc_k * alpha[:, None]
    l_k = l_k * alpha

    acc = tl.sum(acc_k, 0)
    l_sum = tl.sum(l_k, 0)
    acc = acc / l_sum

    out_offs = (cur_batch * stride_obs + cur_head * stride_oh +
                offs_dv * stride_od)
    tl.store(Out + out_offs, acc, mask=mask_dv)


def _get_convert_pv(nv_capability):
    """lazy load convert_pv."""
    if TRITON_VERSION >= VERSION_300 or nv_capability[0] >= 8:

        @triton.jit
        def convert_pv(p, v):
            """convert pv."""
            p = p.to(v.dtype)
            return p, v
    else:

        @triton.jit
        def convert_pv(p, v):
            """convert pv."""
            v = v.to(p.dtype)
            return p, v

    return convert_pv


_convert_pv = None


# TODO: how to support inplace autotune?
# @triton.autotune(configs=[
#     triton.Config({}, num_stages=1, num_warps=16),
#     triton.Config({}, num_stages=1, num_warps=8),
#     triton.Config({}, num_stages=1, num_warps=4),
# ],
#                  key=['BLOCK_M', 'BLOCK_N', 'BLOCK_DMODEL', 'BLOCK_DV'])
@triton.jit
def _fwd_kernel(
    Q,
    K,
    V,
    sm_scale,
    Q_start_loc,
    Q_seqlens,
    KV_seqlens,
    Block_offsets,
    Out,
    stride_qbs: tl.constexpr,
    stride_qh: tl.constexpr,
    stride_qd: tl.constexpr,
    stride_kp: tl.constexpr,
    stride_kbs: tl.constexpr,
    stride_kh: tl.constexpr,
    stride_kd: tl.constexpr,
    stride_vp: tl.constexpr,
    stride_vbs: tl.constexpr,
    stride_vh: tl.constexpr,
    stride_vd: tl.constexpr,
    stride_obs: tl.constexpr,
    stride_oh: tl.constexpr,
    stride_od: tl.constexpr,
    stride_boffb,
    kv_group_num: tl.constexpr,
    window_size: tl.constexpr,
    head_size: tl.constexpr,
    head_size_v: tl.constexpr,
    logit_softcapping: tl.constexpr,
    BLOCK_M: tl.constexpr,
    BLOCK_DMODEL: tl.constexpr,
    BLOCK_DV: tl.constexpr,
    BLOCK_N: tl.constexpr,
    BLOCK_DMODEL1: tl.constexpr,
):
    """paged attention kernel."""
    cur_batch = tl.program_id(2)
    cur_kv_head = tl.program_id(1)
    start_m = tl.program_id(0)

    q_seqlen = tl.load(Q_seqlens + cur_batch)
    kv_seqlen = tl.load(KV_seqlens + cur_batch)
    q_start_loc = tl.load(Q_start_loc + cur_batch)
    history_len = kv_seqlen - q_seqlen

    block_start_loc = BLOCK_M * start_m
    if block_start_loc >= q_seqlen * kv_group_num:
        return

    # initialize offsets
    offs_n = tl.arange(0, BLOCK_N)
    offs_d = tl.arange(0, BLOCK_DMODEL)
    offs_dv = tl.arange(0, BLOCK_DV)
    mask_d = offs_d < head_size
    offs_d = offs_d % head_size
    mask_dv = offs_dv < head_size_v
    offs_dv = offs_dv % head_size_v
    offs_mh = start_m * BLOCK_M + tl.arange(0, BLOCK_M)
    offs_m = offs_mh // kv_group_num
    cur_head = offs_mh % kv_group_num + cur_kv_head * kv_group_num
    off_q = ((q_start_loc + offs_m[:, None]) * stride_qbs +
             cur_head[:, None] * stride_qh + offs_d[None, :] * stride_qd)
    off_k = (cur_kv_head * stride_kh + offs_d[:, None] * stride_kd +
             offs_n[None, :] * stride_kbs)
    off_v = (cur_kv_head * stride_vh + offs_dv[None, :] * stride_vd +
             offs_n[:, None] * stride_vbs)

    q = tl.load(
        Q + off_q,
        mask=(offs_m[:, None] < q_seqlen) & mask_d[None, :],
        other=0.0,
        eviction_policy='evict_first',
    )

    k_ptrs = K + off_k
    v_ptrs = V + off_v

    if BLOCK_DMODEL1 != 0:
        offs_d1 = BLOCK_DMODEL + tl.arange(0, BLOCK_DMODEL1)
        mask_d1 = offs_d1 < head_size
        offs_d1 = offs_d1 % head_size
        off_q1 = ((q_start_loc + offs_m[:, None]) * stride_qbs +
                  cur_head[:, None] * stride_qh + offs_d1[None, :] * stride_qd)
        q1 = tl.load(Q + off_q1, mask=(offs_m[:, None] < q_seqlen) & mask_d1)
        off_k1 = (cur_kv_head * stride_kh + offs_d1[:, None] * stride_kd +
                  offs_n[None, :] * stride_kbs)
        k1_ptrs = K + off_k1

    block_offset_ptrs = Block_offsets + cur_batch * stride_boffb

    # initialize pointer to m and l
    m_i = tl.zeros([BLOCK_M], dtype=tl.float32) - float('inf')
    l_i = tl.zeros([BLOCK_M], dtype=tl.float32)
    acc = tl.zeros([BLOCK_M, BLOCK_DV], dtype=tl.float32)

    kv_start_loc = 0
    if window_size > 0:
        start_block_id = tl.maximum(history_len - window_size, 0) // BLOCK_N
        kv_min_loc = tl.maximum(history_len + offs_m - window_size, 0)
        kv_start_loc = start_block_id * BLOCK_N
        block_offset_ptrs += start_block_id

    loop_start = kv_start_loc
    loop_end = history_len // BLOCK_N * BLOCK_N
    for start_n in range(loop_start, loop_end, BLOCK_N):
        b_offset = tl.load(block_offset_ptrs)
        block_offset_ptrs += 1

        # -- compute qk ----
        k = tl.load(k_ptrs + b_offset * stride_kp)
        if BLOCK_DMODEL1 != 0:
            k1 = tl.load(k1_ptrs + b_offset * stride_kp)

        v = tl.load(v_ptrs + b_offset * stride_vp)

        qk = tl.zeros([BLOCK_M, BLOCK_N], dtype=tl.float32)
        qk += tl.dot(q, k)
        if BLOCK_DMODEL1 != 0:
            qk += tl.dot(q1, k1)
        qk *= sm_scale
        if logit_softcapping > 0.0:
            qk = qk / logit_softcapping
            qk = tanh(qk)
            qk = qk * logit_softcapping
        # NOTE: inf - inf = nan, and nan will leads to error
        if window_size > 0:
            qk_mask = ((start_n + offs_n[None, :]) >= kv_min_loc[:, None])
            qk = tl.where(
                qk_mask,
                qk,
                float(-1e30),
            )

        # -- compute p, m_i and l_i
        m_i_new = tl.maximum(m_i, tl.max(qk, 1))
        p = fast_expf(qk - m_i_new[:, None])
        alpha = fast_expf(m_i - m_i_new)
        l_i_new = alpha * l_i + tl.sum(p, 1)
        # -- update output accumulator --
        # scale acc
        acc = acc * alpha[:, None]

        # update acc
        p, v = _convert_pv(p, v)
        acc += tl.dot(p, v)
        # update m_i and l_i
        l_i = l_i_new
        m_i = m_i_new

    loop_start = loop_end
    loop_end = kv_seqlen
    for start_n in range(loop_start, loop_end, BLOCK_N):
        b_offset = tl.load(block_offset_ptrs)
        block_offset_ptrs += 1

        # -- compute qk ----
        k = tl.load(k_ptrs + b_offset * stride_kp)
        if BLOCK_DMODEL1 != 0:
            k1 = tl.load(k1_ptrs + b_offset * stride_kp)

        v = tl.load(v_ptrs + b_offset * stride_vp)

        qk = tl.zeros([BLOCK_M, BLOCK_N], dtype=tl.float32)
        qk += tl.dot(q, k)
        if BLOCK_DMODEL1 != 0:
            qk += tl.dot(q1, k1)
        qk *= sm_scale
        if logit_softcapping > 0.0:
            qk = qk / logit_softcapping
            qk = tanh(qk)
            qk = qk * logit_softcapping
        # NOTE: inf - inf = nan, and nan will leads to error
        qk_mask = (history_len + offs_m[:, None]) >= (start_n +
                                                      offs_n[None, :])
        if window_size > 0:
            qk_mask = qk_mask and (
                (start_n + offs_n[None, :]) >= kv_min_loc[:, None])
        qk = tl.where(
            qk_mask,
            qk,
            float(-1e30),
        )

        # -- compute p, m_i and l_i
        m_i_new = tl.maximum(m_i, tl.max(qk, 1))
        p = fast_expf(qk - m_i_new[:, None])
        alpha = fast_expf(m_i - m_i_new)
        l_i_new = alpha * l_i + tl.sum(p, 1)
        # -- update output accumulator --
        # scale acc
        acc = acc * alpha[:, None]

        # update acc
        p, v = _convert_pv(p, v)
        acc += tl.dot(p, v)
        # update m_i and l_i
        l_i = l_i_new
        m_i = m_i_new

    acc = fast_dividef(acc, l_i[:, None])
    # initialize pointers to output
    off_o = ((q_start_loc + offs_m[:, None]) * stride_obs +
             cur_head[:, None] * stride_oh + offs_dv[None, :] * stride_od)
    out_ptrs = Out + off_o
    tl.store(out_ptrs,
             acc,
             mask=(offs_m[:, None] < q_seqlen) & mask_dv[None, :])


# TODO: how to support inplace autotune?
# @triton.autotune(configs=[
#     triton.Config({}, num_stages=1, num_warps=16),
#     triton.Config({}, num_stages=1, num_warps=8),
#     triton.Config({}, num_stages=1, num_warps=4),
# ],
#                  key=['BLOCK_M', 'BLOCK_N', 'BLOCK_DMODEL', 'BLOCK_DV'])
@wrap_jit_func
@triton.jit
def _fwd_kernel_quant(
    Q,
    K,
    V,
    KScalesZeros,
    VScalesZeros,
    sm_scale,
    Q_start_loc,
    Q_seqlens,
    KV_seqlens,
    Block_offsets,
    Out,
    stride_qbs: tl.constexpr,
    stride_qh: tl.constexpr,
    stride_qd: tl.constexpr,
    stride_kp: tl.constexpr,
    stride_kbs: tl.constexpr,
    stride_kh: tl.constexpr,
    stride_kd: tl.constexpr,
    stride_vp: tl.constexpr,
    stride_vbs: tl.constexpr,
    stride_vh: tl.constexpr,
    stride_vd: tl.constexpr,
    stride_kszp: tl.constexpr,
    stride_kszbs: tl.constexpr,
    stride_kszh: tl.constexpr,
    stride_kszd: tl.constexpr,
    stride_vszp: tl.constexpr,
    stride_vszbs: tl.constexpr,
    stride_vszh: tl.constexpr,
    stride_vszd: tl.constexpr,
    quant_policy: tl.constexpr,
    stride_obs: tl.constexpr,
    stride_oh: tl.constexpr,
    stride_od: tl.constexpr,
    stride_boffb,
    kv_group_num: tl.constexpr,
    window_size: tl.constexpr,
    head_size: tl.constexpr,
    head_size_v: tl.constexpr,
    logit_softcapping: tl.constexpr,
    BLOCK_M: tl.constexpr,
    BLOCK_DMODEL: tl.constexpr,
    BLOCK_DV: tl.constexpr,
    BLOCK_N: tl.constexpr,
    BLOCK_DMODEL1: tl.constexpr,
):
    """paged attention kernel with dequant fused.

    Args:
        stride_xp: stride of page num dim
        stride_xbs: stride of block size dim
        stride_h: stride of head num dim
        stride_d: stride of head size dim
    """
    cur_batch = tl.program_id(2)
    cur_head = tl.program_id(1)
    start_m = tl.program_id(0)

    cur_kv_head = cur_head // kv_group_num

    q_seqlen = tl.load(Q_seqlens + cur_batch)
    kv_seqlen = tl.load(KV_seqlens + cur_batch)
    q_start_loc = tl.load(Q_start_loc + cur_batch)
    history_len = kv_seqlen - q_seqlen

    block_start_loc = BLOCK_M * start_m
    if block_start_loc >= q_seqlen:
        return

    # initialize offsets
    offs_n = tl.arange(0, BLOCK_N)
    offs_d = tl.arange(0, BLOCK_DMODEL)
    offs_dv = tl.arange(0, BLOCK_DV)
    offs_dsz = tl.arange(0, 1)
    mask_d = offs_d < head_size
    offs_d = offs_d % head_size
    mask_dv = offs_dv < head_size_v
    offs_dv = offs_dv % head_size_v
    offs_m = start_m * BLOCK_M + tl.arange(0, BLOCK_M)
    off_q = ((q_start_loc + offs_m[:, None]) * stride_qbs +
             cur_head * stride_qh + offs_d[None, :] * stride_qd)
    off_k = (cur_kv_head * stride_kh + offs_d[:, None] * stride_kd +
             offs_n[None, :] * stride_kbs)
    off_v = (cur_kv_head * stride_vh + offs_dv[None, :] * stride_vd +
             offs_n[:, None] * stride_vbs)
    off_ksz = (cur_kv_head * stride_kszh + offs_dsz[:, None] * stride_kszd +
               offs_n[None, :] * stride_kszbs)
    off_vsz = (cur_kv_head * stride_vszh + offs_dsz[None, :] * stride_vszd +
               offs_n[:, None] * stride_vszbs)

    q = tl.load(Q + off_q,
                mask=(offs_m[:, None] < q_seqlen) & mask_d[None, :],
                other=0.0)

    ksz_ptrs = KScalesZeros + off_ksz
    vsz_ptrs = VScalesZeros + off_vsz

    if BLOCK_DMODEL1 != 0:
        offs_d1 = BLOCK_DMODEL + tl.arange(0, BLOCK_DMODEL1)
        mask_d1 = offs_d1 < head_size
        offs_d1 = offs_d1 % head_size
        off_q1 = ((q_start_loc + offs_m[:, None]) * stride_qbs +
                  cur_head * stride_qh + offs_d1[None, :] * stride_qd)
        q1 = tl.load(Q + off_q1, mask=(offs_m[:, None] < q_seqlen) & mask_d1)
        off_k1 = (cur_kv_head * stride_kh + offs_d1[:, None] * stride_kd +
                  offs_n[None, :] * stride_kbs)

    block_offset_ptrs = Block_offsets + cur_batch * stride_boffb

    # initialize pointer to m and l
    m_i = tl.zeros([BLOCK_M], dtype=tl.float32) - float('inf')
    l_i = tl.zeros([BLOCK_M], dtype=tl.float32)
    if quant_policy == 4:
        offs_d = tl.arange(0, BLOCK_DMODEL) % (head_size // 2)
        offs_dv = tl.arange(0, BLOCK_DV * 2) % (head_size_v)
        shift_kd = (tl.arange(0, BLOCK_DMODEL) // (head_size // 2) * 4)[:,
                                                                        None]
        off_k = (cur_kv_head * stride_kh + offs_d[:, None] * stride_kd +
                 offs_n[None, :] * stride_kbs)
        shift_vd = (tl.arange(0, BLOCK_DV * 2) // head_size_v * 4)
        off_v = (cur_kv_head * stride_vh + offs_dv[None, :] * stride_vd +
                 offs_n[:, None] * stride_vbs)
        if BLOCK_DMODEL1 != 0:
            offs_d1 = BLOCK_DMODEL // 2 + tl.arange(0, BLOCK_DMODEL1)
            shift_k1d = (offs_d1 // (head_size // 2) * 4)[:, None]
            offs_d1 = offs_d1 % (head_size // 2)
            off_k1 = (cur_kv_head * stride_kh + offs_d1[:, None] * stride_kd +
                      offs_n[None, :] * stride_kbs)
        acc = tl.zeros([BLOCK_M, BLOCK_DV * 2],
                       dtype=tl.float32)  # v head_dim packed
        mask_dv = tl.arange(0, BLOCK_DV * 2) < (head_size_v * 2)
        offs_dv = tl.arange(0, BLOCK_DV * 2) % (head_size_v * 2)
    else:
        acc = tl.zeros([BLOCK_M, BLOCK_DV], dtype=tl.float32)

    kv_start_loc = 0
    if window_size > 0:
        start_block_id = tl.maximum(history_len - window_size, 0) // BLOCK_N
        kv_min_loc = tl.maximum(history_len + offs_m - window_size, 0)
        kv_start_loc = start_block_id * BLOCK_N
        block_offset_ptrs += start_block_id
    for start_n in range(kv_start_loc, kv_seqlen, BLOCK_N):
        b_offset = tl.load(block_offset_ptrs)
        block_offset_ptrs += 1

        # -- compute qk ----
        k = tl.load(K + off_k + b_offset * stride_kp)
        if quant_policy == 4:
            k = (k >> shift_kd) & 0x0F
        ks = tl.load(ksz_ptrs + b_offset * stride_kszp)
        kz = tl.load(ksz_ptrs + b_offset * stride_kszp + 1)
        if BLOCK_DMODEL1 != 0:
            k1 = tl.load(K + off_k1 + b_offset * stride_kp)
            if quant_policy == 4:
                k1 = (k1 >> shift_k1d) & 0x0F
            k1 = ((k1 - kz) * ks).to(q.dtype)

        if quant_policy == 4:
            v = tl.load(V + off_v + b_offset * stride_vp)
            v = (v >> shift_vd) & 0x0F
        else:
            v = tl.load(V + off_v + b_offset * stride_vp)
        vs = tl.load(vsz_ptrs + b_offset * stride_vszp)
        vz = tl.load(vsz_ptrs + b_offset * stride_vszp + 1)

        # k = tl.view(k, (ks.shape[0], ks.shape[1]))
        v = ((v - vz) * vs).to(q.dtype)
        k = ((k - kz) * ks).to(q.dtype)
        qk = tl.zeros([BLOCK_M, BLOCK_N], dtype=tl.float32)
        qk += tl.dot(q, k)
        if BLOCK_DMODEL1 != 0:
            qk += tl.dot(q1, k1)
        qk *= sm_scale
        if logit_softcapping > 0.0:
            qk = qk / logit_softcapping
            qk = tanh(qk)
            qk = qk * logit_softcapping
        # NOTE: inf - inf = nan, and nan will leads to error
        if start_n + BLOCK_N > history_len or window_size > 0:
            qk_mask = (history_len + offs_m[:, None]) >= (start_n +
                                                          offs_n[None, :])
            if window_size > 0:
                qk_mask = qk_mask and (
                    (start_n + offs_n[None, :]) >= kv_min_loc[:, None])
            qk = tl.where(
                qk_mask,
                qk,
                float(-1e30),
            )

        # -- compute p, m_i and l_i
        m_i_new = tl.maximum(m_i, tl.max(qk, 1))
        p = fast_expf(qk - m_i_new[:, None])
        alpha = fast_expf(m_i - m_i_new)
        l_i_new = alpha * l_i + tl.sum(p, 1)
        # -- update output accumulator --
        # scale acc
        acc = acc * alpha[:, None]

        # update acc
        p, v = _convert_pv(p, v)
        acc += tl.dot(p, v)
        # update m_i and l_i
        l_i = l_i_new
        m_i = m_i_new

    acc = fast_dividef(acc, l_i[:, None])
    # initialize pointers to output
    off_o = ((q_start_loc + offs_m[:, None]) * stride_obs +
             cur_head * stride_oh + offs_dv[None, :] * stride_od)
    out_ptrs = Out + off_o
    tl.store(out_ptrs,
             acc,
             mask=(offs_m[:, None] < q_seqlen) & mask_dv[None, :])


def paged_attention_fwd(
    q: Tensor,
    k: Tensor,
    v: Tensor,
    o: Tensor,
    block_offsets: Tensor,
    q_start_loc: Tensor,
    q_seqlens: Tensor,
    kv_seqlens: Tensor,
    max_seqlen: int,
    k_scales_zeros: Tensor = None,
    v_scales_zeros: Tensor = None,
    quant_policy: Literal[0, 4, 8] = 0,
    window_size: int = None,
    sm_scale: float = None,
    logit_softcapping: float = None,
    kv_layout: str = 'bshd',
):
    """Paged Attention forward.

    Args:
        q (Tensor): Query state.
        k (Tensor): Key state caches.
        v (Tensor): Value state caches.
        o (Tensor): Output state.
        block_offsets (Tensor): The block offset of key and value.
        q_start_loc (Tensor): Start token location of each data in batch.
        q_seqlens (Tensor): Query length for each data in batch.
        kv_seqlens (Tensor): Key/Value length for each data in batch.
        max_seqlen (int): The max input length.
        BLOCK (int): The kernel block size.
    """
    global _convert_pv
    if _convert_pv is None:
        nv_cap = torch.cuda.get_device_capability()
        _convert_pv = _get_convert_pv(nv_cap)

    if kv_layout == 'bshd':
        b_dim, s_dim, h_dim, d_dim = (0, 1, 2, 3)
    elif kv_layout == 'bhsd':
        b_dim, s_dim, h_dim, d_dim = (0, 2, 1, 3)
    else:
        raise RuntimeError('Unsupported layout.')

    if window_size is None:
        window_size = -1

    if logit_softcapping is None:
        logit_softcapping = -1.0

    def _get_block_d(Lk):
        """get block d."""
        BLOCK_DMODEL = triton.next_power_of_2(Lk)
        BLOCK_DMODEL1 = 0
        if BLOCK_DMODEL != Lk:
            BLOCK_DMODEL = BLOCK_DMODEL // 2
            BLOCK_DMODEL1 = max(16, triton.next_power_of_2(Lk - BLOCK_DMODEL))
        BLOCK_DV = triton.next_power_of_2(Lv)
        return BLOCK_DMODEL, BLOCK_DMODEL1, BLOCK_DV

    # shape constraints
<<<<<<< HEAD
    Lq, Lk, Lv = q.shape[-1], k.shape[d_dim], v.shape[d_dim]
    assert Lq == Lk, Lv == o.shape[-1]
=======
    Lq, Lk, Lv = q.shape[-1], k.shape[-1], v.shape[-1]
    if quant_policy == 4:
        assert Lq == Lk * 2 and Lv * 2 == o.shape[-1]
    else:
        assert Lq == Lk and Lv == o.shape[-1]
>>>>>>> ba3701b5

    if sm_scale is None:
        sm_scale = 1.0 / (Lq**0.5)
    batch, head = q_seqlens.shape[0], q.shape[-2]
    kv_group_num = q.shape[-2] // k.shape[h_dim]

    BLOCK = k.size(s_dim)
    assert BLOCK >= 16
    if Lq > 512 and BLOCK > 32:
        logger.warning(f'`head_dim={Lq}` and `block_size={BLOCK}` '
                       'might leads to bad performance. '
                       'Please reduce `block_size`.')

    kernel_meta = get_kernel_meta(q)
    is_decoding = q.shape[-3] == q_seqlens.size(0)
    if not is_decoding:
<<<<<<< HEAD
        BLOCK_DMODEL, BLOCK_DMODEL1, BLOCK_DV = _get_block_d(Lk)
        BLOCK_M = max(16, 16384 // BLOCK_DMODEL)
        num_warps = 4
        num_stages = 2
        kv_head = k.shape[h_dim]
        grid = (triton.cdiv(max_seqlen * kv_group_num,
                            BLOCK_M), kv_head, batch)
        _fwd_kernel[grid](q,
                          k,
                          v,
                          sm_scale,
                          q_start_loc,
                          q_seqlens,
                          kv_seqlens,
                          block_offsets,
                          o,
                          stride_qbs=q.stride(-3),
                          stride_qh=q.stride(-2),
                          stride_qd=q.stride(-1),
                          stride_kp=k.stride(b_dim),
                          stride_kbs=k.stride(s_dim),
                          stride_kh=k.stride(h_dim),
                          stride_kd=k.stride(d_dim),
                          stride_vp=v.stride(b_dim),
                          stride_vbs=v.stride(s_dim),
                          stride_vh=v.stride(h_dim),
                          stride_vd=v.stride(d_dim),
                          stride_obs=o.stride(-3),
                          stride_oh=o.stride(-2),
                          stride_od=o.stride(-1),
                          stride_boffb=block_offsets.stride(0),
                          kv_group_num=kv_group_num,
                          window_size=window_size,
                          head_size=Lk,
                          head_size_v=Lv,
                          logit_softcapping=logit_softcapping,
                          BLOCK_M=BLOCK_M,
                          BLOCK_DMODEL=BLOCK_DMODEL,
                          BLOCK_DV=BLOCK_DV,
                          BLOCK_N=BLOCK,
                          BLOCK_DMODEL1=BLOCK_DMODEL1,
                          num_warps=num_warps,
                          num_stages=num_stages)
=======
        BLOCK_DMODEL, BLOCK_DMODEL1, BLOCK_DV = _get_block_d(Lq)
        BLOCK_M = max(16, min(BLOCK, 16384 // BLOCK_DMODEL))
        num_warps = 4
        num_stages = 2
        grid = (triton.cdiv(max_seqlen, BLOCK_M), head, batch)
        if quant_policy > 0:
            _fwd_kernel_quant[grid](q,
                                    k,
                                    v,
                                    k_scales_zeros,
                                    v_scales_zeros,
                                    sm_scale,
                                    q_start_loc,
                                    q_seqlens,
                                    kv_seqlens,
                                    block_offsets,
                                    o,
                                    stride_qbs=q.stride(-3),
                                    stride_qh=q.stride(-2),
                                    stride_qd=q.stride(-1),
                                    stride_kp=k.stride(-4),
                                    stride_kbs=k.stride(-3),
                                    stride_kh=k.stride(-2),
                                    stride_kd=k.stride(-1),
                                    stride_vp=v.stride(-4),
                                    stride_vbs=v.stride(-3),
                                    stride_vh=v.stride(-2),
                                    stride_vd=v.stride(-1),
                                    stride_kszp=k_scales_zeros.stride(-4),
                                    stride_kszbs=k_scales_zeros.stride(-3),
                                    stride_kszh=k_scales_zeros.stride(-2),
                                    stride_kszd=k_scales_zeros.stride(-1),
                                    stride_vszp=v_scales_zeros.stride(-4),
                                    stride_vszbs=v_scales_zeros.stride(-3),
                                    stride_vszh=v_scales_zeros.stride(-2),
                                    stride_vszd=v_scales_zeros.stride(-1),
                                    quant_policy=quant_policy,
                                    stride_obs=o.stride(-3),
                                    stride_oh=o.stride(-2),
                                    stride_od=o.stride(-1),
                                    stride_boffb=block_offsets.stride(0),
                                    kv_group_num=kv_group_num,
                                    window_size=window_size,
                                    head_size=Lq,
                                    head_size_v=Lv,
                                    logit_softcapping=logit_softcapping,
                                    BLOCK_M=BLOCK_M,
                                    BLOCK_DMODEL=BLOCK_DMODEL,
                                    BLOCK_DV=BLOCK_DV,
                                    BLOCK_N=BLOCK,
                                    BLOCK_DMODEL1=BLOCK_DMODEL1,
                                    num_warps=num_warps,
                                    num_stages=num_stages,
                                    **kernel_meta)
        else:
            _fwd_kernel[grid](q,
                              k,
                              v,
                              sm_scale,
                              q_start_loc,
                              q_seqlens,
                              kv_seqlens,
                              block_offsets,
                              o,
                              stride_qbs=q.stride(-3),
                              stride_qh=q.stride(-2),
                              stride_qd=q.stride(-1),
                              stride_kp=k.stride(-4),
                              stride_kbs=k.stride(-3),
                              stride_kh=k.stride(-2),
                              stride_kd=k.stride(-1),
                              stride_vp=v.stride(-4),
                              stride_vbs=v.stride(-3),
                              stride_vh=v.stride(-2),
                              stride_vd=v.stride(-1),
                              stride_obs=o.stride(-3),
                              stride_oh=o.stride(-2),
                              stride_od=o.stride(-1),
                              stride_boffb=block_offsets.stride(0),
                              kv_group_num=kv_group_num,
                              window_size=window_size,
                              head_size=Lk,
                              head_size_v=Lv,
                              logit_softcapping=logit_softcapping,
                              BLOCK_M=BLOCK_M,
                              BLOCK_DMODEL=BLOCK_DMODEL,
                              BLOCK_DV=BLOCK_DV,
                              BLOCK_N=BLOCK,
                              BLOCK_DMODEL1=BLOCK_DMODEL1,
                              num_warps=num_warps,
                              num_stages=num_stages,
                              **kernel_meta)
>>>>>>> ba3701b5
    else:
        SPLIT_K = 4
        if quant_policy != 4:
            acc = q.new_empty(batch,
                              head,
                              SPLIT_K,
                              Lv + 2,
                              dtype=torch.float32)
        else:
            acc = q.new_empty(batch,
                              head,
                              SPLIT_K,
                              o.shape[-1] + 2,
                              dtype=torch.float32)
        BLOCK_DMODEL, BLOCK_DMODEL1, BLOCK_DV = _get_block_d(Lq)
        p2_kv_group_num = triton.next_power_of_2(kv_group_num)
        BLOCK_H = max(16, min(BLOCK, p2_kv_group_num))
        grid_1 = triton.cdiv(head, min(BLOCK_H, kv_group_num))
        grid = (
            grid_1,
            SPLIT_K,
            batch,
        )
<<<<<<< HEAD
        _fwd_grouped_split_kernel[grid](q,
                                        k,
                                        v,
                                        sm_scale,
                                        kv_seqlens,
                                        block_offsets,
                                        acc,
                                        stride_qbs=q.stride(0),
                                        stride_qh=q.stride(1),
                                        stride_qd=q.stride(2),
                                        stride_kp=k.stride(b_dim),
                                        stride_kbs=k.stride(s_dim),
                                        stride_kh=k.stride(h_dim),
                                        stride_kd=k.stride(d_dim),
                                        stride_vp=v.stride(b_dim),
                                        stride_vbs=v.stride(s_dim),
                                        stride_vh=v.stride(h_dim),
                                        stride_vd=v.stride(d_dim),
                                        stride_ok=acc.stride(2),
                                        stride_obs=acc.stride(0),
                                        stride_oh=acc.stride(1),
                                        stride_od=acc.stride(3),
                                        stride_boffb=block_offsets.stride(0),
                                        kv_group_num=kv_group_num,
                                        window_size=window_size,
                                        head_size=Lk,
                                        head_size_v=Lv,
                                        num_heads_q=head,
                                        logit_softcapping=logit_softcapping,
                                        SPLIT_K=SPLIT_K,
                                        BLOCK_DMODEL=BLOCK_DMODEL,
                                        BLOCK_DV=BLOCK_DV,
                                        BLOCK_N=BLOCK,
                                        BLOCK_H=BLOCK_H,
                                        BLOCK_DMODEL1=BLOCK_DMODEL1,
                                        **kernel_meta)
=======
        if quant_policy > 0:
            _fwd_grouped_split_quant_kernel[grid](
                q,
                k,
                v,
                k_scales_zeros,
                v_scales_zeros,
                sm_scale,
                kv_seqlens,
                block_offsets,
                acc,
                stride_qbs=q.stride(-3),
                stride_qh=q.stride(-2),
                stride_qd=q.stride(-1),
                stride_kp=k.stride(-4),
                stride_kbs=k.stride(-3),
                stride_kh=k.stride(-2),
                stride_kd=k.stride(-1),
                stride_vp=v.stride(-4),
                stride_vbs=v.stride(-3),
                stride_vh=v.stride(-2),
                stride_vd=v.stride(-1),
                stride_kszp=k_scales_zeros.stride(-4),
                stride_kszbs=k_scales_zeros.stride(-3),
                stride_kszh=k_scales_zeros.stride(-2),
                stride_kszd=k_scales_zeros.stride(-1),
                stride_vszp=v_scales_zeros.stride(-4),
                stride_vszbs=v_scales_zeros.stride(-3),
                stride_vszh=v_scales_zeros.stride(-2),
                stride_vszd=v_scales_zeros.stride(-1),
                quant_policy=quant_policy,
                stride_ok=acc.stride(-2),
                stride_obs=acc.stride(-4),
                stride_oh=acc.stride(-3),
                stride_od=acc.stride(-1),
                stride_boffb=block_offsets.stride(0),
                kv_group_num=kv_group_num,
                window_size=window_size,
                head_size=Lq,
                head_size_v=Lv,
                num_heads_q=head,
                logit_softcapping=logit_softcapping,
                SPLIT_K=SPLIT_K,
                BLOCK_DMODEL=BLOCK_DMODEL,
                BLOCK_DV=BLOCK_DV,
                BLOCK_N=BLOCK,
                BLOCK_H=BLOCK_H,
                BLOCK_DMODEL1=BLOCK_DMODEL1,
                **kernel_meta)

        else:
            _fwd_grouped_split_kernel[grid](
                q,
                k,
                v,
                sm_scale,
                kv_seqlens,
                block_offsets,
                acc,
                stride_qbs=q.stride(-3),
                stride_qh=q.stride(-2),
                stride_qd=q.stride(-1),
                stride_kp=k.stride(-4),
                stride_kbs=k.stride(-3),
                stride_kh=k.stride(-2),
                stride_kd=k.stride(-1),
                stride_vp=v.stride(-4),
                stride_vbs=v.stride(-3),
                stride_vh=v.stride(-2),
                stride_vd=v.stride(-1),
                stride_ok=acc.stride(-2),
                stride_obs=acc.stride(-4),
                stride_oh=acc.stride(-3),
                stride_od=acc.stride(-1),
                stride_boffb=block_offsets.stride(0),
                kv_group_num=kv_group_num,
                window_size=window_size,
                head_size=Lk,
                head_size_v=Lv,
                num_heads_q=head,
                logit_softcapping=logit_softcapping,
                SPLIT_K=SPLIT_K,
                BLOCK_DMODEL=BLOCK_DMODEL,
                BLOCK_DV=BLOCK_DV,
                BLOCK_N=BLOCK,
                BLOCK_H=BLOCK_H,
                BLOCK_DMODEL1=BLOCK_DMODEL1,
                **kernel_meta)
>>>>>>> ba3701b5

        num_warps = 4
        grid = (batch, head)
        if quant_policy == 4:
            Lv *= 2
            BLOCK_DV *= 2
        _reduce_split_kernel[grid](acc,
                                   o,
                                   stride_ak=acc.stride(2),
                                   stride_abs=acc.stride(0),
                                   stride_ah=acc.stride(1),
                                   stride_ad=acc.stride(3),
                                   stride_obs=o.stride(0),
                                   stride_oh=o.stride(1),
                                   stride_od=o.stride(2),
                                   SPLIT_K=SPLIT_K,
                                   head_size_v=Lv,
                                   BLOCK_DV=BLOCK_DV,
                                   num_warps=num_warps,
                                   num_stages=1,
                                   **kernel_meta)<|MERGE_RESOLUTION|>--- conflicted
+++ resolved
@@ -518,9 +518,13 @@
         m_i = m_i_new
 
     # initialize pointers to output
-    off_acc = (cur_batch * stride_obs + split_k_id * stride_ok +
-               cur_head[:, None] * stride_oh + offs_dv[None, :] * stride_od)
-    tl.store(Acc_out + off_acc, acc, mask=mask_h[:, None] & mask_dv[None, :])
+    if loop_end > loop_start:
+        off_acc = (cur_batch * stride_obs + split_k_id * stride_ok +
+                   cur_head[:, None] * stride_oh +
+                   offs_dv[None, :] * stride_od)
+        tl.store(Acc_out + off_acc,
+                 acc,
+                 mask=mask_h[:, None] & mask_dv[None, :])
 
     if quant_policy == 4:
         off_meta = (cur_batch * stride_obs + split_k_id * stride_ok +
@@ -597,6 +601,7 @@
 
 def _get_convert_pv(nv_capability):
     """lazy load convert_pv."""
+    global TRITON_VERSION, VERSION_300
     if TRITON_VERSION >= VERSION_300 or nv_capability[0] >= 8:
 
         @triton.jit
@@ -901,10 +906,8 @@
         stride_d: stride of head size dim
     """
     cur_batch = tl.program_id(2)
-    cur_head = tl.program_id(1)
+    cur_kv_head = tl.program_id(1)
     start_m = tl.program_id(0)
-
-    cur_kv_head = cur_head // kv_group_num
 
     q_seqlen = tl.load(Q_seqlens + cur_batch)
     kv_seqlen = tl.load(KV_seqlens + cur_batch)
@@ -912,7 +915,7 @@
     history_len = kv_seqlen - q_seqlen
 
     block_start_loc = BLOCK_M * start_m
-    if block_start_loc >= q_seqlen:
+    if block_start_loc >= q_seqlen * kv_group_num:
         return
 
     # initialize offsets
@@ -924,9 +927,11 @@
     offs_d = offs_d % head_size
     mask_dv = offs_dv < head_size_v
     offs_dv = offs_dv % head_size_v
-    offs_m = start_m * BLOCK_M + tl.arange(0, BLOCK_M)
+    offs_mh = start_m * BLOCK_M + tl.arange(0, BLOCK_M)
+    offs_m = offs_mh // kv_group_num
+    cur_head = offs_mh % kv_group_num + cur_kv_head * kv_group_num
     off_q = ((q_start_loc + offs_m[:, None]) * stride_qbs +
-             cur_head * stride_qh + offs_d[None, :] * stride_qd)
+             cur_head[:, None] * stride_qh + offs_d[None, :] * stride_qd)
     off_k = (cur_kv_head * stride_kh + offs_d[:, None] * stride_kd +
              offs_n[None, :] * stride_kbs)
     off_v = (cur_kv_head * stride_vh + offs_dv[None, :] * stride_vd +
@@ -948,7 +953,7 @@
         mask_d1 = offs_d1 < head_size
         offs_d1 = offs_d1 % head_size
         off_q1 = ((q_start_loc + offs_m[:, None]) * stride_qbs +
-                  cur_head * stride_qh + offs_d1[None, :] * stride_qd)
+                  cur_head[:, None] * stride_qh + offs_d1[None, :] * stride_qd)
         q1 = tl.load(Q + off_q1, mask=(offs_m[:, None] < q_seqlen) & mask_d1)
         off_k1 = (cur_kv_head * stride_kh + offs_d1[:, None] * stride_kd +
                   offs_n[None, :] * stride_kbs)
@@ -1055,7 +1060,7 @@
     acc = fast_dividef(acc, l_i[:, None])
     # initialize pointers to output
     off_o = ((q_start_loc + offs_m[:, None]) * stride_obs +
-             cur_head * stride_oh + offs_dv[None, :] * stride_od)
+             cur_head[:, None] * stride_oh + offs_dv[None, :] * stride_od)
     out_ptrs = Out + off_o
     tl.store(out_ptrs,
              acc,
@@ -1123,16 +1128,11 @@
         return BLOCK_DMODEL, BLOCK_DMODEL1, BLOCK_DV
 
     # shape constraints
-<<<<<<< HEAD
     Lq, Lk, Lv = q.shape[-1], k.shape[d_dim], v.shape[d_dim]
-    assert Lq == Lk, Lv == o.shape[-1]
-=======
-    Lq, Lk, Lv = q.shape[-1], k.shape[-1], v.shape[-1]
     if quant_policy == 4:
         assert Lq == Lk * 2 and Lv * 2 == o.shape[-1]
     else:
         assert Lq == Lk and Lv == o.shape[-1]
->>>>>>> ba3701b5
 
     if sm_scale is None:
         sm_scale = 1.0 / (Lq**0.5)
@@ -1149,56 +1149,13 @@
     kernel_meta = get_kernel_meta(q)
     is_decoding = q.shape[-3] == q_seqlens.size(0)
     if not is_decoding:
-<<<<<<< HEAD
-        BLOCK_DMODEL, BLOCK_DMODEL1, BLOCK_DV = _get_block_d(Lk)
-        BLOCK_M = max(16, 16384 // BLOCK_DMODEL)
+        BLOCK_DMODEL, BLOCK_DMODEL1, BLOCK_DV = _get_block_d(Lq)
+        BLOCK_M = max(16, min(BLOCK, 16384 // BLOCK_DMODEL))
         num_warps = 4
         num_stages = 2
         kv_head = k.shape[h_dim]
         grid = (triton.cdiv(max_seqlen * kv_group_num,
                             BLOCK_M), kv_head, batch)
-        _fwd_kernel[grid](q,
-                          k,
-                          v,
-                          sm_scale,
-                          q_start_loc,
-                          q_seqlens,
-                          kv_seqlens,
-                          block_offsets,
-                          o,
-                          stride_qbs=q.stride(-3),
-                          stride_qh=q.stride(-2),
-                          stride_qd=q.stride(-1),
-                          stride_kp=k.stride(b_dim),
-                          stride_kbs=k.stride(s_dim),
-                          stride_kh=k.stride(h_dim),
-                          stride_kd=k.stride(d_dim),
-                          stride_vp=v.stride(b_dim),
-                          stride_vbs=v.stride(s_dim),
-                          stride_vh=v.stride(h_dim),
-                          stride_vd=v.stride(d_dim),
-                          stride_obs=o.stride(-3),
-                          stride_oh=o.stride(-2),
-                          stride_od=o.stride(-1),
-                          stride_boffb=block_offsets.stride(0),
-                          kv_group_num=kv_group_num,
-                          window_size=window_size,
-                          head_size=Lk,
-                          head_size_v=Lv,
-                          logit_softcapping=logit_softcapping,
-                          BLOCK_M=BLOCK_M,
-                          BLOCK_DMODEL=BLOCK_DMODEL,
-                          BLOCK_DV=BLOCK_DV,
-                          BLOCK_N=BLOCK,
-                          BLOCK_DMODEL1=BLOCK_DMODEL1,
-                          num_warps=num_warps,
-                          num_stages=num_stages)
-=======
-        BLOCK_DMODEL, BLOCK_DMODEL1, BLOCK_DV = _get_block_d(Lq)
-        BLOCK_M = max(16, min(BLOCK, 16384 // BLOCK_DMODEL))
-        num_warps = 4
-        num_stages = 2
-        grid = (triton.cdiv(max_seqlen, BLOCK_M), head, batch)
         if quant_policy > 0:
             _fwd_kernel_quant[grid](q,
                                     k,
@@ -1214,14 +1171,14 @@
                                     stride_qbs=q.stride(-3),
                                     stride_qh=q.stride(-2),
                                     stride_qd=q.stride(-1),
-                                    stride_kp=k.stride(-4),
-                                    stride_kbs=k.stride(-3),
-                                    stride_kh=k.stride(-2),
-                                    stride_kd=k.stride(-1),
-                                    stride_vp=v.stride(-4),
-                                    stride_vbs=v.stride(-3),
-                                    stride_vh=v.stride(-2),
-                                    stride_vd=v.stride(-1),
+                                    stride_kp=k.stride(b_dim),
+                                    stride_kbs=k.stride(s_dim),
+                                    stride_kh=k.stride(h_dim),
+                                    stride_kd=k.stride(d_dim),
+                                    stride_vp=v.stride(b_dim),
+                                    stride_vbs=v.stride(s_dim),
+                                    stride_vh=v.stride(h_dim),
+                                    stride_vd=v.stride(d_dim),
                                     stride_kszp=k_scales_zeros.stride(-4),
                                     stride_kszbs=k_scales_zeros.stride(-3),
                                     stride_kszh=k_scales_zeros.stride(-2),
@@ -1261,14 +1218,14 @@
                               stride_qbs=q.stride(-3),
                               stride_qh=q.stride(-2),
                               stride_qd=q.stride(-1),
-                              stride_kp=k.stride(-4),
-                              stride_kbs=k.stride(-3),
-                              stride_kh=k.stride(-2),
-                              stride_kd=k.stride(-1),
-                              stride_vp=v.stride(-4),
-                              stride_vbs=v.stride(-3),
-                              stride_vh=v.stride(-2),
-                              stride_vd=v.stride(-1),
+                              stride_kp=k.stride(b_dim),
+                              stride_kbs=k.stride(s_dim),
+                              stride_kh=k.stride(h_dim),
+                              stride_kd=k.stride(d_dim),
+                              stride_vp=v.stride(b_dim),
+                              stride_vbs=v.stride(s_dim),
+                              stride_vh=v.stride(h_dim),
+                              stride_vd=v.stride(d_dim),
                               stride_obs=o.stride(-3),
                               stride_oh=o.stride(-2),
                               stride_od=o.stride(-1),
@@ -1286,7 +1243,6 @@
                               num_warps=num_warps,
                               num_stages=num_stages,
                               **kernel_meta)
->>>>>>> ba3701b5
     else:
         SPLIT_K = 4
         if quant_policy != 4:
@@ -1310,44 +1266,6 @@
             SPLIT_K,
             batch,
         )
-<<<<<<< HEAD
-        _fwd_grouped_split_kernel[grid](q,
-                                        k,
-                                        v,
-                                        sm_scale,
-                                        kv_seqlens,
-                                        block_offsets,
-                                        acc,
-                                        stride_qbs=q.stride(0),
-                                        stride_qh=q.stride(1),
-                                        stride_qd=q.stride(2),
-                                        stride_kp=k.stride(b_dim),
-                                        stride_kbs=k.stride(s_dim),
-                                        stride_kh=k.stride(h_dim),
-                                        stride_kd=k.stride(d_dim),
-                                        stride_vp=v.stride(b_dim),
-                                        stride_vbs=v.stride(s_dim),
-                                        stride_vh=v.stride(h_dim),
-                                        stride_vd=v.stride(d_dim),
-                                        stride_ok=acc.stride(2),
-                                        stride_obs=acc.stride(0),
-                                        stride_oh=acc.stride(1),
-                                        stride_od=acc.stride(3),
-                                        stride_boffb=block_offsets.stride(0),
-                                        kv_group_num=kv_group_num,
-                                        window_size=window_size,
-                                        head_size=Lk,
-                                        head_size_v=Lv,
-                                        num_heads_q=head,
-                                        logit_softcapping=logit_softcapping,
-                                        SPLIT_K=SPLIT_K,
-                                        BLOCK_DMODEL=BLOCK_DMODEL,
-                                        BLOCK_DV=BLOCK_DV,
-                                        BLOCK_N=BLOCK,
-                                        BLOCK_H=BLOCK_H,
-                                        BLOCK_DMODEL1=BLOCK_DMODEL1,
-                                        **kernel_meta)
-=======
         if quant_policy > 0:
             _fwd_grouped_split_quant_kernel[grid](
                 q,
@@ -1362,22 +1280,22 @@
                 stride_qbs=q.stride(-3),
                 stride_qh=q.stride(-2),
                 stride_qd=q.stride(-1),
-                stride_kp=k.stride(-4),
-                stride_kbs=k.stride(-3),
-                stride_kh=k.stride(-2),
-                stride_kd=k.stride(-1),
-                stride_vp=v.stride(-4),
-                stride_vbs=v.stride(-3),
-                stride_vh=v.stride(-2),
-                stride_vd=v.stride(-1),
-                stride_kszp=k_scales_zeros.stride(-4),
-                stride_kszbs=k_scales_zeros.stride(-3),
-                stride_kszh=k_scales_zeros.stride(-2),
-                stride_kszd=k_scales_zeros.stride(-1),
-                stride_vszp=v_scales_zeros.stride(-4),
-                stride_vszbs=v_scales_zeros.stride(-3),
-                stride_vszh=v_scales_zeros.stride(-2),
-                stride_vszd=v_scales_zeros.stride(-1),
+                stride_kp=k.stride(b_dim),
+                stride_kbs=k.stride(s_dim),
+                stride_kh=k.stride(h_dim),
+                stride_kd=k.stride(d_dim),
+                stride_vp=v.stride(b_dim),
+                stride_vbs=v.stride(s_dim),
+                stride_vh=v.stride(h_dim),
+                stride_vd=v.stride(d_dim),
+                stride_kszp=k_scales_zeros.stride(b_dim),
+                stride_kszbs=k_scales_zeros.stride(s_dim),
+                stride_kszh=k_scales_zeros.stride(h_dim),
+                stride_kszd=k_scales_zeros.stride(d_dim),
+                stride_vszp=v_scales_zeros.stride(b_dim),
+                stride_vszbs=v_scales_zeros.stride(s_dim),
+                stride_vszh=v_scales_zeros.stride(h_dim),
+                stride_vszd=v_scales_zeros.stride(d_dim),
                 quant_policy=quant_policy,
                 stride_ok=acc.stride(-2),
                 stride_obs=acc.stride(-4),
@@ -1410,14 +1328,14 @@
                 stride_qbs=q.stride(-3),
                 stride_qh=q.stride(-2),
                 stride_qd=q.stride(-1),
-                stride_kp=k.stride(-4),
-                stride_kbs=k.stride(-3),
-                stride_kh=k.stride(-2),
-                stride_kd=k.stride(-1),
-                stride_vp=v.stride(-4),
-                stride_vbs=v.stride(-3),
-                stride_vh=v.stride(-2),
-                stride_vd=v.stride(-1),
+                stride_kp=k.stride(b_dim),
+                stride_kbs=k.stride(s_dim),
+                stride_kh=k.stride(h_dim),
+                stride_kd=k.stride(d_dim),
+                stride_vp=v.stride(b_dim),
+                stride_vbs=v.stride(s_dim),
+                stride_vh=v.stride(h_dim),
+                stride_vd=v.stride(d_dim),
                 stride_ok=acc.stride(-2),
                 stride_obs=acc.stride(-4),
                 stride_oh=acc.stride(-3),
@@ -1436,7 +1354,6 @@
                 BLOCK_H=BLOCK_H,
                 BLOCK_DMODEL1=BLOCK_DMODEL1,
                 **kernel_meta)
->>>>>>> ba3701b5
 
         num_warps = 4
         grid = (batch, head)
