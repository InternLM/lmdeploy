--- conflicted
+++ resolved
@@ -366,9 +366,9 @@
     BLOCK_DMODEL1: tl.constexpr,
 ):
     """first step kernel of split k attention."""
-    cur_batch = tl.program_id(0)
-    cur_kv_head = tl.program_id(1)
-    split_k_id = tl.program_id(2)
+    cur_batch = tl.program_id(2)
+    cur_kv_head = tl.program_id(0)
+    split_k_id = tl.program_id(1)
 
     if BLOCK_H < kv_group_num:
         HEAD_PER_CTA: tl.constexpr = BLOCK_H
@@ -505,7 +505,7 @@
         qk *= sm_scale
         if logit_softcapping > 0.0:
             qk = qk / logit_softcapping
-            qk = tl.math.tanh(qk)
+            qk = tanh(qk)
             qk = qk * logit_softcapping
         # NOTE: inf - inf = nan, and nan will leads to error
         if start_n + BLOCK_N > history_len or window_size > 0:
@@ -520,8 +520,8 @@
 
         # -- compute p, m_i and l_i
         m_i_new = tl.maximum(m_i, tl.max(qk, 1))
-        p = tl.math.fast_expf(qk - m_i_new[:, None])
-        alpha = tl.math.fast_expf(m_i - m_i_new)
+        p = fast_expf(qk - m_i_new[:, None])
+        alpha = fast_expf(m_i - m_i_new)
         l_i_new = alpha * l_i + tl.sum(p, 1)
 
         # -- update output accumulator --
@@ -946,9 +946,11 @@
         start_block_id = tl.maximum(history_len - window_size, 0) // BLOCK_N
         kv_min_loc = tl.maximum(history_len + offs_m - window_size, 0)
     kv_start_loc = start_block_id * BLOCK_N
+    block_offset_ptrs += start_block_id
     for start_n in range(kv_start_loc, kv_seqlen, BLOCK_N):
         start_n = tl.multiple_of(start_n, BLOCK_N)
-        b_offset = tl.load(block_offset_ptrs + start_n // BLOCK_N)
+        b_offset = tl.load(block_offset_ptrs)
+        block_offset_ptrs += 1
 
         # -- compute qk ----
         k = tl.load(K + off_k + b_offset * stride_kp)
@@ -992,7 +994,7 @@
         qk *= sm_scale
         if logit_softcapping > 0.0:
             qk = qk / logit_softcapping
-            qk = tl.math.tanh(qk)
+            qk = tanh(qk)
             qk = qk * logit_softcapping
         # NOTE: inf - inf = nan, and nan will leads to error
         if start_n + BLOCK_N > history_len or window_size > 0:
@@ -1009,8 +1011,8 @@
 
         # -- compute p, m_i and l_i
         m_i_new = tl.maximum(m_i, tl.max(qk, 1))
-        p = tl.math.fast_expf(qk - m_i_new[:, None])
-        alpha = tl.math.fast_expf(m_i - m_i_new)
+        p = fast_expf(qk - m_i_new[:, None])
+        alpha = fast_expf(m_i - m_i_new)
         l_i_new = alpha * l_i + tl.sum(p, 1)
         # -- update output accumulator --
         # scale acc
@@ -1023,7 +1025,7 @@
         l_i = l_i_new
         m_i = m_i_new
 
-    acc = tl.math.fast_dividef(acc, l_i[:, None])
+    acc = fast_dividef(acc, l_i[:, None])
     # initialize pointers to output
     off_o = ((q_start_loc + offs_m[:, None]) * stride_obs +
              cur_head * stride_oh + offs_dv[None, :] * stride_od)
@@ -1223,8 +1225,11 @@
         p2_kv_group_num = triton.next_power_of_2(kv_group_num)
         BLOCK_H = max(16, min(BLOCK, p2_kv_group_num))
         grid_1 = triton.cdiv(head, min(BLOCK_H, kv_group_num))
-<<<<<<< HEAD
-        grid = (batch, grid_1, SPLIT_K)
+        grid = (
+            grid_1,
+            SPLIT_K,
+            batch,
+        )
         if quant_policy > 0:
             _fwd_grouped_split_quant_kernel[grid](
                 q,
@@ -1315,50 +1320,6 @@
                 BLOCK_H=BLOCK_H,
                 BLOCK_DMODEL1=BLOCK_DMODEL1,
                 **kernel_meta)
-=======
-        grid = (
-            grid_1,
-            SPLIT_K,
-            batch,
-        )
-        _fwd_grouped_split_kernel[grid](q,
-                                        k,
-                                        v,
-                                        sm_scale,
-                                        kv_seqlens,
-                                        block_offsets,
-                                        acc,
-                                        stride_qbs=q.stride(-3),
-                                        stride_qh=q.stride(-2),
-                                        stride_qd=q.stride(-1),
-                                        stride_kp=k.stride(-4),
-                                        stride_kbs=k.stride(-3),
-                                        stride_kh=k.stride(-2),
-                                        stride_kd=k.stride(-1),
-                                        stride_vp=v.stride(-4),
-                                        stride_vbs=v.stride(-3),
-                                        stride_vh=v.stride(-2),
-                                        stride_vd=v.stride(-1),
-                                        stride_ok=acc.stride(-2),
-                                        stride_obs=acc.stride(-4),
-                                        stride_oh=acc.stride(-3),
-                                        stride_od=acc.stride(-1),
-                                        stride_boffb=block_offsets.stride(0),
-                                        kv_group_num=kv_group_num,
-                                        window_size=window_size,
-                                        head_size=Lk,
-                                        head_size_v=Lv,
-                                        num_heads_q=head,
-                                        shared_kv=shared_kv,
-                                        logit_softcapping=logit_softcapping,
-                                        SPLIT_K=SPLIT_K,
-                                        BLOCK_DMODEL=BLOCK_DMODEL,
-                                        BLOCK_DV=BLOCK_DV,
-                                        BLOCK_N=BLOCK,
-                                        BLOCK_H=BLOCK_H,
-                                        BLOCK_DMODEL1=BLOCK_DMODEL1,
-                                        **kernel_meta)
->>>>>>> e8a1a33a
 
         num_warps = 4
         grid = (batch, head)
