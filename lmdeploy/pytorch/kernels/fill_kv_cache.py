--- conflicted
+++ resolved
@@ -1,188 +1,4 @@
 # Copyright (c) OpenMMLab. All rights reserved.
 from .dispatcher import FunctionDispatcher
 
-<<<<<<< HEAD
-from .triton_utils import get_kernel_meta, wrap_jit_func
-
-
-@triton.jit
-def _div_up(val, other):
-    return (val + other - 1) // other
-
-
-@wrap_jit_func(type_hint=dict(
-    KStates=Tensor,
-    VStates=Tensor,
-    KCaches=Tensor,
-    VCaches=Tensor,
-    QStartLoc=Tensor,
-    QSeqLens=Tensor,
-    KVSeqLens=Tensor,
-    BlockOffsets=Tensor,
-    num_heads=torch.int32,
-    head_dim=torch.int32,
-    stride_kss=int,
-    stride_ksh=int,
-    stride_ksd=int,
-    stride_vss=int,
-    stride_vsh=int,
-    stride_vsd=int,
-    stride_kcn=int,
-    stride_kcb=int,
-    stride_kch=int,
-    stride_kcd=int,
-    stride_vcn=int,
-    stride_vcb=int,
-    stride_vch=int,
-    stride_vcd=int,
-    stride_boff=int,
-    BLOCK=torch.int32,
-    BLOCK_D=torch.int32,
-    BLOCK_DV=torch.int32,
-    BLOCK_H=torch.int32,
-))
-@triton.jit
-def _fill_kv_cache_kernel(
-    KStates,
-    VStates,
-    KCaches,
-    VCaches,
-    QStartLoc,
-    QSeqLens,
-    KVSeqLens,
-    BlockOffsets,
-    num_heads: tl.constexpr,
-    head_dim: tl.constexpr,
-    stride_kss,
-    stride_ksh,
-    stride_ksd,
-    stride_vss,
-    stride_vsh,
-    stride_vsd,
-    stride_kcn: tl.constexpr,
-    stride_kcb: tl.constexpr,
-    stride_kch: tl.constexpr,
-    stride_kcd: tl.constexpr,
-    stride_vcn: tl.constexpr,
-    stride_vcb: tl.constexpr,
-    stride_vch: tl.constexpr,
-    stride_vcd: tl.constexpr,
-    stride_boff,
-    BLOCK: tl.constexpr,
-    BLOCK_D: tl.constexpr,
-    BLOCK_DV: tl.constexpr,
-    BLOCK_H: tl.constexpr,
-):
-    """fill kv cache kernel."""
-    batch_id = tl.program_id(0)
-    block_id = tl.program_id(1)
-
-    # initialize
-    h_off = tl.arange(0, BLOCK_H)
-    d_off = tl.arange(0, BLOCK_D)
-
-    q_startloc = tl.load(QStartLoc + batch_id)
-    q_seqlen = tl.load(QSeqLens + batch_id)
-    kv_seqlen = tl.load(KVSeqLens + batch_id)
-    history_seqlen = kv_seqlen - q_seqlen
-
-    block0_first_tokenloc = history_seqlen % BLOCK
-
-    state_token_offset = tl.maximum(block_id * BLOCK - block0_first_tokenloc,
-                                    0)
-    kv_block_id = _div_up(history_seqlen + 1, BLOCK) - 1 + block_id
-    kv_block_id = min(kv_block_id, stride_boff - 1)
-    block_off = tl.load(BlockOffsets + batch_id * stride_boff + kv_block_id)
-
-    cur_startloc = q_startloc + state_token_offset
-    ks_ptr = KStates + cur_startloc * stride_kss
-    vs_ptr = VStates + cur_startloc * stride_vss
-
-    kc_ptr = KCaches + block_off * stride_kcn
-    vc_ptr = VCaches + block_off * stride_vcn
-
-    c_first_tokenloc = block0_first_tokenloc
-    if block_id != 0:
-        c_first_tokenloc *= 0
-    c_last_tokenloc = tl.minimum(
-        BLOCK, q_seqlen + block0_first_tokenloc - block_id * BLOCK)
-
-    for bidx in range(c_first_tokenloc, c_last_tokenloc):
-        sidx = bidx - c_first_tokenloc
-        mask = (h_off[:, None] < num_heads) & (d_off[None, :] < head_dim)
-        k = tl.load(ks_ptr + sidx * stride_kss + h_off[:, None] * stride_ksh +
-                    d_off[None, :] * stride_ksd,
-                    mask=mask)
-        tl.store(kc_ptr + bidx * stride_kcb + h_off[:, None] * stride_kch +
-                 d_off[None, :] * stride_kcd,
-                 k,
-                 mask=mask)
-
-        if BLOCK_DV > 0:
-            dv_off = tl.arange(0, BLOCK_DV)
-            maskv = (h_off[:, None] < num_heads) & (dv_off[None, :] < head_dim)
-            v = tl.load(vs_ptr + sidx * stride_vss +
-                        h_off[:, None] * stride_vsh +
-                        dv_off[None, :] * stride_vsd,
-                        mask=maskv)
-            tl.store(vc_ptr + bidx * stride_vcb + h_off[:, None] * stride_vch +
-                     dv_off[None, :] * stride_vcd,
-                     v,
-                     mask=maskv)
-
-
-def fill_kv_cache(k_states: Tensor, v_states: Tensor, k_caches: Tensor,
-                  v_caches: Tensor, q_start_loc: Tensor, q_seq_length: Tensor,
-                  kv_seq_length: Tensor, max_q_seq_length: int,
-                  block_offsets: Tensor):
-    """fill key/value state to cache for paged attention."""
-
-    block_offsets = block_offsets.contiguous()
-    batch_size = block_offsets.size(0)
-    block_size, num_heads, head_dim = k_caches.size()[1:]
-    head_dim_v = v_states.size(-1)
-    max_num_blocks = triton.cdiv(max_q_seq_length, block_size) + 1
-
-    BLOCK = block_size
-    BLOCK_H = triton.next_power_of_2(num_heads)
-    BLOCK_D = triton.next_power_of_2(head_dim)
-    BLOCK_DV = triton.next_power_of_2(head_dim_v)
-    grid = [batch_size, max_num_blocks]
-    kernel_meta = get_kernel_meta(k_states)
-    _fill_kv_cache_kernel[grid](
-        k_states,
-        v_states,
-        k_caches,
-        v_caches,
-        q_start_loc,
-        q_seq_length,
-        kv_seq_length,
-        block_offsets,
-        num_heads=num_heads,
-        head_dim=head_dim,
-        stride_kss=k_states.stride(-3),
-        stride_ksh=k_states.stride(-2),
-        stride_ksd=k_states.stride(-1),
-        stride_vss=v_states.stride(-3),
-        stride_vsh=v_states.stride(-2),
-        stride_vsd=v_states.stride(-1),
-        stride_kcn=k_caches.stride(0),
-        stride_kcb=k_caches.stride(1),
-        stride_kch=k_caches.stride(2),
-        stride_kcd=k_caches.stride(3),
-        stride_vcn=v_caches.stride(0),
-        stride_vcb=v_caches.stride(1),
-        stride_vch=v_caches.stride(2),
-        stride_vcd=v_caches.stride(3),
-        stride_boff=block_offsets.stride(0),
-        BLOCK=BLOCK,
-        BLOCK_D=BLOCK_D,
-        BLOCK_DV=BLOCK_DV,
-        BLOCK_H=BLOCK_H,
-        num_warps=4,
-        num_stages=3,
-        **kernel_meta,
-    )
-=======
-fill_kv_cache = FunctionDispatcher('fill_kv_cache').make_caller()
->>>>>>> 3b39322d
+fill_kv_cache = FunctionDispatcher('fill_kv_cache').make_caller()