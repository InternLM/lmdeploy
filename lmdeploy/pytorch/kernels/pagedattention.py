--- conflicted
+++ resolved
@@ -1,893 +1,4 @@
 # Copyright (c) OpenMMLab. All rights reserved.
 from .dispatcher import FunctionDispatcher
 
-<<<<<<< HEAD
-from lmdeploy.utils import get_logger
-
-from .triton_utils import get_kernel_meta, wrap_jit_func
-
-logger = get_logger('lmdeploy')
-
-TRITON_VERSION = version.parse(triton.__version__)
-
-assert TRITON_VERSION >= version.parse('2.1.0')
-
-
-@triton.jit
-def _load_block_offsets(offset_ptr, block_id, BLOCK: tl.constexpr):
-    """load block offsets."""
-    offs_n = tl.arange(0, BLOCK)
-    return tl.load(offset_ptr + block_id) * BLOCK + offs_n
-
-
-@triton.autotune(configs=[
-    triton.Config({}, num_stages=1, num_warps=16),
-    triton.Config({}, num_stages=1, num_warps=8),
-    triton.Config({}, num_stages=1, num_warps=4),
-],
-                 key=['BLOCK_N', 'BLOCK_DMODEL', 'BLOCK_DV'])
-@wrap_jit_func(type_hint=dict(
-    Q=torch.Tensor,
-    K=torch.Tensor,
-    V=torch.Tensor,
-    sm_scale=float,
-    KV_seqlens=torch.Tensor,
-    Block_offsets=torch.Tensor,
-    Acc_out=torch.Tensor,
-    stride_qbs=int,
-    stride_qh=int,
-    stride_qd=int,
-    stride_kbs=int,
-    stride_kh=int,
-    stride_kd=int,
-    stride_vbs=int,
-    stride_vh=int,
-    stride_vd=int,
-    stride_ok=int,
-    stride_obs=int,
-    stride_oh=int,
-    stride_od=int,
-    stride_boffb=int,
-    kv_group_num=torch.int32,
-    block_per_cta=torch.int32,
-    window_size=torch.int32,
-    head_size=torch.int32,
-    head_size_v=torch.int32,
-    shared_kv=bool,
-    BLOCK_DMODEL=torch.int32,
-    BLOCK_DV=torch.int32,
-    BLOCK_N=torch.int32,
-))
-@triton.jit
-def _fwd_split_kernel(
-    Q,
-    K,
-    V,
-    sm_scale,
-    KV_seqlens,
-    Block_offsets,
-    Acc_out,
-    stride_qbs,
-    stride_qh,
-    stride_qd,
-    stride_kbs,
-    stride_kh,
-    stride_kd,
-    stride_vbs,
-    stride_vh,
-    stride_vd,
-    stride_ok,
-    stride_obs,
-    stride_oh,
-    stride_od,
-    stride_boffb,
-    kv_group_num,
-    block_per_cta,
-    window_size: tl.constexpr,
-    head_size: tl.constexpr,
-    head_size_v: tl.constexpr,
-    shared_kv: tl.constexpr,
-    BLOCK_DMODEL: tl.constexpr,
-    BLOCK_DV: tl.constexpr,
-    BLOCK_N: tl.constexpr,
-):
-    """first step kernel of split k attention."""
-    cur_batch = tl.program_id(0)
-    cur_head = tl.program_id(1)
-    split_k_id = tl.program_id(2)
-
-    cur_kv_head = cur_head // kv_group_num
-
-    q_seqlen = 1
-    kv_seqlen = tl.load(KV_seqlens + cur_batch)
-    history_len = kv_seqlen - q_seqlen
-
-    # initialize offsets
-    offs_n = tl.arange(0, BLOCK_N)
-    offs_d = tl.arange(0, BLOCK_DMODEL)
-    mask_d = offs_d < head_size
-    offs_dv = tl.arange(0, BLOCK_DV)
-    mask_dv = offs_dv < head_size_v
-    off_q = (cur_batch * stride_qbs + cur_head * stride_qh +
-             offs_d * stride_qd)
-    off_k = (cur_kv_head * stride_kh + offs_d[None, :] * stride_kd)
-    off_v = (cur_kv_head * stride_vh + offs_dv[None, :] * stride_vd)
-
-    q = tl.load(Q + off_q, mask=mask_d, other=0).to(tl.float32)
-
-    k_ptrs = K + off_k
-    v_ptrs = V + off_v
-
-    block_offset_ptrs = Block_offsets + cur_batch * stride_boffb
-
-    # initialize pointer to m and l
-    m_i = -float('inf')
-    l_i = float(0)
-    acc = tl.zeros([BLOCK_DV], dtype=tl.float32)
-
-    kv_len_per_prog = block_per_cta * BLOCK_N
-    loop_start = kv_len_per_prog * split_k_id
-    loop_end = tl.minimum(loop_start + kv_len_per_prog, kv_seqlen)
-
-    # load block offset
-    # dirty
-    start_block_id = loop_start // BLOCK_N
-    if window_size > 0:
-        start_block_id = tl.maximum(history_len - window_size,
-                                    loop_start) // BLOCK_N
-        kv_min_loc = tl.maximum(history_len - window_size, 0)
-    b_offset = _load_block_offsets(block_offset_ptrs, start_block_id, BLOCK_N)
-
-    loop_start = start_block_id * BLOCK_N
-    for start_n in range(loop_start, loop_end, BLOCK_N):
-        start_n = tl.multiple_of(start_n, BLOCK_N)
-
-        mask = (start_n + offs_n[:, None]) < kv_seqlen
-
-        # -- compute qk ----
-        k = tl.load(
-            k_ptrs + b_offset[:, None] * stride_kbs,
-            mask=mask & mask_d[None, :],
-            other=0.0,
-        )
-
-        if shared_kv:
-            v = k
-        else:
-            v = tl.load(
-                v_ptrs + b_offset[:, None] * stride_vbs,
-                mask=mask & mask_dv[None, :],
-                other=0.0,
-            )
-
-        # prefetch b_offset
-        if start_n + BLOCK_N < loop_end:
-            start_block_id += 1
-            b_offset = _load_block_offsets(block_offset_ptrs, start_block_id,
-                                           BLOCK_N)
-
-        qk = tl.sum(q[None, :] * k, 1)
-        qk *= sm_scale
-        # NOTE: inf - inf = nan, and nan will leads to error
-        qk_mask = history_len >= (start_n + offs_n)
-        if window_size > 0:
-            qk_mask = qk_mask and ((start_n + offs_n) >= kv_min_loc)
-        qk = tl.where(
-            qk_mask,
-            qk,
-            -float('inf'),
-        )
-
-        # -- compute p, m_i and l_i
-        m_i_new = tl.maximum(m_i, tl.max(qk, 0))
-        p = tl.exp(qk - m_i_new)
-        alpha = tl.exp(m_i - m_i_new)
-        l_i_new = alpha * l_i + tl.sum(p, 0)
-
-        # -- update output accumulator --
-        # scale acc
-        acc = acc * alpha
-
-        # update acc
-        p_new = p.to(v.dtype)
-        acc += tl.sum(p_new[:, None] * v, 0)
-        # update m_i and l_i
-        l_i = l_i_new
-        m_i = m_i_new
-
-    # initialize pointers to output
-    off_acc = (cur_batch * stride_obs + split_k_id * stride_ok +
-               cur_head * stride_oh + offs_dv * stride_od)
-    tl.store(Acc_out + off_acc, acc, mask=mask_dv)
-
-    off_meta = (cur_batch * stride_obs + split_k_id * stride_ok +
-                cur_head * stride_oh + head_size_v)
-    tl.store(Acc_out + off_meta + tl.arange(0, 1), m_i)
-    tl.store(Acc_out + off_meta + 1 + tl.arange(0, 1), l_i)
-
-
-@triton.autotune(configs=[
-    triton.Config({}, num_stages=1, num_warps=16),
-    triton.Config({}, num_stages=1, num_warps=8),
-    triton.Config({}, num_stages=1, num_warps=4),
-],
-                 key=['BLOCK_H', 'BLOCK_N', 'BLOCK_DMODEL', 'BLOCK_DV'])
-@wrap_jit_func(type_hint=dict(
-    Q=torch.Tensor,
-    K=torch.Tensor,
-    V=torch.Tensor,
-    sm_scale=float,
-    KV_seqlens=torch.Tensor,
-    Block_offsets=torch.Tensor,
-    Acc_out=torch.Tensor,
-    stride_qbs=int,
-    stride_qh=int,
-    stride_qd=int,
-    stride_kbs=int,
-    stride_kh=int,
-    stride_kd=int,
-    stride_vbs=int,
-    stride_vh=int,
-    stride_vd=int,
-    stride_ok=int,
-    stride_obs=int,
-    stride_oh=int,
-    stride_od=int,
-    stride_boffb=int,
-    kv_group_num=torch.int32,
-    block_per_cta=torch.int32,
-    window_size=torch.int32,
-    head_size=torch.int32,
-    head_size_v=torch.int32,
-    shared_kv=bool,
-    BLOCK_DMODEL=torch.int32,
-    BLOCK_DV=torch.int32,
-    BLOCK_N=torch.int32,
-    BLOCK_H=torch.int32,
-    BLOCK_DMODEL1=torch.int32,
-))
-@triton.jit
-def _fwd_grouped_split_kernel(
-    Q,
-    K,
-    V,
-    sm_scale,
-    KV_seqlens,
-    Block_offsets,
-    Acc_out,
-    stride_qbs,
-    stride_qh,
-    stride_qd,
-    stride_kbs,
-    stride_kh,
-    stride_kd,
-    stride_vbs,
-    stride_vh,
-    stride_vd,
-    stride_ok,
-    stride_obs,
-    stride_oh,
-    stride_od,
-    stride_boffb,
-    kv_group_num: tl.constexpr,
-    block_per_cta,
-    window_size: tl.constexpr,
-    head_size: tl.constexpr,
-    head_size_v: tl.constexpr,
-    num_heads_q: tl.constexpr,
-    shared_kv: tl.constexpr,
-    BLOCK_DMODEL: tl.constexpr,
-    BLOCK_DV: tl.constexpr,
-    BLOCK_N: tl.constexpr,
-    BLOCK_H: tl.constexpr,
-    BLOCK_DMODEL1: tl.constexpr,
-):
-    """first step kernel of split k attention."""
-    cur_batch = tl.program_id(0)
-    cur_kv_head = tl.program_id(1)
-    split_k_id = tl.program_id(2)
-
-    heads_per_cta = min(BLOCK_H, kv_group_num)
-    cur_head = cur_kv_head * heads_per_cta + tl.arange(0, BLOCK_H)
-    mask_h = cur_head < cur_kv_head * heads_per_cta + heads_per_cta
-    mask_h = mask_h & (cur_head < num_heads_q)
-
-    q_seqlen = 1
-    kv_seqlen = tl.load(KV_seqlens + cur_batch)
-    history_len = kv_seqlen - q_seqlen
-
-    # initialize offsets
-    offs_n = tl.arange(0, BLOCK_N)
-    offs_d = tl.arange(0, BLOCK_DMODEL)
-    mask_d = offs_d < head_size
-    offs_dv = tl.arange(0, BLOCK_DV)
-    mask_dv = offs_dv < head_size_v
-    off_k = (cur_kv_head * stride_kh + offs_d[:, None] * stride_kd)
-    off_v = (cur_kv_head * stride_vh + offs_dv[None, :] * stride_vd)
-
-    off_q = (cur_batch * stride_qbs + cur_head[:, None] * stride_qh +
-             offs_d[None, :] * stride_qd)
-    q = tl.load(Q + off_q, mask=mask_h[:, None] & mask_d[None, :], other=0)
-
-    k_ptrs = K + off_k
-    v_ptrs = V + off_v
-
-    if BLOCK_DMODEL1 != 0:
-        offs_d1 = BLOCK_DMODEL + tl.arange(0, BLOCK_DMODEL1)
-        mask_d1 = offs_d1 < head_size
-        off_q1 = (cur_batch * stride_qbs + cur_head[:, None] * stride_qh +
-                  offs_d1[None, :] * stride_qd)
-        q1 = tl.load(Q + off_q1,
-                     mask=mask_h[:, None] & mask_d1[None, :],
-                     other=0)
-        off_k1 = (cur_kv_head * stride_kh + offs_d1[:, None] * stride_kd)
-        k1_ptrs = K + off_k1
-
-    block_offset_ptrs = Block_offsets + cur_batch * stride_boffb
-
-    # initialize pointer to m and l
-    m_i = tl.zeros([BLOCK_H], dtype=tl.float32) - float('inf')
-    l_i = tl.zeros([BLOCK_H], dtype=tl.float32)
-    acc = tl.zeros([BLOCK_H, BLOCK_DV], dtype=tl.float32)
-
-    kv_len_per_prog = block_per_cta * BLOCK_N
-    loop_start = kv_len_per_prog * split_k_id
-    loop_end = tl.minimum(loop_start + kv_len_per_prog, kv_seqlen)
-
-    # load block offset
-    # dirty
-    start_block_id = loop_start // BLOCK_N
-    if window_size > 0:
-        start_block_id = tl.maximum(history_len - window_size,
-                                    loop_start) // BLOCK_N
-        kv_min_loc = tl.maximum(history_len - window_size, 0)
-    b_offset = _load_block_offsets(block_offset_ptrs, start_block_id, BLOCK_N)
-
-    loop_start = start_block_id * BLOCK_N
-    for start_n in range(loop_start, loop_end, BLOCK_N):
-        start_n = tl.multiple_of(start_n, BLOCK_N)
-
-        mask = (start_n + offs_n) < kv_seqlen
-
-        # -- compute qk ----
-        k = tl.load(
-            k_ptrs + b_offset[None, :] * stride_kbs,
-            mask=mask[None, :] & mask_d[:, None],
-            other=0.0,
-        )
-        if BLOCK_DMODEL1 != 0:
-            k1 = tl.load(
-                k1_ptrs + b_offset[None, :] * stride_kbs,
-                mask=mask[None, :] & mask_d1[:, None],
-                other=0.0,
-            )
-
-        if shared_kv:
-            v = tl.trans(k)
-        else:
-            v = tl.load(
-                v_ptrs + b_offset[:, None] * stride_vbs,
-                mask=mask[:, None] & mask_dv[None, :],
-                other=0.0,
-            )
-
-        # prefetch b_offset
-        if start_n + BLOCK_N < loop_end:
-            start_block_id += 1
-            b_offset = _load_block_offsets(block_offset_ptrs, start_block_id,
-                                           BLOCK_N)
-
-        qk = tl.zeros([BLOCK_H, BLOCK_N], dtype=tl.float32)
-        qk += tl.dot(q, k)
-        if BLOCK_DMODEL1 != 0:
-            qk += tl.dot(q1, k1)
-        qk *= sm_scale
-        # NOTE: inf - inf = nan, and nan will leads to error
-        qk_mask = history_len >= (start_n + offs_n)
-        if window_size > 0:
-            qk_mask = qk_mask and ((start_n + offs_n) >= kv_min_loc)
-        qk = tl.where(
-            qk_mask[None, :],
-            qk,
-            -float('inf'),
-        )
-
-        # -- compute p, m_i and l_i
-        m_i_new = tl.maximum(m_i, tl.max(qk, 1))
-        p = tl.exp(qk - m_i_new[:, None])
-        alpha = tl.exp(m_i - m_i_new)
-        l_i_new = alpha * l_i + tl.sum(p, 1)
-
-        # -- update output accumulator --
-        # scale acc
-        acc = acc * alpha[:, None]
-
-        # update acc
-        p, v = _convert_pv(p, v)
-        acc += tl.dot(p, v)
-        # update m_i and l_i
-        l_i = l_i_new
-        m_i = m_i_new
-
-    # initialize pointers to output
-    off_acc = (cur_batch * stride_obs + split_k_id * stride_ok +
-               cur_head[:, None] * stride_oh + offs_dv[None, :] * stride_od)
-    tl.store(Acc_out + off_acc, acc, mask=mask_h[:, None] & mask_dv[None, :])
-
-    off_meta = (cur_batch * stride_obs + split_k_id * stride_ok +
-                cur_head * stride_oh + head_size_v)
-    tl.store(Acc_out + off_meta, m_i, mask=mask_h)
-    tl.store(Acc_out + off_meta + 1, l_i, mask=mask_h)
-
-
-@wrap_jit_func(type_hint=dict(
-    Acc=torch.Tensor,
-    Out=torch.Tensor,
-    stride_ak=int,
-    stride_abs=int,
-    stride_ah=int,
-    stride_ad=int,
-    stride_obs=int,
-    stride_oh=int,
-    stride_od=int,
-    head_size_v=torch.int32,
-    SPLIT_K=torch.int32,
-    BLOCK_DV=torch.int32,
-))
-@triton.jit
-def _reduce_split_kernel(
-    Acc,
-    Out,
-    stride_ak,
-    stride_abs,
-    stride_ah,
-    stride_ad,
-    stride_obs,
-    stride_oh,
-    stride_od,
-    head_size_v: tl.constexpr,
-    SPLIT_K: tl.constexpr,
-    BLOCK_DV: tl.constexpr,
-):
-    """second step kernel of split k attention."""
-    cur_batch = tl.program_id(0)
-    cur_head = tl.program_id(1)
-
-    # initialize offsets
-    offs_dv = tl.arange(0, BLOCK_DV)
-    offs_k = tl.arange(0, SPLIT_K)
-    mask_dv = offs_dv < head_size_v
-
-    offs_acc = (cur_batch * stride_abs + cur_head * stride_ah +
-                offs_k[:, None] * stride_ak + offs_dv[None, :] * stride_ad)
-    offs_mi = (cur_batch * stride_abs + cur_head * stride_ah +
-               stride_ak * offs_k + head_size_v)
-
-    acc_k = tl.load(Acc + offs_acc, mask=mask_dv[None, :], other=0.0)
-    m_k = tl.load(Acc + offs_mi)
-    l_k = tl.load(Acc + offs_mi + 1)
-
-    m_max = tl.max(m_k, 0)
-    alpha = tl.exp(m_k - m_max)
-    acc_k = acc_k * alpha[:, None]
-    l_k = l_k * alpha
-
-    acc = tl.sum(acc_k, 0)
-    l_sum = tl.sum(l_k, 0)
-    acc = acc / l_sum
-
-    out_offs = (cur_batch * stride_obs + cur_head * stride_oh +
-                offs_dv * stride_od)
-    tl.store(Out + out_offs, acc, mask=mask_dv)
-
-
-def _get_convert_pv(nv_capability):
-    """lazy load convert_pv."""
-    if nv_capability[0] >= 8:
-
-        @triton.jit
-        def convert_pv(p, v):
-            """convert pv."""
-            p = p.to(v.dtype)
-            return p, v
-    else:
-
-        @triton.jit
-        def convert_pv(p, v):
-            """convert pv."""
-            v = v.to(p.dtype)
-            return p, v
-
-    return convert_pv
-
-
-_convert_pv = None
-
-
-# TODO: how to support inplace autotune?
-# @triton.autotune(configs=[
-#     triton.Config({}, num_stages=1, num_warps=16),
-#     triton.Config({}, num_stages=1, num_warps=8),
-#     triton.Config({}, num_stages=1, num_warps=4),
-# ],
-#                  key=['BLOCK_M', 'BLOCK_N', 'BLOCK_DMODEL', 'BLOCK_DV'])
-@wrap_jit_func
-@triton.jit
-def _fwd_kernel(
-    Q,
-    K,
-    V,
-    sm_scale,
-    Q_start_loc,
-    Q_seqlens,
-    KV_seqlens,
-    Block_offsets,
-    Out,
-    stride_qbs,
-    stride_qh,
-    stride_qd,
-    stride_kbs,
-    stride_kh,
-    stride_kd,
-    stride_vbs,
-    stride_vh,
-    stride_vd,
-    stride_obs,
-    stride_oh,
-    stride_od,
-    stride_boffb,
-    kv_group_num,
-    window_size: tl.constexpr,
-    head_size: tl.constexpr,
-    head_size_v: tl.constexpr,
-    shared_kv: tl.constexpr,
-    BLOCK_M: tl.constexpr,
-    BLOCK_DMODEL: tl.constexpr,
-    BLOCK_DV: tl.constexpr,
-    BLOCK_N: tl.constexpr,
-    BLOCK_DMODEL1: tl.constexpr,
-):
-    """paged attention kernel."""
-    cur_batch = tl.program_id(0)
-    cur_head = tl.program_id(1)
-    start_m = tl.program_id(2)
-
-    cur_kv_head = cur_head // kv_group_num
-
-    q_seqlen = tl.load(Q_seqlens + cur_batch)
-    kv_seqlen = tl.load(KV_seqlens + cur_batch)
-    q_start_loc = tl.load(Q_start_loc + cur_batch)
-    history_len = kv_seqlen - q_seqlen
-
-    block_start_loc = BLOCK_M * start_m
-
-    # initialize offsets
-    offs_n = tl.arange(0, BLOCK_N)
-    offs_d = tl.arange(0, BLOCK_DMODEL)
-    offs_dv = tl.arange(0, BLOCK_DV)
-    mask_d = offs_d < head_size
-    mask_dv = offs_dv < head_size_v
-    offs_m = start_m * BLOCK_M + tl.arange(0, BLOCK_M)
-    off_q = ((q_start_loc + offs_m[:, None]) * stride_qbs +
-             cur_head * stride_qh + offs_d[None, :] * stride_qd)
-    off_k = (cur_kv_head * stride_kh + offs_d[:, None] * stride_kd)
-    off_v = (cur_kv_head * stride_vh + offs_dv[None, :] * stride_vd)
-
-    q = tl.load(Q + off_q,
-                mask=(offs_m[:, None] < q_seqlen) & mask_d[None, :],
-                other=0.0)
-
-    k_ptrs = K + off_k
-    v_ptrs = V + off_v
-
-    if BLOCK_DMODEL1 != 0:
-        offs_d1 = BLOCK_DMODEL + tl.arange(0, BLOCK_DMODEL1)
-        mask_d1 = offs_d1 < head_size
-        off_q1 = ((q_start_loc + offs_m[:, None]) * stride_qbs +
-                  cur_head * stride_qh + offs_d1[None, :] * stride_qd)
-        q1 = tl.load(Q + off_q1, mask=(offs_m[:, None] < q_seqlen) & mask_d1)
-        off_k1 = (cur_kv_head * stride_kh + offs_d1[:, None] * stride_kd)
-        k1_ptrs = K + off_k1
-
-    block_offset_ptrs = Block_offsets + cur_batch * stride_boffb
-
-    # initialize pointer to m and l
-    m_i = tl.zeros([BLOCK_M], dtype=tl.float32) - float('inf')
-    l_i = tl.zeros([BLOCK_M], dtype=tl.float32)
-    acc = tl.zeros([BLOCK_M, BLOCK_DV], dtype=tl.float32)
-
-    block_mask = tl.where(block_start_loc < q_seqlen, 1, 0)
-
-    # this is dirty
-    start_block_id = kv_seqlen - kv_seqlen
-    if window_size > 0:
-        start_block_id = tl.maximum(history_len - window_size, 0) // BLOCK_N
-        kv_min_loc = tl.maximum(history_len + offs_m - window_size, 0)
-    b_offset = _load_block_offsets(block_offset_ptrs, start_block_id, BLOCK_N)
-    kv_start_loc = start_block_id * BLOCK_N
-    for start_n in range(kv_start_loc, block_mask * kv_seqlen, BLOCK_N):
-        start_n = tl.multiple_of(start_n, BLOCK_N)
-
-        # -- compute qk ----
-        k = tl.load(
-            k_ptrs + b_offset[None, :] * stride_kbs,
-            mask=(start_n + offs_n[None, :] < kv_seqlen) & mask_d[:, None],
-            other=0.0,
-        )
-        if BLOCK_DMODEL1 != 0:
-            k1 = tl.load(
-                k1_ptrs + b_offset[None, :] * stride_kbs,
-                mask=(start_n + offs_n[None, :] < kv_seqlen)
-                & mask_d1[:, None],
-                other=0.0,
-            )
-
-        if shared_kv:
-            v = tl.trans(k)
-        else:
-            v = tl.load(
-                v_ptrs + b_offset[:, None] * stride_vbs,
-                mask=(start_n + offs_n[:, None] < kv_seqlen)
-                & mask_dv[None, :],
-                other=0.0,
-            )
-        if start_n + BLOCK_N < kv_seqlen:
-            start_block_id = start_n // BLOCK_N + 1
-            b_offset = _load_block_offsets(block_offset_ptrs, start_block_id,
-                                           BLOCK_N)
-
-        qk = tl.zeros([BLOCK_M, BLOCK_N], dtype=tl.float32)
-        qk += tl.dot(q, k)
-        if BLOCK_DMODEL1 != 0:
-            qk += tl.dot(q1, k1)
-        qk *= sm_scale
-        # NOTE: inf - inf = nan, and nan will leads to error
-        qk_mask = (history_len + offs_m[:, None]) >= (start_n +
-                                                      offs_n[None, :])
-        if window_size > 0:
-            qk_mask = qk_mask and (
-                (start_n + offs_n[None, :]) >= kv_min_loc[:, None])
-        qk = tl.where(
-            qk_mask,
-            qk,
-            float(-1e30),
-        )
-
-        # -- compute p, m_i and l_i
-        m_i_new = tl.maximum(m_i, tl.max(qk, 1))
-        p = tl.exp(qk - m_i_new[:, None])
-        alpha = tl.exp(m_i - m_i_new)
-        l_i_new = alpha * l_i + tl.sum(p, 1)
-        # -- update output accumulator --
-        # scale acc
-        acc = acc * alpha[:, None]
-
-        # update acc
-        p, v = _convert_pv(p, v)
-        acc += tl.dot(p, v)
-        # update m_i and l_i
-        l_i = l_i_new
-        m_i = m_i_new
-
-    acc = acc / l_i[:, None]
-    # initialize pointers to output
-    off_o = ((q_start_loc + offs_m[:, None]) * stride_obs +
-             cur_head * stride_oh + offs_dv[None, :] * stride_od)
-    out_ptrs = Out + off_o
-    tl.store(out_ptrs,
-             acc,
-             mask=(offs_m[:, None] < q_seqlen) & mask_dv[None, :])
-
-
-def paged_attention_fwd(
-    q: Tensor,
-    k: Tensor,
-    v: Tensor,
-    o: Tensor,
-    block_offsets: Tensor,
-    q_start_loc: Tensor,
-    q_seqlens: Tensor,
-    kv_seqlens: Tensor,
-    max_seqlen: int,
-    window_size: int = None,
-    sm_scale: float = None,
-    shared_kv: bool = False,
-):
-    """Paged Attention forward.
-
-    Args:
-        q (Tensor): Query state.
-        k (Tensor): Key state caches.
-        v (Tensor): Value state caches.
-        o (Tensor): Output state.
-        block_offsets (Tensor): The block offset of key and value.
-        q_start_loc (Tensor): Start token location of each data in batch.
-        q_seqlens (Tensor): Query length for each data in batch.
-        kv_seqlens (Tensor): Key/Value length for each data in batch.
-        max_seqlen (int): The max input length.
-        BLOCK (int): The kernel block size.
-    """
-    global _convert_pv
-    if _convert_pv is None:
-        nv_cap = torch.cuda.get_device_capability()
-        _convert_pv = _get_convert_pv(nv_cap)
-
-    if window_size is None:
-        window_size = -1
-
-    def _get_block_d(Lk):
-        """get block d."""
-        BLOCK_DMODEL = triton.next_power_of_2(Lk)
-        BLOCK_DMODEL1 = 0
-        if BLOCK_DMODEL != Lk and not shared_kv:
-            BLOCK_DMODEL = BLOCK_DMODEL // 2
-            BLOCK_DMODEL1 = max(16, triton.next_power_of_2(Lk - BLOCK_DMODEL))
-        if shared_kv:
-            BLOCK_DV = BLOCK_DMODEL
-        else:
-            BLOCK_DV = triton.next_power_of_2(Lv)
-        return BLOCK_DMODEL, BLOCK_DMODEL1, BLOCK_DV
-
-    # shape constraints
-    Lq, Lk, Lv = q.shape[-1], k.shape[-1], v.shape[-1]
-    assert Lq == Lk, Lv == o.shape[-1]
-
-    if sm_scale is None:
-        sm_scale = 1.0 / (Lq**0.5)
-    batch, head = q_seqlens.shape[0], q.shape[-2]
-    kv_group_num = q.shape[-2] // k.shape[-2]
-
-    BLOCK = k.size(1)
-    assert BLOCK >= 16
-    if Lk > 512 and BLOCK > 32:
-        logger.warning(f'`head_dim={Lk}` and `block_size={BLOCK}` '
-                       'might leads to bad performance. '
-                       'Please reduce `block_size`.')
-
-    kernel_meta = get_kernel_meta(q)
-    is_decoding = q.shape[-3] == q_seqlens.size(0)
-    if not is_decoding:
-        BLOCK_DMODEL, BLOCK_DMODEL1, BLOCK_DV = _get_block_d(Lk)
-        BLOCK_M = max(16, min(BLOCK, 16384 // BLOCK_DMODEL))
-        num_warps = 4
-        num_stages = 1
-        grid = (batch, head, triton.cdiv(max_seqlen, BLOCK_M))
-        _fwd_kernel[grid](q,
-                          k,
-                          v,
-                          sm_scale,
-                          q_start_loc,
-                          q_seqlens,
-                          kv_seqlens,
-                          block_offsets,
-                          o,
-                          stride_qbs=q.stride(-3),
-                          stride_qh=q.stride(-2),
-                          stride_qd=q.stride(-1),
-                          stride_kbs=k.stride(-3),
-                          stride_kh=k.stride(-2),
-                          stride_kd=k.stride(-1),
-                          stride_vbs=v.stride(-3),
-                          stride_vh=v.stride(-2),
-                          stride_vd=v.stride(-1),
-                          stride_obs=o.stride(-3),
-                          stride_oh=o.stride(-2),
-                          stride_od=o.stride(-1),
-                          stride_boffb=block_offsets.stride(0),
-                          kv_group_num=kv_group_num,
-                          window_size=window_size,
-                          head_size=Lk,
-                          head_size_v=Lv,
-                          shared_kv=shared_kv,
-                          BLOCK_M=BLOCK_M,
-                          BLOCK_DMODEL=BLOCK_DMODEL,
-                          BLOCK_DV=BLOCK_DV,
-                          BLOCK_N=BLOCK,
-                          BLOCK_DMODEL1=BLOCK_DMODEL1,
-                          num_warps=num_warps,
-                          num_stages=num_stages,
-                          **kernel_meta)
-    else:
-        SPLIT_K = 4
-        block_per_cta = triton.cdiv(block_offsets.size(-1), SPLIT_K)
-        acc = q.new_empty(batch, head, SPLIT_K, Lv + 2, dtype=torch.float32)
-        if kv_group_num <= 2 or shared_kv:
-            BLOCK_DMODEL = triton.next_power_of_2(Lk)
-            if shared_kv:
-                BLOCK_DV = BLOCK_DMODEL
-            else:
-                BLOCK_DV = triton.next_power_of_2(Lv)
-            grid = (batch, head, SPLIT_K)
-            _fwd_split_kernel[grid](q,
-                                    k,
-                                    v,
-                                    sm_scale,
-                                    kv_seqlens,
-                                    block_offsets,
-                                    acc,
-                                    stride_qbs=q.stride(-3),
-                                    stride_qh=q.stride(-2),
-                                    stride_qd=q.stride(-1),
-                                    stride_kbs=k.stride(-3),
-                                    stride_kh=k.stride(-2),
-                                    stride_kd=k.stride(-1),
-                                    stride_vbs=v.stride(-3),
-                                    stride_vh=v.stride(-2),
-                                    stride_vd=v.stride(-1),
-                                    stride_ok=acc.stride(-2),
-                                    stride_obs=acc.stride(-4),
-                                    stride_oh=acc.stride(-3),
-                                    stride_od=acc.stride(-1),
-                                    stride_boffb=block_offsets.stride(0),
-                                    kv_group_num=kv_group_num,
-                                    block_per_cta=block_per_cta,
-                                    window_size=window_size,
-                                    head_size=Lk,
-                                    head_size_v=Lv,
-                                    shared_kv=shared_kv,
-                                    BLOCK_DMODEL=BLOCK_DMODEL,
-                                    BLOCK_DV=BLOCK_DV,
-                                    BLOCK_N=BLOCK,
-                                    **kernel_meta)
-        else:
-            BLOCK_DMODEL, BLOCK_DMODEL1, BLOCK_DV = _get_block_d(Lk)
-            p2_kv_group_num = triton.next_power_of_2(kv_group_num)
-            BLOCK_H = max(16, min(BLOCK, p2_kv_group_num))
-            grid_1 = triton.cdiv(head, min(BLOCK_H, kv_group_num))
-            grid = (batch, grid_1, SPLIT_K)
-            _fwd_grouped_split_kernel[grid](
-                q,
-                k,
-                v,
-                sm_scale,
-                kv_seqlens,
-                block_offsets,
-                acc,
-                stride_qbs=q.stride(-3),
-                stride_qh=q.stride(-2),
-                stride_qd=q.stride(-1),
-                stride_kbs=k.stride(-3),
-                stride_kh=k.stride(-2),
-                stride_kd=k.stride(-1),
-                stride_vbs=v.stride(-3),
-                stride_vh=v.stride(-2),
-                stride_vd=v.stride(-1),
-                stride_ok=acc.stride(-2),
-                stride_obs=acc.stride(-4),
-                stride_oh=acc.stride(-3),
-                stride_od=acc.stride(-1),
-                stride_boffb=block_offsets.stride(0),
-                kv_group_num=kv_group_num,
-                block_per_cta=block_per_cta,
-                window_size=window_size,
-                head_size=Lk,
-                head_size_v=Lv,
-                num_heads_q=head,
-                shared_kv=shared_kv,
-                BLOCK_DMODEL=BLOCK_DMODEL,
-                BLOCK_DV=BLOCK_DV,
-                BLOCK_N=BLOCK,
-                BLOCK_H=BLOCK_H,
-                BLOCK_DMODEL1=BLOCK_DMODEL1,
-                **kernel_meta)
-
-        num_warps = 4
-        grid = (batch, head)
-        _reduce_split_kernel[grid](acc,
-                                   o,
-                                   stride_ak=acc.stride(-2),
-                                   stride_abs=acc.stride(-4),
-                                   stride_ah=acc.stride(-3),
-                                   stride_ad=acc.stride(-1),
-                                   stride_obs=o.stride(-3),
-                                   stride_oh=o.stride(-2),
-                                   stride_od=o.stride(-1),
-                                   SPLIT_K=SPLIT_K,
-                                   head_size_v=Lv,
-                                   BLOCK_DV=BLOCK_DV,
-                                   num_warps=num_warps,
-                                   num_stages=1,
-                                   **kernel_meta)
-=======
-paged_attention_fwd = FunctionDispatcher('paged_attention_fwd').make_caller()
->>>>>>> 3b39322d
+paged_attention_fwd = FunctionDispatcher('paged_attention_fwd').make_caller()