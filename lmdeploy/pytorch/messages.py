--- conflicted
+++ resolved
@@ -7,13 +7,9 @@
 import numpy as np
 from torch import Tensor
 
-<<<<<<< HEAD
 from lmdeploy.messages import EngineCoreEvent, EngineCoreEventType, GenerationConfig, LogitsProcessor
-=======
-from lmdeploy.messages import GenerationConfig, LogitsProcessor
 from lmdeploy.pytorch.disagg.messages import MigrationExecutionBatch
 from lmdeploy.pytorch.disagg.request import MigrationRequest
->>>>>>> 50b0ef78
 from lmdeploy.pytorch.multimodal.data_type import MultiModalInputs
 from lmdeploy.utils import get_logger
 
@@ -466,16 +462,14 @@
     num_ignored_history: int = 0
     model_meta: Dict[str, Any] = None
 
-<<<<<<< HEAD
-    # events for logging
-    events: List[EngineCoreEvent] = field(default_factory=list)
-=======
     # For Disaggregation
     migration_request: Optional[MigrationRequest] = None
     resp_cache: bool = False
     preserve_cache: bool = False
     migration_inputs: Optional[MigrationExecutionBatch] = None
->>>>>>> 50b0ef78
+
+    # events for logging
+    events: List[EngineCoreEvent] = field(default_factory=list)
 
     def __post_init__(self):
         """post init."""
