# Copyright (c) OpenMMLab. All rights reserved.
from contextlib import contextmanager
from dataclasses import dataclass, field, fields
from typing import Any, Dict, List, Literal

import torch

from lmdeploy.pytorch.backends import get_backend


@dataclass
class MRopeModelInputs:
    """Multimodal rotary position inputs."""
    position_ids: List[torch.LongTensor] = None
    deltas: List[torch.LongTensor] = None

    def get_inputs(self, history_lengths: torch.Tensor,
                   seq_lengths: torch.Tensor):
        mrope_position_ids = []
        for (his_len, seq_len, pos_ids,
             delta) in zip(history_lengths, seq_lengths, self.position_ids,
                           self.deltas):
            assert pos_ids.dim() == 2, 'invalid mrope_position_ids'
            if his_len + seq_len <= pos_ids.shape[1]:
                mrope_position_ids.append(pos_ids[:,
                                                  his_len:his_len + seq_len])
            else:
                mrope_position_ids.append(
                    torch.tensor([his_len], device=delta.device).expand(3, -1)
                    + delta)

        mrope_position_ids = torch.cat(mrope_position_ids, dim=-1)
        return mrope_position_ids

    def to_device(self, device: str):
        """to device."""
        out_dict = dict()
        for f in fields(self):
            k = f.name
            v = getattr(self, k)
            if isinstance(v, torch.Tensor):
                v = v.to(device)
            elif isinstance(v, list):
                v = [x.to(device) for x in v]
            out_dict[k] = v

        return MRopeModelInputs(**out_dict)


@dataclass
class VisionModelInputs:
    """Vision model inputs."""
    history_lengths: torch.LongTensor = None
    history_image_nums: torch.LongTensor = None
    history_image_token_lengths: torch.LongTensor = None
    input_embeddings: List[List[torch.Tensor]] = None
    input_embedding_ranges: List[torch.LongTensor] = None
    input_embedding_indexing: torch.BoolTensor = None

    def to_device(self, device: str):
        """to device."""
        out_dict = dict()
        for f in fields(self):
            k = f.name
            v = getattr(self, k)
            if isinstance(v, torch.Tensor):
                v = v.to(device)
            elif k == 'input_embedding_ranges' and v is not None:
                v = [e.to(device) for e in v]
            elif k == 'input_embeddings' and v is not None:
                v = [[e.to(device) for e in li] for li in v]
            out_dict[k] = v

        return VisionModelInputs(**out_dict)

    def get_inputs(self, history_lengths: torch.Tensor,
                   seq_lengths: torch.Tensor):
        """get vision embedding inputs."""
        input_embeddings = None
        input_embedding_indexing = None
        if self.input_embeddings is not None and len(
                self.input_embeddings) > 0:
            input_embedding_li = []
            for (his_len, seq_len, embeddings,
                 emb_ranges) in zip(history_lengths, seq_lengths,
                                    self.input_embeddings,
                                    self.input_embedding_ranges):
                for emb, (emb_start, emb_end) in zip(embeddings, emb_ranges):
                    start = max(emb_start, his_len) - emb_start
                    end = min(emb_end, his_len + seq_len) - emb_start
                    if 0 <= start < end:
                        input_embedding_li.append(emb[start:end])
            # has embeddings
            if len(input_embedding_li) > 0:
                input_embeddings = torch.cat(input_embedding_li, dim=0)
                device = input_embeddings.device
                starts = history_lengths - self.history_lengths
                ends = starts + seq_lengths
                input_embedding_indexing = torch.cat([
                    indexing[s:e] for indexing, s, e in zip(
                        self.input_embedding_indexing, starts, ends)
                ],
                                                     dim=0)
                index_ranges = torch.arange(input_embedding_indexing.numel(),
                                            device=device)
                input_embedding_indexing = index_ranges[
                    input_embedding_indexing]
        return input_embeddings, input_embedding_indexing


@dataclass
class ModelInputs:
    """Input of the model."""
    input_ids: torch.LongTensor
    seq_length: torch.LongTensor
    history_lengths: torch.LongTensor
    block_offsets: torch.LongTensor
    is_decoding: bool
    num_ignored_history: torch.LongTensor
    local_adapter_ids: torch.LongTensor = None
    vision_inputs: VisionModelInputs = None
    mrope_inputs: MRopeModelInputs = None
    cross_attention_states: torch.Tensor = None
    history_cross_kv_seqlens: torch.LongTensor = None

    def update(self, input_ids: torch.LongTensor):
        """update input ids."""
        assert self.is_decoding
        self.history_lengths = self.history_lengths + 1
        if input_ids.dim() == 1:
            input_ids = input_ids[None, :]
        self.input_ids = input_ids
        return self

    def split(self, split_size: int, block_size: int):
        """split inputs."""
        assert len(
            self.seq_length) == 1, ('Can not perform split on batched input.')
        assert split_size % block_size == 0, (
            'split_size should be multi of block_size.')

        input_ids = self.input_ids
        if input_ids.numel() < split_size:
            return self

        num_blocks = split_size // block_size
        overlap = (self.history_lengths[0] % block_size != 0)
        max_seq_len = self.seq_length[0].item()
        ret = []
        block_start = 0
        for i in range(0, max_seq_len, split_size):
            start = i
            end = min(max_seq_len, i + split_size)
            block_end = block_start + num_blocks
            if overlap:
                block_end += 1

            block_offsets = self.block_offsets
            inp = ModelInputs(
                input_ids=self.input_ids[:, start:end],
                seq_length=input_ids.new_tensor([end - start]),
                block_offsets=block_offsets,
                history_lengths=self.history_lengths + start,
                is_decoding=self.is_decoding,
                num_ignored_history=self.num_ignored_history,
                local_adapter_ids=self.local_adapter_ids,
                vision_inputs=self.vision_inputs,
                mrope_inputs=self.mrope_inputs,
                cross_attention_states=self.cross_attention_states,
            )
            ret.append(inp)
            block_start += num_blocks

        return ret

    def to_device(self, device: str):
        """to device."""
        out_dict = dict()
        for f in fields(self):
            k = f.name
            v = getattr(self, k)
            if isinstance(v, torch.Tensor):
                v = v.to(device)
            elif isinstance(v, VisionModelInputs):
                v = v.to_device(device)
            elif isinstance(v, MRopeModelInputs):
                v = v.to_device(device)
            out_dict[k] = v

        return ModelInputs(**out_dict)


@dataclass
class StepContext:
    """context of Model.

    patched model might need extra information to perform inference. This
    dataclass provide these infos and tools.
    """
    input_ids: torch.LongTensor
    block_offsets: torch.LongTensor
    position_ids: torch.LongTensor
    attention_mask: torch.LongTensor
    q_seqlens: torch.LongTensor
    kv_seqlens: torch.LongTensor
    q_start_loc: torch.LongTensor
    kv_caches: List
    is_decoding: bool
    world_size: int = 1
    local_adapter_ids: torch.LongTensor = None
    input_embeddings: torch.Tensor = None
    input_embedding_indexing: torch.Tensor = None
    vision_inputs: VisionModelInputs = None
    mrope_position_ids: torch.Tensor = None
    attn_metadata: Any = None
<<<<<<< HEAD
    cross_attn_metadata: Any = None
    cross_attention_states: torch.Tensor = None
    cross_kv_seqlens: torch.LongTensor = None
=======
    kv_quant_policy: Literal[0, 4, 8] = 0
>>>>>>> ba3701b5

    _outputs: Dict = field(default_factory=dict)

    @classmethod
    def new(
        cls,
        inputs: ModelInputs,
        world_size: int = 1,
        kv_caches: List = None,
        kv_quant_policy: Literal[0, 4, 8] = 0,
    ):
        """build step context.

        Args:
            inputs (ModelInputs): packaged model inputs.
            world_size (int): The distribution world size.
            device (str): The device of the tensors.
        """
        q_seqlens = inputs.seq_length
        history_seqlens = inputs.history_lengths
        device = q_seqlens.device

        # for vlm
        input_embeddings, input_embedding_indexing = None, None
        if (inputs.vision_inputs is not None
                and inputs.vision_inputs.input_embeddings is not None):
            input_embeddings, input_embedding_indexing = \
                inputs.vision_inputs.get_inputs(history_seqlens, q_seqlens)
        # for mrope
        mrope_position_ids = None
        if inputs.mrope_inputs is not None:
            mrope_position_ids = inputs.mrope_inputs.get_inputs(
                history_seqlens, q_seqlens)

        # kv_seqlens
        cross_attention_states = inputs.cross_attention_states
        if inputs.is_decoding:
            attention_mask = torch.ones_like(q_seqlens)[:, None]
            position_ids = history_seqlens.unsqueeze(-1)
            cross_attention_states = None
        else:
            max_q_seqlen = q_seqlens.max().item()
            mask_range = torch.arange(max_q_seqlen, device=device)[None, :]
            attention_mask = (mask_range < q_seqlens[:, None]).long()
            position_ids = attention_mask.long().cumsum(-1) - 1
            position_ids += history_seqlens.unsqueeze(-1)
        q_start_loc = q_seqlens.cumsum(0) - q_seqlens

        # position ids 1d
        position_ids = cls.get_position_ids_1d(position_ids, q_seqlens)[None]
        # seq_len + history_length
        kv_seqlens = q_seqlens + history_seqlens
        kv_seqlens -= inputs.num_ignored_history

        ret = StepContext(
            input_ids=inputs.input_ids,
            block_offsets=inputs.block_offsets,
            position_ids=position_ids,
            input_embeddings=input_embeddings,
            input_embedding_indexing=input_embedding_indexing,
            attention_mask=attention_mask,
            q_seqlens=q_seqlens,
            kv_seqlens=kv_seqlens,
            q_start_loc=q_start_loc,
            kv_caches=kv_caches,
            is_decoding=inputs.is_decoding,
            world_size=world_size,
            local_adapter_ids=inputs.local_adapter_ids,
            vision_inputs=inputs.vision_inputs,
            mrope_position_ids=mrope_position_ids,
<<<<<<< HEAD
            cross_attention_states=cross_attention_states,
            cross_kv_seqlens=inputs.history_cross_kv_seqlens,
=======
            kv_quant_policy=kv_quant_policy,
>>>>>>> ba3701b5
        )

        ret = get_backend().update_step_context(ret)
        return ret

    @classmethod
    def get_position_ids_1d(cls, position_ids: torch.LongTensor,
                            seq_length: torch.LongTensor):
        """get 1d position_ids."""
        if position_ids.size(0) == 1 or position_ids.size(1) == 1:
            position_ids_1d = position_ids.flatten()
        else:
            device = position_ids.device
            position_ids_1d = [
                ids[:l] for ids, l in zip(position_ids.cpu(), seq_length.cpu())
            ]
            position_ids_1d = torch.cat(position_ids_1d).to(device)
        return position_ids_1d


class StepContextManager:

    def __init__(self):
        self._current_ctx = None

    @staticmethod
    def build_context(
        inputs: ModelInputs,
        world_size: int = 1,
        kv_caches: List = None,
        kv_quant_policy: Literal[0, 4, 8] = 0,
    ):
        """build context."""
        return StepContext.new(
            inputs,
            world_size,
            kv_caches,
            kv_quant_policy,
        )

    @contextmanager
    def context(self, ctx: StepContext):
        """context context."""
        self._current_ctx = ctx
        yield ctx
        self._current_ctx = None

    def current_context(self):
        """get current_context."""
        return self._current_ctx<|MERGE_RESOLUTION|>--- conflicted
+++ resolved
@@ -213,13 +213,10 @@
     vision_inputs: VisionModelInputs = None
     mrope_position_ids: torch.Tensor = None
     attn_metadata: Any = None
-<<<<<<< HEAD
     cross_attn_metadata: Any = None
     cross_attention_states: torch.Tensor = None
     cross_kv_seqlens: torch.LongTensor = None
-=======
     kv_quant_policy: Literal[0, 4, 8] = 0
->>>>>>> ba3701b5
 
     _outputs: Dict = field(default_factory=dict)
 
@@ -290,12 +287,9 @@
             local_adapter_ids=inputs.local_adapter_ids,
             vision_inputs=inputs.vision_inputs,
             mrope_position_ids=mrope_position_ids,
-<<<<<<< HEAD
             cross_attention_states=cross_attention_states,
             cross_kv_seqlens=inputs.history_cross_kv_seqlens,
-=======
             kv_quant_policy=kv_quant_policy,
->>>>>>> ba3701b5
         )
 
         ret = get_backend().update_step_context(ret)
