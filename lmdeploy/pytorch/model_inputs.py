--- conflicted
+++ resolved
@@ -144,12 +144,9 @@
     model_metas: List[Dict[str, Any]] = None
     dp_meta: 'DPMeta' = None
     enable_microbatch: bool = False
-<<<<<<< HEAD
+    state_offsets: torch.LongTensor = None
     target_hidden_states: torch.Tensor = None
     target_position_ids: torch.Tensor = None
-=======
-    state_offsets: torch.LongTensor = None
->>>>>>> b186cf0b
 
     def step(self, input_ids: torch.LongTensor, step_seqlens: torch.Tensor = None):
         """Update input ids."""
@@ -248,29 +245,10 @@
             if isinstance(max_q_seqlen, torch.Tensor):
                 max_q_seqlen = max_q_seqlen.item()
             max_kv_seqlen += max_q_seqlen
-<<<<<<< HEAD
-
             target_hidden_states = self.target_hidden_states[:, start:
                                                              end] if self.target_hidden_states is not None else None
             target_position_ids = self.target_position_ids[:,
                                                            start:end] if self.target_position_ids is not None else None
-            inp = ModelInputs(input_ids=self.input_ids[:, start:end],
-                              seq_length=input_ids.new_tensor([end - start]),
-                              block_offsets=self.block_offsets,
-                              history_lengths=self.history_lengths + start,
-                              is_decoding=self.is_decoding,
-                              num_ignored_history=self.num_ignored_history,
-                              max_q_seqlen=max_q_seqlen,
-                              max_kv_seqlen=max_kv_seqlen,
-                              sum_kv_seqlen=max_kv_seqlen,
-                              local_adapter_ids=self.local_adapter_ids,
-                              vision_inputs=vision_inputs,
-                              model_metas=self.model_metas,
-                              cross_length=cross_length,
-                              history_cross_length=history_cross_length,
-                              target_hidden_states=target_hidden_states,
-                              target_position_ids=target_position_ids)
-=======
             inp = ModelInputs(
                 input_ids=self.input_ids[:, start:end],
                 seq_length=input_ids.new_tensor([end - start]),
@@ -287,8 +265,9 @@
                 cross_length=cross_length,
                 history_cross_length=history_cross_length,
                 state_offsets=self.state_offsets,
+                target_hidden_states=target_hidden_states,
+                target_position_ids=target_position_ids,
             )
->>>>>>> b186cf0b
             ret.append(inp)
             history_cross_length = cross_length
 
@@ -428,12 +407,9 @@
             cross_kv_seqlens=cross_kv_seqlens,
             dp_meta=inputs.dp_meta,
             enable_microbatch=inputs.enable_microbatch,
-<<<<<<< HEAD
-            target_hidden_states=inputs.target_hidden_states,
-=======
             state_caches=state_caches,
             state_offsets=inputs.state_offsets,
->>>>>>> b186cf0b
+            target_hidden_states=inputs.target_hidden_states,
         )
 
         ret = get_backend().update_step_context(ret)
