# Copyright (c) OpenMMLab. All rights reserved.

import math
from copy import deepcopy
from enum import Enum, auto
from os import getenv
from typing import Any, Dict, Iterable, List, Optional, Tuple

import torch
import torch.nn.functional as F
from torch import nn

import lmdeploy.pytorch.distributed as dist
from lmdeploy.pytorch.distributed import get_dist_manager, get_tp_world_rank
from lmdeploy.pytorch.model_inputs import StepContext, StepContextManager, get_step_ctx_manager
from lmdeploy.pytorch.nn import ApplyRotaryEmb, Attention, RMSNorm, RopeType, SiluAndMul, build_rotary_embedding
from lmdeploy.pytorch.nn.linear import (build_colwise_linear, build_down_linear, build_gateup_linear, build_o_proj,
                                        build_rowwise_linear)
from lmdeploy.pytorch.nn.moe import MoeType, SoftmaxTopK, build_fused_moe
from lmdeploy.pytorch.nn.rotary_embedding import YarnParameters
from lmdeploy.pytorch.weight_loader.model_weight_loader import load_weight
from lmdeploy.utils import get_logger

from .utils.cudagraph import CudaGraphMixin

logger = get_logger('lmdeploy')


# microbatch
class ExecType(Enum):
    """batch ecex type."""
    One = auto()
    Two0101 = auto()
    Two0110 = auto()
    TwoLikeOne = auto()
    TwoPrefill = auto()
    TwoDecode = auto()


class BatchWorker:

    def __init__(self, tag: str, generator):
        self._tag = tag
        self._generator = generator
        self._count = 0
        self.output = None

    def next(self):
        assert not self.done

        try:
            next(self._generator)
        except StopIteration as e:
            assert e.value is not None
            self.output = e.value

        self._count += 1

    @property
    def done(self):
        return self.output is not None


def execute_batch(inputs: list, fn, delta_stages: int = 0, exec_type: ExecType = ExecType.One, extern_tag: str = ''):
    worker_list = [BatchWorker(str(idx), fn(**input, tag=str(idx) + extern_tag)) for idx, input in enumerate(inputs)]

    if exec_type == ExecType.One:
        assert len(inputs) == 1
        i = 0
        while not worker_list[0].done:
            worker_list[0].next()
            i += 1

    if exec_type == ExecType.TwoLikeOne:
        assert len(inputs) == 2
        i = 0
        while not worker_list[0].done:
            worker_list[0].next()
            i += 1
        i = 0
        while not worker_list[1].done:
            worker_list[1].next()
            i += 1

    if exec_type == ExecType.Two0101:
        assert len(inputs) == 2

        for _ in range(delta_stages):
            worker_list[0].next()
        i = 0
        while not worker_list[0].done:
            worker_list[0].next()
            worker_list[1].next()
            i += 1

        while not worker_list[1].done:
            worker_list[1].next()

    if exec_type == ExecType.Two0110:
        assert len(inputs) == 2

        for _ in range(delta_stages):
            worker_list[0].next()
        i = 0
        while not worker_list[0].done:
            if i % 2 == 0:
                worker_list[0].next()
                worker_list[1].next()
            else:
                worker_list[1].next()
                worker_list[0].next()
            i += 1

        while not worker_list[1].done:
            worker_list[1].next()

    if exec_type == ExecType.TwoPrefill:
        """
        before:
        A-attn0->A-attn1
        roll:
        B-attn0->B-attn1->A-dis->A-dis_wait->A-moe->B-dis->B-dis_wait->A-comb->
        B-moe->(A-share->A-comb_wait)->B-comb->A-attn0->A-attn1->(B-share->B-comb_wait)
        after:
        B-dis_wait->B-moe->B-comb->B-comb_wait and end
        """
        assert len(inputs) == 2 and delta_stages in [0, 2]

        for _ in range(2):
            worker_list[0].next()

        pipeline = [
            '1-attn0', '1-attn1', '0-dis', '0-dis_wait', '0-moe', '1-dis', '1-dis_wait', '0-comb', '1-moe',
            '0-share+0-comb_wait', '1-comb', '0-attn0', '0-attn1', '1-share+1-comb_wait'
        ]
        pipline_length = len(pipeline)
        i = 0
        while not worker_list[0].done:
            worker_list[int(pipeline[i % pipline_length][0])].next()
            i += 1

        while not worker_list[1].done:
            worker_list[1].next()

    if exec_type == ExecType.TwoDecode:
        """
        before:
        A-attn0->A-attn1->(A-dis->A-share)
        roll:
        B-attn0->A-dis_wait->A-moe->A-comb->B-attn1->A-comb_wait->(B-dis->B-share)->
        A-attn0->B-dis_wait->B-moe->B-comb->A-attn1->B-comb_wait->(A-dis->A-share)
        after:
        B-dis_wait->B-moe->B-comb->B-comb_wait and end
        """
        assert len(inputs) == 2 and delta_stages in [0, 3]

        for _ in range(3):
            worker_list[0].next()

        pipeline = [
            '1-attn0', '0-dis_wait', '0-moe', '0-comb', '1-attn1', '0-comb_wait', '1-dis+1-share', '0-attn0',
            '1-dis_wait', '1-moe', '1-comb', '0-attn1', '1-comb_wait', '0-dis+0-share'
        ]
        pipline_length = len(pipeline)
        i = 0
        while not worker_list[0].done:
            worker_list[int(pipeline[i % pipline_length][0])].next()
            i += 1

        while not worker_list[1].done:
            worker_list[1].next()

    for worker in worker_list:
        assert worker.done
    return [worker.output for worker in worker_list]


def get_new_meta(attn_metadata, start_idx: int, end_idx: int):
    new_attn_metadata = deepcopy(attn_metadata)
    new_attn_metadata.block_offsets = attn_metadata.block_offsets[start_idx:end_idx, ...]
    new_attn_metadata.q_start_loc = attn_metadata.q_start_loc[start_idx:end_idx] - attn_metadata.q_start_loc[start_idx]
    new_attn_metadata.kv_start_loc = attn_metadata.kv_start_loc[start_idx:end_idx] - \
        attn_metadata.kv_start_loc[start_idx] if attn_metadata.kv_start_loc is not None else None
    new_attn_metadata.q_seqlens = attn_metadata.q_seqlens[start_idx:end_idx]
    new_attn_metadata.kv_seqlens = attn_metadata.kv_seqlens[start_idx:end_idx] \
        if attn_metadata.kv_seqlens is not None else None
    new_attn_metadata.kv_flatten_size = sum(new_attn_metadata.kv_seqlens.tolist()) \
        if attn_metadata.kv_flatten_size is not None else None
    # create buffers for flash mla
    if attn_metadata.num_splits is not None:
        Attention.update_meta_flashmla(new_attn_metadata,
                                       get_step_ctx_manager().current_context().model_config.num_attention_heads)
    return new_attn_metadata


def get_new_rotary_pos_emb(rotary_pos_emb, start_loc, end_loc):
    new_rotary_pos_emb = (rotary_pos_emb[0][start_loc:end_loc, ...].contiguous(), rotary_pos_emb[1][start_loc:end_loc,
                                                                                                    ...].contiguous())
    return new_rotary_pos_emb


def get_new_input(hidden_states, rotary_pos_emb, past_key_values, residual, attn_metadata, start_idx, end_idx,
                  start_loc, end_loc):
    new_hidden_states = hidden_states[:, start_loc:end_loc, :].contiguous()
    new_rotary_pos_emb = get_new_rotary_pos_emb(rotary_pos_emb, start_loc, end_loc)
    new_past_key_values = past_key_values
    new_residual = residual[:, start_loc:end_loc, :].contiguous() if residual is not None else None
    new_attn_metadata = get_new_meta(attn_metadata, start_idx, end_idx)
    return new_hidden_states, new_rotary_pos_emb, new_past_key_values, new_residual, new_attn_metadata


def get_split_flags(attn_metadata, num=2):
    """split flags for seqlens and startloc, support 2 only."""
    assert num == 2
    if attn_metadata.is_decoding:
        batch_size = attn_metadata.q_start_loc.numel()
        flag_a = {
            'start_idx': 0,
            'end_idx': batch_size // 2,
            'start_loc': 0,
            'end_loc': batch_size // 2,
        }
        flag_b = {
            'start_idx': batch_size // 2,
            'end_idx': batch_size,
            'start_loc': batch_size // 2,
            'end_loc': batch_size,
        }
    else:
        q_start_loc = attn_metadata.q_start_loc.tolist()
        q_seqlens = attn_metadata.q_seqlens.tolist()
        total_len = sum(q_seqlens)
        min_diff = total_len
        split_flag = 1
        for idx in range(1, len(q_seqlens)):
            diff = abs(sum(q_seqlens[:idx]) - sum(q_seqlens[idx:]))
            if diff < min_diff:
                min_diff = diff
                split_flag = idx
        flag_a = {
            'start_idx': 0,
            'end_idx': split_flag,
            'start_loc': q_start_loc[0],
            'end_loc': q_start_loc[split_flag],
        }
        flag_b = {
            'start_idx': split_flag,
            'end_idx': len(q_seqlens),
            'start_loc': q_start_loc[split_flag],
            'end_loc': q_start_loc[-1] + q_seqlens[-1],
        }
    return [flag_a, flag_b]


def split_input(hidden_states,
                rotary_pos_emb,
                past_key_values,
                residual,
                attn_metadata,
                moe_start_idx,
                moe_end_idx,
                num=2):
    """split input, support 1 or 2 only."""
    # one batch
    if num == 1:
        input = {
            'hidden_states': hidden_states,
            'rotary_pos_emb': rotary_pos_emb,
            'past_key_values': past_key_values,
            'residual': residual,
            'attn_metadata': attn_metadata,
            'start_idx': moe_start_idx,
            'end_idx': moe_end_idx
        }
        extern_tag = 'D' if attn_metadata.is_decoding else 'P'
        return [input], ExecType.One, 0, extern_tag
    else:
        # two batch or more
        flag_list = get_split_flags(attn_metadata, num=num)

        inputs = []
        for flag in flag_list:
            (hidden_states_splited, rotary_pos_emb_splited, past_key_values_splited, residual_splited,
             attn_metadata_splited) = get_new_input(hidden_states, rotary_pos_emb, past_key_values, residual,
                                                    attn_metadata, flag['start_idx'], flag['end_idx'],
                                                    flag['start_loc'], flag['end_loc'])
            input = {
                'hidden_states': hidden_states_splited,
                'rotary_pos_emb': rotary_pos_emb_splited,
                'past_key_values': past_key_values,
                'residual': residual_splited,
                'attn_metadata': attn_metadata_splited,
                'start_idx': moe_start_idx,
                'end_idx': moe_end_idx
            }
            inputs.append(input)

        if attn_metadata.is_decoding:
            exec_type = ExecType.TwoDecode
            delta_stages = 0
            extern_tag = 'D'
        else:
            exec_type = ExecType.TwoPrefill
            delta_stages = 0
            extern_tag = 'P'

        return inputs, exec_type, delta_stages, extern_tag


def merge_output(output_list):
    # one batch
    if len(output_list) == 1:
        return output_list[0]
    # two batch or more
    hidden_states = torch.concat([output[0] for output in output_list], dim=1)
    residual = None
    if output_list[0][1] is not None:
        residual = torch.concat([output[1] for output in output_list], dim=1)
    return hidden_states, residual


def yarn_get_mscale(scale=1, mscale=1):
    if scale <= 1:
        return 1.0
    return 0.1 * mscale * math.log(scale) + 1.0


class DeepseekV2BMM(nn.Module):
    """wrapped bmm."""

    def __init__(self, batch: int, in_features: int, out_features: int, dtype: torch.dtype, device: torch.device):
        super().__init__()
        batch = self._update_batch(batch)

        weight = self.create_weight(batch, in_features, out_features, dtype=dtype, device=device)
        weight = torch.nn.Parameter(weight, requires_grad=False)
        self.register_parameter('weight', weight)
        weight.weight_loader = self.weight_loader

        self.batch = batch
        self.in_features = in_features
        self.out_features = out_features
        self.dtype = dtype
        self.device = device

    def _get_tp_world_rank(self):
        """get tp world rank."""
        dist_ctx = get_dist_manager().current_context()
        if dist_ctx.dp == 1:
            return get_tp_world_rank()
        return 1, 0

    def _update_batch(self, batch: int):
        """update out features."""
        world_size, _ = self._get_tp_world_rank()
        batch = batch // world_size
        return batch

    def create_weight(self, batch: int, in_features: int, out_features: int, dtype: torch.dtype, device: torch.device):
        """create weight."""
        return torch.empty((batch, in_features, out_features), dtype=dtype, device=device)

    def weight_loader(self, param: nn.Parameter, weight: torch.Tensor):
        """weight loader."""
        world_size, rank = self._get_tp_world_rank()
        weight = weight.chunk(world_size, 0)[rank]
        param.data.copy_(weight)

    def forward(self, x: torch.Tensor, output: torch.Tensor):
        """forward."""
        torch.bmm(x.transpose(0, 1), self.weight, out=output.transpose(0, 1))


class DeepseekV2Attention(nn.Module):
    """deepseekv2 attention."""

    def __init__(self, config: Any, dtype: torch.dtype = None, device: torch.device = None):
        super().__init__()
        quantization_config = getattr(config, 'quantization_config', None)
        self.q_lora_rank = config.q_lora_rank
        self.hidden_size = config.hidden_size
        self.num_heads = config.num_attention_heads
        self.qk_rope_head_dim = config.qk_rope_head_dim
        self.kv_lora_rank = config.kv_lora_rank
        self.v_head_dim = config.v_head_dim
        self.qk_nope_head_dim = config.qk_nope_head_dim
        self.q_head_dim = config.qk_nope_head_dim + config.qk_rope_head_dim
        num_replicate_kv_heads = getattr(config, 'num_replicate_key_value_heads', 1)
        num_key_value_heads = getattr(config, 'num_key_value_heads', 1)
        use_flash_mla = getattr(config, 'use_flash_mla', False)

        if self.q_lora_rank is None:
            self.q_proj = build_colwise_linear(
                self.hidden_size,
                self.num_heads * self.q_head_dim,
                bias=False,
                dtype=dtype,
                device=device,
                is_tp=True,
                quant_config=quantization_config,
                dp_disable_tp=True,
            )
        else:
            self.q_a_proj = build_colwise_linear(
                self.hidden_size,
                config.q_lora_rank,
                bias=config.attention_bias,
                dtype=dtype,
                device=device,
                is_tp=False,
                quant_config=quantization_config,
            )
            self.q_a_layernorm = RMSNorm(config.q_lora_rank,
                                         1e-6,
                                         quant_config=quantization_config,
                                         dtype=dtype,
                                         device=device)
            self.q_b_proj = build_colwise_linear(
                config.q_lora_rank,
                self.num_heads * self.q_head_dim,
                bias=False,
                dtype=dtype,
                device=device,
                is_tp=True,
                quant_config=quantization_config,
                dp_disable_tp=True,
            )

        self.kv_a_proj_with_mqa = build_colwise_linear(
            self.hidden_size,
            config.kv_lora_rank + config.qk_rope_head_dim,
            bias=config.attention_bias,
            dtype=dtype,
            device=device,
            is_tp=False,
            quant_config=quantization_config,
        )
        self.kv_a_layernorm = RMSNorm(config.kv_lora_rank,
                                      1e-6,
                                      quant_config=quantization_config,
                                      dtype=dtype,
                                      device=device)
        self.kc = DeepseekV2BMM(self.num_heads,
                                config.qk_nope_head_dim,
                                config.kv_lora_rank,
                                dtype=dtype,
                                device=device)

        self.apply_rotary_pos_emb = ApplyRotaryEmb()

        self.softmax_scale = self.q_head_dim**(-0.5)

        if config.rope_scaling is not None:
            mscale_all_dim = config.rope_scaling.get('mscale_all_dim', 0)
            scaling_factor = config.rope_scaling['factor']
            if mscale_all_dim:
                mscale = yarn_get_mscale(scaling_factor, mscale_all_dim)
                self.softmax_scale = self.softmax_scale * mscale * mscale

        self.attn_fwd = Attention(self.num_heads,
                                  config.kv_lora_rank + self.qk_rope_head_dim,
                                  scale=self.softmax_scale,
                                  num_kv_heads=num_key_value_heads,
                                  v_head_size=config.kv_lora_rank,
                                  num_replicate_kv_heads=num_replicate_kv_heads,
                                  use_flash_mla=use_flash_mla)

        self.vc = DeepseekV2BMM(self.num_heads, config.kv_lora_rank, self.v_head_dim, dtype=dtype, device=device)
        self.o_proj = build_o_proj(
            self.num_heads * self.v_head_dim,
            self.hidden_size,
            bias=config.attention_bias,
            dtype=dtype,
            device=device,
            is_tp=True,
            quant_config=quantization_config,
        )

    def _q_proj(self, hidden_states, num_heads: int, nope_size: int, pe_size: int):
        """q proj."""
        q_len = hidden_states.size(1)

        query_states = hidden_states.new_empty(q_len, num_heads, nope_size + pe_size)

        if self.q_lora_rank is None:
            q = self.q_proj(hidden_states)
        else:
            q = self.q_b_proj(self.q_a_layernorm(self.q_a_proj(hidden_states)))
        q = q.view(q_len, num_heads, self.q_head_dim)
        # q_pe: (q_len, num_heads, qk_rope_head_dim)
        q_nope, q_pe = torch.split(q, [self.qk_nope_head_dim, self.qk_rope_head_dim], dim=-1)
        # q_nope: (q_len, num_heads, kv_lora_rank)
        q_nope_out = query_states[..., :nope_size]
        self.kc(q_nope, q_nope_out)
        return query_states, q_pe

    def _kv_proj(self, hidden_states, nope_size: int):
        """kv proj."""
        # (q_len, 1, nope_size + pe_size)
        key_states = self.kv_a_proj_with_mqa(hidden_states[0, :, None])
        # (q_len, 1, pe_size)
        k_pe = key_states[..., nope_size:]
        # kv_a_layernorm
        value_states = key_states[..., :nope_size]
        value_states = self.kv_a_layernorm(value_states)
        key_states[..., :nope_size] = value_states
        return key_states, value_states, k_pe

    def _qkv_proj(self, hidden_states: torch.Tensor, num_heads: int):
        """qkv proj."""
        nope_size = self.kv_lora_rank
        pe_size = self.qk_rope_head_dim
        query_states, q_pe = self._q_proj(hidden_states, num_heads, nope_size, pe_size)
        key_states, value_states, k_pe = self._kv_proj(hidden_states, nope_size)

        return query_states, key_states, value_states, q_pe, k_pe

    def forward(
        self,
        hidden_states: torch.Tensor,
        rotary_pos_emb: Tuple[torch.FloatTensor, torch.FloatTensor],
        past_key_value: Optional[Tuple[torch.Tensor]] = None,
        attn_metadata: Any = None,
    ):
        """Rewrite of LlamaAttention.forward."""
        dist_ctx = get_dist_manager().current_context()
        if dist_ctx.dp > 1:
            num_heads = self.num_heads
        else:
            world_size = dist_ctx.world_size
            num_heads = self.num_heads // world_size
        nope_size = self.kv_lora_rank
        q_len = hidden_states.size(1)

        # qkv_proj
        query_states, key_states, value_states, q_pe, k_pe = self._qkv_proj(hidden_states, num_heads=num_heads)

        cos, sin = rotary_pos_emb
        q_pe, k_pe = self.apply_rotary_pos_emb(
            q_pe,
            k_pe,
            cos,
            sin,
            inplace=False,
        )
        query_states[..., nope_size:] = q_pe
        key_states[..., nope_size:] = k_pe

        attn_output = self.attn_fwd(
            query_states,
            key_states,
            value_states,
            past_key_value[0],
            past_key_value[0][..., :nope_size],
            attn_metadata,
            k_scales_zeros=None if len(past_key_value) == 2 else past_key_value[2],
            v_scales_zeros=None if len(past_key_value) == 2 else past_key_value[3],
            inplace=True,
        )
        attn_bmm_out = attn_output.new_empty(q_len, num_heads, self.v_head_dim)

        self.vc(attn_output, attn_bmm_out)
        attn_output = attn_bmm_out.flatten(-2, -1)[None]
        attn_output = self.o_proj(attn_output)

        return attn_output


class MoEGate(nn.Module):
    """Deepseek Gate."""

    def __init__(self, config: Any, dtype: torch.dtype = None, device: torch.device = None):
        super().__init__()
        self.config = config
        self.top_k = config.num_experts_per_tok
        self.n_routed_experts = config.n_routed_experts
        self.routed_scaling_factor = config.routed_scaling_factor
        self.scoring_func = config.scoring_func
        self.alpha = config.aux_loss_alpha
        self.seq_aux = config.seq_aux
        self.topk_method = config.topk_method
        self.n_group = config.n_group
        self.topk_group = config.topk_group
        self.norm_topk_prob = config.norm_topk_prob
        self.renormalize = self.top_k > 1 and self.norm_topk_prob

        # topk selection algorithm
        self.norm_topk_prob = config.norm_topk_prob
        self.gating_dim = config.hidden_size
        self.weight = nn.Parameter(torch.empty((self.n_routed_experts, self.gating_dim), dtype=dtype, device=device))
        if self.topk_method == 'noaux_tc':
            self.e_score_correction_bias = nn.Parameter(
                torch.empty((self.n_routed_experts, ), dtype=dtype, device=device))
        self.softmax_topk = SoftmaxTopK(self.top_k)
        try:
            import dlblas
            self.dlblas_fused_gate = dlblas.moe_fused_gate
        except Exception:
            self.dlblas_fused_gate = None
            logger.warning('For higher performance, please install dlBLAS https://github.com/DeepLink-org/dlBLAS')

        import os
        self.fake_eplab = os.environ.get('LMDEPLOY_FAKE_EPLB', False).lower() == 'true'

    def _compute_scores(self, logits: torch.Tensor):
        """compute scores."""
        if self.scoring_func == 'softmax':
            scores = logits.softmax(dim=-1, dtype=torch.float32)
        elif self.scoring_func == 'sigmoid':
            scores = logits.sigmoid()
        else:
            raise NotImplementedError('insupportable scoring function '
                                      f'for MoE gating: {self.scoring_func}')
        return scores

    def forward(self, hidden_states: torch.Tensor):
        """forward."""
        sequence_length, hidden_dim = hidden_states.shape
        router_logits = F.linear(hidden_states, self.weight)
<<<<<<< HEAD
        if self.fake_eplb:
            # Forcefully manipulate router_logits to simulate expert load balancing (EPLB).
            # This is a benchmark-only hack to achieve optimal performance metrics.
            router_logits = torch.randn_like(router_logits)

=======
>>>>>>> c6f0f114
        if self.topk_method == 'greedy':
            topk_weight, topk_idx = self.softmax_topk(router_logits)
        elif self.topk_method == 'group_limited_greedy':
            scores = router_logits
            grouped_logits = scores.unflatten(-1, (self.n_group, -1))
            group_scores = (grouped_logits.max(-1).values)
            group_idx = torch.topk(group_scores, k=self.topk_group, dim=-1, sorted=False)[1]  # [n, top_k_group]
            group_mask = torch.zeros_like(group_scores)  # [n, n_group]
            group_mask.scatter_(1, group_idx, 1)  # [n, n_group]
            group_mask = ~group_mask.bool()[..., None]
            grouped_logits = grouped_logits.masked_fill(group_mask, 0.0)
            scores = grouped_logits.flatten(1, 2)
            topk_weight, topk_idx = self.softmax_topk(scores)
        elif (self.topk_method == 'noaux_tc' and self.scoring_func == 'sigmoid' and self.renormalize
              and self.dlblas_fused_gate is not None):
            topk_weight, topk_idx = self.dlblas_fused_gate(router_logits, self.e_score_correction_bias, self.n_group,
                                                           self.topk_group, self.top_k)
        elif self.topk_method == 'noaux_tc':
            scores = self._compute_scores(router_logits)
            scores_for_choice = scores.view(sequence_length, -1) + self.e_score_correction_bias[None]
            group_scores = (scores_for_choice.view(sequence_length, self.n_group,
                                                   -1).topk(2, dim=-1)[0].sum(dim=-1))  # [n, n_group]
            group_idx = torch.topk(group_scores, k=self.topk_group, dim=-1, sorted=False)[1]  # [n, top_k_group]
            group_mask = torch.zeros_like(group_scores)  # [n, n_group]
            group_mask.scatter_(1, group_idx, 1)  # [n, n_group]
            score_mask = (group_mask.unsqueeze(-1).expand(sequence_length, self.n_group,
                                                          self.n_routed_experts // self.n_group).reshape(
                                                              sequence_length, -1))  # [n, e]
            tmp_scores = scores_for_choice.masked_fill(~score_mask.bool(), 0.0)  # [n, e]
            _, topk_idx = torch.topk(tmp_scores, k=self.top_k, dim=-1, sorted=False)
            topk_weight = scores.gather(1, topk_idx)
        else:
            raise RuntimeError(f'Unsupported topk_method: {self.topk_method}')

        if self.renormalize and self.dlblas_fused_gate is None:
            denominator = topk_weight.sum(dim=-1, keepdim=True) + 1e-20
            topk_weight = topk_weight / denominator
            if not topk_weight.is_contiguous():
                topk_weight = topk_weight.contiguous()

        if not self.renormalize or self.topk_method == 'noaux_tc':
            topk_weight = topk_weight * self.routed_scaling_factor

        return topk_weight, topk_idx


class DeepseekV2MoE(nn.Module):
    """Deepseek v2 MoE."""

    def __init__(self, config: Any, layer_idx, dtype: torch.dtype = None, device: torch.device = None):
        super().__init__()
        quantization_config = getattr(config, 'quantization_config', None)
        self.hidden_dim = config.hidden_size
        self.ffn_dim = config.moe_intermediate_size
        self.num_experts = config.n_routed_experts
        self.top_k = config.num_experts_per_tok
        self.norm_topk_prob = config.norm_topk_prob
        self.routed_scaling_factor = config.routed_scaling_factor
        self.renormalize = self.top_k > 1 and self.norm_topk_prob
        self.topk_method = config.topk_method
        self.n_group = config.n_group
        self.topk_group = config.topk_group

        self.gate = MoEGate(config, dtype=dtype, device=device)

        dist_ctx = get_dist_manager().current_context()
        dp = dist_ctx.dp
        world_size = dist_ctx.world_size
        moe_all_reduce = dp > 1 and dist_ctx.tp > 1
        self.experts = build_fused_moe(
            self.hidden_dim,
            self.ffn_dim,
            self.num_experts,
            top_k=self.top_k,
            renormalize=False,
            dtype=dtype,
            device=device,
            all_reduce=moe_all_reduce,
            quant_config=quantization_config,
            layer_idx=layer_idx,
        )

        self.shared_experts = None
        if config.n_shared_experts is not None:
            intermediate_size = (config.moe_intermediate_size * config.n_shared_experts)
            self.shared_experts = DeepseekV2MLP(
                config=config,
                intermediate_size=intermediate_size,
                dtype=dtype,
                device=device,
                is_shared_expert=True,
            )

        if dp == 1 and world_size > 1:
            self._all_reduce = True
        else:
            self._all_reduce = False

    def forward(self, hidden_states: torch.Tensor):
        """forward."""
        batch_size, sequence_length, hidden_dim = hidden_states.shape
        hidden_states = hidden_states.view(-1, hidden_dim)
        topk_weights, topk_ids = self.gate(hidden_states)
        out_states = self.experts(
            hidden_states,
            topk_weights,
            topk_ids,
        )

        if self.shared_experts is not None:
            shared_states = self.shared_experts(hidden_states)
            out_states += shared_states
        out_states = out_states.reshape(batch_size, sequence_length, -1)

        if self._all_reduce:
            dist.all_reduce(out_states)

        return out_states


class DeepseekV2MLP(nn.Module):
    """Deepseek v2 mlp."""

    def __init__(self,
                 config: Any,
                 intermediate_size: int = None,
                 dtype: torch.dtype = None,
                 device: torch.device = None,
                 is_shared_expert: bool = False):
        super().__init__()
        quantization_config = getattr(config, 'quantization_config', None)
        if is_shared_expert:
            dist_ctx = get_dist_manager().current_context()
            dp = dist_ctx.dp
            if dp == 1:
                # split weight, do all reduce in moe
                is_tp = True
                all_reduce = False
            else:
                # do not split weight on dp
                # TODO: support dp+tp?
                is_tp = False
                all_reduce = False
        else:
            all_reduce = True
            is_tp = True

        # gate up
        if intermediate_size is None:
            intermediate_size = config.intermediate_size
        self.gate_up_proj = build_gateup_linear(
            config.hidden_size,
            [intermediate_size, intermediate_size],
            bias=False,
            dtype=dtype,
            device=device,
            quant_config=quantization_config,
            is_tp=is_tp,
        )

        # silu and mul
        self.act_fn = SiluAndMul(inplace=True)

        # down
        self.down_proj = build_down_linear(
            intermediate_size,
            config.hidden_size,
            bias=False,
            quant_config=quantization_config,
            dtype=dtype,
            device=device,
            is_tp=is_tp,
            all_reduce=all_reduce,
        )

    def forward(self, x):
        """forward."""
        gate_up = self.gate_up_proj(x)
        act = self.act_fn(gate_up)
        return self.down_proj(act)


class DeepseekV2DecoderLayer(nn.Module):
    """Deepseekv2 decoder layer."""

    def __init__(self, config: Any, layer_idx: int, dtype: torch.dtype = None, device: torch.device = None):
        super().__init__()
        self.layer_idx = layer_idx
        quantization_config = None

        # build attention layer
        if getattr(config, 'use_mla', True):
            self.self_attn = DeepseekV2Attention(config, dtype=dtype, device=device)
        else:
            # deepseek-vl2-tiny uses MHA LlamaAttention structure
            from lmdeploy.pytorch.models.llama import LlamaAttention
            self.self_attn = LlamaAttention(config, dtype=dtype, device=device)

        # mlp
        self.mlp = (DeepseekV2MoE(config, layer_idx, dtype=dtype, device=device) if
                    (config.n_routed_experts is not None and layer_idx >= config.first_k_dense_replace
                     and layer_idx % config.moe_layer_freq == 0) else DeepseekV2MLP(config, dtype=dtype, device=device))

        # build input layer norm
        self.input_layernorm = RMSNorm(config.hidden_size,
                                       config.rms_norm_eps,
                                       quant_config=quantization_config,
                                       dtype=dtype,
                                       device=device)

        # build attention layer norm
        self.post_attention_layernorm = RMSNorm(config.hidden_size, config.rms_norm_eps, dtype=dtype, device=device)

    def forward(
        self,
        hidden_states: torch.Tensor,
        rotary_pos_emb: Tuple[torch.FloatTensor, torch.FloatTensor],
        past_key_value: Optional[List[torch.FloatTensor]],
        residual: Optional[torch.Tensor] = None,
        attn_metadata: Any = None,
    ) -> Tuple[torch.FloatTensor, torch.FloatTensor]:

        if residual is None:
            residual = hidden_states
            hidden_states = self.input_layernorm(hidden_states)
        else:
            hidden_states, residual = self.input_layernorm(hidden_states, residual)

        # Self Attention
        hidden_states = self.self_attn(
            hidden_states=hidden_states,
            rotary_pos_emb=rotary_pos_emb,
            past_key_value=past_key_value,
            attn_metadata=attn_metadata,
        )

        # Fully Connected
        hidden_states, residual = self.post_attention_layernorm(hidden_states, residual)
        hidden_states = self.mlp(hidden_states)

        outputs = (hidden_states, residual)
        return outputs

    def forward_yield(
        self,
        hidden_states: torch.Tensor,
        rotary_pos_emb: Tuple[torch.FloatTensor, torch.FloatTensor],
        past_key_value: Optional[List[torch.FloatTensor]],
        residual: Optional[torch.Tensor] = None,
        attn_metadata: Any = None,
        tag: Any = None,
    ):
        """forward_yield."""
        is_decoding = attn_metadata.is_decoding
        if residual is None:
            residual = hidden_states
            hidden_states = self.input_layernorm(hidden_states)
        else:
            hidden_states, residual = self.input_layernorm(hidden_states, residual)

        # yield for attn0 and attn1
        yield
        # Self Attention
        hidden_states = self.self_attn(
            hidden_states=hidden_states,
            rotary_pos_emb=rotary_pos_emb,
            past_key_value=past_key_value,
            attn_metadata=attn_metadata,
        )

        hidden_states, residual = self.post_attention_layernorm(hidden_states, residual)

        # MOE
        batch_size, sequence_length, hidden_dim = hidden_states.shape
        hidden_states = hidden_states.view(-1, hidden_dim)
        topk_weights, topk_idx = self.mlp.gate(hidden_states)

        topk_weights = self.mlp.experts.renormalize(topk_weights)
        topk_weights = topk_weights.to(torch.float32)
        topk_idx = topk_idx.to(torch.int64)
        hidden_shape = hidden_states.shape
        shared_states = None

        state = {
            'hidden_states': hidden_states,
            'topk_idx': topk_idx,
            'topk_weights': topk_weights,
            'raw_hidden_shape': hidden_shape,
            'moe_type': MoeType.DSAsyncDecode if is_decoding else MoeType.DSAsyncPrefill,
        }

        self.mlp.experts.before_dispatch(state)

        # yield for attn1, dis (+share)
        yield
        recv_state = self.mlp.experts.dispatch(state)
        if self.mlp.shared_experts is not None and is_decoding:
            shared_states = self.mlp.shared_experts(hidden_states)
        # yield for dis, dis_wait
        yield
        self.mlp.experts.wait(recv_state)
        # yield for dis_wait, moe
        yield
        gemm_state = self.mlp.experts.gemm(recv_state)
        # yield for moe, comb
        yield
        out_state = self.mlp.experts.combine(gemm_state)
        # yield for comb, (+share) comb_wait
        yield
        if self.mlp.shared_experts is not None and not is_decoding:
            shared_states = self.mlp.shared_experts(hidden_states)
        self.mlp.experts.wait(out_state)
        # yield for (+share) comb_wait, (+share) attn0
        yield
        out_hidden_states = out_state['hidden_states'].view(hidden_shape)
        if shared_states is not None:
            out_hidden_states += shared_states
        elif self.mlp.shared_experts is not None:
            shared_states = self.mlp.shared_experts(hidden_states)
            out_hidden_states += shared_states
        else:
            pass
        out_hidden_states = out_hidden_states.reshape(batch_size, sequence_length, -1)
        outputs = (out_hidden_states, residual)
        return outputs


class DeepseekV2Model(nn.Module):
    """mixtral model."""

    def __init__(self, config: Any, dtype: torch.dtype = None, device: torch.device = None):
        super().__init__()
        self.config = config
        self.padding_idx = config.pad_token_id
        self.vocab_size = config.vocab_size
        self.embed_tokens = nn.Embedding(config.vocab_size,
                                         config.hidden_size,
                                         self.padding_idx,
                                         dtype=dtype,
                                         device=device)
        self.layers = nn.ModuleList([
            DeepseekV2DecoderLayer(config, layer_idx, dtype=dtype, device=device)
            for layer_idx in range(config.num_hidden_layers)
        ])

        # build norm
        self.norm = RMSNorm(config.hidden_size, config.rms_norm_eps, quant_config=None, dtype=dtype, device=device)

        emb_type = RopeType.LinearScaling
        rope_dim = config.qk_rope_head_dim if getattr(config, 'use_mla', True) else (config.hidden_size //
                                                                                     config.num_attention_heads)
        rope_max_pos_emb = config.max_position_embeddings
        rope_base = config.rope_theta
        scaling_factor = 1.0
        other_params = dict()
        if config.rope_scaling is not None:
            scaling_type = config.rope_scaling['type']
            scaling_factor = config.rope_scaling['factor']
            if scaling_type == 'dynamic':
                emb_type = RopeType.DynamicNTKScaling
            elif scaling_type == 'yarn':
                emb_type = RopeType.Yarn
                rope_max_pos_emb = config.rope_scaling.get('original_max_position_embeddings', 4096)
                kwargs = {
                    key: config.rope_scaling[key]
                    for key in [
                        'beta_fast',
                        'beta_slow',
                        'mscale',
                        'mscale_all_dim',
                    ] if key in self.config.rope_scaling
                }
                yarn_params = YarnParameters(**kwargs)
                other_params['yarn_params'] = yarn_params
        self.rotary_emb = build_rotary_embedding(rope_dim,
                                                 rope_max_pos_emb,
                                                 rope_base,
                                                 scaling_factor,
                                                 emb_type=emb_type,
                                                 **other_params)

    def forward(
        self,
        input_ids: torch.LongTensor = None,
        position_ids: Optional[torch.LongTensor] = None,
        past_key_values: Optional[List[torch.FloatTensor]] = None,
        attn_metadata: Any = None,
        inputs_embeds: Optional[torch.FloatTensor] = None,
    ):
        """forward."""
        if inputs_embeds is None:
            inputs_embeds = self.embed_tokens(input_ids)

        hidden_states = inputs_embeds
        residual = None
        cos, sin = self.rotary_emb(hidden_states, position_ids)
        cos, sin = cos[0], sin[0]
        rotary_pos_emb = (cos, sin)
        for idx, decoder_layer in enumerate(self.layers):
            past_key_value = past_key_values[idx]
            hidden_states, residual = decoder_layer(
                hidden_states,
                rotary_pos_emb=rotary_pos_emb,
                past_key_value=past_key_value,
                residual=residual,
                attn_metadata=attn_metadata,
            )

        hidden_states, _ = self.norm(hidden_states, residual)

        return hidden_states

    def forward_microbatch(
        self,
        input_ids: torch.LongTensor = None,
        position_ids: Optional[torch.LongTensor] = None,
        past_key_values: Optional[List[torch.FloatTensor]] = None,
        attn_metadata: Any = None,
        inputs_embeds: Optional[torch.FloatTensor] = None,
    ):
        """forward_microbatch."""
        assert self.config.moe_layer_freq == 1
        moe_start_idx = min(self.config.first_k_dense_replace, len(self.layers))

        # embed and mlplayers
        if inputs_embeds is None:
            inputs_embeds = self.embed_tokens(input_ids)
        hidden_states = inputs_embeds
        residual = None
        cos, sin = self.rotary_emb(hidden_states, position_ids)
        cos, sin = cos[0], sin[0]
        rotary_pos_emb = (cos, sin)

        for idx, decoder_layer in enumerate(self.layers[:moe_start_idx]):
            past_key_value = past_key_values[idx]
            hidden_states, residual = decoder_layer(
                hidden_states,
                rotary_pos_emb=rotary_pos_emb,
                past_key_value=past_key_value,
                residual=residual,
                attn_metadata=attn_metadata,
            )

        if moe_start_idx < len(self.layers):
            # run two micro batch
            num = 2
            input_list, exec_type, delta_stages, extern_tag = split_input(hidden_states,
                                                                          rotary_pos_emb,
                                                                          past_key_values,
                                                                          residual,
                                                                          attn_metadata,
                                                                          moe_start_idx,
                                                                          len(self.layers),
                                                                          num=num)

            output_list = execute_batch(inputs=input_list,
                                        fn=self.forward_yieldlayers,
                                        delta_stages=delta_stages,
                                        exec_type=exec_type,
                                        extern_tag=extern_tag)
            hidden_states, residual = merge_output(output_list)

        hidden_states, _ = self.norm(hidden_states, residual)

        return hidden_states

    def forward_yieldlayers(self,
                            hidden_states: torch.Tensor,
                            rotary_pos_emb: Tuple[torch.FloatTensor, torch.FloatTensor],
                            past_key_values: Optional[List[torch.FloatTensor]] = None,
                            residual: Optional[torch.Tensor] = None,
                            attn_metadata: Any = None,
                            start_idx: int = -1,
                            end_idx: int = -1,
                            tag: Any = None):
        """forward_yieldlayers."""
        for idx in range(start_idx, end_idx):
            past_key_value = past_key_values[idx]
            hidden_states, residual = yield from self.layers[idx].forward_yield(hidden_states,
                                                                                rotary_pos_emb=rotary_pos_emb,
                                                                                past_key_value=past_key_value,
                                                                                residual=residual,
                                                                                attn_metadata=attn_metadata,
                                                                                tag=tag)
        return hidden_states, residual

    def get_input_embeddings(self):
        """get input embeddings."""
        return self.embed_tokens


class DeepseekV2ForCausalLM(nn.Module, CudaGraphMixin):
    """mixture model for causalLM."""

    def __init__(self,
                 config: Any,
                 ctx_mgr: StepContextManager,
                 dtype: torch.dtype = None,
                 device: torch.device = None):
        super().__init__()
        self.config = config
        self.quantization_config = getattr(config, 'quantization_config', None)
        self.dtype = dtype
        self.ctx_mgr = ctx_mgr
        self.model = DeepseekV2Model(config, dtype=dtype, device=device)
        # build lm_head
        self.lm_head = build_rowwise_linear(config.hidden_size,
                                            config.vocab_size,
                                            bias=False,
                                            dtype=dtype,
                                            device=device)
        self._load_buffers = dict()
        self.enable_microbatch = get_dist_manager().current_context().dist_config.enable_microbatch
        self.enable_microbatch_prefill_batchsize_threshold = \
            int(getenv('ENABLE_MICROBATCH_PREFILL_BATCHSIZE_THRESHOLD', 2))
        self.enable_microbatch_prefill_token_threshold = \
            int(getenv('ENABLE_MICROBATCH_PREFILL_TOKEN_THRESHOLD', 2))
        self.enable_microbatch_decode_batchsize_threshold = \
            int(getenv('ENABLE_MICROBATCH_DECODE_BATCHSIZE_THRESHOLD', 2))

    def forward(
        self,
        input_ids: torch.Tensor,
        position_ids: torch.Tensor,
        past_key_values: List[List[torch.Tensor]],
        attn_metadata: Any = None,
        inputs_embeds: torch.Tensor = None,
        **kwargs,
    ):
        if get_step_ctx_manager().current_context().enable_microbatch:
            hidden_states = self.model.forward_microbatch(
                input_ids=input_ids,
                position_ids=position_ids,
                past_key_values=past_key_values,
                attn_metadata=attn_metadata,
                inputs_embeds=inputs_embeds,
            )
        else:
            hidden_states = self.model.forward(
                input_ids=input_ids,
                position_ids=position_ids,
                past_key_values=past_key_values,
                attn_metadata=attn_metadata,
                inputs_embeds=inputs_embeds,
            )
        return hidden_states

    def get_logits(self, hidden_states: torch.Tensor):
        """compute logits of the model output."""
        return self.lm_head(hidden_states)

    def get_input_embeddings(self):
        """get input embeddings."""
        return self.model.get_input_embeddings()

    def prepare_inputs_for_generation(
        self,
        past_key_values: List[List[torch.Tensor]],
        inputs_embeds: Optional[torch.Tensor] = None,
        context: StepContext = None,
    ):
        """prepare input."""
        input_ids = context.input_ids
        position_ids = context.position_ids
        attn_metadata = context.attn_metadata

        # twobatch or onebatch
        if self.enable_microbatch:
            batch_size = attn_metadata.q_start_loc.size(dim=0)
            tokens = input_ids.numel()
            if attn_metadata.is_decoding:
                enable_microbatch = batch_size >= self.enable_microbatch_decode_batchsize_threshold
            else:
                enable_microbatch = batch_size >= self.enable_microbatch_prefill_batchsize_threshold and \
                                    tokens >= self.enable_microbatch_prefill_token_threshold
            if enable_microbatch:
                disable_num = torch.tensor(0, dtype=torch.int32, device=input_ids.device)
            else:
                disable_num = torch.tensor(1, dtype=torch.int32, device=input_ids.device)
            ep_group = get_dist_manager().current_context().ep_gpu_group
            dist.all_reduce(disable_num, op=dist.ReduceOp.SUM, group=ep_group)
            step_ctx = get_step_ctx_manager().current_context()
            enable_microbatch = disable_num.item() == 0
            step_ctx.enable_microbatch = enable_microbatch

        return dict(
            input_ids=input_ids,
            position_ids=position_ids,
            past_key_values=past_key_values,
            attn_metadata=attn_metadata,
            inputs_embeds=inputs_embeds,
        )

    def _load_weight_experts(self, name: str, loaded_weight: torch.Tensor, params_dict: Dict[str, nn.Parameter],
                             expert_params_mapping: List):
        """load weight experts."""
        for (param_name, weight_name, expert_id, shard_id) in expert_params_mapping:
            if weight_name not in name:
                continue
            name = name.replace(weight_name, param_name)
            param = params_dict[name]
            load_weight(param, loaded_weight, expert_id=expert_id, shard_id=shard_id)
            break
        else:
            param = params_dict[name]
            load_weight(param, loaded_weight)

    def _load_weight_attention(self, name: str, loaded_weight: torch.Tensor, params_dict: Dict[str, nn.Parameter],
                               update_pe_mapping: List):
        """load weight attention."""
        device = next(iter(params_dict.values())).device

        def __update_pe(weight, head_dim: int, pe_dim_offset: int):
            # (num_heads, q_head_dim, input_dim)
            weight = weight.unflatten(0, (-1, head_dim))
            # (num_heads, nope_head_dim, input_dim)
            w_pe = weight[:, pe_dim_offset:]
            # (num_heads, nope_head_dim//2, 2, input_dim)
            new_w_pe = w_pe.unflatten(1, (-1, 2))
            # (num_heads, nope_head_dim, input_dim)
            new_w_pe = new_w_pe.transpose(1, 2).flatten(1, 2)
            weight[:, pe_dim_offset:] = new_w_pe
            weight = weight.flatten(0, 1)
            return weight

        def __load_kcvc(name: str, weight: torch.Tensor):
            """load kc and vc from weight."""
            config = self.config
            v_head_dim = config.v_head_dim
            qk_nope_head_dim = config.qk_nope_head_dim
            w_kc, w_vc = weight.unflatten(0, (-1, qk_nope_head_dim + v_head_dim)).split([qk_nope_head_dim, v_head_dim],
                                                                                        dim=1)
            w_vc = w_vc.transpose(1, 2).contiguous()
            kc_param_name = name.replace('.kv_b_proj', '.kc')
            param_kc = params_dict[kc_param_name]
            load_weight(param_kc, w_kc)
            vc_param_name = name.replace('.kv_b_proj', '.vc')
            param_vc = params_dict[vc_param_name]
            load_weight(param_vc, w_vc)

        def __dequant_weight(weight: torch.Tensor, scale: torch.Tensor, dtype: torch.dtype):
            """dequant weight."""
            dim_w0, dim_w1 = weight.shape
            dim_s0, dim_s1 = scale.shape
            assert dim_w0 % dim_s0 == 0
            assert dim_w1 % dim_s1 == 0
            group0 = dim_w0 // dim_s0
            group1 = dim_w1 // dim_s1
            weight = weight.reshape(dim_s0, group0, dim_s1, group1)
            scale = scale.reshape(dim_s0, 1, dim_s1, 1)
            weight = weight.to(scale.dtype) * scale
            weight = weight.to(dtype)
            weight = weight.reshape(dim_w0, dim_w1)
            return weight

        def __load_kcvc_blocked_fp8(name: str, loaded_weight: torch.Tensor):
            """dequant weight."""
            if name.endswith('.weight'):
                weight_name = name
                scale_name = name.replace('.weight', '.scale')
            elif name.endswith('.weight_scale_inv'):
                weight_name = name.replace('.weight_scale_inv', '.weight')
                scale_name = name
            self._load_buffers[name] = loaded_weight
            if (weight_name in self._load_buffers and scale_name in self._load_buffers):
                weight = self._load_buffers.pop(weight_name)
                scale = self._load_buffers.pop(scale_name)
                kc_param_name = weight_name.replace('.kv_b_proj', '.kc')
                dtype = params_dict[kc_param_name].dtype
                weight = __dequant_weight(weight, scale, dtype)
                __load_kcvc(weight_name, weight)

        for (mod_name, head_dim, pe_dim_offset) in update_pe_mapping:
            if mod_name not in name:
                continue
            if name.endswith('.weight_scale_inv'):
                weight = loaded_weight
            else:
                loaded_weight = loaded_weight.to(device)
                weight = __update_pe(loaded_weight, head_dim, pe_dim_offset)
            param = params_dict[name]
            load_weight(param, weight)
            break
        else:
            if '.kv_b_proj' in name:
                quantization_config = self.quantization_config
                quant_method = None
                if quantization_config is not None:
                    quant_method = quantization_config.get('quant_method')

                loaded_weight = loaded_weight.to(device)
                if quant_method == 'fp8':
                    # update blocked fp8 weight
                    __load_kcvc_blocked_fp8(name, loaded_weight)
                else:
                    __load_kcvc(name, loaded_weight)
            else:
                param = params_dict[name]
                load_weight(param, loaded_weight)

    def load_weights(self, weights: Iterable[Tuple[str, torch.Tensor]]):
        """load weights."""

        def __skip_nextn(name, nextn_keys):
            for nextn_key in nextn_keys:
                if nextn_key in name:
                    return True
            return False

        stacked_params_mapping = [
            # (param_name, shard_name, shard_id)
            ('.gate_up_proj', '.gate_proj', 0),
            ('.gate_up_proj', '.up_proj', 1),
        ]

        config = self.config

        update_pe_mapping = []
        if getattr(config, 'use_mla', True):
            qk_rope_head_dim = config.qk_rope_head_dim
            kv_lora_rank = config.kv_lora_rank
            qk_nope_head_dim = config.qk_nope_head_dim
            q_head_dim = config.qk_nope_head_dim + config.qk_rope_head_dim
            kv_dim = kv_lora_rank + qk_rope_head_dim
            update_pe_mapping = [('q_proj', q_head_dim, qk_nope_head_dim), ('q_b_proj', q_head_dim, qk_nope_head_dim),
                                 ('kv_a_proj_with_mqa', kv_dim, kv_lora_rank)]
        else:
            # deepseek-vl2-tiny uses MHA LlamaAttention, weight loading differs from MLA
            stacked_params_mapping.extend([
                # (param_name, shard_name, shard_id)
                ('.qkv_proj', '.q_proj', 'q'),
                ('.qkv_proj', '.k_proj', 'k'),
                ('.qkv_proj', '.v_proj', 'v'),
            ])

        num_experts = self.config.n_routed_experts
        expert_params_mapping = []
        for exp_id in range(num_experts):
            gate_param = ('.experts.gate_up', f'.experts.{exp_id}.gate_proj', exp_id, 'gate')
            up_param = ('.experts.gate_up', f'.experts.{exp_id}.up_proj', exp_id, 'up')
            down_param = ('.experts.down', f'.experts.{exp_id}.down_proj', exp_id, 'down')
            expert_params_mapping += [gate_param, up_param, down_param]

        num_hidden_layers = self.config.num_hidden_layers

        num_nextn_predict_layers = getattr(self.config, 'num_nextn_predict_layers', 1)
        nextn_keys = [f'.layers.{num_hidden_layers+i}' for i in range(num_nextn_predict_layers)]

        params_dict = dict(self.named_parameters())
        for name, loaded_weight in weights:
            if 'rotary_emb.inv_freq' in name:
                continue
            if ('rotary_emb.cos_cached' in name or 'rotary_emb.sin_cached' in name):
                continue
            if '.layers' in name:
                # skip nextn
                if __skip_nextn(name, nextn_keys):
                    continue
            if self.config.tie_word_embeddings and 'lm_head.weight' in name:
                continue

            if '.experts' in name:
                self._load_weight_experts(name, loaded_weight, params_dict, expert_params_mapping=expert_params_mapping)
            elif '.self_attn' in name and getattr(config, 'use_mla', True):
                # attention
                self._load_weight_attention(name, loaded_weight, params_dict, update_pe_mapping)
            else:
                # other
                for (param_name, weight_name, shard_id) in stacked_params_mapping:
                    if weight_name not in name:
                        continue
                    name = name.replace(weight_name, param_name)
                    param = params_dict[name]
                    load_weight(param, loaded_weight, shard_id=shard_id)
                    break
                else:
                    param = params_dict[name]
                    load_weight(param, loaded_weight)<|MERGE_RESOLUTION|>--- conflicted
+++ resolved
@@ -599,8 +599,7 @@
             self.dlblas_fused_gate = None
             logger.warning('For higher performance, please install dlBLAS https://github.com/DeepLink-org/dlBLAS')
 
-        import os
-        self.fake_eplab = os.environ.get('LMDEPLOY_FAKE_EPLB', False).lower() == 'true'
+        self.fake_eplb = getenv('LMDEPLOY_FAKE_EPLB', 'False').lower() == 'true'
 
     def _compute_scores(self, logits: torch.Tensor):
         """compute scores."""
@@ -617,14 +616,11 @@
         """forward."""
         sequence_length, hidden_dim = hidden_states.shape
         router_logits = F.linear(hidden_states, self.weight)
-<<<<<<< HEAD
         if self.fake_eplb:
             # Forcefully manipulate router_logits to simulate expert load balancing (EPLB).
             # This is a benchmark-only hack to achieve optimal performance metrics.
             router_logits = torch.randn_like(router_logits)
 
-=======
->>>>>>> c6f0f114
         if self.topk_method == 'greedy':
             topk_weight, topk_idx = self.softmax_topk(router_logits)
         elif self.topk_method == 'group_limited_greedy':
