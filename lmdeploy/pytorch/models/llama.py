--- conflicted
+++ resolved
@@ -11,11 +11,8 @@
 from ..kernels import apply_rotary_pos_emb as apply_rotary_pos_emb_old
 from ..kernels import (fill_kv_cache, fused_rotary_emb, paged_attention_fwd,
                        rms_norm)
-<<<<<<< HEAD
-=======
 from ..weight_loader.dist_utils import (colwise_parallelize_linear,
                                         rowwise_parallelize_linear)
->>>>>>> 8110358d
 
 TRANSFORMERS_VERSION = version.parse(transformers.__version__)
 
@@ -206,33 +203,6 @@
 
         return attn_output, None, past_key_value
 
-<<<<<<< HEAD
-=======
-    def _contiguous_batching_forward_impl(
-        self,
-        hidden_states: torch.Tensor,
-        position_ids: Optional[torch.LongTensor] = None,
-        past_key_value: Optional[Tuple[torch.Tensor]] = None,
-        output_attentions: bool = False,
-        attention_mask: Optional[torch.Tensor] = None,
-        world_size: int = 1,
-    ) -> Tuple[torch.Tensor, Optional[torch.Tensor],
-               Optional[Tuple[torch.Tensor]]]:
-        """Rewrite implementation of LlamaAttention.forward.
-
-        Add continuous batching support. Add paged attention support. TP
-        support.
-        """
-        assert not output_attentions
-        return self._contiguous_batching_forward_default_impl(
-            hidden_states,
-            position_ids=position_ids,
-            past_key_value=past_key_value,
-            output_attentions=output_attentions,
-            attention_mask=attention_mask,
-            world_size=world_size)
-
->>>>>>> 8110358d
     def forward(
         self,
         hidden_states: torch.Tensor,
