# Copyright (c) OpenMMLab. All rights reserved.

LMDEPLOY_PYTORCH_MODEL_PATH = 'lmdeploy.pytorch.models'

# llama
MODULE_MAP = {
    'transformers.models.llama.modeling_llama.LlamaFlashAttention2':
    f'{LMDEPLOY_PYTORCH_MODEL_PATH}.llama.LlamaAttention',
    'transformers.models.llama.modeling_llama.LlamaSdpaAttention':
    f'{LMDEPLOY_PYTORCH_MODEL_PATH}.llama.LlamaAttention',
    'transformers.models.llama.modeling_llama.LlamaAttention':
    f'{LMDEPLOY_PYTORCH_MODEL_PATH}.llama.LlamaAttention',
    'transformers.models.llama.modeling_llama.LlamaModel':
    f'{LMDEPLOY_PYTORCH_MODEL_PATH}.llama.LlamaModel',
    'transformers.models.llama.modeling_llama.LlamaMLP':
    f'{LMDEPLOY_PYTORCH_MODEL_PATH}.llama.LlamaMLP',
    'transformers.models.llama.modeling_llama.LlamaRMSNorm':
    f'{LMDEPLOY_PYTORCH_MODEL_PATH}.llama.LlamaRMSNorm',
    # support modeling rewritten in lmdeploy
    'modeling_llama.LlamaAttention':
    f'{LMDEPLOY_PYTORCH_MODEL_PATH}.llama.LlamaAttention',
    'modeling_llama.LlamaModel':
    f'{LMDEPLOY_PYTORCH_MODEL_PATH}.llama.LlamaModel',
    'modeling_llama.LlamaMLP': f'{LMDEPLOY_PYTORCH_MODEL_PATH}.llama.LlamaMLP',
}

# Falcon Models in transformer / on hub
MODULE_MAP.update({
    'modeling_falcon.FalconAttention':
    f'{LMDEPLOY_PYTORCH_MODEL_PATH}.falcon.PatchedFalconAttention',
    'modeling_falcon.FalconModel':
    f'{LMDEPLOY_PYTORCH_MODEL_PATH}.falcon.PatchedFalconModel',
    'modeling_falcon.FalconMLP':
    f'{LMDEPLOY_PYTORCH_MODEL_PATH}.falcon.PatchedFalconMLP',
    'modeling_falcon.FalconForCausalLM':
    f'{LMDEPLOY_PYTORCH_MODEL_PATH}.falcon.PatchedFalconForCausalLM',
    # for old implementations on hub
    'modelling_RW.Attention':
    f'{LMDEPLOY_PYTORCH_MODEL_PATH}.falcon.PatchedFalconAttention',
    'modelling_RW.MLP':
    f'{LMDEPLOY_PYTORCH_MODEL_PATH}.falcon.PatchedFalconMLP',
    'modelling_RW.RWModel':
    f'{LMDEPLOY_PYTORCH_MODEL_PATH}.falcon.PatchedFalconModel',
    'modelling_RW.RotaryEmbedding':
    f'{LMDEPLOY_PYTORCH_MODEL_PATH}.falcon.PatchedFalconRotaryEmbedding',
})

# baichuan
MODULE_MAP.update({
    'modeling_baichuan.Model':
    f'{LMDEPLOY_PYTORCH_MODEL_PATH}.llama.LlamaModel',  # noqa
    'modeling_baichuan.BaichuanModel':
    f'{LMDEPLOY_PYTORCH_MODEL_PATH}.baichuan.BaichuanModel',  # noqa
    'modeling_baichuan.Attention':
    f'{LMDEPLOY_PYTORCH_MODEL_PATH}.baichuan.Attention',  # noqa
    'modeling_baichuan.BaichuanAttention':
    f'{LMDEPLOY_PYTORCH_MODEL_PATH}.baichuan.BaichuanAttention',  # noqa
    'modeling_baichuan.MLP':
    f'{LMDEPLOY_PYTORCH_MODEL_PATH}.llama.LlamaMLP',  # noqa
    'modeling_baichuan.RMSNorm':
    f'{LMDEPLOY_PYTORCH_MODEL_PATH}.baichuan.PatchedRMSNorm',
})

# chatglm2
MODULE_MAP.update({
    'modeling_chatglm.SelfAttention':
    f'{LMDEPLOY_PYTORCH_MODEL_PATH}.chatglm2.PatchedSelfAttention',
    'modeling_chatglm.ChatGLMModel':
    f'{LMDEPLOY_PYTORCH_MODEL_PATH}.chatglm2.PatchedChatGLMModel',
    'modeling_chatglm.MLP':
    f'{LMDEPLOY_PYTORCH_MODEL_PATH}.chatglm2.MLP',
    'modeling_chatglm.RMSNorm':
    f'{LMDEPLOY_PYTORCH_MODEL_PATH}.chatglm2.PatchedRMSNorm',
})

# internlm
MODULE_MAP.update({
    'modeling_internlm.InternLMAttention':
    f'{LMDEPLOY_PYTORCH_MODEL_PATH}.internlm.PatchedInternLMAttention',
    'modeling_internlm.InternLMModel':
    f'{LMDEPLOY_PYTORCH_MODEL_PATH}.llama.LlamaModel',
    'modeling_internlm.InternLMMLP':
    f'{LMDEPLOY_PYTORCH_MODEL_PATH}.llama.LlamaMLP',
    'modeling_internlm.InternLMRMSNorm':
    f'{LMDEPLOY_PYTORCH_MODEL_PATH}.llama.LlamaRMSNorm',
})

# internlm2
MODULE_MAP.update({
    'modeling_internlm2.InternLM2Attention':
    f'{LMDEPLOY_PYTORCH_MODEL_PATH}.internlm2.PatchedInternLM2Attention',
    'modeling_internlm2.InternLM2Model':
    f'{LMDEPLOY_PYTORCH_MODEL_PATH}.internlm2.PatchedInternLM2Model',
    'modeling_internlm2.InternLM2MLP':
    f'{LMDEPLOY_PYTORCH_MODEL_PATH}.internlm2.PatchedInternLM2MLP',
    'modeling_internlm2.InternLM2RMSNorm':
    f'{LMDEPLOY_PYTORCH_MODEL_PATH}.llama.LlamaRMSNorm',
})

# mistral
MODULE_MAP.update({
    'transformers.models.mistral.modeling_mistral.MistralAttention':
    f'{LMDEPLOY_PYTORCH_MODEL_PATH}.mistral.MistralFlashAttention2',
    'transformers.models.mistral.modeling_mistral.MistralFlashAttention2':
    f'{LMDEPLOY_PYTORCH_MODEL_PATH}.mistral.MistralFlashAttention2',
    'transformers.models.mistral.modeling_mistral.MistralSdpaAttention':
    f'{LMDEPLOY_PYTORCH_MODEL_PATH}.mistral.MistralFlashAttention2',
    'transformers.models.mistral.modeling_mistral.MistralModel':
    f'{LMDEPLOY_PYTORCH_MODEL_PATH}.llama.LlamaModel',
    'transformers.models.mistral.modeling_mistral.MistralMLP':
    f'{LMDEPLOY_PYTORCH_MODEL_PATH}.llama.LlamaMLP',
    'transformers.models.mistral.modeling_mistral.MistralRMSNorm':
    f'{LMDEPLOY_PYTORCH_MODEL_PATH}.llama.LlamaRMSNorm',
})

# gemma
MODULE_MAP.update({
    'transformers.models.gemma.modeling_gemma.GemmaAttention':
    f'{LMDEPLOY_PYTORCH_MODEL_PATH}.gemma.PatchedGemmaAttention',
    'transformers.models.gemma.modeling_gemma.GemmaFlashAttention2':
    f'{LMDEPLOY_PYTORCH_MODEL_PATH}.gemma.PatchedGemmaAttention',
    'transformers.models.gemma.modeling_gemma.GemmaSdpaAttention':
    f'{LMDEPLOY_PYTORCH_MODEL_PATH}.gemma.PatchedGemmaAttention',
    'transformers.models.gemma.modeling_gemma.GemmaModel':
    f'{LMDEPLOY_PYTORCH_MODEL_PATH}.gemma.PatchedGemmaModel',
    'transformers.models.gemma.modeling_gemma.modeling_mistral.GemmaMLP':
    f'{LMDEPLOY_PYTORCH_MODEL_PATH}.llama.LlamaMLP',
    'transformers.models.gemma.modeling_gemma.GemmaRMSNorm':
    f'{LMDEPLOY_PYTORCH_MODEL_PATH}.gemma.PatchedGemmaRMSNorm',
})

# deepseek
MODULE_MAP.update({
    'modeling_deepseek.DeepseekAttention':
    f'{LMDEPLOY_PYTORCH_MODEL_PATH}.deepseek.PatchedDeepseekAttention',
    'modeling_deepseek.DeepseekFlashAttention2':
    f'{LMDEPLOY_PYTORCH_MODEL_PATH}.deepseek.PatchedDeepseekAttention',
    'modeling_deepseek.DeepseekSdpaAttention':
    f'{LMDEPLOY_PYTORCH_MODEL_PATH}.deepseek.PatchedDeepseekAttention',
    'modeling_deepseek.DeepseekModel':
    f'{LMDEPLOY_PYTORCH_MODEL_PATH}.llama.LlamaModel',
    'modeling_deepseek.DeepseekMLP':
    f'{LMDEPLOY_PYTORCH_MODEL_PATH}.llama.LlamaMLP',
    'modeling_deepseek.DeepseekRMSNorm':
    f'{LMDEPLOY_PYTORCH_MODEL_PATH}.llama.LlamaRMSNorm',
})

# qwen
MODULE_MAP.update({
    'modeling_qwen.QWenAttention':
    f'{LMDEPLOY_PYTORCH_MODEL_PATH}.qwen.PatchedQWenAttention',
    'modeling_qwen.FlashSelfAttention':
    f'{LMDEPLOY_PYTORCH_MODEL_PATH}.qwen.PatchedQWenAttention',
    'modeling_qwen.QWenModel':
    f'{LMDEPLOY_PYTORCH_MODEL_PATH}.qwen.PatchedQWenModel',
    'modeling_qwen.QWenMLP':
    f'{LMDEPLOY_PYTORCH_MODEL_PATH}.qwen.PatchedQWenMLP',
    'modeling_qwen.RMSNorm':
    f'{LMDEPLOY_PYTORCH_MODEL_PATH}.qwen.PatchedRMSNorm',
})

# qwen1.5
MODULE_MAP.update({
    'transformers.models.qwen2.modeling_qwen2.Qwen2Attention':
    f'{LMDEPLOY_PYTORCH_MODEL_PATH}.qwen2.PatchedQwen2Attention',
    'transformers.models.qwen2.modeling_qwen2.Qwen2FlashAttention2':
    f'{LMDEPLOY_PYTORCH_MODEL_PATH}.qwen2.PatchedQwen2Attention',
    'transformers.models.qwen2.modeling_qwen2.Qwen2SdpaAttention':
    f'{LMDEPLOY_PYTORCH_MODEL_PATH}.qwen2.PatchedQwen2Attention',
    'transformers.models.qwen2.modeling_qwen2.Qwen2Model':
    f'{LMDEPLOY_PYTORCH_MODEL_PATH}.llama.LlamaModel',
    'transformers.models.qwen2.modeling_qwen2.Qwen2MLP':
    f'{LMDEPLOY_PYTORCH_MODEL_PATH}.llama.LlamaMLP',
    'transformers.models.qwen2.modeling_qwen2.Qwen2RMSNorm':
    f'{LMDEPLOY_PYTORCH_MODEL_PATH}.llama.LlamaRMSNorm',
})

# qwen2 moe
MODULE_MAP.update({
    'transformers.models.qwen2_moe.modeling_qwen2_moe.Qwen2MoeAttention':
    f'{LMDEPLOY_PYTORCH_MODEL_PATH}.qwen2.PatchedQwen2Attention',
    'transformers.models.qwen2_moe.modeling_qwen2_moe.Qwen2MoeFlashAttention2':
    f'{LMDEPLOY_PYTORCH_MODEL_PATH}.qwen2.PatchedQwen2Attention',
    'transformers.models.qwen2_moe.modeling_qwen2_moe.Qwen2MoeSdpaAttention':
    f'{LMDEPLOY_PYTORCH_MODEL_PATH}.qwen2.PatchedQwen2Attention',
    'transformers.models.qwen2_moe.modeling_qwen2_moe.Qwen2MoeModel':
    f'{LMDEPLOY_PYTORCH_MODEL_PATH}.qwen2_moe.PatchedQwen2MoeModel',
    'transformers.models.qwen2_moe.modeling_qwen2_moe.Qwen2MoeMLP':
    f'{LMDEPLOY_PYTORCH_MODEL_PATH}.llama.LlamaMLP',
    'transformers.models.qwen2_moe.modeling_qwen2_moe.Qwen2MoeRMSNorm':
    f'{LMDEPLOY_PYTORCH_MODEL_PATH}.llama.LlamaRMSNorm',
})

# peft
MODULE_MAP.update({
    'peft.tuners.lora.layer.Linear':
    f'{LMDEPLOY_PYTORCH_MODEL_PATH}.peft.LoRALinear'
})

# mixtral
MODULE_MAP.update({
    'transformers.models.mixtral.modeling_mixtral.MixtralAttention':
    f'{LMDEPLOY_PYTORCH_MODEL_PATH}.mixtral.PatchedMixtralAttention',
    'transformers.models.mixtral.modeling_mixtral.MixtralFlashAttention2':
    f'{LMDEPLOY_PYTORCH_MODEL_PATH}.mixtral.PatchedMixtralAttention',
    'transformers.models.mixtral.modeling_mixtral.MixtralSdpaAttention':
    f'{LMDEPLOY_PYTORCH_MODEL_PATH}.mixtral.PatchedMixtralAttention',
    'transformers.models.mixtral.modeling_mixtral.MixtralModel':
    f'{LMDEPLOY_PYTORCH_MODEL_PATH}.mixtral.PatchedMixtralModel',
    'transformers.models.mixtral.modeling_mixtral.MixtralBLockSparseTop2MLP':
    f'{LMDEPLOY_PYTORCH_MODEL_PATH}.mixtral.PatchedMixtralBLockSparseTop2MLP',
    'transformers.models.mixtral.modeling_mixtral.MixtralBlockSparseTop2MLP':
    f'{LMDEPLOY_PYTORCH_MODEL_PATH}.mixtral.PatchedMixtralBLockSparseTop2MLP',
    'transformers.models.mixtral.modeling_mixtral.MixtralRMSNorm':
    f'{LMDEPLOY_PYTORCH_MODEL_PATH}.llama.LlamaRMSNorm',
})

# dbrx
MODULE_MAP.update({
    'modeling_dbrx.DbrxAttention':
    f'{LMDEPLOY_PYTORCH_MODEL_PATH}.dbrx.PatchedDbrxAttention',
    'modeling_dbrx.DbrxFlashAttention2':
    f'{LMDEPLOY_PYTORCH_MODEL_PATH}.dbrx.PatchedDbrxAttention',
    'modeling_dbrx.DbrxModel':
    f'{LMDEPLOY_PYTORCH_MODEL_PATH}.dbrx.PatchedDbrxModel',
    'modeling_dbrx.DbrxExpertGLU':
    f'{LMDEPLOY_PYTORCH_MODEL_PATH}.dbrx.PatchedDbrxExpertGLU'
})

# starcoder2
MODULE_MAP.update({
    'transformers.models.starcoder2.modeling_starcoder2.Starcoder2Attention':
    f'{LMDEPLOY_PYTORCH_MODEL_PATH}.starcoder2.PatchedStarcoder2Attention',
    'transformers.models.starcoder2.modeling_starcoder2.Starcoder2FlashAttention2':    # noqa: E501
    f'{LMDEPLOY_PYTORCH_MODEL_PATH}.starcoder2.PatchedStarcoder2Attention',
    'transformers.models.starcoder2.modeling_starcoder2.Starcoder2SdpaAttention':    # noqa: E501
    f'{LMDEPLOY_PYTORCH_MODEL_PATH}.starcoder2.PatchedStarcoder2Attention',
    'transformers.models.starcoder2.modeling_starcoder2.Starcoder2Model':
    f'{LMDEPLOY_PYTORCH_MODEL_PATH}.llama.LlamaModel',
    'transformers.models.starcoder2.modeling_starcoder2.Starcoder2MLP':
    f'{LMDEPLOY_PYTORCH_MODEL_PATH}.starcoder2.PatchedStarcoder2MLP',
})

<<<<<<< HEAD
# cogvlm
MODULE_MAP.update({
    'modeling_dbrx.RMSNorm':
    f'{LMDEPLOY_PYTORCH_MODEL_PATH}.llama.LlamaRMSNorm',
    'modeling_cogvlm.MLP':
    f'{LMDEPLOY_PYTORCH_MODEL_PATH}.llama.LlamaMLP',
    'modeling_cogvlm.VisionExpertAttention':
    f'{LMDEPLOY_PYTORCH_MODEL_PATH}.cogvlm.PatchedVisionExpertAttention',
    'modeling_cogvlm.CogVLMModel':
    f'{LMDEPLOY_PYTORCH_MODEL_PATH}.cogvlm.PatchedCogVLMModel',
=======
# phi-3
MODULE_MAP.update({
    'modeling_phi3.Phi3Attention':
    f'{LMDEPLOY_PYTORCH_MODEL_PATH}.phi3.PatchedPhi3Attention',
    'modeling_phi3.Phi3FlashAttention2':
    f'{LMDEPLOY_PYTORCH_MODEL_PATH}.phi3.PatchedPhi3Attention',
    'modeling_phi3.Phi3SdpaAttention':
    f'{LMDEPLOY_PYTORCH_MODEL_PATH}.phi3.PatchedPhi3Attention',
    'modeling_phi3.Phi3Model':
    f'{LMDEPLOY_PYTORCH_MODEL_PATH}.phi3.PatchedPhi3Model',
    'modeling_phi3.Phi3MLP':
    f'{LMDEPLOY_PYTORCH_MODEL_PATH}.phi3.PatchedPhi3MLP',
    'modeling_phi3.Phi3RMSNorm':
    f'{LMDEPLOY_PYTORCH_MODEL_PATH}.llama.LlamaRMSNorm',
>>>>>>> 14b6c02a
})<|MERGE_RESOLUTION|>--- conflicted
+++ resolved
@@ -241,18 +241,6 @@
     f'{LMDEPLOY_PYTORCH_MODEL_PATH}.starcoder2.PatchedStarcoder2MLP',
 })
 
-<<<<<<< HEAD
-# cogvlm
-MODULE_MAP.update({
-    'modeling_dbrx.RMSNorm':
-    f'{LMDEPLOY_PYTORCH_MODEL_PATH}.llama.LlamaRMSNorm',
-    'modeling_cogvlm.MLP':
-    f'{LMDEPLOY_PYTORCH_MODEL_PATH}.llama.LlamaMLP',
-    'modeling_cogvlm.VisionExpertAttention':
-    f'{LMDEPLOY_PYTORCH_MODEL_PATH}.cogvlm.PatchedVisionExpertAttention',
-    'modeling_cogvlm.CogVLMModel':
-    f'{LMDEPLOY_PYTORCH_MODEL_PATH}.cogvlm.PatchedCogVLMModel',
-=======
 # phi-3
 MODULE_MAP.update({
     'modeling_phi3.Phi3Attention':
@@ -267,5 +255,16 @@
     f'{LMDEPLOY_PYTORCH_MODEL_PATH}.phi3.PatchedPhi3MLP',
     'modeling_phi3.Phi3RMSNorm':
     f'{LMDEPLOY_PYTORCH_MODEL_PATH}.llama.LlamaRMSNorm',
->>>>>>> 14b6c02a
+})
+
+# cogvlm
+MODULE_MAP.update({
+    'modeling_dbrx.RMSNorm':
+    f'{LMDEPLOY_PYTORCH_MODEL_PATH}.llama.LlamaRMSNorm',
+    'modeling_cogvlm.MLP':
+    f'{LMDEPLOY_PYTORCH_MODEL_PATH}.llama.LlamaMLP',
+    'modeling_cogvlm.VisionExpertAttention':
+    f'{LMDEPLOY_PYTORCH_MODEL_PATH}.cogvlm.PatchedVisionExpertAttention',
+    'modeling_cogvlm.CogVLMModel':
+    f'{LMDEPLOY_PYTORCH_MODEL_PATH}.cogvlm.PatchedCogVLMModel',
 })