--- conflicted
+++ resolved
@@ -334,7 +334,6 @@
     return target_infos
 
 
-<<<<<<< HEAD
 def _estimate_runtime_mem_size_impl(model: torch.nn.Module, info: RuntimeEstimateInfo, mod_name: str = ''):
     """Estimate runtime memory size."""
     if hasattr(model, 'get_runtime_mem'):
@@ -358,7 +357,8 @@
         return mem_size
 
     return _estimate_runtime_mem_size_impl(model, info, mod_name='')
-=======
+
+
 @dataclass
 class BuildModelContext:
     """Context for building model."""
@@ -382,5 +382,4 @@
 def get_build_model_context() -> BuildModelContext:
     """Get build model context."""
     global BUILD_MODEL_CTX
-    return BUILD_MODEL_CTX
->>>>>>> 8ebc5444
+    return BUILD_MODEL_CTX