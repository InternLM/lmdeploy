# Copyright (c) OpenMMLab. All rights reserved.
from dataclasses import dataclass
from typing import Any, Dict, List

import torch
from torch import Tensor

from lmdeploy.pytorch.model_inputs import StepContext

BuffType = Dict[str, Tensor]


def next_power_of_2(n: int):
    """Return the smallest power of 2 greater than or equal to n."""
    n -= 1
    n |= n >> 1
    n |= n >> 2
    n |= n >> 4
    n |= n >> 8
    n |= n >> 16
    n |= n >> 32
    n += 1
    return n


@dataclass
class CudaGraphMeta:
    """Meta info of cudagraph."""
    max_batchs: int
    max_tokens: int
    num_blocks: int
    is_decoding: int
    device: torch.device
    input_buffers: BuffType = None
    output_buffers: BuffType = None
    vocab_size: int = 1
    decode_query_len: int = 1


class CudaGraphMixin:
    """Mixin class to support cudagraph."""

    def support_cuda_graph(
        self,
        input_ids: torch.Tensor,
        position_ids: torch.Tensor,
        past_key_values: List[List[torch.Tensor]],
        attn_metadata: Any = None,
        inputs_embeds: torch.Tensor = None,
        **kwargs,
    ):
        """Return True is model support cudagraph."""
        return attn_metadata.is_decoding

    def make_buffers_cudagraph(self, graph_meta: CudaGraphMeta, *args, **kwargs) -> BuffType:
        """Make cudagraph buffers from forward inputs."""
        max_batches = graph_meta.max_batchs
        max_tokens = graph_meta.max_tokens
        num_blocks = graph_meta.num_blocks
        device = graph_meta.device
        decode_query_len = graph_meta.decode_query_len

        input_buffers: BuffType = dict()
        input_buffers['input_ids'] = torch.randint(0,
                                                   graph_meta.vocab_size, (1, max_tokens),
                                                   dtype=torch.int64,
                                                   device=device)
        input_buffers['position_ids'] = torch.zeros((1, max_tokens), dtype=torch.int64, device=device)
        seqlens_dtype = torch.int64
        use_flash_mla = getattr(self.config, 'use_flash_mla', False)
        # use fa3 decode kernel for spec decode
        use_flash_attn3_decoding = decode_query_len > 1 and not use_flash_mla

        if use_flash_mla is True:
            import flash_mla
            if graph_meta.is_decoding:
                seqlens_dtype = torch.int32
            # create buffers for flash mla
            input_buffers['tile_scheduler_metadata'], input_buffers['num_splits'] = flash_mla.get_mla_metadata(
                torch.ones(max_batches, dtype=torch.int32, device=device),
                self.config.num_attention_heads * decode_query_len, 1)

        if use_flash_attn3_decoding is True:
            seqlens_dtype = torch.int32
            input_buffers['scheduler_metadata'] = torch.zeros(max_batches + 1, dtype=torch.int32, device=device)

        # flash_mla requires block_offsets and kv_lens int32
        input_buffers['block_offsets'] = torch.zeros((max_batches, num_blocks), dtype=seqlens_dtype, device=device)
        input_buffers['qkv_lens'] = torch.zeros(3, max_batches, dtype=seqlens_dtype, device=device)

        input_buffers['q_start_loc'] = input_buffers['qkv_lens'][0]
        input_buffers['q_seqlens'] = input_buffers['qkv_lens'][1]
        input_buffers['kv_seqlens'] = input_buffers['qkv_lens'][2]
        input_buffers['local_adapter_ids'] = torch.zeros(max_batches, dtype=torch.int64, device=device)
        # create buffer for cross_attn_metadata here
        input_buffers['fill_seqlens'] = torch.zeros(max_batches, dtype=torch.int64, device=device)

        input_buffers['cu_seqlens'] = torch.zeros(2, max_batches + 1, dtype=torch.int32, device=device)
        input_buffers['cu_seqlens_q'] = input_buffers['cu_seqlens'][0]
        input_buffers['cu_seqlens_k'] = input_buffers['cu_seqlens'][1]

        return input_buffers

    def fill_buffers_cudagraph(self, graph_meta: CudaGraphMeta, input_ids: Tensor, position_ids: Tensor,
                               past_key_values: List, attn_metadata: Any, inputs_embeds: Tensor,
                               **kwargs) -> Dict[str, Tensor]:
        """Fill cudagraph buffers from forward inputs."""

        block_offsets: Tensor = attn_metadata.block_offsets
        q_start_loc: Tensor = attn_metadata.q_start_loc
        q_seqlens: Tensor = attn_metadata.q_seqlens
        kv_seqlens: Tensor = attn_metadata.kv_seqlens
        input_buffers: BuffType = graph_meta.input_buffers

        batch_size, num_blocks = block_offsets.size()
        num_tokens = input_ids.size(-1)
        decode_query_len = graph_meta.decode_query_len
        # fill buffer
        input_buffers['input_ids'].random_(0, graph_meta.vocab_size)
        input_buffers['input_ids'][:, :num_tokens] = input_ids
        input_buffers['position_ids'][:, :num_tokens] = position_ids
        input_buffers['block_offsets'][:batch_size, :num_blocks] = block_offsets

        qkv = torch.stack((q_start_loc, q_seqlens, kv_seqlens))
        input_buffers['qkv_lens'].zero_()
        input_buffers['q_seqlens'].fill_(graph_meta.max_tokens // graph_meta.max_batchs)
        input_buffers['qkv_lens'][:, :batch_size] = qkv
        input_buffers['cu_seqlens_q'][1:batch_size + 1] = input_buffers['q_seqlens'][:batch_size].cumsum(0)
        input_buffers['cu_seqlens_k'][1:batch_size + 1] = input_buffers['kv_seqlens'][:batch_size].cumsum(0)
        if inputs_embeds is not None:
            emb_size = inputs_embeds.size(-1)
            if 'inputs_embeds' not in input_buffers:
                max_num_tokens = input_buffers['input_ids'].size(-1)
                input_buffers['inputs_embeds'] = inputs_embeds.new_zeros(1, max_num_tokens, emb_size)
            input_buffers['inputs_embeds'][:, :num_tokens] = inputs_embeds

        # create inputs
        new_batch_size = input_buffers['block_offsets'].size(0)
        attn_metadata.block_offsets = input_buffers['block_offsets']
        attn_metadata.q_start_loc = input_buffers['q_start_loc']
        attn_metadata.q_seqlens = input_buffers['q_seqlens']
        attn_metadata.kv_seqlens = input_buffers['kv_seqlens']
<<<<<<< HEAD

        use_flash_mla = getattr(self.config, 'use_flash_mla', False)
        # use fa3 decode kernel for spec decode
        use_flash_attn3_decoding = decode_query_len > 1 and not use_flash_mla

        if use_flash_mla is True:
=======
        attn_metadata.cu_seqlens_q = input_buffers['cu_seqlens_q']
        attn_metadata.cu_seqlens_k = input_buffers['cu_seqlens_k']
        if getattr(self.config, 'use_flash_mla', False) is True:
>>>>>>> b186cf0b
            import flash_mla
            tile_scheduler_metadata, num_splits = flash_mla.get_mla_metadata(
                attn_metadata.kv_seqlens.to(torch.int32), self.config.num_attention_heads * decode_query_len, 1)
            # here we use copy_ instead of = to avoid using new allocated mem for cuda graph
            input_buffers['tile_scheduler_metadata'].copy_(tile_scheduler_metadata)
            input_buffers['num_splits'][:new_batch_size + 1].copy_(num_splits[:new_batch_size + 1])
            attn_metadata.tile_scheduler_metadata = input_buffers['tile_scheduler_metadata']
            attn_metadata.num_splits = input_buffers['num_splits']

        if use_flash_attn3_decoding:
            from flash_attn_interface import get_scheduler_metadata
            block_size = past_key_values[0][0].size(1)
            scheduler_metadata = get_scheduler_metadata(
                batch_size=batch_size,
                max_seqlen_q=decode_query_len,
                max_seqlen_k=attn_metadata.max_kv_seqlen,
                num_heads_q=self.config.num_attention_heads,
                num_heads_kv=self.config.num_key_value_heads,
                headdim=self.config.head_dim,
                cache_seqlens=attn_metadata.kv_seqlens.to(torch.int32),
                qkv_dtype=self.config.torch_dtype,
                page_size=block_size,
            )
            input_buffers['scheduler_metadata'].zero_()
            input_buffers['scheduler_metadata'][:batch_size + 1].copy_(scheduler_metadata[:batch_size + 1])
            attn_metadata.scheduler_metadata = input_buffers['scheduler_metadata']

        new_inputs = dict(
            past_key_values=past_key_values,
            attn_metadata=attn_metadata,
        )

        cross_attn_metadata = kwargs.get('cross_attn_metadata', None)
        if cross_attn_metadata is not None:
            # TODO: update cross_attn_metadata here
            new_inputs['cross_attn_metadata'] = cross_attn_metadata

        new_inputs['input_ids'] = input_buffers['input_ids']
        new_inputs['position_ids'] = input_buffers['position_ids']

        if inputs_embeds is not None:
            new_inputs['inputs_embeds'] = input_buffers['inputs_embeds']

        new_inputs.update(kwargs)
        return new_inputs

    def update_context_cudagraph(self, graph_meta: CudaGraphMeta, context: StepContext):
        """Update step context with input buffers."""
        input_buffers = graph_meta.input_buffers
        local_adapter_ids = context.local_adapter_ids
        if local_adapter_ids is not None:
            if input_buffers['local_adapter_ids'].data_ptr() != local_adapter_ids.data_ptr():
                input_buffers['local_adapter_ids'].fill_(0)
            batch_size = local_adapter_ids.size(0)
            input_buffers['local_adapter_ids'][:batch_size] = local_adapter_ids
            context.local_adapter_ids = input_buffers['local_adapter_ids']
        context.q_seqlens = input_buffers['q_seqlens']
        context.kv_seqlens = input_buffers['kv_seqlens']
        context.q_start_loc = input_buffers['q_start_loc']

    def get_outputs_cudagraph(self, graph_meta: CudaGraphMeta, input_ids: Tensor, **kwargs):
        """Get outputs from buffers."""
        num_tokens = input_ids.size(-1)
        outputs = dict()
        outputs['hidden_states'] = graph_meta.output_buffers['hidden_states'][:, :num_tokens]
        return outputs<|MERGE_RESOLUTION|>--- conflicted
+++ resolved
@@ -52,6 +52,15 @@
         """Return True is model support cudagraph."""
         return attn_metadata.is_decoding
 
+    def make_output_buffers(self, output):
+        """Make output buffers."""
+        if isinstance(output, torch.Tensor):
+            output_buffers = dict(hidden_states=output)
+        else:
+            assert isinstance(output, Dict)
+            output_buffers = output
+        return output_buffers
+
     def make_buffers_cudagraph(self, graph_meta: CudaGraphMeta, *args, **kwargs) -> BuffType:
         """Make cudagraph buffers from forward inputs."""
         max_batches = graph_meta.max_batchs
@@ -140,18 +149,11 @@
         attn_metadata.q_start_loc = input_buffers['q_start_loc']
         attn_metadata.q_seqlens = input_buffers['q_seqlens']
         attn_metadata.kv_seqlens = input_buffers['kv_seqlens']
-<<<<<<< HEAD
-
-        use_flash_mla = getattr(self.config, 'use_flash_mla', False)
-        # use fa3 decode kernel for spec decode
-        use_flash_attn3_decoding = decode_query_len > 1 and not use_flash_mla
-
-        if use_flash_mla is True:
-=======
         attn_metadata.cu_seqlens_q = input_buffers['cu_seqlens_q']
         attn_metadata.cu_seqlens_k = input_buffers['cu_seqlens_k']
-        if getattr(self.config, 'use_flash_mla', False) is True:
->>>>>>> b186cf0b
+
+        use_flash_mla = getattr(self.config, 'use_flash_mla', False)
+        if use_flash_mla is True:
             import flash_mla
             tile_scheduler_metadata, num_splits = flash_mla.get_mla_metadata(
                 attn_metadata.kv_seqlens.to(torch.int32), self.config.num_attention_heads * decode_query_len, 1)
@@ -161,6 +163,8 @@
             attn_metadata.tile_scheduler_metadata = input_buffers['tile_scheduler_metadata']
             attn_metadata.num_splits = input_buffers['num_splits']
 
+        # use fa3 decode kernel for spec decode
+        use_flash_attn3_decoding = decode_query_len > 1 and not use_flash_mla
         if use_flash_attn3_decoding:
             from flash_attn_interface import get_scheduler_metadata
             block_size = past_key_values[0][0].size(1)
@@ -212,9 +216,9 @@
         context.kv_seqlens = input_buffers['kv_seqlens']
         context.q_start_loc = input_buffers['q_start_loc']
 
-    def get_outputs_cudagraph(self, graph_meta: CudaGraphMeta, input_ids: Tensor, **kwargs):
+    def get_outputs_cudagraph(self, output_buffers: Dict[str, torch.Tensor], input_ids: Tensor, **kwargs):
         """Get outputs from buffers."""
         num_tokens = input_ids.size(-1)
         outputs = dict()
-        outputs['hidden_states'] = graph_meta.output_buffers['hidden_states'][:, :num_tokens]
+        outputs['hidden_states'] = output_buffers['hidden_states'][:, :num_tokens]
         return outputs