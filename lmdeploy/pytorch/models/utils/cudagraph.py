# Copyright (c) OpenMMLab. All rights reserved.
from dataclasses import dataclass
from typing import Any, Dict, List, Optional

import torch
from torch import Tensor

from lmdeploy.pytorch.model_inputs import StepContext

BuffType = Dict[str, Tensor]


def next_power_of_2(n: int):
    """Return the smallest power of 2 greater than or equal to n."""
    n -= 1
    n |= n >> 1
    n |= n >> 2
    n |= n >> 4
    n |= n >> 8
    n |= n >> 16
    n |= n >> 32
    n += 1
    return n


@dataclass
class CudaGraphMeta:
    """Meta info of cudagraph."""
    max_batchs: int
    max_tokens: int
    num_blocks: int
    is_decoding: int
    device: torch.device
    input_buffers: BuffType = None
    output_buffers: BuffType = None
    vocab_size: int = 1
<<<<<<< HEAD
    use_mla_fp8_cache: bool = False
    use_flash_mla: bool = False
    mla_index_topk: Optional[int] = None
=======
    decode_query_len: int = 1
    use_flash_mla: bool = False
    use_fa3_decoding: bool = False
>>>>>>> ec8cb011


class CudaGraphMixin:
    """Mixin class to support cudagraph."""

    def support_cuda_graph(
        self,
        input_ids: torch.Tensor,
        position_ids: torch.Tensor,
        past_key_values: List[List[torch.Tensor]],
        attn_metadata: Any = None,
        inputs_embeds: torch.Tensor = None,
        **kwargs,
    ):
        """Return True is model support cudagraph."""
        return attn_metadata.is_decoding

    def make_output_buffers(self, output):
        """Make output buffers."""
        if isinstance(output, torch.Tensor):
            output_buffers = dict(hidden_states=output)
        else:
            assert isinstance(output, Dict)
            output_buffers = output
        return output_buffers

    def make_buffers_cudagraph(self, graph_meta: CudaGraphMeta, *args, **kwargs) -> BuffType:
        """Make cudagraph buffers from forward inputs."""
        max_batches = graph_meta.max_batchs
        max_tokens = graph_meta.max_tokens
        num_blocks = graph_meta.num_blocks
        device = graph_meta.device
        decode_query_len = graph_meta.decode_query_len

        input_buffers: BuffType = dict()
        input_buffers['input_ids'] = torch.randint(0,
                                                   graph_meta.vocab_size, (1, max_tokens),
                                                   dtype=torch.int64,
                                                   device=device)
        input_buffers['position_ids'] = torch.zeros((1, max_tokens), dtype=torch.int64, device=device)
        if graph_meta.use_flash_mla is True:
            import flash_mla

            # create buffers for flash mla
            num_attention_heads = self.config.num_attention_heads
            index_topk = graph_meta.mla_index_topk
            num_heads_q = None if index_topk is None else num_attention_heads
            input_buffers['tile_scheduler_metadata'], input_buffers['num_splits'] = flash_mla.get_mla_metadata(
                torch.ones(max_batches, dtype=torch.int32, device=device),
<<<<<<< HEAD
                num_attention_heads,
                num_heads_k=1,
                num_heads_q=num_heads_q,
                is_fp8_kvcache=graph_meta.use_mla_fp8_cache,
                topk=index_topk)
=======
                self.config.num_attention_heads * decode_query_len, 1)
        # use fa3 decode kernel for spec decode
        elif graph_meta.use_fa3_decoding is True:
            input_buffers['scheduler_metadata'] = torch.zeros(max_batches + 1, dtype=torch.int32, device=device)
>>>>>>> ec8cb011

        # flash_mla requires block_offsets and kv_lens int32
        input_buffers['block_offsets'] = torch.zeros((max_batches, num_blocks), dtype=torch.int32, device=device)
        input_buffers['qkv_lens'] = torch.zeros(3, max_batches, dtype=torch.int32, device=device)

        input_buffers['q_start_loc'] = input_buffers['qkv_lens'][0]
        input_buffers['q_seqlens'] = input_buffers['qkv_lens'][1]
        input_buffers['kv_seqlens'] = input_buffers['qkv_lens'][2]
        input_buffers['local_adapter_ids'] = torch.zeros(max_batches, dtype=torch.int64, device=device)
        # create buffer for cross_attn_metadata here
        input_buffers['fill_seqlens'] = torch.zeros(max_batches, dtype=torch.int64, device=device)

        input_buffers['cu_seqlens'] = torch.zeros(2, max_batches + 1, dtype=torch.int32, device=device)
        input_buffers['cu_seqlens_q'] = input_buffers['cu_seqlens'][0]
        input_buffers['cu_seqlens_k'] = input_buffers['cu_seqlens'][1]

        return input_buffers

    def fill_buffers_cudagraph(self, graph_meta: CudaGraphMeta, input_ids: Tensor, position_ids: Tensor,
                               past_key_values: List, attn_metadata: Any, inputs_embeds: Tensor,
                               **kwargs) -> Dict[str, Tensor]:
        """Fill cudagraph buffers from forward inputs."""

        block_offsets: Tensor = attn_metadata.block_offsets
        q_start_loc: Tensor = attn_metadata.q_start_loc
        q_seqlens: Tensor = attn_metadata.q_seqlens
        kv_seqlens: Tensor = attn_metadata.kv_seqlens
        input_buffers: BuffType = graph_meta.input_buffers

        batch_size, num_blocks = block_offsets.size()
        num_tokens = input_ids.size(-1)
        decode_query_len = graph_meta.decode_query_len
        # fill buffer
        input_buffers['input_ids'].random_(0, graph_meta.vocab_size)
        input_buffers['input_ids'][:, :num_tokens] = input_ids
        input_buffers['position_ids'][:, :num_tokens] = position_ids
        input_buffers['block_offsets'][:batch_size, :num_blocks] = block_offsets

        qkv = torch.stack((q_start_loc, q_seqlens, kv_seqlens))
        input_buffers['qkv_lens'].zero_()
        input_buffers['q_seqlens'].fill_(graph_meta.max_tokens // graph_meta.max_batchs)
        input_buffers['qkv_lens'][:, :batch_size] = qkv
        input_buffers['cu_seqlens_q'][1:batch_size + 1] = input_buffers['q_seqlens'][:batch_size].cumsum(0)
        input_buffers['cu_seqlens_k'][1:batch_size + 1] = input_buffers['kv_seqlens'][:batch_size].cumsum(0)
        if inputs_embeds is not None:
            emb_size = inputs_embeds.size(-1)
            if 'inputs_embeds' not in input_buffers:
                max_num_tokens = input_buffers['input_ids'].size(-1)
                input_buffers['inputs_embeds'] = inputs_embeds.new_zeros(1, max_num_tokens, emb_size)
            input_buffers['inputs_embeds'][:, :num_tokens] = inputs_embeds

        # create inputs
        new_batch_size = input_buffers['block_offsets'].size(0)
        attn_metadata.block_offsets = input_buffers['block_offsets']
        attn_metadata.q_start_loc = input_buffers['q_start_loc']
        attn_metadata.q_seqlens = input_buffers['q_seqlens']
        attn_metadata.kv_seqlens = input_buffers['kv_seqlens']
        attn_metadata.cu_seqlens_q = input_buffers['cu_seqlens_q']
        attn_metadata.cu_seqlens_k = input_buffers['cu_seqlens_k']

        if graph_meta.use_flash_mla is True:
            import flash_mla
<<<<<<< HEAD
            num_attention_heads = self.config.num_attention_heads
            index_topk = graph_meta.mla_index_topk
            num_heads_q = None if index_topk is None else num_attention_heads
            tile_scheduler_metadata, num_splits = flash_mla.get_mla_metadata(
                attn_metadata.kv_seqlens.to(torch.int32),
                num_attention_heads,
                num_heads_k=1,
                num_heads_q=num_heads_q,
                is_fp8_kvcache=graph_meta.use_mla_fp8_cache,
                topk=index_topk)
=======
            tile_scheduler_metadata, num_splits = flash_mla.get_mla_metadata(
                attn_metadata.kv_seqlens.to(torch.int32), self.config.num_attention_heads * decode_query_len, 1)
>>>>>>> ec8cb011
            # here we use copy_ instead of = to avoid using new allocated mem for cuda graph
            input_buffers['tile_scheduler_metadata'].copy_(tile_scheduler_metadata)
            input_buffers['num_splits'][:new_batch_size + 1].copy_(num_splits[:new_batch_size + 1])
            attn_metadata.tile_scheduler_metadata = input_buffers['tile_scheduler_metadata']
            attn_metadata.num_splits = input_buffers['num_splits']

        # use fa3 decode kernel for spec decode
        elif graph_meta.use_fa3_decoding is True:
            from flash_attn_interface import get_scheduler_metadata
            block_size = past_key_values[0][0].size(1)
            scheduler_metadata = get_scheduler_metadata(
                batch_size=batch_size,
                max_seqlen_q=decode_query_len,
                max_seqlen_k=attn_metadata.max_kv_seqlen,
                num_heads_q=self.config.num_attention_heads,
                num_heads_kv=self.config.num_key_value_heads,
                headdim=self.config.head_dim,
                cache_seqlens=attn_metadata.kv_seqlens.to(torch.int32),
                qkv_dtype=self.config.torch_dtype,
                page_size=block_size,
            )
            input_buffers['scheduler_metadata'].zero_()
            input_buffers['scheduler_metadata'][:batch_size + 1].copy_(scheduler_metadata[:batch_size + 1])
            attn_metadata.scheduler_metadata = input_buffers['scheduler_metadata']

        new_inputs = dict(
            past_key_values=past_key_values,
            attn_metadata=attn_metadata,
        )

        cross_attn_metadata = kwargs.get('cross_attn_metadata', None)
        if cross_attn_metadata is not None:
            # TODO: update cross_attn_metadata here
            new_inputs['cross_attn_metadata'] = cross_attn_metadata

        new_inputs['input_ids'] = input_buffers['input_ids']
        new_inputs['position_ids'] = input_buffers['position_ids']

        if inputs_embeds is not None:
            new_inputs['inputs_embeds'] = input_buffers['inputs_embeds']

        new_inputs.update(kwargs)
        return new_inputs

    def update_context_cudagraph(self, graph_meta: CudaGraphMeta, context: StepContext):
        """Update step context with input buffers."""
        input_buffers = graph_meta.input_buffers
        local_adapter_ids = context.local_adapter_ids
        if local_adapter_ids is not None:
            if input_buffers['local_adapter_ids'].data_ptr() != local_adapter_ids.data_ptr():
                input_buffers['local_adapter_ids'].fill_(0)
            batch_size = local_adapter_ids.size(0)
            input_buffers['local_adapter_ids'][:batch_size] = local_adapter_ids
            context.local_adapter_ids = input_buffers['local_adapter_ids']
        context.q_seqlens = input_buffers['q_seqlens']
        context.kv_seqlens = input_buffers['kv_seqlens']
        context.q_start_loc = input_buffers['q_start_loc']

    def get_outputs_cudagraph(self, output_buffers: Dict[str, torch.Tensor], input_ids: Tensor, **kwargs):
        """Get outputs from buffers."""
        num_tokens = input_ids.size(-1)
        outputs = dict()
        outputs['hidden_states'] = output_buffers['hidden_states'][:, :num_tokens]
        if output_buffers.get('all_routed_experts', None) is not None:
            outputs['all_routed_experts'] = output_buffers['all_routed_experts'][:num_tokens, ...].clone()
        return outputs<|MERGE_RESOLUTION|>--- conflicted
+++ resolved
@@ -34,15 +34,11 @@
     input_buffers: BuffType = None
     output_buffers: BuffType = None
     vocab_size: int = 1
-<<<<<<< HEAD
     use_mla_fp8_cache: bool = False
     use_flash_mla: bool = False
     mla_index_topk: Optional[int] = None
-=======
     decode_query_len: int = 1
-    use_flash_mla: bool = False
     use_fa3_decoding: bool = False
->>>>>>> ec8cb011
 
 
 class CudaGraphMixin:
@@ -92,18 +88,15 @@
             num_heads_q = None if index_topk is None else num_attention_heads
             input_buffers['tile_scheduler_metadata'], input_buffers['num_splits'] = flash_mla.get_mla_metadata(
                 torch.ones(max_batches, dtype=torch.int32, device=device),
-<<<<<<< HEAD
-                num_attention_heads,
+                num_attention_heads * decode_query_len,
                 num_heads_k=1,
                 num_heads_q=num_heads_q,
                 is_fp8_kvcache=graph_meta.use_mla_fp8_cache,
                 topk=index_topk)
-=======
-                self.config.num_attention_heads * decode_query_len, 1)
+
         # use fa3 decode kernel for spec decode
         elif graph_meta.use_fa3_decoding is True:
             input_buffers['scheduler_metadata'] = torch.zeros(max_batches + 1, dtype=torch.int32, device=device)
->>>>>>> ec8cb011
 
         # flash_mla requires block_offsets and kv_lens int32
         input_buffers['block_offsets'] = torch.zeros((max_batches, num_blocks), dtype=torch.int32, device=device)
@@ -166,21 +159,16 @@
 
         if graph_meta.use_flash_mla is True:
             import flash_mla
-<<<<<<< HEAD
             num_attention_heads = self.config.num_attention_heads
             index_topk = graph_meta.mla_index_topk
             num_heads_q = None if index_topk is None else num_attention_heads
             tile_scheduler_metadata, num_splits = flash_mla.get_mla_metadata(
                 attn_metadata.kv_seqlens.to(torch.int32),
-                num_attention_heads,
+                num_attention_heads * decode_query_len,
                 num_heads_k=1,
                 num_heads_q=num_heads_q,
                 is_fp8_kvcache=graph_meta.use_mla_fp8_cache,
                 topk=index_topk)
-=======
-            tile_scheduler_metadata, num_splits = flash_mla.get_mla_metadata(
-                attn_metadata.kv_seqlens.to(torch.int32), self.config.num_attention_heads * decode_query_len, 1)
->>>>>>> ec8cb011
             # here we use copy_ instead of = to avoid using new allocated mem for cuda graph
             input_buffers['tile_scheduler_metadata'].copy_(tile_scheduler_metadata)
             input_buffers['num_splits'][:new_batch_size + 1].copy_(num_splits[:new_batch_size + 1])
