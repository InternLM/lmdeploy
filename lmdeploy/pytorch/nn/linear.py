--- conflicted
+++ resolved
@@ -781,14 +781,8 @@
     def _weight_loader_tp_rowwise(self, param: torch.nn.Parameter, loaded_weight: torch.Tensor, rank: int,
                                   world_size: int):
         """weight loader for rowwise linear."""
-<<<<<<< HEAD
         if loaded_weight.dim() == 2 and param.dtype in (torch.int8, torch.float8_e4m3fn, torch.float8_e5m2):
-=======
-        if loaded_weight.dim() == 2 and param.dtype in (torch.int8,
-                                                        torch.float8_e4m3fn,
-                                                        torch.float8_e5m2):
             loaded_weight = loaded_weight.to(param.device)
->>>>>>> 3f8b0792
             weight = loaded_weight.chunk(world_size, 1)[rank]
             return default_weight_loader(param, weight)
         elif loaded_weight.dim() == 2 and loaded_weight.size(1) == 1:
@@ -1052,13 +1046,8 @@
                                   world_size: int):
         """weight loader for rowwise linear."""
         if loaded_weight.dim() == 2:
-<<<<<<< HEAD
+            loaded_weight = loaded_weight.to(param.device)
             weight = _chunk_align(loaded_weight, world_size, 1, self.tp_align_size)[rank]
-=======
-            loaded_weight = loaded_weight.to(param.device)
-            weight = _chunk_align(loaded_weight, world_size, 1,
-                                  self.tp_align_size)[rank]
->>>>>>> 3f8b0792
             return default_weight_loader(param, weight)
         else:
             # bias
