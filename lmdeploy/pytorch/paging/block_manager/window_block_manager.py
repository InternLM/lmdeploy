--- conflicted
+++ resolved
@@ -135,10 +135,7 @@
 
         num_drop_blocks = _num_blocks_to_drop(msg, self.window_size)
         num_required_blocks = self.num_required_blocks(msg, prealloc_size)
-<<<<<<< HEAD
-=======
         msg.num_ignored_history += num_drop_blocks * msg.block_size
->>>>>>> 4822fbad
 
         droped_blocks = __get_droped_blocks(num_drop_blocks)
 
@@ -152,28 +149,4 @@
 
         # drop unused blocks
         if droped_blocks is not None:
-<<<<<<< HEAD
-            self.allocator.free(droped_blocks)
-=======
-            self.allocator.free(droped_blocks)
-
-    def allocate_adapter(self, adapter: SchedulerAdapter):
-        """Allocate cpu blocks for given adapter."""
-        num_required_blocks = self.num_required_blocks(adapter)
-        if num_required_blocks > 0:
-            blocks = self.allocator.allocate(num_required_blocks, 'cpu')
-            adapter.logical_blocks.append(blocks)
-
-    def free(self, msg: SchedulerSequence):
-        """Free all physical blocks allocated for the session."""
-        self.allocator.free(msg.logical_blocks.get_real_blocks())
-        msg.logical_blocks.reset()
-
-    def can_append_slot(self, msg: SchedulerSequence, prealloc_size: int = 0):
-        """Return true if the message can append new slot."""
-        return self.can_allocate(msg, prealloc_size)
-
-    def append_slot(self, msg: SchedulerSequence, prealloc_size: int = 0):
-        """Append new slot to message."""
-        return self.allocate(msg, prealloc_size)
->>>>>>> 4822fbad
+            self.allocator.free(droped_blocks)