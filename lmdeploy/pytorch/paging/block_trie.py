# Copyright (c) OpenMMLab. All rights reserved.
import heapq
from dataclasses import dataclass
from typing import Dict, Optional, Set, Tuple

import numpy as np

from lmdeploy.pytorch.messages import SchedulerSequence
from lmdeploy.utils import get_logger, logging_timer

from ..config import CacheConfig
from .block_manager import BaseBlockManager

logger = get_logger('lmdeploy')


def hash_block_tokens(tokens: np.ndarray, mm_hashes=None):
    """hash func."""
    if mm_hashes is None:
        mm_hashes = ('None', )
    hash_data = (mm_hashes, tuple(tokens))
    hash_key = hash(hash_data)
    return hash_key


@dataclass
class Node:
    """node of block trie."""
    hash_key: int
    block: int
    tokens: np.ndarray
    num_matched: int = 0
    mm_hashes: Optional[Tuple[str]] = None

    def __post_init__(self):
        """post init."""
        self.children: Dict[int, 'Node'] = dict()
        self._parent: 'Node' = None

    @property
    def parent(self):
        return self._parent

    @parent.setter
    def parent(self, val: 'Node'):
        old_parent = self._parent
        if old_parent is not None:
            old_parent.children.pop(self.hash_key)
        if val is not None:
            val.children[self.hash_key] = self
        self._parent = val

    def match_child(self, tokens: np.ndarray, mm_hashes=None):
        """Match child."""
        hash_key = hash_block_tokens(tokens, mm_hashes=mm_hashes)
        hash_collision = None
        matched_child = None
        if hash_key in self.children:
            child = self.children[hash_key]
            if child.mm_hashes == mm_hashes and np.array_equal(tokens, child.tokens):
                matched_child = child
                hash_collision = False
            else:
                hash_collision = True
                logger.error(f'Hash collision found for tokens={tokens}, '
                             f'mm_hashes={mm_hashes} with node={child}')
        return matched_child, hash_collision, hash_key

    def __hash__(self):
        return hash((self.block, self.num_matched, self.hash_key))

    def __lt__(self, other):
        return True

    def __le__(self, other):
        return True

    def __repr__(self):
        return (f'Node(hash_key={self.hash_key}, block={self.block}, '
                f'num_matched={self.num_matched}, mm_hashes={self.mm_hashes}, '
                f'num_children={len(self.children)}, is_root={self.parent is None}, '
                f'tokens={self.tokens})')

    __str__ = __repr__


class BlockTrie:
    """block trie for prefix caching."""

    def __init__(self, cache_config: CacheConfig, block_manager: BaseBlockManager):
        self.block_manager = block_manager
        self.cache_config = cache_config
        self.allocator = self.block_manager.allocator
        self.block_size = cache_config.block_size
        self.enable = self.cache_config.enable_prefix_caching

        # caches with different adapter should not be shared.
        self._roots: Dict[str, Node] = dict()
        self.leaves: Set[Node] = set()
        self.hit_rates = []

    def get_root(self, adapter_name: str):
        """get root by adapter name."""
        if adapter_name not in self._roots:
            self._roots[adapter_name] = Node(-1, -1, None)
        return self._roots[adapter_name]

    @logging_timer('BlockTrie_Match', logger)
    def match(self, seq: SchedulerSequence):
        """match sequence and cache."""
        if seq.return_logits or not self.enable:
            return

        block_size = self.block_size
        matched_blocks = []

        logical_blocks = seq.logical_blocks
        curr: Node = getattr(logical_blocks, 'last_shared_node', None)
        if curr is None:
            curr = self.get_root(seq.adapter_name)
        num_matched = curr.num_matched
        init_num_matched = num_matched

        def __match_success(node: Node):
            nonlocal curr, num_matched
            matched_blocks.append(node.block)
            curr = node
            num_matched += block_size

<<<<<<< HEAD
        def __match_pure_text():
            nonlocal curr, num_matched
            while num_matched + block_size <= seq.num_all_ids:
                curr_tokens = seq.history_cache[num_matched:num_matched + block_size]
                child, _, _ = curr.match_child(curr_tokens, mm_hashes=None)
                if child is None:
                    break
                __match_success(child)

        def __match_multimodals():
            nonlocal curr, num_matched, mm_ranges, matched_blocks
            while num_matched + block_size <= seq.num_all_ids:
                if len(mm_ranges) > 0 and num_matched <= mm_ranges[0][0] < (num_matched + block_size):
                    # find last block without img_data intersect
                    last_end_num_matched = -1
                    for mm_idx, (_, end, _) in enumerate(mm_ranges):
                        end_num_matched = (((end - 1) // block_size) + 1) * block_size
                        if end_num_matched > seq.num_all_ids:
                            # last block that include end token is not full, just stop quickly
                            break
                        intersect_ranges = [data for data in mm_ranges[mm_idx + 1:] if data[0] < end_num_matched]
                        if len(intersect_ranges) == 0:
                            last_end_num_matched = end_num_matched
                            break
                    if last_end_num_matched == -1:
                        break

                    mutimodal_matched_blocks = []
                    all_match = True
                    multi_curr = curr
                    for multi_num_matched in range(num_matched, last_end_num_matched, block_size):
                        num_matched_end = multi_num_matched + block_size
                        curr_tokens = seq.history_cache[multi_num_matched:num_matched_end]
                        mm_hashes = tuple([data[2] for data in mm_ranges if data[0] < num_matched_end])
                        child, _, _ = multi_curr.match_child(curr_tokens, mm_hashes=mm_hashes)
                        if child is not None:
                            mutimodal_matched_blocks.append(child.block)
                            mm_ranges = [data for data in mm_ranges if data[1] > num_matched_end]
                            multi_curr = child
                        else:
                            all_match = False
                            break
                    if all_match:
                        matched_blocks += mutimodal_matched_blocks
                        num_matched = last_end_num_matched
                        curr = multi_curr
                    else:
                        break
                else:
                    curr_tokens = seq.history_cache[num_matched:num_matched + block_size]
                    child, _, _ = curr.match_child(curr_tokens, mm_hashes=None)
                    if child is None:
                        break
                    __match_success(child)

        mm_ranges = None

        if seq.history_multimodals is not None and len(seq.history_multimodals.mm_ranges) > 0:
            mm_ranges = list(seq.history_multimodals.mm_ranges)
            mm_ranges = [data for data in mm_ranges if num_matched < data[1]]
            if len(mm_ranges) == 0:
                mm_ranges = None

        if mm_ranges is None:
            __match_pure_text()
        else:
            __match_multimodals()
=======
        while num_matched + block_size < seq.num_all_ids:
            curr_tokens = seq.history_cache[num_matched:num_matched + block_size]

            key = hash(('random', tuple(curr_tokens)))
            if key not in curr.children:
                break

            child = curr.children[key]
            if not np.array_equal(curr_tokens, child.tokens):
                break

            __match_success(child)
>>>>>>> d67778ec

        if len(matched_blocks) > 0:
            matched_blocks = np.array(matched_blocks)
            self.allocator.update_access_time(matched_blocks)
            self.allocator.add_ref_count(matched_blocks, 1)
            seq.logical_blocks.append(matched_blocks)
            seq.set_step(num_matched)
        hit_rate = 100 * len(matched_blocks) * block_size / float(seq.num_all_ids - init_num_matched)
        self.hit_rates.append(hit_rate)
        seq.logical_blocks.last_shared_node = curr
        logger.info(f'Block Trie current hit rate={hit_rate}%, '
                    f'mean hit rate={np.mean(self.hit_rates)}%, matching seq={seq}')

    @logging_timer('BlockTrie_Allocate', logger)
    def allocate(self, seq: SchedulerSequence):
        """allocate."""
        if not self.enable:
            return

        block_size = self.block_size
        logical_blocks = seq.logical_blocks
        node: Node = getattr(logical_blocks, 'last_shared_node', None)
        if node is None:
            node = self.get_root(seq.adapter_name)
            logical_blocks.last_shared_node = node
        logger.info(f'Allocate seq={seq}')
        num_matched = node.num_matched
        num_all_ids = seq.num_all_ids

        if num_matched + block_size > num_all_ids:
            return

        if len(node.children) == 0 and node.parent is not None:
            self.leaves.remove(node)

        blocks = []
        free_blocks = []

        def __allocate_text():
            nonlocal node, num_matched, blocks, free_blocks

            block_id = num_matched // block_size
            while num_matched + block_size <= num_all_ids:
                curr_tokens = seq.history_cache[num_matched:num_matched + block_size]

                block = logical_blocks[block_id]
                parent = node

<<<<<<< HEAD
                mm_hashes = None
                matched_child, hash_collision, hash_key = node.match_child(curr_tokens, mm_hashes=mm_hashes)
                if hash_collision:
=======
            hash_key = hash(('random', tuple(curr_tokens)))
            parent = node
            if hash_key in parent.children:
                child = parent.children[hash_key]
                if not np.array_equal(curr_tokens, child.tokens):
>>>>>>> d67778ec
                    break

                if matched_child is not None:
                    node = matched_child
                    free_blocks.append(block)
                    logical_blocks[block_id] = node.block
                else:
                    node = Node(hash_key=hash_key,
                                block=block,
                                tokens=curr_tokens,
                                num_matched=num_matched + block_size)
                    node.parent = parent
                blocks.append(node.block)
                num_matched += block_size
                block_id += 1

        def __allocate_multimodals():
            nonlocal node, num_matched, blocks, free_blocks, mm_ranges

            block_id = num_matched // block_size

            while num_matched + block_size <= num_all_ids:
                if len(mm_ranges) > 0 and (mm_ranges[0][0] // block_size) == block_id:
                    # find last block without img_data intersect
                    last_end_num_matched = -1
                    for mm_idx, (_, end, _) in enumerate(mm_ranges):
                        end_num_matched = (((end - 1) // block_size) + 1) * block_size
                        if end_num_matched > seq.num_all_ids:
                            # last block that include end token is not full, just stop quickly
                            break
                        intersect_ranges = [data for data in mm_ranges[mm_idx + 1:] if data[0] < end_num_matched]
                        if len(intersect_ranges) == 0:
                            last_end_num_matched = end_num_matched
                            break
                    if last_end_num_matched == -1:
                        break

                    multi_blocks = []
                    multi_free_blocks = []
                    multi_node = node
                    all_allocate = True
                    multi_block_id = block_id
                    for multi_num_matched in range(num_matched, last_end_num_matched, block_size):
                        num_matched_end = multi_num_matched + block_size
                        curr_tokens = seq.history_cache[multi_num_matched:num_matched_end]
                        mm_hashes = tuple([data[2] for data in mm_ranges if data[0] < num_matched_end])
                        matched_child, hash_collision, hash_key = multi_node.match_child(curr_tokens,
                                                                                         mm_hashes=mm_hashes)
                        if hash_collision:
                            all_allocate = False
                            break
                        block = logical_blocks[multi_block_id]
                        parent = multi_node
                        if matched_child is not None:
                            multi_node = matched_child
                            multi_free_blocks.append(block)
                            logical_blocks[multi_block_id] = matched_child.block
                        else:
                            multi_node = Node(hash_key=hash_key,
                                              block=block,
                                              tokens=curr_tokens,
                                              num_matched=num_matched_end,
                                              mm_hashes=mm_hashes)
                            multi_node.parent = parent
                        multi_blocks.append(multi_node.block)
                        multi_block_id += 1
                        mm_ranges = [data for data in mm_ranges if data[1] > num_matched_end]

                    if all_allocate:
                        blocks += multi_blocks
                        free_blocks += multi_free_blocks
                        num_matched = last_end_num_matched
                        node = multi_node
                        block_id = multi_block_id
                    else:
                        break
                else:
                    curr_tokens = seq.history_cache[num_matched:num_matched + block_size]

                    block = logical_blocks[block_id]
                    parent = node

                    mm_hashes = None
                    matched_child, hash_collision, hash_key = node.match_child(curr_tokens, mm_hashes=mm_hashes)
                    if hash_collision:
                        break

                    if matched_child is not None:
                        node = matched_child
                        free_blocks.append(block)
                        logical_blocks[block_id] = node.block
                    else:
                        node = Node(hash_key=hash_key,
                                    block=block,
                                    tokens=curr_tokens,
                                    num_matched=num_matched + block_size)
                        node.parent = parent
                    blocks.append(node.block)
                    num_matched += block_size
                    block_id += 1

        mm_ranges = None

        if seq.history_multimodals is not None and len(seq.history_multimodals.mm_ranges) > 0:
            mm_ranges = list(seq.history_multimodals.mm_ranges)
            mm_ranges = [data for data in mm_ranges if num_matched < data[1]]
            if len(mm_ranges) == 0:
                mm_ranges = None

        if mm_ranges is None:
            __allocate_text()
        else:
            __allocate_multimodals()

        logical_blocks.last_shared_node = node
        if node.parent is not None and len(node.children) == 0:
            # ignore root
            self.leaves.add(node)
        if len(blocks) > 0:
            self.allocator.add_ref_count(np.array(blocks), 1)
        if len(free_blocks) > 0:
            self.allocator.free(np.array(free_blocks))

    @logging_timer('BlockTrie_Evict', logger)
    def evict(self, max_num_blocks: int):
        """evict."""
        if not self.enable:
            return 0

        def __remove_leaf(leaves, evicted_blocks):
            _, leaf = heapq.heappop(leaves)
            evicted_blocks.append(leaf.block)
            parent = leaf.parent
            leaf.parent = None
            self.leaves.remove(leaf)
            return parent, leaf

        def __add_leaf(leaves, parent):
            self.leaves.add(parent)
            if self.allocator.get_ref_count(parent.block) == 1:
                access_time = self.allocator.get_access_time(parent.block)
                heapq.heappush(leaves, (access_time, parent))

        evicted_blocks = []
        leaves = list(self.leaves)

        # filter ref-cnt == 1 (trie own one block ref)
        leave_blocks = np.array(list(leaf.block for leaf in leaves))
        ref_cnt = self.allocator.get_ref_count(leave_blocks)
        indices = (ref_cnt == 1).nonzero()[0]
        if len(indices) == 0:
            return 0

        # make heap
        leaves = list(leaves[i] for i in indices)
        access_times = self.allocator.get_access_time(leave_blocks)
        access_times = list(access_times[i] for i in indices)
        leaves = list(zip(access_times, leaves))
        heapq.heapify(leaves)

        while len(leaves) > 0 and len(evicted_blocks) < max_num_blocks:
            parent, removed_leaf = __remove_leaf(leaves, evicted_blocks)
            if parent.parent is None:
                # ignore root
                continue

            # remove nodes of with same mm_hashes
            if removed_leaf.mm_hashes:
                while removed_leaf.mm_hashes == parent.mm_hashes and len(parent.children) == 0:
                    tmp_parent = parent.parent
                    evicted_blocks.append(parent.block)
                    parent.parent = None
                    logger.info(f'Evict multimodal node={parent}')
                    parent = tmp_parent
                    logger.info(f'Next multimodal node={parent}')

                if parent.parent is None:
                    # ignore root
                    continue

            if len(parent.children) == 0:
                __add_leaf(leaves, parent)

        self.allocator.free(np.array(evicted_blocks))

        return len(evicted_blocks)<|MERGE_RESOLUTION|>--- conflicted
+++ resolved
@@ -14,10 +14,10 @@
 logger = get_logger('lmdeploy')
 
 
-def hash_block_tokens(tokens: np.ndarray, mm_hashes=None):
+def hash_block_tokens(tokens: np.ndarray, mm_hashes: Tuple[str] = None):
     """hash func."""
     if mm_hashes is None:
-        mm_hashes = ('None', )
+        mm_hashes = 'random'
     hash_data = (mm_hashes, tuple(tokens))
     hash_key = hash(hash_data)
     return hash_key
@@ -127,7 +127,6 @@
             curr = node
             num_matched += block_size
 
-<<<<<<< HEAD
         def __match_pure_text():
             nonlocal curr, num_matched
             while num_matched + block_size <= seq.num_all_ids:
@@ -195,20 +194,6 @@
             __match_pure_text()
         else:
             __match_multimodals()
-=======
-        while num_matched + block_size < seq.num_all_ids:
-            curr_tokens = seq.history_cache[num_matched:num_matched + block_size]
-
-            key = hash(('random', tuple(curr_tokens)))
-            if key not in curr.children:
-                break
-
-            child = curr.children[key]
-            if not np.array_equal(curr_tokens, child.tokens):
-                break
-
-            __match_success(child)
->>>>>>> d67778ec
 
         if len(matched_blocks) > 0:
             matched_blocks = np.array(matched_blocks)
@@ -257,17 +242,9 @@
                 block = logical_blocks[block_id]
                 parent = node
 
-<<<<<<< HEAD
                 mm_hashes = None
                 matched_child, hash_collision, hash_key = node.match_child(curr_tokens, mm_hashes=mm_hashes)
                 if hash_collision:
-=======
-            hash_key = hash(('random', tuple(curr_tokens)))
-            parent = node
-            if hash_key in parent.children:
-                child = parent.children[hash_key]
-                if not np.array_equal(curr_tokens, child.tokens):
->>>>>>> d67778ec
                     break
 
                 if matched_child is not None:
