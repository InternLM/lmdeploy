--- conflicted
+++ resolved
@@ -233,13 +233,9 @@
                 break
 
             # allocate session memory
-<<<<<<< HEAD
-            self.block_manager.allocate(seq)
+            self.block_manager.allocate(seq, prealloc_size)
             if self.is_ssm:
                 self.state_manager.allocate(seq)
-=======
-            self.block_manager.allocate(seq, prealloc_size)
->>>>>>> 28a5dbb5
             _to_running(seq)
 
             seq.record_event(EventType.SCHEDULED)
