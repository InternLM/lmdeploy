--- conflicted
+++ resolved
@@ -6,11 +6,8 @@
 from dataclasses import dataclass
 from typing import Dict, List, Tuple
 
-<<<<<<< HEAD
 from lmdeploy.messages import EngineCoreEventType
-=======
 from lmdeploy.pytorch.disagg.messages import MigrationExecutionBatch
->>>>>>> 50b0ef78
 from lmdeploy.utils import get_logger, logging_timer
 
 from ..config import CacheConfig, SchedulerConfig
@@ -141,10 +138,9 @@
         # push message to waiting queue
         self._set_message_status(seq, MessageStatus.WAITING)
 
-<<<<<<< HEAD
         if self.scheduler_config.log_stats:
             seq.record_event(EngineCoreEventType.QUEUED)
-=======
+
     @logging_timer('ScheduleMigration', logger)
     def _schedule_migration(self):
 
@@ -184,7 +180,6 @@
             _to_running(seq)
 
         return running_migration
->>>>>>> 50b0ef78
 
     @logging_timer('SchedulePrefilling', logger)
     def _schedule_prefill(self):
