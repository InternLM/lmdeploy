# Copyright (c) OpenMMLab. All rights reserved.
# modify from: https://github.com/vllm-project/vllm

from collections import OrderedDict
from dataclasses import dataclass
from typing import Dict, List

from lmdeploy.messages import EventType, ScheduleMetrics
from lmdeploy.utils import get_logger

from ..config import CacheConfig, SchedulerConfig
from ..messages import MessageStatus, SchedulerSequence, SchedulerSession, SequenceManager, SequenceMeta
from .block_manager import build_block_manager
from .block_trie import BlockTrie
from .eviction_helper import build_eviction_helper
from .state_manager import StateManager

logger = get_logger('lmdeploy')

SeqList = List[SchedulerSequence]


@dataclass
class SchedulerOutput:
    """Output of schedule."""

    running: SeqList
    swap_in_map: Dict[int, int]
    swap_out_map: Dict[int, int]
    copy_map: Dict[int, int]


class Scheduler:
    """Tools to schedule next step.

    Args:
        scheduler_config (SchedulerConfig): The config of scheduler.
        cache_config (CacheConfig): The config of cache info.
    """

    def __init__(
        self,
        scheduler_config: SchedulerConfig,
        cache_config: CacheConfig,
        seq_meta: SequenceMeta = None,
    ) -> None:
        self.scheduler_config = scheduler_config
        self.cache_config = cache_config
        self.sessions: Dict[int, SchedulerSession] = OrderedDict()

        # For Disaggregation
        self.locked_sessions: Dict[int, SchedulerSession] = OrderedDict()

        self.block_manager = build_block_manager(cache_config)
        self.block_trie = BlockTrie(self.cache_config, self.block_manager)
        self.state_manager = StateManager(self.cache_config.num_state_caches)
        self.is_ssm = len(self.cache_config.states_shapes) > 0

        self.eviction_helper = build_eviction_helper(self, self.scheduler_config.eviction_type)

        seq_meta = seq_meta or SequenceMeta(self.cache_config.block_size)
        self.seq_manager = SequenceManager(seq_meta)

    @staticmethod
    def create_status_list_property(status: MessageStatus):
        """Create status list property."""

        def _get_status_list(self):
            seq_map = self.seq_manager.get_sequences(status)
            return list(seq_map.values())

        return property(_get_status_list)

    @staticmethod
    def create_num_status_method(status: MessageStatus):
        """Create num status method."""

        def _num_status(self):
            return self.seq_manager.num_sequences(status)

        return _num_status

    @staticmethod
    def create_has_status_method(status: MessageStatus):
        """Create has status method."""

        def _has_status(self):
            return self.seq_manager.num_sequences(status) > 0

        return _has_status

    # status list properties
    waiting = create_status_list_property(MessageStatus.WAITING)
    ready = create_status_list_property(MessageStatus.READY)
    hanging = create_status_list_property(MessageStatus.STOPPED)
    running = create_status_list_property(MessageStatus.RUNNING)
    migration_waiting = create_status_list_property(MessageStatus.MIGRATION_WAITING)
    migration_done = create_status_list_property(MessageStatus.MIGRATION_DONE)

    # num status methods
    num_waiting = create_num_status_method(MessageStatus.WAITING)
    num_ready = create_num_status_method(MessageStatus.READY)
    num_running = create_num_status_method(MessageStatus.RUNNING)
    num_migration_waiting = create_num_status_method(MessageStatus.MIGRATION_WAITING)
    num_migration_done = create_num_status_method(MessageStatus.MIGRATION_DONE)

    # has status methods
    has_waiting = create_has_status_method(MessageStatus.WAITING)
    has_ready = create_has_status_method(MessageStatus.READY)
    has_migration_waiting = create_has_status_method(MessageStatus.MIGRATION_WAITING)
    has_migration_done = create_has_status_method(MessageStatus.MIGRATION_DONE)

    def add_session(self, session_id: int):
        """Add new session.

        Args:
            session_id (int): New session id.
        """
        assert session_id not in self.sessions
        session = SchedulerSession(session_id, seq_manager=self.seq_manager, scheduler=self)
        self.sessions[session_id] = session
        return session

    def _schedule_migration(self):
        migration_ready: SeqList = []
        migrating_token_count = 0

        def _to_running(seq: SchedulerSequence):
            """To running."""
            seq.state.activate()
            migration_ready.append(seq)
            nonlocal migrating_token_count
            migrating_token_count += seq.num_token_ids

        def __evict_for_seq(seq: SchedulerSequence, waiting):
            """Evict until can append."""
            from itertools import chain

            hanging = reversed(self.hanging)
            waiting = reversed(waiting)
            evictable = list(chain(hanging, waiting))
            return self.eviction_helper.evict_for_seq(seq, evictable, 0)

        def _reorder_migrating():
            """Reorder waiting."""
            return sorted(self.migration_waiting, key=lambda seq: seq.arrive_time)

        migration_waiting = _reorder_migrating()

        max_batches = self.scheduler_config.max_batches - self.num_ready() - self.num_running()
        while len(migration_waiting) > 0 and len(migration_ready) < max_batches:
            seq = migration_waiting.pop(0)
            self.block_trie.match(migration_waiting)
            if not __evict_for_seq(seq, migration_waiting):
                break

            # allocate session memory
            self.block_manager.allocate(seq)
            _to_running(seq)

        return migration_ready

    def _schedule_prefill(self, prealloc_size: int = 0):
        """Schedule for prefilling."""

        max_batches = self.scheduler_config.max_batches - self.num_ready() - self.num_running()
        eviction_helper = self.eviction_helper
        swap_out_map: Dict[int, int] = dict()
        swap_in_map: Dict[int, int] = dict()
        copy_map: Dict[int, int] = dict()
        running: SeqList = []
        token_count = 0

        def _to_running(seq: SchedulerSequence):
            """To running."""
            seq.state.activate()
            running.append(seq)
            nonlocal token_count
            token_count += seq.num_token_ids

        def __evict_for_seq(seq: SchedulerSequence, waiting):
            """Evict until can append."""
            from itertools import chain
            hanging = reversed(self.hanging)
            waiting = reversed(waiting)
            evictable = list(chain(hanging, waiting))
            return eviction_helper.evict_for_seq(seq, evictable, prealloc_size)

        def _reorder_waiting():
            """Reorder waiting."""
            return sorted(self.waiting, key=lambda seq: seq.arrive_time)

        num_waiting = self.seq_manager.num_sequences(MessageStatus.WAITING)
        if (len(running) >= max_batches or num_waiting == 0):
            return running, swap_in_map, swap_out_map, copy_map

        waiting = _reorder_waiting()
        while len(waiting) > 0 and len(running) < max_batches:
            seq = waiting.pop(0)

            if (len(running) > 0 and token_count + seq.num_token_ids > self.cache_config.max_prefill_token_num):
                break

            self.block_trie.match(seq)

            if not __evict_for_seq(seq, waiting):
                break

            # allocate session memory
            self.block_manager.allocate(seq, prealloc_size)
            if self.is_ssm:
                self.state_manager.allocate(seq)
            _to_running(seq)

            seq.record_event(EventType.SCHEDULED)

        return running, swap_in_map, swap_out_map, copy_map

    def _schedule_decoding(self, prealloc_size: int = 0):
        """Schedule decoding."""

<<<<<<< HEAD
        running = self.ready
=======
        def _reorder_running():
            """Reorder running."""
            return sorted(self.running, key=lambda seq: seq.arrive_time)

        running = _reorder_running()
>>>>>>> dda27d0a
        assert len(running) != 0

        eviction_helper = self.eviction_helper
        swap_out_map: Dict[int, int] = dict()
        swap_in_map: Dict[int, int] = dict()
        copy_map: Dict[int, int] = dict()

        def __evict_for_seq(seq: SchedulerSequence, num_required_blocks: int):
            """Evict until can append."""
            if num_required_blocks == 0:
                # No need to evict, just return True.
                return True
            elif num_required_blocks < self.block_manager.get_num_free_gpu_blocks():
                # Enough free blocks, just return True.
                return True

            from itertools import chain
            hanging = reversed(self.hanging)
            waiting = reversed(self.waiting)
            evictable = list(chain(hanging, waiting))
            return eviction_helper.evict_for_seq(seq, evictable, prealloc_size)

        # 1. running
<<<<<<< HEAD
        for seq in running:
=======
        while len(running) > 0:
            # token + n
            seq = running.pop(0)
>>>>>>> dda27d0a
            num_required_blocks = self.block_manager.num_required_blocks(seq, prealloc_size)
            assert seq.num_blocks + num_required_blocks <= self.block_manager.num_gpu_blocks, (
                'Sequence requires more blocks than total gpu blocks.')

<<<<<<< HEAD
            if not __evict_for_seq(seq, num_required_blocks):
                seq.state.evict()
=======
            while not __evict_for_seq(seq, num_required_blocks):
                if len(running) == 0:
                    break
                seq_preempted = running.pop(-1)
                self._set_message_status(seq_preempted, MessageStatus.WAITING)

            if self.block_manager.get_num_free_gpu_blocks() < num_required_blocks:
                self._set_message_status(seq, MessageStatus.WAITING)
>>>>>>> dda27d0a
                continue

            self.block_manager.allocate(seq, prealloc_size)
            self.block_trie.allocate(seq)

        return self.ready[:self.scheduler_config.max_batches], swap_in_map, swap_out_map, copy_map

    def schedule(self, is_prefill: bool, prealloc_size: int = 0):
        """Schedule inputs for next steps."""
        if is_prefill:
            output = self._schedule_prefill(prealloc_size)
        else:
            output = self._schedule_decoding(prealloc_size)
        running, swap_in_map, swap_out_map, copy_map = output

        return SchedulerOutput(running=running, swap_in_map=swap_in_map, swap_out_map=swap_out_map, copy_map=copy_map)

    def stop_session(self, session_id: int):
        """Stop session.

        Args:
            session_id (int): The session id.
        """
        assert session_id in self.sessions
        session = self.sessions[session_id]
        for seq in session.sequences.values():
            seq.state.stop()

    def end_session(self, session_id: int):
        """End session.

        Args:
            session_id (int): The session id.
        """
        session = self.sessions[session_id]
        seqs = list(session.sequences.values())
        for seq in seqs:
            # stop session so it won't get scheduled again
            seq.state.stop()
            session.remove_sequence(seq)
        self.sessions.pop(session_id)

    def has_unfinished(self):
        """Check if there are any unfinished message."""
        return self.has_ready() or self.has_waiting() or self.has_migration_done()

    def get_block_tables(self, seqs: SeqList):
        """Get block table of the sequences."""
        return [self.block_manager.get_block_table(seq) for seq in seqs]

    def active_seqs(self, running: SeqList):
        """Lock running sequence."""
        for seq in running:
            if seq.status == MessageStatus.READY:
                seq.state.activate()

    def deactive_seqs(self, running: SeqList):
        for seq in running:
            if seq.status == MessageStatus.RUNNING:
                seq.state.deactivate()

    def activate_migration_seqs(self, running: SeqList):
        """Lock running sequence."""
        for seq in running:
            if seq.status == MessageStatus.MIGRATION_READY:
                seq.state.activate()

    def deactivate_migration_seqs(self, running: SeqList):
        """Unlock running migration."""
        for seq in running:
            if seq.status == MessageStatus.MIGRATION_RUNNING:
                seq.state.deactivate()

    def collect_migration_done(self):
        for seq in self.migration_done:
            seq.state.activate()

    @property
    def schedule_metrics(self):
        return ScheduleMetrics(
            active_seqs=self.num_running(),
            waiting_seqs=self.num_waiting() + self.num_ready(),
            total_blocks=self.block_manager.num_gpu_blocks,
            free_blocks=self.block_manager.get_num_free_gpu_blocks(),
        )<|MERGE_RESOLUTION|>--- conflicted
+++ resolved
@@ -219,15 +219,11 @@
     def _schedule_decoding(self, prealloc_size: int = 0):
         """Schedule decoding."""
 
-<<<<<<< HEAD
-        running = self.ready
-=======
         def _reorder_running():
             """Reorder running."""
-            return sorted(self.running, key=lambda seq: seq.arrive_time)
+            return sorted(self.ready, key=lambda seq: seq.arrive_time)
 
         running = _reorder_running()
->>>>>>> dda27d0a
         assert len(running) != 0
 
         eviction_helper = self.eviction_helper
@@ -251,30 +247,21 @@
             return eviction_helper.evict_for_seq(seq, evictable, prealloc_size)
 
         # 1. running
-<<<<<<< HEAD
-        for seq in running:
-=======
         while len(running) > 0:
             # token + n
             seq = running.pop(0)
->>>>>>> dda27d0a
             num_required_blocks = self.block_manager.num_required_blocks(seq, prealloc_size)
             assert seq.num_blocks + num_required_blocks <= self.block_manager.num_gpu_blocks, (
                 'Sequence requires more blocks than total gpu blocks.')
 
-<<<<<<< HEAD
-            if not __evict_for_seq(seq, num_required_blocks):
-                seq.state.evict()
-=======
             while not __evict_for_seq(seq, num_required_blocks):
                 if len(running) == 0:
                     break
                 seq_preempted = running.pop(-1)
-                self._set_message_status(seq_preempted, MessageStatus.WAITING)
+                seq_preempted.state.evict()
 
             if self.block_manager.get_num_free_gpu_blocks() < num_required_blocks:
-                self._set_message_status(seq, MessageStatus.WAITING)
->>>>>>> dda27d0a
+                seq.state.evict()
                 continue
 
             self.block_manager.allocate(seq, prealloc_size)
