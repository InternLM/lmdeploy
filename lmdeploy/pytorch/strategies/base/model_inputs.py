--- conflicted
+++ resolved
@@ -40,10 +40,7 @@
         sum_kv_seqlen=num_tokens,
         local_adapter_ids=local_adapter_ids,
         is_dummy=True,
-<<<<<<< HEAD
-=======
         state_offsets=state_offsets,
->>>>>>> f63730de
     )
 
 
