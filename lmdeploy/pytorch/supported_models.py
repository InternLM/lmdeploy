# Copyright (c) OpenMMLab. All rights reserved.

from transformers import AutoConfig

from lmdeploy.utils import get_logger

logger = get_logger('lmdeploy')

_SUPPORTED_ARCHS = dict(
    # baichuan-7b
    BaiChuanForCausalLM=False,
    # baichuan2-7b, baichuan-13b, baichuan2-13b
    BaichuanForCausalLM=True,
    # chatglm2-6b, chatglm3-6b
    ChatGLMModel=True,
    # deepseek-moe
    DeepseekForCausalLM=True,
    # falcon-7b
    FalconForCausalLM=True,
    # gemma-7b
    GemmaForCausalLM=True,
    # internlm
    InternLMForCausalLM=True,
    # internlm2
    InternLM2ForCausalLM=True,
    # internlm-xcomposer
    InternLMXComposerForCausalLM=False,
    # internlm2-xcomposer
    InternLM2XComposerForCausalLM=False,
    # llama, llama2, alpaca, vicuna, codellama, ultracm, yi,
    # deepseek-coder, deepseek-llm
    LlamaForCausalLM=True,
    # Mistral-7B
    MistralForCausalLM=True,
    # Mixtral-8x7B
    MixtralForCausalLM=True,
    # Qwen 7B-72B, Qwen-VL-7B
    QWenLMHeadModel=True,
    # Qwen1.5 7B-72B
    Qwen2ForCausalLM=True,
<<<<<<< HEAD
    # Qwen1.5-MoE-A2.7B-Chat
    Qwen2MoeForCausalLM=True)
=======
    # Dbrx 132B
    DbrxForCausalLM=True,
)
>>>>>>> ede55e5a


def is_supported(model_path: str):
    """Check whether supported by pytorch engine.

    Args:
        model_path (str): the path of a model.
            It could be one of the following options:
                - i) A local directory path of a turbomind model which is
                    converted by `lmdeploy convert` command or download from
                    ii) and iii).
                - ii) The model_id of a lmdeploy-quantized model hosted
                    inside a model repo on huggingface.co, such as
                    "InternLM/internlm-chat-20b-4bit",
                    "lmdeploy/llama2-chat-70b-4bit", etc.
                - iii) The model_id of a model hosted inside a model repo
                    on huggingface.co, such as "internlm/internlm-chat-7b",
                    "Qwen/Qwen-7B-Chat ", "baichuan-inc/Baichuan2-7B-Chat"
                    and so on.
    Returns:
        support_by_torch (bool): Whether input model is supported by pytorch engine
    """  # noqa: E501
    import os

    support_by_torch = False

    triton_model_path = os.path.join(model_path, 'triton_models')
    if os.path.exists(triton_model_path):
        logger.warning(f'{model_path} seems to be a turbomind workspace, '
                       'which can only be ran with turbomind engine.')
    else:
        cfg = AutoConfig.from_pretrained(model_path, trust_remote_code=True)

        if hasattr(cfg, 'architectures'):
            arch = cfg.architectures[0]
        elif hasattr(cfg,
                     'auto_map') and 'AutoModelForCausalLM' in cfg.auto_map:
            arch = cfg.auto_map['AutoModelForCausalLM'].split('.')[-1]
        else:
            raise RuntimeError(
                f'Could not find model architecture from config: {cfg}')

        if arch in _SUPPORTED_ARCHS:
            support_by_torch = _SUPPORTED_ARCHS[arch]
            # special cases
            if arch == 'BaichuanForCausalLM':
                # baichuan-13B not supported by pytorch
                if cfg.num_attention_heads == 40 and cfg.vocab_size == 64000:
                    support_by_torch = False
            elif arch == 'QWenLMHeadModel':
                # qwen-vl not supported by pytorch
                if getattr(cfg, 'visual', None):
                    support_by_torch = False

    return support_by_torch<|MERGE_RESOLUTION|>--- conflicted
+++ resolved
@@ -38,14 +38,11 @@
     QWenLMHeadModel=True,
     # Qwen1.5 7B-72B
     Qwen2ForCausalLM=True,
-<<<<<<< HEAD
     # Qwen1.5-MoE-A2.7B-Chat
-    Qwen2MoeForCausalLM=True)
-=======
+    Qwen2MoeForCausalLM=True,
     # Dbrx 132B
     DbrxForCausalLM=True,
 )
->>>>>>> ede55e5a
 
 
 def is_supported(model_path: str):
