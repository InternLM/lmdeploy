# Copyright (c) OpenMMLab. All rights reserved.

from transformers import AutoConfig

from lmdeploy.utils import get_logger

logger = get_logger('lmdeploy')

_SUPPORTED_ARCHS = dict(
    # baichuan-7b
    BaiChuanForCausalLM=False,
    # baichuan2-7b, baichuan-13b, baichuan2-13b
    BaichuanForCausalLM=True,
    # chatglm2-6b, chatglm3-6b
    ChatGLMModel=True,
    # deepseek-moe
    DeepseekForCausalLM=True,
    # falcon-7b
    FalconForCausalLM=True,
    # gemma-7b
    GemmaForCausalLM=True,
    # internlm
    InternLMForCausalLM=True,
    # internlm2
    InternLM2ForCausalLM=True,
    # internlm-xcomposer
    InternLMXComposerForCausalLM=False,
    # internlm2-xcomposer
    InternLM2XComposerForCausalLM=False,
    # llama, llama2, alpaca, vicuna, codellama, ultracm, yi,
    # deepseek-coder, deepseek-llm
    LlamaForCausalLM=True,
    # Mistral-7B
    MistralForCausalLM=True,
    # Mixtral-8x7B
    MixtralForCausalLM=True,
    # Qwen 7B-72B, Qwen-VL-7B
    QWenLMHeadModel=True,
    # Qwen1.5 7B-72B
    Qwen2ForCausalLM=True,
    # Qwen1.5-MoE-A2.7B-Chat
    Qwen2MoeForCausalLM=True,
    # Dbrx 132B
    DbrxForCausalLM=True,
<<<<<<< HEAD
    # cogvlm-chat
    CogVLMForCausalLM=True,
    # llava
    LlavaLlamaForCausalLM=False,
    # deepseekvl
    MultiModalityCausalLM=False)
=======
    # StarCoder2
    Starcoder2ForCausalLM=True,
)
>>>>>>> 398c2aae


def is_supported(model_path: str):
    """Check whether supported by pytorch engine.

    Args:
        model_path (str): the path of a model.
            It could be one of the following options:
                - i) A local directory path of a turbomind model which is
                    converted by `lmdeploy convert` command or download from
                    ii) and iii).
                - ii) The model_id of a lmdeploy-quantized model hosted
                    inside a model repo on huggingface.co, such as
                    "InternLM/internlm-chat-20b-4bit",
                    "lmdeploy/llama2-chat-70b-4bit", etc.
                - iii) The model_id of a model hosted inside a model repo
                    on huggingface.co, such as "internlm/internlm-chat-7b",
                    "Qwen/Qwen-7B-Chat ", "baichuan-inc/Baichuan2-7B-Chat"
                    and so on.
    Returns:
        support_by_torch (bool): Whether input model is supported by pytorch engine
    """  # noqa: E501
    import os

    support_by_torch = False

    triton_model_path = os.path.join(model_path, 'triton_models')
    if os.path.exists(triton_model_path):
        logger.warning(f'{model_path} seems to be a turbomind workspace, '
                       'which can only be ran with turbomind engine.')
    else:
        try:
            cfg = AutoConfig.from_pretrained(model_path,
                                             trust_remote_code=True)
        except Exception as e:  # noqa
            logger.warning('AutoConfig.from_pretrained failed for '
                           f'{model_path}. Exception: {e}')
            return False

        if hasattr(cfg, 'architectures'):
            arch = cfg.architectures[0]
        elif hasattr(cfg,
                     'auto_map') and 'AutoModelForCausalLM' in cfg.auto_map:
            arch = cfg.auto_map['AutoModelForCausalLM'].split('.')[-1]
        else:
            raise RuntimeError(
                f'Could not find model architecture from config: {cfg}')

        if arch in _SUPPORTED_ARCHS:
            support_by_torch = _SUPPORTED_ARCHS[arch]
            # special cases
            if arch == 'BaichuanForCausalLM':
                # baichuan-13B not supported by pytorch
                if cfg.num_attention_heads == 40 and cfg.vocab_size == 64000:
                    support_by_torch = False
            elif arch == 'QWenLMHeadModel':
                # qwen-vl not supported by pytorch
                if getattr(cfg, 'visual', None):
                    support_by_torch = False

    return support_by_torch<|MERGE_RESOLUTION|>--- conflicted
+++ resolved
@@ -42,18 +42,15 @@
     Qwen2MoeForCausalLM=True,
     # Dbrx 132B
     DbrxForCausalLM=True,
-<<<<<<< HEAD
     # cogvlm-chat
     CogVLMForCausalLM=True,
     # llava
     LlavaLlamaForCausalLM=False,
     # deepseekvl
-    MultiModalityCausalLM=False)
-=======
+    MultiModalityCausalLM=False,
     # StarCoder2
     Starcoder2ForCausalLM=True,
 )
->>>>>>> 398c2aae
 
 
 def is_supported(model_path: str):
