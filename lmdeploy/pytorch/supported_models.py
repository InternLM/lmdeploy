--- conflicted
+++ resolved
@@ -56,13 +56,10 @@
     LlavaForConditionalGeneration=True,
     # llava_next hf
     LlavaNextForConditionalGeneration=True,
-<<<<<<< HEAD
+    # deepseek-v2
+    DeepseekV2ForCausalLM=True,
     # internvl
     InternVLChatModel=True,
-=======
-    # deepseek-v2
-    DeepseekV2ForCausalLM=True,
->>>>>>> da439dfd
 )
 
 
