# Copyright (c) OpenMMLab. All rights reserved.
<<<<<<< HEAD
import logging
=======

>>>>>>> 1701fbaa
import os
import random

import fire
import torch

from lmdeploy.model import MODELS
from lmdeploy.pytorch_poc import engine as tm
from lmdeploy.pytorch_poc.messages import SamplingParam
from lmdeploy.turbomind.tokenizer import Tokenizer

os.environ['TM_LOG_LEVEL'] = 'ERROR'

logger = logging.getLogger()


def input_prompt():
    """Input a prompt in the consolo interface."""
    print('\ndouble enter to end input >>> ', end='')
    sentinel = ''  # ends when this string is seen
    return '\n'.join(iter(input, sentinel))


def valid_str(string, coding='utf-8'):
    """decode text according to its encoding type."""
    invalid_chars = [b'\xef\xbf\xbd']
    bstr = bytes(string, coding)
    for invalid_char in invalid_chars:
        bstr = bstr.replace(invalid_char, b'')
    ret = bstr.decode(encoding=coding, errors='ignore')
    return ret


def main(
        model_path,
        model_name: str,  # can not get model_name from hf model
        session_id: int = 1,
        top_k=40,
        top_p=0.8,
<<<<<<< HEAD
        temperature=0.00000008,
        repetition_penalty: float = 1.0,
        tp: int = 1,
        trust_remote_code=True,
        stream_output=True):
=======
        temperature=0.8,
        repetition_penalty: float = 1.0,
        tp: int = 1,
        stream_output=True,
        trust_remote_code=True):
>>>>>>> 1701fbaa
    """An example to perform model inference through the command line
    interface.

    Args:
        model_path (str): the huggingface model path
        session_id (int): the identical id of a session
        repetition_penalty (float): parameter to penalize repetition
        tp (int): GPU number used in tensor parallelism
        stream_output (bool): indicator for streaming output or not
    """
    # tokenizer_model_path = osp.join(model_path, 'triton_models', 'tokenizer')
    tokenizer = Tokenizer(model_path)
    tm_model = tm.Engine(model_path,
                         tp=tp,
                         trust_remote_code=trust_remote_code)
    generator = tm_model.create_instance()

    torch.set_default_device(0)

    nth_round = 1
    step = 0
    seed = random.getrandbits(64)
    model = MODELS.get(model_name)()

    for prompt in ['Write a poem about Valencia.', 'exit']:
        # prompt = input_prompt()
        if prompt == 'exit':
            exit(0)
        elif prompt == 'end':
            generator.end(session_id)
            nth_round = 1
            step = 0
            seed = random.getrandbits(64)
        else:
            print(f'session {session_id}')
            if step >= tm_model.session_len:
                print('WARNING: exceed session max length.'
                      ' Please end the session.')
                continue
            prompt = model.get_prompt(prompt, nth_round == 1)
            input_ids = tokenizer.encode(prompt)
            input_ids = model.update_input_ids(input_ids)
            print(f'{prompt} ', end='', flush=True)
            response_size = 0
            sampling_param = SamplingParam(
                top_k=top_k,
                top_p=top_p,
                temperature=temperature,
                repetition_penalty=repetition_penalty,
                ignore_eos=False,
                random_seed=seed,
            )
            logger.debug(f'input_ids = {input_ids}')
            for outputs in generator.stream_infer(
                    session_id=session_id,
                    prompt_token_ids=input_ids,
                    request_output_len=20,
                    step=step,
                    sampling_param=sampling_param):
                status, res, tokens = outputs
                # decode res
                logger.debug(res)
                response = tokenizer.decode(res)[response_size:]
                response = valid_str(response)
                print(f'{response}', end='', flush=True)
                response_size += len(response)

            # update step
            step += len(input_ids) + tokens
            print()

            nth_round += 1


if __name__ == '__main__':
    logging.basicConfig(filename='chat-llama.log',
                        level=logging.DEBUG,
                        filemode='w',
                        format='{%(pathname)s:%(lineno)d}\n  %(message)s')
    torch.set_printoptions(linewidth=122)
    fire.Fire(main)<|MERGE_RESOLUTION|>--- conflicted
+++ resolved
@@ -1,9 +1,5 @@
 # Copyright (c) OpenMMLab. All rights reserved.
-<<<<<<< HEAD
-import logging
-=======
 
->>>>>>> 1701fbaa
 import os
 import random
 
@@ -43,19 +39,11 @@
         session_id: int = 1,
         top_k=40,
         top_p=0.8,
-<<<<<<< HEAD
-        temperature=0.00000008,
-        repetition_penalty: float = 1.0,
-        tp: int = 1,
-        trust_remote_code=True,
-        stream_output=True):
-=======
         temperature=0.8,
         repetition_penalty: float = 1.0,
         tp: int = 1,
         stream_output=True,
         trust_remote_code=True):
->>>>>>> 1701fbaa
     """An example to perform model inference through the command line
     interface.
 
