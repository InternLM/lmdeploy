--- conflicted
+++ resolved
@@ -137,11 +137,6 @@
             free_offset = first_free_block_offsets[bid]
             token_offset = first_token_offsets[bid]
 
-<<<<<<< HEAD
-            # 支持新模型的时候如果shape有些不对的可以通过assert识别
-            # 因为slice遇到shape不对也不会报错，只是返回一个空的数组
-=======
->>>>>>> e533d5db
             assert 0 <= loc <= k_states.size(0)
             assert 0 <= loc + seq_len <= k_states.size(0)
 
@@ -385,12 +380,7 @@
         self.tp = tp
         hf_config = AutoConfig.from_pretrained(model_path,
                                                trust_remote_code=True)
-<<<<<<< HEAD
-        torch_dtype = getattr(hf_config, 'torch_dtype', 'float16')
-        torch_dtype = eval(f'torch.{torch_dtype}')
-=======
         torch_dtype = _get_torch_dtype(hf_config)
->>>>>>> e533d5db
         self.torch_dtype = torch_dtype
 
         if scheduler_config is None:
@@ -401,24 +391,6 @@
             cache_config = CacheConfig(block_size=64,
                                        num_cpu_blocks=0,
                                        num_gpu_blocks=0)
-<<<<<<< HEAD
-        if 'chatglm' in model_path:
-            model_config = ModelConfig(hf_config.hidden_size //
-                                       hf_config.num_attention_heads *
-                                       hf_config.multi_query_group_num,
-                                       hf_config.num_layers,
-                                       hf_config.multi_query_group_num,
-                                       bos_token_id=hf_config.bos_token_id,
-                                       eos_token_id=hf_config.eos_token_id,
-                                       dtype=torch_dtype)
-        else:
-            model_config = ModelConfig(hf_config.hidden_size,
-                                       hf_config.num_hidden_layers,
-                                       hf_config.num_attention_heads,
-                                       bos_token_id=hf_config.bos_token_id,
-                                       eos_token_id=hf_config.eos_token_id,
-                                       dtype=torch_dtype)
-=======
         model_config = ModelConfig(
             hf_config.hidden_size,
             hf_config.num_hidden_layers,
@@ -427,7 +399,6 @@
             eos_token_id=hf_config.eos_token_id,
             dtype=torch_dtype,
         )
->>>>>>> e533d5db
 
         self.scheduler_config = scheduler_config
         self.cache_config = cache_config
@@ -437,15 +408,10 @@
         if tp == 1:
             with LoadNoInit():
                 hf_model = AutoModelForCausalLM.from_pretrained(
-<<<<<<< HEAD
-                    model_path, torch_dtype='auto', trust_remote_code=True)
-            hf_model.eval()
-=======
                     model_path,
                     torch_dtype=torch_dtype,
                     trust_remote_code=True)
                 hf_model.eval()
->>>>>>> e533d5db
 
             self.patched_model = patch(
                 hf_model, ['context', 'use_origin', 'q_seq_info']).cuda()
@@ -460,15 +426,6 @@
             self.tp_model_in_que = mp.Queue(5)
             self.tp_model_out_que = mp.Queue(5)
 
-<<<<<<< HEAD
-            self.patch_model_tp(model_path,
-                                ['context', 'use_origin', 'q_seq_info'],
-                                model_config=model_config,
-                                cache_config=cache_config,
-                                in_que=self.tp_model_in_que,
-                                out_que=self.tp_model_out_que,
-                                world_size=tp)
-=======
             self.patch_model_tp(
                 model_path,
                 ['context', 'use_origin', 'q_seq_info'],
@@ -478,7 +435,6 @@
                 out_que=self.tp_model_out_que,
                 world_size=tp,
             )
->>>>>>> e533d5db
 
             ret_code, e, cache_config = self.tp_model_out_que.get()
             if ret_code != 0:
@@ -560,23 +516,6 @@
         input_ids = torch.tensor(input_ids).to(device)
 
         q_start_loc = torch.tensor([0] + seq_length[:-1]).to(device)
-<<<<<<< HEAD
-        q_seq_length = torch.tensor(seq_length).to(device)
-
-        # logger.debug('In Make inputs')
-        # logger.debug(f'q_start_loc {q_start_loc}')
-        # logger.debug(f'q_seq_length {q_seq_length}')
-        # logger.debug("kv_seq_length {q_seq_length}")
-
-        # past_key_values = self.cache_engine.gpu_cache
-        # for i, pkv in enumerate(past_key_values):
-        #     past_key_values[i] = pkv[:2] + (q_start_loc, q_seq_length)
-
-        # if input_ids.ndim == 1:
-        #     # chatglm need 2d input_id
-        #     input_ids = input_ids.unsqueeze(0)
-=======
->>>>>>> e533d5db
 
         attention_mask = torch.tensor([
             seq_len * [1] + (max_seq_len - seq_len) * [0]
@@ -594,14 +533,6 @@
         if input_ids.ndim == 1:
             input_ids = input_ids.unsqueeze(0)
 
-<<<<<<< HEAD
-        return dict(input_ids=input_ids,
-                    seq_length=seq_length,
-                    attention_mask=attention_mask,
-                    block_tables=block_tables,
-                    position_ids=position_ids,
-                    q_seq_info=(q_start_loc, q_seq_length))
-=======
         return dict(
             input_ids=input_ids,
             seq_length=seq_length,
@@ -610,7 +541,6 @@
             position_ids=position_ids,
             q_start_loc=q_start_loc,
         )
->>>>>>> e533d5db
 
     def stop_session(self, session_id: int):
         self.scheduler.stop_session(session_id)
@@ -676,18 +606,12 @@
                     output_hidden_states=False,
                     use_origin=False,
                     context=ModelContext(
-<<<<<<< HEAD
-                        block_tables=inputs['block_tables'],
-                        history_lengths=inputs['history_lengths']),
-                    q_seq_info=inputs['q_seq_info'])
-=======
                         block_offsets=inputs['block_offsets'],
                         history_lengths=inputs['history_lengths'],
                         position_ids=inputs['position_ids'],
                     ),
                     q_seq_info=(inputs['q_start_loc'], inputs['seq_length']),
                 )
->>>>>>> e533d5db
                 return output['logits']
 
         else:
