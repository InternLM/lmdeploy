# Copyright (c) OpenMMLab. All rights reserved.
import enum
import itertools
<<<<<<< HEAD
# logger = get_logger('lmdeploy')
import logging
=======
import json
import os
import os.path as osp
>>>>>>> cbb5a6c7
import time
from dataclasses import dataclass
from queue import Queue
from threading import Thread
from typing import Any, Dict, List

import torch
import torch.distributed as dist
from torch import multiprocessing as mp
from transformers import AutoConfig, AutoModelForCausalLM
from transformers.generation.logits_process import (LogitsProcessorList,
                                                    TemperatureLogitsWarper,
                                                    TopKLogitsWarper,
                                                    TopPLogitsWarper)

from lmdeploy.pytorch.accel import LoadNoInit
from lmdeploy.pytorch_poc.config import (CacheConfig, ModelConfig,
                                         SchedulerConfig)
from lmdeploy.pytorch_poc.messages import (MessageStatus, SamplingParam,
                                           SchedulerMessage, SchedulerSession)
from lmdeploy.pytorch_poc.paging import BlockTable, Scheduler
from lmdeploy.pytorch_poc.patch import patch
from lmdeploy.pytorch_poc.utils import get_gpu_memory
from lmdeploy.utils import get_logger

from .cache_engine import CacheEngine

logger = logging.getLogger(__name__)


class RequestType(enum.Enum):
    ADD_SESSION = enum.auto()
    ADD_MESSAGE = enum.auto()
    STOP_SESSION = enum.auto()
    END_SESSION = enum.auto()
    STOP_ENGINE = enum.auto()
    RESUME_ENGINE = enum.auto()


class ResponseType(enum.Enum):
    SUCCESS = enum.auto()
    FINISH = enum.auto()
    ENGINE_STOP_ERROR = enum.auto()
    REPEAT_ERROR = enum.auto()
    NOT_EXIST_ERROR = enum.auto()


@dataclass
class Request:
    type: RequestType
    resp: Queue
    req_id: int
    data: Any = None


@dataclass
class Response:
    type: ResponseType
    req_id: int
    data: Any = None
    err_msg: str = ''


@dataclass
class InferOutput:
    session_id: int
    token_ids: List[int]
    req_id: int = 0
    finish: bool = False
    logits: torch.Tensor = None


class ModelContext:

    def __init__(self,
                 block_tables: List[BlockTable],
                 history_lengths: List[int],
                 device='cuda'):
        self.block_tables = block_tables
        self.history_lengths = history_lengths

        # make block offsets
        block_offsets = [[block.block_id for block in block_table]
                         for block_table in self.block_tables]

        # padding zero
        pad_sequence = torch.nn.utils.rnn.pad_sequence
        block_offsets = [
            torch.tensor(offset, device=device) for offset in block_offsets
        ]
        block_offsets = pad_sequence(block_offsets, True)
        self.block_offsets = block_offsets

    def get_block_offsets(self):
        return [[block.block_id for block in block_table]
                for block_table in self.block_tables]

    def fill_cache(
        self,
        k_states: torch.Tensor,
        v_states: torch.Tensor,
        start_loc: torch.Tensor,
        seq_length: torch.Tensor,
        k_caches: torch.Tensor,
        v_caches: torch.Tensor,
    ):
        block_size = k_caches.size(1)
        block_offsets = self.get_block_offsets()

        history_lengths = torch.tensor(self.history_lengths)
        first_free_block_offsets = history_lengths // block_size
        first_token_offsets = history_lengths % block_size

        for bid in range(len(history_lengths)):
            loc = start_loc[bid]
            seq_len = seq_length[bid]
            b_offsets = block_offsets[bid]
            free_offset = first_free_block_offsets[bid]
            token_offset = first_token_offsets[bid]

            # 支持新模型的时候如果shape有些不对的可以通过assert识别
            # 因为slice遇到shape不对也不会报错，只是返回一个空的数组
            assert 0 <= loc <= k_states.size(0)
            assert 0 <= loc + seq_len <= k_states.size(0)

            k_state = k_states[loc:loc + seq_len]
            v_state = v_states[loc:loc + seq_len]

            # fill remain(last non-full block)
            block_id = b_offsets[free_offset]
            fill_token_num = min(block_size - token_offset, seq_len)

            assert 0 <= fill_token_num <= block_size

            k_caches[block_id][token_offset:token_offset +
                               fill_token_num] = k_state[:fill_token_num]
            v_caches[block_id][token_offset:token_offset +
                               fill_token_num] = v_state[:fill_token_num]

            # update offset
            seq_len = seq_len - fill_token_num
            free_offset += 1
            k_state = k_state[fill_token_num:]
            v_state = v_state[fill_token_num:]

            for seq_offset in range(0, seq_len, block_size):
                token_num = min(seq_len - seq_offset, block_size)
                block_id = b_offsets[free_offset]
                k_caches[block_id][:token_num] = k_state[:token_num]
                v_caches[block_id][:token_num] = v_state[:token_num]

                free_offset += 1
                k_state = k_state[token_num:]
                v_state = v_state[token_num:]


def _tp_model_loop(rank: int, model_path: str, extra_args: List[str],
                   in_que: mp.Queue, out_que: mp.Queue, world_size: int):
    from accelerate import init_empty_weights

    os.environ['MASTER_ADDR'] = '127.0.0.1'
    os.environ['MASTER_PORT'] = '29500'
    dist.init_process_group('nccl', rank=rank, world_size=world_size)

    config = AutoConfig.from_pretrained(model_path)
    torch_dtype = getattr(config, 'torch_dtype', 'float16')
    torch_dtype = eval(f'torch.{torch_dtype}')
    with init_empty_weights():
        model = AutoModelForCausalLM.from_config(config, torch_dtype,
                                                 torch_dtype)

    torch_model_json_path = osp.join(model_path,
                                     'pytorch_model.bin.index.json')
    with open(torch_model_json_path, mode='r') as f:
        torch_model_json = json.load(f)

    weight_map = torch_model_json['weight_map']

    checkpoints = list(set(weight_map.values()))
    checkpoints = [osp.join(model_path, ckpt) for ckpt in checkpoints]
    patched_model = patch(  # noqa
        model,
        extra_args=extra_args,
        rank=rank,
        world_size=world_size,
        checkpoints=checkpoints)

    while True:
        if rank == 0:
            inputs: Dict = in_que.get()  # noqa

        # output = patched_model(
        #     input_ids=inputs['input_ids'],
        #     position_ids=inputs['position_ids'],
        #     attention_mask=inputs['attention_mask'],
        #     past_key_values=inputs['past_key_values'],
        #     return_dict=True,
        #     output_attentions=False,
        #     output_hidden_states=False,
        #     context=ModelContext(
        #         block_tables=inputs['block_tables'],
        #         history_lengths=inputs['history_lengths']))


class Engine:

    def __init__(self,
                 model_path: str,
                 scheduler_config: SchedulerConfig = None,
                 cache_config: CacheConfig = None,
<<<<<<< HEAD
                 trust_remote_code=True) -> None:
        hf_model = AutoModelForCausalLM.from_pretrained(
            model_path, trust_remote_code=trust_remote_code)
        hf_model.eval()  # chatglm2有 dropout
        logger.debug('model before patch')
        logger.debug(hf_model)
        self.patched_model = patch(hf_model, ['context']).cuda()
        # self.patched_model = hf_model
        hf_config = hf_model.config
        logger.debug('model after patch')
        logger.debug(self.patched_model)
=======
                 tp: int = 1) -> None:

        self.tp = tp
        hf_config = AutoConfig.from_pretrained(model_path)
        torch_dtype = getattr(hf_config, 'torch_dtype', 'float16')
        torch_dtype = eval(f'torch.{torch_dtype}')
        self.torch_dtype = torch_dtype
>>>>>>> cbb5a6c7

        if scheduler_config is None:
            scheduler_config = SchedulerConfig(max_batches=64,
                                               max_session_len=2048,
                                               max_request_output_len=512)
        if cache_config is None:
            cache_config = CacheConfig(block_size=64,
                                       num_cpu_blocks=0,
                                       num_gpu_blocks=0)
<<<<<<< HEAD
        if 'chatglm' in model_path:
            model_config = ModelConfig(hf_config.hidden_size //
                                       hf_config.num_attention_heads *
                                       hf_config.multi_query_group_num,
                                       hf_config.num_layers,
                                       hf_config.multi_query_group_num,
                                       bos_token_id=hf_config.bos_token_id,
                                       eos_token_id=hf_config.eos_token_id,
                                       dtype=torch.float16)
        else:
            model_config = ModelConfig(hf_config.hidden_size,
                                       hf_config.num_hidden_layers,
                                       hf_config.num_attention_heads,
                                       bos_token_id=hf_config.bos_token_id,
                                       eos_token_id=hf_config.eos_token_id,
                                       dtype=torch.float32)
=======
        model_config = ModelConfig(hf_config.hidden_size,
                                   hf_config.num_hidden_layers,
                                   hf_config.num_attention_heads,
                                   bos_token_id=hf_config.bos_token_id,
                                   eos_token_id=hf_config.eos_token_id,
                                   dtype=torch_dtype)

        if tp == 1:
            with LoadNoInit():
                hf_model = AutoModelForCausalLM.from_pretrained(
                    model_path, torch_dtype='auto')
                hf_model.eval()

            self.patched_model = patch(hf_model,
                                       ['context', 'use_origin']).cuda()
        else:

            self.tp_model_in_que = mp.Queue(5)
            self.tp_model_out_que = mp.Queue(5)

            self.patch_model_tp(model_path, ['context', 'use_origin'],
                                in_que=self.tp_model_in_que,
                                out_que=self.tp_model_out_que,
                                world_size=tp)
>>>>>>> cbb5a6c7

        self.scheduler_config = scheduler_config
        self.cache_config = cache_config
        self.model_config = model_config
        self.session_len = scheduler_config.max_session_len

        self.init_cache_engine(model_config, cache_config)
        self.scheduler = Scheduler(scheduler_config, cache_config)

        self.requests = Queue(scheduler_config.max_batches)

        # create main thread
        loop_threads = Thread(target=self.loop, daemon=True)
        loop_threads.start()
        self.loop_threads = loop_threads

    def patch_model_tp(self, model_path: str, extra_args: List[str],
                       in_que: mp.Queue, out_que: mp.Queue, world_size: int):
        self.mp_context = mp.spawn(_tp_model_loop,
                                   args=(model_path, extra_args, in_que,
                                         out_que, world_size),
                                   nprocs=world_size,
                                   join=False,
                                   daemon=True)

    def init_cache_engine(self, model_config: ModelConfig,
                          cache_config: CacheConfig):
        GPU_MEM_PERCENT = 0.5
        SWAP_SPACE = 4 * (1 << 30)
        gpu_mem = get_gpu_memory() * GPU_MEM_PERCENT
        cpu_mem = SWAP_SPACE
        cache_block_size = CacheEngine.get_cache_block_size(
            cache_config.block_size, model_config)
        if cache_config.num_cpu_blocks == 0:
            cache_config.num_cpu_blocks = int(cpu_mem / cache_block_size)
        if cache_config.num_gpu_blocks == 0:
            cache_config.num_gpu_blocks = int(gpu_mem / cache_block_size)
        self.cache_engine = CacheEngine(cache_config, model_config)
        logger.debug(
            f'Initialize cache engine with {cache_config.num_gpu_blocks}'
            f' gpu blocks and {cache_config.num_cpu_blocks} cpu blocks.')

    def create_instance(self, cuda_stream_id=0):
        """Create a turbomind instance.

        Args:
            cuda_stream_id(int): identity of a cuda stream
        Returns:
            EngineInstance: an instance of turbomind
        """
        return EngineInstance(self)

    def add_session(self, session: SchedulerSession):
        self.scheduler.add_session(session)

    def add_message(self, message: SchedulerMessage):
        self.scheduler.add_message(message)

    def _make_inputs(self, messages: List[SchedulerMessage], device='cuda'):

        sessions = self.scheduler.get_sessions(messages)
        history_lengths = [sess.history_length for sess in sessions]

        token_ids = [msg.token_ids for msg in messages]

        if isinstance(token_ids[0], int):
            token_ids = [token_ids]

        seq_length = [len(tokens) for tokens in token_ids]
        max_seq_len = max(seq_length)

        input_ids = list(itertools.chain(*token_ids))
        input_ids = torch.tensor(input_ids).to(device)

        q_start_loc = torch.tensor([0] + seq_length[:-1]).to(device)
        q_seq_length = torch.tensor(seq_length).to(device)

        logger.debug('In Make inputs')
        logger.debug(f'q_start_loc {q_start_loc}')
        logger.debug(f'q_seq_length {q_seq_length}')
        # logger.debug("kv_seq_length {q_seq_length}")

        past_key_values = self.cache_engine.gpu_cache
        for i, pkv in enumerate(past_key_values):
            past_key_values[i] = pkv[:2] + (q_start_loc, q_seq_length)

        if input_ids.ndim == 1:
            # chatglm need 2d input_id
            input_ids = input_ids.unsqueeze(0)

        attention_mask = torch.tensor([
            seq_len * [1] + (max_seq_len - seq_len) * [0]
            for seq_len in seq_length
        ]).to(device)
        position_ids = attention_mask.long().cumsum(-1) - 1
        position_ids += position_ids.new_tensor(history_lengths).unsqueeze(-1)
        seq_length = torch.tensor(seq_length).to(device)

        block_tables = self.scheduler.get_block_tables(messages)

        # add batch dim [bs=1, seq_len]
        if input_ids.ndim == 1:
            input_ids = input_ids.unsqueeze(0)

        return dict(input_ids=input_ids,
                    seq_length=seq_length,
                    attention_mask=attention_mask,
                    block_tables=block_tables,
                    past_key_values=past_key_values,
                    position_ids=position_ids)

    def stop_session(self, session_id: int):
        self.scheduler.stop_session(session_id)
        self.scheduler.update()

    def end_session(self, session_id: int):
        self.scheduler.end_session(session_id)
        self.scheduler.update()

    def _stoping_criteria(self, msg: SchedulerMessage, next_token_id: int):
        # check eof
        sampling_param = msg.sampling_param
        if not sampling_param.ignore_eos:
            if next_token_id == self.model_config.eos_token_id:
                return True

        if (sampling_param.stop_words is not None
                and next_token_id in sampling_param.stop_words):
            return True

        # check request_len
        if (msg.request_output_len >= msg.max_request_output_len):
            return True

        # check session len
        session = self.scheduler.sessions[msg.session_id]
        session_len = sum(block.num_tokens for block in session.logical_blocks)
        if session_len >= self.scheduler_config.max_session_len:
            return True

        return False

    def _model_forward(self, inputs: Dict, swap_in_map: Dict[int, int],
                       swap_out_map: Dict[int, int]):
        if self.tp == 1:
            # swap in/out
            issued_cache_op = False
            if len(swap_in_map) > 0:
                self.cache_engine.swap_in(swap_in_map)
                issued_cache_op = True
            if len(swap_out_map) > 0:
                self.cache_engine.swap_out(swap_out_map)
                issued_cache_op = True

            if issued_cache_op:
                cache_events = self.cache_engine.events
            else:
                cache_events = None

            if cache_events is not None:
                for event in cache_events:
                    event.wait()

            with torch.no_grad():
                # forward
                return self.patched_model(
                    input_ids=inputs['input_ids'],
                    position_ids=inputs['position_ids'],
                    attention_mask=inputs['attention_mask'],
                    past_key_values=inputs['past_key_values'],
                    return_dict=True,
                    output_attentions=False,
                    output_hidden_states=False,
                    use_origin=False,
                    context=ModelContext(
                        block_tables=inputs['block_tables'],
                        history_lengths=inputs['history_lengths']))
        else:
            pass

    def step(self, return_logits=False):
        # TODO: cache manage

        # schedule
        schedule_output = self.scheduler.schedule()

        running: List[SchedulerMessage] = schedule_output.running
        swap_in_map = schedule_output.swap_in_map
        swap_out_map = schedule_output.swap_out_map
        if len(running) == 0:
            return dict()

        sessions = self.scheduler.get_sessions(running)
        session_ids = [msg.session_id for msg in running]
        req_ids = [msg.req_id for msg in running]
        history_lengths = [sess.history_length for sess in sessions]

        # make batch
        logger.debug(f'running: {running}')
        inputs = self._make_inputs(running)
<<<<<<< HEAD
        logger.debug(f'input_ids: {inputs["input_ids"]}')
        logger.debug(f'position_ids: {inputs["position_ids"]}')
        logger.debug(f'attention_mask: {inputs["attention_mask"]}')
=======
        inputs['history_lengths'] = history_lengths
>>>>>>> cbb5a6c7

        # inference
        hf_outputs = self._model_forward(inputs, swap_in_map, swap_out_map)

        logits = hf_outputs['logits']
<<<<<<< HEAD
        logits = logits[0]
        logger.debug('logits.shape = %s', logits.shape)
=======
        logits = logits[0]  # [bs, seq, prob] -> [seq, prob]
>>>>>>> cbb5a6c7

        # gather output
        sampling_params: List[SamplingParam] = [
            msg.sampling_param for msg in running
        ]
        seq_length = inputs['seq_length']
        accum_seq_length = inputs['seq_length'].cumsum(0)
        split_logits = [
            logits[x - y:x] for x, y in zip(accum_seq_length, seq_length)
        ]

        next_token_ids = []
        for msg, logit, param in zip(running, split_logits, sampling_params):
            input_ids = torch.tensor(msg.token_ids)
            logger.debug(f'msg = {msg}')
            logger.debug(f'input_ids = {input_ids}')
            logits_processor = LogitsProcessorList([
                TopKLogitsWarper(param.top_k),
                TopPLogitsWarper(param.top_p),
                TemperatureLogitsWarper(param.temperature),
            ])
            logit = logits_processor(input_ids, logit)
            next_token_ids.append(logit[-1].argmax())

        # update scheduler
        for token, msg in zip(next_token_ids, running):
            msg.token_ids = [token]
            msg.request_output_len += 1
            if self._stoping_criteria(msg, token):
                self.stop_session(msg.session_id)
        self.scheduler.update()

        outputs: Dict[int, InferOutput] = dict()
        for idx in range(len(session_ids)):
            session_id = session_ids[idx]
            msg = running[idx]
            out = InferOutput(session_id=session_id,
                              req_id=req_ids[idx],
                              finish=(msg.status == MessageStatus.STOPPED),
                              token_ids=[next_token_ids[idx]])
            outputs[session_id] = out

        if return_logits:
            for idx in range(len(session_ids)):
                outputs[session_ids[idx]].logits = split_logits[idx]

        return outputs

    def infer(self, return_logits: bool = False):
        ret_tokens: Dict[int, InferOutput] = dict()
        while self.scheduler.has_unfinished():
            outputs = self.step(return_logits)
            for session_id, out in outputs.items():
                if session_id not in ret_tokens:
                    # TODO: check if req_id is different
                    ret_tokens[session_id] = InferOutput(session_id=session_id,
                                                         req_id=out.req_id,
                                                         token_ids=[])

                ret_tokens[session_id].token_ids += out.token_ids

                if return_logits:
                    if ret_tokens[session_id].logits is None:
                        ret_tokens[session_id].logits = []
                    ret_tokens[session_id].logits.append(out.logits)

        if return_logits:
            for out in ret_tokens.values():
                out.logits = torch.cat(out.logits, dim=0)

        return ret_tokens

    def decode(self, prompt_token_ids: List[List[int]]):
        assert not self.scheduler.has_unfinished()

        if len(self.scheduler.sessions) > 0:
            logger.warning(
                'Unreleased session might leads to low performance.')

        session_id = 1
        sessions: List[SchedulerSession] = []
        while len(sessions) < len(prompt_token_ids):
            while session_id in self.scheduler.sessions:
                session_id += 1
            sess = SchedulerSession(session_id)
            sessions.append(sess)
            self.add_session(sess)

        msgs: List[SchedulerMessage] = []
        for token_ids, sess in zip(prompt_token_ids, sessions):
            msg = SchedulerMessage(token_ids=token_ids,
                                   session_id=sess.session_id)
            msgs.append(msg)
            self.scheduler.add_message(msg)

        outputs = self.step(True)

        logits = dict((k, out.logits) for k, out in outputs.items())

        for sess in sessions:
            self.end_session(sess.session_id)

        split_logits = [logits[sess.session_id] for sess in sessions]
        pad_sequence = torch.nn.utils.rnn.pad_sequence
        logits = pad_sequence(split_logits, True)

        return logits

    def loop(self):

        out_ques: Dict[int, Queue] = dict()

        def _session_exist(session_id: int,
                           req: Request,
                           resp_if_exist: bool = False,
                           resp_if_not_exist: bool = False):
            if session_id in self.scheduler.sessions:
                if resp_if_exist:
                    req.resp.put(
                        Response(ResponseType.REPEAT_ERROR, req_id=req.req_id))
                return True
            else:
                if resp_if_not_exist:
                    req.resp.put(
                        Response(ResponseType.NOT_EXIST_ERROR,
                                 req_id=req.req_id))
                return False

        while True:
            # get all requests
            num_requests = self.requests.qsize()

            if num_requests == 0 and not self.scheduler.has_unfinished():
                time.sleep(1)
                continue

            reqs: List[Request] = []
            tmp = num_requests
            while tmp:
                tmp -= 1
                reqs.append(self.requests.get())

            # gather requests
            reqs_by_type: Dict[RequestType, Request] = dict(
                (t, []) for t in RequestType)
            for req in reqs:
                reqs_by_type[req.type].append(req)

            # stop engine
            if len(reqs_by_type[RequestType.STOP_ENGINE]) > 0:
                for v in self.out_ques.values():
                    v.put(Response(ResponseType.ENGINE_STOP_ERROR))
                return

            # stop session
            stop_session_reqs: List[Request] = reqs_by_type[
                RequestType.STOP_SESSION]
            for req in stop_session_reqs:
                session_id = req.data['session_id']
                if _session_exist(session_id, req, resp_if_not_exist=True):
                    self.stop_session(session_id)

            # end session
            end_session_reqs: List[Request] = reqs_by_type[
                RequestType.END_SESSION]
            for req in end_session_reqs:
                session_id = req.data['session_id']
                if _session_exist(session_id, req, resp_if_not_exist=True):
                    self.end_session(session_id)
                    out_ques.pop(session_id)

            # add session
            add_session_reqs: List[Request] = reqs_by_type[
                RequestType.ADD_SESSION]
            for req in add_session_reqs:
                session_id = req.data['session_id']
                session = SchedulerSession(session_id=session_id,
                                           arrive_time=time.time())
                if not _session_exist(session_id, req, resp_if_exist=True):
                    self.add_session(session)
                    out_ques[session_id] = req.resp

            # add message
            add_msg_reqs: List[Request] = reqs_by_type[RequestType.ADD_MESSAGE]
            for req in add_msg_reqs:
                msg: SchedulerMessage = SchedulerMessage(**req.data)
                session_id = msg.session_id
                if not _session_exist(session_id, req, resp_if_not_exist=True):
                    continue
                else:
                    self.add_message(msg)

            # forward
            step_tokens: Dict[int, InferOutput] = self.step()
            for session_id, out in step_tokens.items():
                resp_type = (ResponseType.FINISH
                             if out.finish else ResponseType.SUCCESS)
                out_ques[session_id].put(
                    Response(type=resp_type,
                             req_id=out.req_id,
                             data=dict(token_ids=out.token_ids)))


class EngineInstance:
    """Instance of TurboMind.

    Args:
        engine (Engine): engine
        cuda_stream_id(int): identity of a cuda stream
    """

    def __init__(self, engine: Engine):
        self.engine = engine
        self.response = Queue()
        self.req_count = 0
        self.owned_sessions: List[int] = list()

    def _send_req(self, req_type: RequestType, data: Any):
        self.engine.requests.put(
            Request(type=req_type,
                    resp=self.response,
                    req_id=self.req_count,
                    data=data))
        self.req_count += 1

    def _try_add_session(self, session_id: int):
        if session_id not in self.owned_sessions:
            self._send_req(RequestType.ADD_SESSION,
                           dict(session_id=session_id))
            self.owned_sessions.append(session_id)

    def stream_infer(self,
                     session_id: int,
                     prompt_token_ids: List[int] = None,
                     request_output_len: int = None,
                     step: int = 0,
                     sampling_param: SamplingParam = SamplingParam()):
        self._try_add_session(session_id)
        req_id = self.req_count
        msg = dict(token_ids=prompt_token_ids,
                   session_id=session_id,
                   max_request_output_len=request_output_len,
                   req_id=req_id,
                   sampling_param=sampling_param)
        self._send_req(RequestType.ADD_MESSAGE, msg)

        token_ids = []
        while True:
            if not self.engine.loop_threads.is_alive():
                yield (1, [], 0)
                break

            # 看起来子线程出问题的时候有可能还是停在这里，是不是deamon的问题？
            resp: Response = self.response.get(timeout=10)
            if resp.req_id != req_id:
                continue
            if resp.type == ResponseType.SUCCESS:
                token_ids += resp.data['token_ids']
                yield (0, token_ids, len(token_ids))
            elif resp.type == ResponseType.FINISH:
                token_ids += resp.data['token_ids']
                yield (0, token_ids, len(token_ids))
                break
            else:
                yield (1, [], 0)
                break

    def infer(self,
              session_id: int,
              prompt_token_ids: List[int] = None,
              request_output_len: int = None,
              step: int = 0,
              sampling_param: SamplingParam = SamplingParam()):
        self._try_add_session(session_id)
        req_id = self.req_count
        msg = dict(token_ids=prompt_token_ids,
                   session_id=session_id,
                   max_request_output_len=request_output_len,
                   req_id=req_id,
                   sampling_param=sampling_param)
        self._send_req(RequestType.ADD_MESSAGE, msg)

        token_ids = []
        status = 0
        while True:
            if not self.engine.loop_threads.is_alive():
                status = 1
                break

            resp: Response = self.response.get()
            if resp.req_id != req_id:
                continue
            if resp.type == ResponseType.SUCCESS:
                token_ids += resp.data['token_ids']
            elif resp.type == ResponseType.FINISH:
                token_ids += resp.data['token_ids']
                break
            else:
                status = 1
                break

        return (status, token_ids, len(token_ids))

    def end(self, session_id: int):
        self._send_req(RequestType.END_SESSION, dict(session_id=session_id))
        self.owned_sessions.pop(session_id)

    def cancel(self, session_id: int):
        self._send_req(RequestType.STOP_SESSION, dict(session_id=session_id))

    def decode(self, prompt_token_ids: List[List[int]]):
        """Return logits of context decoding.

        Args:
            prompt_token_ids: token ids of a batch prompts.

        Returns:
            logits (numpy.ndarray) with shape
                [batch, n_max_token_of_the_batch, vocab_size]
        """
        return self.engine.decode(prompt_token_ids)<|MERGE_RESOLUTION|>--- conflicted
+++ resolved
@@ -1,14 +1,10 @@
 # Copyright (c) OpenMMLab. All rights reserved.
 import enum
 import itertools
-<<<<<<< HEAD
-# logger = get_logger('lmdeploy')
 import logging
-=======
 import json
 import os
 import os.path as osp
->>>>>>> cbb5a6c7
 import time
 from dataclasses import dataclass
 from queue import Queue
@@ -36,6 +32,7 @@
 
 from .cache_engine import CacheEngine
 
+# logger = get_logger('lmdeploy')
 logger = logging.getLogger(__name__)
 
 
@@ -219,19 +216,6 @@
                  model_path: str,
                  scheduler_config: SchedulerConfig = None,
                  cache_config: CacheConfig = None,
-<<<<<<< HEAD
-                 trust_remote_code=True) -> None:
-        hf_model = AutoModelForCausalLM.from_pretrained(
-            model_path, trust_remote_code=trust_remote_code)
-        hf_model.eval()  # chatglm2有 dropout
-        logger.debug('model before patch')
-        logger.debug(hf_model)
-        self.patched_model = patch(hf_model, ['context']).cuda()
-        # self.patched_model = hf_model
-        hf_config = hf_model.config
-        logger.debug('model after patch')
-        logger.debug(self.patched_model)
-=======
                  tp: int = 1) -> None:
 
         self.tp = tp
@@ -239,7 +223,6 @@
         torch_dtype = getattr(hf_config, 'torch_dtype', 'float16')
         torch_dtype = eval(f'torch.{torch_dtype}')
         self.torch_dtype = torch_dtype
->>>>>>> cbb5a6c7
 
         if scheduler_config is None:
             scheduler_config = SchedulerConfig(max_batches=64,
@@ -249,7 +232,6 @@
             cache_config = CacheConfig(block_size=64,
                                        num_cpu_blocks=0,
                                        num_gpu_blocks=0)
-<<<<<<< HEAD
         if 'chatglm' in model_path:
             model_config = ModelConfig(hf_config.hidden_size //
                                        hf_config.num_attention_heads *
@@ -266,13 +248,6 @@
                                        bos_token_id=hf_config.bos_token_id,
                                        eos_token_id=hf_config.eos_token_id,
                                        dtype=torch.float32)
-=======
-        model_config = ModelConfig(hf_config.hidden_size,
-                                   hf_config.num_hidden_layers,
-                                   hf_config.num_attention_heads,
-                                   bos_token_id=hf_config.bos_token_id,
-                                   eos_token_id=hf_config.eos_token_id,
-                                   dtype=torch_dtype)
 
         if tp == 1:
             with LoadNoInit():
@@ -291,7 +266,6 @@
                                 in_que=self.tp_model_in_que,
                                 out_que=self.tp_model_out_que,
                                 world_size=tp)
->>>>>>> cbb5a6c7
 
         self.scheduler_config = scheduler_config
         self.cache_config = cache_config
@@ -492,24 +466,17 @@
         # make batch
         logger.debug(f'running: {running}')
         inputs = self._make_inputs(running)
-<<<<<<< HEAD
         logger.debug(f'input_ids: {inputs["input_ids"]}')
         logger.debug(f'position_ids: {inputs["position_ids"]}')
         logger.debug(f'attention_mask: {inputs["attention_mask"]}')
-=======
         inputs['history_lengths'] = history_lengths
->>>>>>> cbb5a6c7
 
         # inference
         hf_outputs = self._model_forward(inputs, swap_in_map, swap_out_map)
 
         logits = hf_outputs['logits']
-<<<<<<< HEAD
-        logits = logits[0]
+        logits = logits[0]  # [bs, seq, prob] -> [seq, prob]
         logger.debug('logits.shape = %s', logits.shape)
-=======
-        logits = logits[0]  # [bs, seq, prob] -> [seq, prob]
->>>>>>> cbb5a6c7
 
         # gather output
         sampling_params: List[SamplingParam] = [
