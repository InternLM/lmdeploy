--- conflicted
+++ resolved
@@ -135,7 +135,6 @@
         k_caches: torch.Tensor,
         v_caches: torch.Tensor,
     ):
-<<<<<<< HEAD
         """Fill current key/value to cache.
 
         Args:
@@ -146,16 +145,7 @@
             k_caches (torch.Tensor): [num_blocks, block_size, head, dim]
             v_caches (torch.Tensor): [num_blocks, block_size, head, dim]
         """
-        k_states = try_to_local(k_states)
-        v_states = try_to_local(v_states)
-        start_loc = try_to_local(start_loc)
-        seq_length = try_to_local(seq_length)
-        k_caches = try_to_local(k_caches)
-        v_caches = try_to_local(v_caches)
-
-=======
-        """fill cache."""
->>>>>>> 8123c8e7
+
         block_size = k_caches.size(1)
         block_offsets = self.block_offsets_list
 
@@ -238,17 +228,6 @@
     return eval(f'torch.{torch_dtype}')
 
 
-<<<<<<< HEAD
-def _tp_model_loop(rank: int,
-                   model_path: str,
-                   extra_args: List[str],
-                   model_config: ModelConfig,
-                   cache_config: CacheConfig,
-                   in_que: mp.Queue,
-                   out_que: mp.Queue,
-                   world_size: int,
-                   trust_remote_code=True):
-=======
 def _tp_model_loop(
     rank: int,
     model_path: str,
@@ -258,6 +237,7 @@
     in_que: mp.Queue,
     out_que: mp.Queue,
     world_size: int,
+    trust_remote_code=True,
 ):
     """Start model loops for tensor parallel model inference.
 
@@ -273,7 +253,6 @@
         out_que (mp.Queue): Output queue. Used to send the model output.
         world_size (int): The distribution world size.
     """
->>>>>>> 8123c8e7
     from accelerate import init_empty_weights
 
     device_mesh = DeviceMesh('cuda', list(range(world_size)))
