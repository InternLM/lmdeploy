--- conflicted
+++ resolved
@@ -381,13 +381,9 @@
         if tp == 1:
             with LoadNoInit():
                 hf_model = AutoModelForCausalLM.from_pretrained(
-<<<<<<< HEAD
-                    model_path, torch_dtype='auto', trust_remote_code=True)
-=======
                     model_path,
                     torch_dtype=torch_dtype,
                     trust_remote_code=True)
->>>>>>> bd3e26e5
                 hf_model.eval()
 
             self.patched_model = patch(
