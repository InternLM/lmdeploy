--- conflicted
+++ resolved
@@ -519,10 +519,7 @@
                     seq_length=seq_length,
                     attention_mask=attention_mask,
                     block_tables=block_tables,
-<<<<<<< HEAD
                     past_key_values=past_key_values,
-=======
->>>>>>> 046249b2
                     position_ids=position_ids)
 
     def stop_session(self, session_id: int):
