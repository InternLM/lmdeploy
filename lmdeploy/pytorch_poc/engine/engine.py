# Copyright (c) OpenMMLab. All rights reserved.
import enum
import time
from dataclasses import dataclass
from queue import Queue
from threading import Thread
from typing import Any, Dict, List

import torch
from transformers import AutoConfig
from transformers.generation.logits_process import (LogitsProcessorList,
                                                    TemperatureLogitsWarper,
                                                    TopKLogitsWarper,
                                                    TopPLogitsWarper)

from lmdeploy.pytorch_poc.config import (CacheConfig, ModelConfig,
                                         SchedulerConfig)
from lmdeploy.pytorch_poc.engine.model_agent import (BaseModelAgent,
                                                     TPModelAgent)
from lmdeploy.pytorch_poc.messages import (MessageStatus, SamplingParam,
                                           SchedulerSequence, SchedulerSession)
from lmdeploy.pytorch_poc.paging import Scheduler
from lmdeploy.utils import get_logger

logger = get_logger('lmdeploy')


class RequestType(enum.Enum):
    """Request type."""

    ADD_SESSION = enum.auto()
    ADD_MESSAGE = enum.auto()
    STOP_SESSION = enum.auto()
    END_SESSION = enum.auto()
    STOP_ENGINE = enum.auto()
    RESUME_ENGINE = enum.auto()


class ResponseType(enum.Enum):
    """Response type."""

    SUCCESS = enum.auto()
    FINISH = enum.auto()
    ENGINE_STOP_ERROR = enum.auto()
    REPEAT_ERROR = enum.auto()
    NOT_EXIST_ERROR = enum.auto()


@dataclass
class Request:
    """Request."""

    type: RequestType
    resp: Queue
    req_id: int
    data: Any = None


@dataclass
class Response:
    """Response."""

    type: ResponseType
    req_id: int
    data: Any = None
    err_msg: str = ''


@dataclass
class InferOutput:
    """The output of the model inference."""

    session_id: int
    token_ids: List[int]
    req_id: int = 0
    finish: bool = False
    logits: torch.Tensor = None


<<<<<<< HEAD
=======
class ModelContext:
    """context of Model.

    patched model might need extra information to perform inference.
    This dataclass provide these infos and tools.

    Args:
        block_offsets (List[List[int]]): The block offsets of each layers.
        history_lengths (List[int]): The history length of the caches.
        position_ids (Tensor): The position ids of the input tokens.
        world_size (int): The distribution world size.
        device (str): The device of the tensors.
    """

    def __init__(
        self,
        block_offsets: List[List[int]],
        history_lengths: List[int],
        position_ids: torch.Tensor,
        q_start_loc: torch.Tensor,
        seq_length: torch.Tensor,
        world_size: int = 1,
        device='cuda',
    ):
        self.block_offsets_list = block_offsets
        self.history_lengths = history_lengths
        self.position_ids = position_ids
        self.q_start_loc = q_start_loc
        self.seq_length = seq_length
        self.world_size = world_size

        # padding zero
        pad_sequence = torch.nn.utils.rnn.pad_sequence
        block_offsets = [
            torch.tensor(offset, device=device) for offset in block_offsets
        ]
        block_offsets = pad_sequence(block_offsets, True)
        self.block_offsets = block_offsets

        # update position_ids_1d
        position_ids_1d = [ids[:l] for ids, l in zip(position_ids, seq_length)]
        position_ids_1d = torch.cat(position_ids_1d)
        self.position_ids_1d = position_ids_1d

    def get_block_offsets(self):
        """return block offsets."""
        return self.block_offsets

    def fill_cache(
        self,
        k_states: torch.Tensor,
        v_states: torch.Tensor,
        start_loc: torch.Tensor,
        seq_length: torch.Tensor,
        k_caches: torch.Tensor,
        v_caches: torch.Tensor,
    ):
        """Fill current key/value to cache.

        Args:
            k_states (torch.Tensor): [packed_seq_len, head, dim]
            v_states (torch.Tensor): [packed_seq_len, head, dim]
            start_loc (torch.Tensor): [bs]
            seq_length (torch.Tensor): [bs]
            k_caches (torch.Tensor): [num_blocks, block_size, head, dim]
            v_caches (torch.Tensor): [num_blocks, block_size, head, dim]
        """

        block_size = k_caches.size(1)
        block_offsets = self.block_offsets_list

        history_lengths = torch.tensor(self.history_lengths)
        first_free_block_offsets = history_lengths // block_size
        first_token_offsets = history_lengths % block_size

        for bid in range(len(history_lengths)):
            loc = start_loc[bid]
            seq_len = seq_length[bid]
            b_offsets = block_offsets[bid]
            free_offset = first_free_block_offsets[bid]
            token_offset = first_token_offsets[bid]

            assert 0 <= loc <= k_states.size(0)
            assert 0 <= loc + seq_len <= k_states.size(0)

            k_state = k_states[loc:loc + seq_len]
            v_state = v_states[loc:loc + seq_len]

            # fill remain(last non-full block)
            block_id = b_offsets[free_offset]
            fill_token_num = min(block_size - token_offset, seq_len)

            assert 0 <= fill_token_num <= block_size

            k_caches[block_id][token_offset:token_offset +
                               fill_token_num] = k_state[:fill_token_num]
            v_caches[block_id][token_offset:token_offset +
                               fill_token_num] = v_state[:fill_token_num]

            # update offset
            seq_len = seq_len - fill_token_num
            free_offset += 1
            k_state = k_state[fill_token_num:]
            v_state = v_state[fill_token_num:]

            for seq_offset in range(0, seq_len, block_size):
                token_num = min(seq_len - seq_offset, block_size)
                block_id = b_offsets[free_offset]
                k_caches[block_id][:token_num] = k_state[:token_num]
                v_caches[block_id][:token_num] = v_state[:token_num]

                free_offset += 1
                k_state = k_state[token_num:]
                v_state = v_state[token_num:]


def _update_cache_config(model_config: ModelConfig,
                         cache_config: CacheConfig,
                         gpu_id: int = 0):
    """Update the gpu mem and cpu mem according to model info.

    Args:
        model_config (ModelConfig): The config of the model.
        cache_config (CacheConfig): The config of the cache info.
        gpu_id (int): The GPU id to use.
    """
    GPU_MEM_PERCENT = 0.7
    SWAP_SPACE = 4 * (1 << 30)
    gpu_mem_physical_free, _ = get_gpu_memory(gpu_id)
    gpu_mem = gpu_mem_physical_free * GPU_MEM_PERCENT
    cpu_mem = SWAP_SPACE
    cache_block_size = CacheEngine.get_cache_block_size(
        cache_config.block_size, model_config)
    if cache_config.num_cpu_blocks == 0:
        cache_config.num_cpu_blocks = int(cpu_mem / cache_block_size)
    if cache_config.num_gpu_blocks == 0:
        cache_config.num_gpu_blocks = int(gpu_mem / cache_block_size)


>>>>>>> ef11f5a3
def _get_torch_dtype(config: Any, default: str = 'float16'):
    """Get the torch dtype from the model config.

    Args:
        config: Config of the hf model.
        default (str): default device type.
    """
    torch_dtype = getattr(config, 'torch_dtype', default)
    return eval(f'torch.{torch_dtype}')


class Engine:
    """The inference engine of lmdeploy pytorch.

    Args:
        model_path (str): The hugging face model path.
        scheduler_config (SchedulerConfig): The config of the scheduler.
        cache_config (CacheConfig): The config of the cache info.
        tp (int): Number of tensor parallel.
    """

    def __init__(
        self,
        model_path: str,
        scheduler_config: SchedulerConfig = None,
        cache_config: CacheConfig = None,
        tp: int = 1,
        trust_remote_code=True,
    ) -> None:

        self.tp = tp
        self.gpu_count = tp
        hf_config = AutoConfig.from_pretrained(
            model_path, trust_remote_code=trust_remote_code)
        torch_dtype = _get_torch_dtype(hf_config)
        self.torch_dtype = torch_dtype

        if scheduler_config is None:
            scheduler_config = SchedulerConfig(max_batches=64,
                                               max_session_len=2048,
                                               max_request_output_len=512)
        if cache_config is None:
            cache_config = CacheConfig(block_size=128,
                                       num_cpu_blocks=0,
                                       num_gpu_blocks=0)
        if 'falcon' in model_path:
            if hf_config.new_decoder_architecture:
                # 40b-instruct, GQA
                kv_dim = hf_config.hidden_size // hf_config.num_attention_heads
                kv_dim *= hf_config.num_kv_heads
                kv_head = hf_config.num_kv_heads
            if hf_config.multi_query:
                # 7b-instruct, MQA
                kv_dim = hf_config.hidden_size // hf_config.num_attention_heads
                kv_head = 1
            else:
                # rw-1b, MHA
                kv_dim = hf_config.hidden_size
                kv_head = hf_config.num_attention_heads
            model_config = ModelConfig(
                kv_dim,
                hf_config.num_hidden_layers,
                kv_head,
                bos_token_id=hf_config.bos_token_id,
                eos_token_id=hf_config.eos_token_id,
                dtype=torch_dtype,
                multi_query_attention=hf_config.multi_query)
        elif 'chatglm' in model_path:
            model_config = ModelConfig(
                hf_config.hidden_size // hf_config.num_attention_heads *
                hf_config.multi_query_group_num,
                hf_config.num_layers,
                hf_config.multi_query_group_num,
                bos_token_id=hf_config.bos_token_id,
                eos_token_id=hf_config.eos_token_id,
                dtype=torch_dtype,
            )
        else:
            model_config = ModelConfig(
                hf_config.hidden_size,
                hf_config.num_hidden_layers,
                hf_config.num_attention_heads,
                bos_token_id=hf_config.bos_token_id,
                eos_token_id=hf_config.eos_token_id,
                dtype=torch_dtype,
            )

        if tp == 1:
            self.model_agent = BaseModelAgent(
                model_path,
                model_config=model_config,
                cache_config=cache_config,
                trust_remote_code=trust_remote_code)
        else:
            self.model_agent = TPModelAgent(
                model_path,
                model_config=model_config,
                cache_config=cache_config,
                world_size=tp,
                trust_remote_code=trust_remote_code)
            cache_config = self.model_agent.cache_config

        self.scheduler = Scheduler(scheduler_config, cache_config)

        self.requests = Queue(scheduler_config.max_batches)
        self.response = Queue(scheduler_config.max_batches)
        self.req_count = 0
        self.owned_sessions = []

        self.scheduler_config = scheduler_config
        self.cache_config = cache_config
        self.model_config = model_config
        self.session_len = scheduler_config.max_session_len
        self.stream = torch.cuda.Stream()

        # create main thread
        loop_threads = Thread(target=self.loop, daemon=True)
        loop_threads.start()
        self.loop_threads = loop_threads

    def create_instance(self, cuda_stream_id=0):
        """Create a turbomind instance.

        Args:
            cuda_stream_id(int): identity of a cuda stream
        Returns:
            EngineInstance: an instance of turbomind
        """
        return EngineInstance(self)

    def add_session(self, session_id: int):
        """Add new session."""
        self.scheduler.add_session(session_id)

    def add_message(self, message: SchedulerSequence):
        """Add new message."""
        self.scheduler.add_sequence(message)

    def _make_inputs(self,
                     messages: List[SchedulerSequence],
                     device: str = 'cuda'):
        """create model inputs from messages.

        Args:
            messages (List[SchedulerSequence]): The input messages.
            device (str): Device name.
        """
        history_lengths = [msg.history_len for msg in messages]

        token_ids = [msg.token_ids for msg in messages]

        if isinstance(token_ids[0], int):
            token_ids = [token_ids]

        batch_size = len(messages)
        input_ids = [ids for ids in token_ids]
        input_ids = torch.cat(input_ids).to(device)

        is_decoding = input_ids.size(0) == batch_size
        if not is_decoding:
            seq_length = [tokens.size(0) for tokens in token_ids]
            max_seq_len = max(seq_length)
            q_start_loc = torch.tensor([0] +
                                       seq_length).cumsum(0)[:-1].to(device)

            attention_mask = torch.tensor([
                seq_len * [1] + (max_seq_len - seq_len) * [0]
                for seq_len in seq_length
            ]).to(device)
            position_ids = attention_mask.long().cumsum(-1) - 1
            position_ids += position_ids.new_tensor(history_lengths).unsqueeze(
                -1)
            seq_length = torch.tensor(seq_length).to(device)
        else:
            q_start_loc = torch.arange(batch_size, device=device)
            attention_mask = torch.ones(batch_size,
                                        1,
                                        dtype=torch.long,
                                        device=device)
            position_ids = q_start_loc.new_tensor(history_lengths).unsqueeze(
                -1)
            seq_length = torch.ones(batch_size,
                                    dtype=torch.long,
                                    device=device)

        block_tables = self.scheduler.get_block_tables(messages)
        block_offsets = [[block.block_id for block in block_table]
                         for block_table in block_tables]

        # add batch dim [bs=1, seq_len]
        if input_ids.ndim == 1:
            input_ids = input_ids.unsqueeze(0)

        return dict(
            input_ids=input_ids,
            seq_length=seq_length,
            attention_mask=attention_mask,
            block_offsets=block_offsets,
            position_ids=position_ids,
            q_start_loc=q_start_loc,
        )

    def stop_session(self, session_id: int):
        """stop session."""
        self.scheduler.stop_session(session_id)
        self.scheduler.update()

    def end_session(self, session_id: int):
        """end session."""
        self.scheduler.end_session(session_id)
        self.scheduler.update()

    def _stoping_criteria(self, msg: SchedulerSequence, next_token_id: int):
        """Check if the message should stop.

        Args:
            msg (SchedulerSequence): The input message.
            next_token_id (int): The next token id from inference result.

        Returns:
            bool: Weither the message should be stopped.
        """
        # check eof
        sampling_param = msg.sampling_param
        if not sampling_param.ignore_eos:
            if next_token_id == self.model_config.eos_token_id:
                return True

        # check stop words
        if (sampling_param.stop_words is not None
                and next_token_id in sampling_param.stop_words):
            return True

        # check request_len
        if msg.remain_output_len <= 0:
            return True

        # check session len
        session_len = sum(block.num_tokens for block in msg.logical_blocks)
        if session_len >= self.scheduler_config.max_session_len:
            return True

        return False

    def _model_forward(self, inputs: Dict, swap_in_map: Dict[int, int],
                       swap_out_map: Dict[int, int]):
        """model forward.

        Args:
            inputs (Dict): The input data comes from _make_inputs.
            swap_in_map (Dict[int, int]): Cache maps to swap in.
            swap_out_map (Dict[int, int]): Cache maps to swap out.
        """
        return self.model_agent.forward(inputs,
                                        swap_in_map=swap_in_map,
                                        swap_out_map=swap_out_map)

    def step(self, return_logits=False):
        """one step inference. Used to perform streaming chat.

        Args:
            return_logits (bool): Weither to return the output logits.

        Returns:
            Dict[int, InferOutput]: The output of each session.
        """

        # schedule
        schedule_output = self.scheduler.schedule()

        running: List[SchedulerSequence] = schedule_output.running
        swap_in_map = schedule_output.swap_in_map
        swap_out_map = schedule_output.swap_out_map
        if len(running) == 0:
            return dict()

        session_ids = [msg.session_id for msg in running]
        req_ids = [msg.meta['req_id'] for msg in running]
        history_lengths = [msg.history_len for msg in running]

        # make batch
        inputs = self._make_inputs(running)
        inputs['history_lengths'] = history_lengths

        # inference
        logits = self._model_forward(inputs, swap_in_map, swap_out_map)

        logits = logits[0]  # [bs, seq, prob] -> [seq, prob]
        logits = logits.cuda()

        # gather output
        # most step share the same sampling parameters
        sampling_params: List[SamplingParam] = [
            msg.sampling_param for msg in running
        ]
        grouped_params = dict()
        next_token_ids = [None] * len(sampling_params)
        for i, p in enumerate(sampling_params):
            key = (p.top_k, p.top_p, p.temperature, p.repetition_penalty)
            grouped_params.setdefault(key, list())
            grouped_params[key].append(i)

        is_decoding = inputs['input_ids'].numel(
        ) == inputs['seq_length'].numel()
        # TODO: support repetition_penalty
        if not is_decoding:
            seq_length = inputs['seq_length']
            last_idx = seq_length.cumsum(-1) - 1
            split_logits = logits[last_idx, :]
            for param, idx in grouped_params.items():
                top_k, top_p, temperature, _ = param
                logits_processor = LogitsProcessorList([
                    TopKLogitsWarper(top_k),
                    TopPLogitsWarper(top_p),
                    TemperatureLogitsWarper(temperature),
                ])
                input_ids = None
                new_logits = split_logits[idx]
                new_logits = logits_processor(input_ids, new_logits)
                argmax_ids = new_logits.argmax(-1).cpu()
                for i, next_ids in zip(idx, argmax_ids):
                    next_token_ids[i] = next_ids
        else:
            # most step share the same sampling parameters
            split_logits = logits

            for param, idx in grouped_params.items():
                top_k, top_p, temperature, _ = param
                logits_processor = LogitsProcessorList([
                    TopKLogitsWarper(top_k),
                    TopPLogitsWarper(top_p),
                    TemperatureLogitsWarper(temperature),
                ])
                input_ids = inputs['input_ids'].reshape(-1, 1)
                new_logits = logits[idx]
                new_logits = logits_processor(input_ids, new_logits)
                argmax_ids = new_logits.argmax(-1).cpu()
                for i, next_ids in zip(idx, argmax_ids):
                    next_token_ids[i] = next_ids

        # update scheduler
        for token, msg in zip(next_token_ids, running):
            msg.update_token_ids(token)
            msg.remain_output_len -= 1
            if self._stoping_criteria(msg, token):
                msg.status = MessageStatus.STOPPED
        self.scheduler.update()

        outputs: Dict[int, InferOutput] = dict()
        for idx in range(len(session_ids)):
            session_id = session_ids[idx]
            msg = running[idx]
            out = InferOutput(
                session_id=session_id,
                req_id=req_ids[idx],
                finish=(msg.status == MessageStatus.STOPPED),
                token_ids=[next_token_ids[idx]],
            )
            outputs[session_id] = out

        if return_logits:
            for idx in range(len(session_ids)):
                outputs[session_ids[idx]].logits = split_logits[idx]
        return outputs

    def _send_reqs(self, req_types: List[RequestType], data: List[Any]):
        """Send multiple request to engine.

        Args:
            req_types (List[RequestType]): The request type to send.
            data (List[Any]): The data of the request.
        """
        num_reqs = len(req_types)
        assert num_reqs == len(data)
        reqs = [
            Request(type=req_type,
                    resp=self.response,
                    req_id=self.req_count + idx,
                    data=d)
            for idx, req_type, d in zip(range(num_reqs), req_types, data)
        ]
        self.requests.put(reqs)
        self.req_count += num_reqs

    def _send_req(self, req_type: RequestType, data: Any):
        """Send request to engine.

        Args:
            req_type (RequestType): The request type to send.
            data (Any): The data of the request.
        """
        self._send_reqs([req_type], [data])

    def _try_add_session(self, session_id: int):
        """Add new session.

        Args:
            session_id (int): The session id to add.
        """
        if session_id not in self.owned_sessions:
            self._send_req(RequestType.ADD_SESSION,
                           dict(session_id=session_id))
            self.owned_sessions.append(session_id)

    def batched_infer(
            self,
            session_ids: List[int],
            token_ids: List[List[int]] = None,
            request_output_len: int = 512,
            sampling_param: SamplingParam = SamplingParam(),
    ):
        """Send inference request.

        Args:
            session_id (int): The session id.
            prompt_token_ids (List[int]): The input token ids.
            request_output_len (int): The max output length of this request.
            step (int): No use for now.
            sampling_param (SamplingParam): The sampling param of the output.

        Returns:
            int: Error flags. 0 if success.
            List[int]: The streaming output tokens.
            int: The number of the output tokens.
        """

        batch_size = len(token_ids)
        assert len(session_ids) == batch_size

        req_ids = []
        add_msgs = []
        for session_id, token_id in zip(session_ids, token_ids):
            self._try_add_session(session_id)
            req_id = self.req_count
            req_ids.append(req_id)
            msg = dict(
                token_ids=token_id,
                session_id=session_id,
                max_request_output_len=request_output_len,
                req_id=req_id,
                sampling_param=sampling_param,
            )
            add_msgs.append(msg)
        self._send_reqs([RequestType.ADD_MESSAGE] * batch_size, add_msgs)

        req_idx_map = dict(zip(req_ids, range(len(req_ids))))
        output_token_ids = [list() for _ in req_ids]
        status = 0
        finish_count = batch_size
        while True:
            if not self.loop_threads.is_alive():
                status = 1
                break

            resp: Response = self.response.get()
            if resp.req_id not in req_ids:
                continue
            idx = req_idx_map[resp.req_id]
            token_ids = output_token_ids[idx]
            if resp.type == ResponseType.SUCCESS:
                token_ids += resp.data['token_ids']
            elif resp.type == ResponseType.FINISH:
                token_ids += resp.data['token_ids']
                finish_count -= 1
            else:
                status = 1
                break

            if finish_count == 0:
                break

        output_token_len = [len(token_ids) for token_ids in output_token_ids]
        return (status, output_token_ids, output_token_len)

    def decode(self, prompt_token_ids: List[List[int]]):
        """Perform one step inference and get logits.

        Args:
            prompt_token_ids (List[List[int]]): Input prompts.

        Returns:
            List[Tensor]: The logits.
        """
        assert not self.scheduler.has_unfinished()

        if len(self.scheduler.sessions) > 0:
            logger.warning(
                'Unreleased session might leads to low performance.')

        session_id = 1
        sessions: List[SchedulerSession] = []
        while len(sessions) < len(prompt_token_ids):
            while session_id in self.scheduler.sessions:
                session_id += 1
            sess = SchedulerSession(session_id)
            sessions.append(sess)
            self.add_session(sess)

        msgs: List[SchedulerSequence] = []
        for token_ids, sess in zip(prompt_token_ids, sessions):
            msg = sess.add_sequence(token_ids=token_ids)
            msgs.append(msg)
            self.scheduler.add_sequence(msg)

        outputs = self.step(True)

        logits = dict((k, out.logits) for k, out in outputs.items())

        for sess in sessions:
            self.end_session(sess.session_id)

        split_logits = [logits[sess.session_id] for sess in sessions]
        pad_sequence = torch.nn.utils.rnn.pad_sequence
        logits = pad_sequence(split_logits, True)

        return logits

    def loop(self):
        """Main loop of the engine.

        Each engine instance would communicate with the engine by queue.
        """
        out_ques: Dict[int, Queue] = dict()

        def _session_exist(
            session_id: int,
            req: Request,
            resp_if_exist: bool = False,
            resp_if_not_exist: bool = False,
        ):
            if session_id in self.scheduler.sessions:
                if resp_if_exist:
                    req.resp.put(
                        Response(ResponseType.REPEAT_ERROR, req_id=req.req_id))
                return True
            else:
                if resp_if_not_exist:
                    req.resp.put(
                        Response(ResponseType.NOT_EXIST_ERROR,
                                 req_id=req.req_id))
                return False

        while True:
            # get all requests
            num_requests = self.requests.qsize()

            if num_requests == 0 and not self.scheduler.has_unfinished():
                time.sleep(1)
                continue

            reqs: List[Request] = []
            tmp = num_requests
            while tmp:
                tmp -= 1
                elem = self.requests.get()
                if isinstance(elem, Request):
                    elem = [elem]
                reqs += elem

            # gather requests
            reqs_by_type: Dict[RequestType, Request] = dict(
                (t, []) for t in RequestType)
            for req in reqs:
                reqs_by_type[req.type].append(req)

            # stop engine
            if len(reqs_by_type[RequestType.STOP_ENGINE]) > 0:
                for v in self.out_ques.values():
                    v.put(Response(ResponseType.ENGINE_STOP_ERROR))
                return

            # stop session
            stop_session_reqs: List[Request] = reqs_by_type[
                RequestType.STOP_SESSION]
            for req in stop_session_reqs:
                session_id = req.data['session_id']
                if _session_exist(session_id, req, resp_if_not_exist=True):
                    self.stop_session(session_id)

            # end session
            end_session_reqs: List[Request] = reqs_by_type[
                RequestType.END_SESSION]
            for req in end_session_reqs:
                session_id = req.data['session_id']
                if _session_exist(session_id, req, resp_if_not_exist=True):
                    self.end_session(session_id)
                    out_ques.pop(session_id)

            # add session
            add_session_reqs: List[Request] = reqs_by_type[
                RequestType.ADD_SESSION]
            for req in add_session_reqs:
                session_id = req.data['session_id']
                if not _session_exist(session_id, req, resp_if_exist=True):
                    self.add_session(session_id)
                    out_ques[session_id] = req.resp

            # add message
            add_msg_reqs: List[Request] = reqs_by_type[RequestType.ADD_MESSAGE]
            for req in add_msg_reqs:
                if not _session_exist(session_id, req, resp_if_not_exist=True):
                    continue
                session_id = req.data['session_id']
                sess = self.scheduler.sessions[session_id]
                # TODO: support 1 session n sequence
                if len(sess.sequences) == 0:
                    sess.add_sequence(
                        req.data['token_ids'],
                        max_output_len=req.data['max_request_output_len'],
                        sampling_param=req.data['sampling_param'])
                    msg = next(iter(sess.sequences.values()))
                    self.add_message(msg)
                else:
                    msg = next(iter(sess.sequences.values()))
                    msg.update_token_ids(req.data['token_ids'])
                    msg.remain_output_len = req.data['max_request_output_len']
                    msg.sampling_param = req.data['sampling_param']
                    msg.status = MessageStatus.WAITING
                    self.scheduler.update()

                msg.meta = dict(req_id=req.data['req_id'])

            # forward
            with torch.no_grad():
                step_tokens: Dict[int, InferOutput] = self.step()

            for session_id, out in step_tokens.items():
                if out.finish:
                    resp_type = ResponseType.FINISH
                else:
                    resp_type = ResponseType.SUCCESS
                out_ques[session_id].put(
                    Response(
                        type=resp_type,
                        req_id=out.req_id,
                        data=dict(token_ids=out.token_ids),
                    ))


class EngineInstance:
    """Instance of TurboMind.

    Args:
        engine (Engine): engine
    """

    def __init__(self, engine: Engine):
        self.engine = engine
        self.response = Queue()
        self.req_count = 0
        self.owned_sessions: List[int] = list()

    def __del__(self):
        """Destructor."""
        for session_id in self.owned_sessions:
            self.end(session_id)

    def _send_req(self, req_type: RequestType, data: Any):
        """Send request to engine.

        Args:
            req_type (RequestType): The request type to send.
            data (Any): The data of the request.
        """
        self.engine.requests.put(
            Request(type=req_type,
                    resp=self.response,
                    req_id=self.req_count,
                    data=data))
        self.req_count += 1

    def _try_add_session(self, session_id: int):
        """Add new session.

        Args:
            session_id (int): The session id to add.
        """
        if session_id not in self.owned_sessions:
            self._send_req(RequestType.ADD_SESSION,
                           dict(session_id=session_id))
            self.owned_sessions.append(session_id)

    def stream_infer(self,
                     session_id: int,
                     input_ids: List[int] = None,
                     request_output_len: int = None,
                     step: int = 0,
                     sampling_param: SamplingParam = SamplingParam(),
                     **kwargs):
        """Send stream inference request.

        Args:
            session_id (int): The session id.
            input_ids (List[int]): The input token ids.
            request_output_len (int): The max output length of this request.
            step (int): No use for now.
            sampling_param (SamplingParam): The sampling param of the output.

        Yields:
            int: Error flags. 0 if success.
            List[int]: The streaming output tokens.
            int: The number of the output tokens.
        """
        self._try_add_session(session_id)
        req_id = self.req_count
        msg = dict(
            token_ids=input_ids,
            session_id=session_id,
            max_request_output_len=request_output_len,
            req_id=req_id,
            sampling_param=sampling_param,
        )
        self._send_req(RequestType.ADD_MESSAGE, msg)

        token_ids = []
        while True:
            if not self.engine.loop_threads.is_alive():
                yield (1, [], 0)
                break

            resp: Response = self.response.get()
            if resp.req_id != req_id:
                continue
            if resp.type == ResponseType.SUCCESS:
                token_ids += resp.data['token_ids']
                yield (0, token_ids, len(token_ids))
            elif resp.type == ResponseType.FINISH:
                token_ids += resp.data['token_ids']
                yield (0, token_ids, len(token_ids))
                break
            else:
                yield (1, [], 0)
                break

    def infer(
            self,
            session_id: int,
            prompt_token_ids: List[int] = None,
            request_output_len: int = None,
            step: int = 0,
            sampling_param: SamplingParam = SamplingParam(),
    ):
        """Send inference request.

        Args:
            session_id (int): The session id.
            prompt_token_ids (List[int]): The input token ids.
            request_output_len (int): The max output length of this request.
            step (int): No use for now.
            sampling_param (SamplingParam): The sampling param of the output.

        Returns:
            int: Error flags. 0 if success.
            List[int]: The streaming output tokens.
            int: The number of the output tokens.
        """
        self._try_add_session(session_id)
        req_id = self.req_count
        msg = dict(
            token_ids=prompt_token_ids,
            session_id=session_id,
            max_request_output_len=request_output_len,
            req_id=req_id,
            sampling_param=sampling_param,
        )
        self._send_req(RequestType.ADD_MESSAGE, msg)

        token_ids = []
        status = 0
        while True:
            if not self.engine.loop_threads.is_alive():
                status = 1
                break

            resp: Response = self.response.get()
            if resp.req_id != req_id:
                continue
            if resp.type == ResponseType.SUCCESS:
                token_ids += resp.data['token_ids']
            elif resp.type == ResponseType.FINISH:
                token_ids += resp.data['token_ids']
                break
            else:
                status = 1
                break

        return (status, token_ids, len(token_ids))

    def end(self, session_id: int):
        """End the given session."""
        self._send_req(RequestType.END_SESSION, dict(session_id=session_id))
        self.owned_sessions.remove(session_id)

    def cancel(self, session_id: int):
        """Stop current streaming inference."""

        self._send_req(RequestType.STOP_SESSION, dict(session_id=session_id))

    def decode(self, prompt_token_ids: List[List[int]]):
        """Return logits of context decoding.

        Args:
            prompt_token_ids: token ids of a batch prompts.

        Returns:
            logits (numpy.ndarray) with shape
                [batch, n_max_token_of_the_batch, vocab_size]
        """
        return self.engine.decode(prompt_token_ids)<|MERGE_RESOLUTION|>--- conflicted
+++ resolved
@@ -77,148 +77,6 @@
     logits: torch.Tensor = None
 
 
-<<<<<<< HEAD
-=======
-class ModelContext:
-    """context of Model.
-
-    patched model might need extra information to perform inference.
-    This dataclass provide these infos and tools.
-
-    Args:
-        block_offsets (List[List[int]]): The block offsets of each layers.
-        history_lengths (List[int]): The history length of the caches.
-        position_ids (Tensor): The position ids of the input tokens.
-        world_size (int): The distribution world size.
-        device (str): The device of the tensors.
-    """
-
-    def __init__(
-        self,
-        block_offsets: List[List[int]],
-        history_lengths: List[int],
-        position_ids: torch.Tensor,
-        q_start_loc: torch.Tensor,
-        seq_length: torch.Tensor,
-        world_size: int = 1,
-        device='cuda',
-    ):
-        self.block_offsets_list = block_offsets
-        self.history_lengths = history_lengths
-        self.position_ids = position_ids
-        self.q_start_loc = q_start_loc
-        self.seq_length = seq_length
-        self.world_size = world_size
-
-        # padding zero
-        pad_sequence = torch.nn.utils.rnn.pad_sequence
-        block_offsets = [
-            torch.tensor(offset, device=device) for offset in block_offsets
-        ]
-        block_offsets = pad_sequence(block_offsets, True)
-        self.block_offsets = block_offsets
-
-        # update position_ids_1d
-        position_ids_1d = [ids[:l] for ids, l in zip(position_ids, seq_length)]
-        position_ids_1d = torch.cat(position_ids_1d)
-        self.position_ids_1d = position_ids_1d
-
-    def get_block_offsets(self):
-        """return block offsets."""
-        return self.block_offsets
-
-    def fill_cache(
-        self,
-        k_states: torch.Tensor,
-        v_states: torch.Tensor,
-        start_loc: torch.Tensor,
-        seq_length: torch.Tensor,
-        k_caches: torch.Tensor,
-        v_caches: torch.Tensor,
-    ):
-        """Fill current key/value to cache.
-
-        Args:
-            k_states (torch.Tensor): [packed_seq_len, head, dim]
-            v_states (torch.Tensor): [packed_seq_len, head, dim]
-            start_loc (torch.Tensor): [bs]
-            seq_length (torch.Tensor): [bs]
-            k_caches (torch.Tensor): [num_blocks, block_size, head, dim]
-            v_caches (torch.Tensor): [num_blocks, block_size, head, dim]
-        """
-
-        block_size = k_caches.size(1)
-        block_offsets = self.block_offsets_list
-
-        history_lengths = torch.tensor(self.history_lengths)
-        first_free_block_offsets = history_lengths // block_size
-        first_token_offsets = history_lengths % block_size
-
-        for bid in range(len(history_lengths)):
-            loc = start_loc[bid]
-            seq_len = seq_length[bid]
-            b_offsets = block_offsets[bid]
-            free_offset = first_free_block_offsets[bid]
-            token_offset = first_token_offsets[bid]
-
-            assert 0 <= loc <= k_states.size(0)
-            assert 0 <= loc + seq_len <= k_states.size(0)
-
-            k_state = k_states[loc:loc + seq_len]
-            v_state = v_states[loc:loc + seq_len]
-
-            # fill remain(last non-full block)
-            block_id = b_offsets[free_offset]
-            fill_token_num = min(block_size - token_offset, seq_len)
-
-            assert 0 <= fill_token_num <= block_size
-
-            k_caches[block_id][token_offset:token_offset +
-                               fill_token_num] = k_state[:fill_token_num]
-            v_caches[block_id][token_offset:token_offset +
-                               fill_token_num] = v_state[:fill_token_num]
-
-            # update offset
-            seq_len = seq_len - fill_token_num
-            free_offset += 1
-            k_state = k_state[fill_token_num:]
-            v_state = v_state[fill_token_num:]
-
-            for seq_offset in range(0, seq_len, block_size):
-                token_num = min(seq_len - seq_offset, block_size)
-                block_id = b_offsets[free_offset]
-                k_caches[block_id][:token_num] = k_state[:token_num]
-                v_caches[block_id][:token_num] = v_state[:token_num]
-
-                free_offset += 1
-                k_state = k_state[token_num:]
-                v_state = v_state[token_num:]
-
-
-def _update_cache_config(model_config: ModelConfig,
-                         cache_config: CacheConfig,
-                         gpu_id: int = 0):
-    """Update the gpu mem and cpu mem according to model info.
-
-    Args:
-        model_config (ModelConfig): The config of the model.
-        cache_config (CacheConfig): The config of the cache info.
-        gpu_id (int): The GPU id to use.
-    """
-    GPU_MEM_PERCENT = 0.7
-    SWAP_SPACE = 4 * (1 << 30)
-    gpu_mem_physical_free, _ = get_gpu_memory(gpu_id)
-    gpu_mem = gpu_mem_physical_free * GPU_MEM_PERCENT
-    cpu_mem = SWAP_SPACE
-    cache_block_size = CacheEngine.get_cache_block_size(
-        cache_config.block_size, model_config)
-    if cache_config.num_cpu_blocks == 0:
-        cache_config.num_cpu_blocks = int(cpu_mem / cache_block_size)
-    if cache_config.num_gpu_blocks == 0:
-        cache_config.num_gpu_blocks = int(gpu_mem / cache_block_size)
-
-
->>>>>>> ef11f5a3
 def _get_torch_dtype(config: Any, default: str = 'float16'):
     """Get the torch dtype from the model config.
 
