# Copyright (c) OpenMMLab. All rights reserved.
import enum
import itertools
import json
import os
import os.path as osp
import time
from dataclasses import dataclass
from queue import Queue
from threading import Thread
from typing import Any, Callable, Dict, List

import torch
import torch.distributed as dist
from torch import multiprocessing as mp
from torch.distributed._tensor import DeviceMesh, Replicate, distribute_tensor
from transformers import AutoConfig, AutoModelForCausalLM
from transformers.generation.logits_process import (LogitsProcessorList,
                                                    TemperatureLogitsWarper,
                                                    TopKLogitsWarper,
                                                    TopPLogitsWarper)

from lmdeploy.pytorch.accel import LoadNoInit
from lmdeploy.pytorch_poc.config import (CacheConfig, ModelConfig,
                                         SchedulerConfig)
from lmdeploy.pytorch_poc.dist_utils import try_to_local
from lmdeploy.pytorch_poc.messages import (MessageStatus, SamplingParam,
                                           SchedulerMessage, SchedulerSession)
from lmdeploy.pytorch_poc.paging import BlockTable, Scheduler
from lmdeploy.pytorch_poc.patch import patch
from lmdeploy.pytorch_poc.utils import get_gpu_memory
from lmdeploy.utils import get_logger

from .cache_engine import CacheEngine

logger = get_logger('lmdeploy')

# import logging
# logger = logging.getLogger(__name__)


class RequestType(enum.Enum):
    ADD_SESSION = enum.auto()
    ADD_MESSAGE = enum.auto()
    STOP_SESSION = enum.auto()
    END_SESSION = enum.auto()
    STOP_ENGINE = enum.auto()
    RESUME_ENGINE = enum.auto()


class ResponseType(enum.Enum):
    SUCCESS = enum.auto()
    FINISH = enum.auto()
    ENGINE_STOP_ERROR = enum.auto()
    REPEAT_ERROR = enum.auto()
    NOT_EXIST_ERROR = enum.auto()


@dataclass
class Request:
    type: RequestType
    resp: Queue
    req_id: int
    data: Any = None


@dataclass
class Response:
    type: ResponseType
    req_id: int
    data: Any = None
    err_msg: str = ''


@dataclass
class InferOutput:
    session_id: int
    token_ids: List[int]
    req_id: int = 0
    finish: bool = False
    logits: torch.Tensor = None


class ModelContext:

    def __init__(self,
                 block_tables: List[BlockTable],
                 history_lengths: List[int],
                 world_size: int = 1,
                 device='cuda'):
        self.block_tables = block_tables
        self.history_lengths = history_lengths
        self.world_size = world_size

        # make block offsets
        block_offsets = [[block.block_id for block in block_table]
                         for block_table in self.block_tables]

        # padding zero
        pad_sequence = torch.nn.utils.rnn.pad_sequence
        block_offsets = [
            torch.tensor(offset, device=device) for offset in block_offsets
        ]
        block_offsets = pad_sequence(block_offsets, True)
        self.block_offsets = block_offsets

    def get_block_offsets(self):
        return [[block.block_id for block in block_table]
                for block_table in self.block_tables]

    def fill_cache(
        self,
        k_states: torch.Tensor,
        v_states: torch.Tensor,
        start_loc: torch.Tensor,
        seq_length: torch.Tensor,
        k_caches: torch.Tensor,
        v_caches: torch.Tensor,
    ):
        k_states = try_to_local(k_states)
        v_states = try_to_local(v_states)
        start_loc = try_to_local(start_loc)
        seq_length = try_to_local(seq_length)
        k_caches = try_to_local(k_caches)
        v_caches = try_to_local(v_caches)

        block_size = k_caches.size(1)
        block_offsets = self.get_block_offsets()

        history_lengths = torch.tensor(self.history_lengths)
        first_free_block_offsets = history_lengths // block_size
        first_token_offsets = history_lengths % block_size

        for bid in range(len(history_lengths)):
            loc = start_loc[bid]
            seq_len = seq_length[bid]
            b_offsets = block_offsets[bid]
            free_offset = first_free_block_offsets[bid]
            token_offset = first_token_offsets[bid]

            # 支持新模型的时候如果shape有些不对的可以通过assert识别
            # 因为slice遇到shape不对也不会报错，只是返回一个空的数组
            assert 0 <= loc <= k_states.size(0)
            assert 0 <= loc + seq_len <= k_states.size(0)

            k_state = k_states[loc:loc + seq_len]
            v_state = v_states[loc:loc + seq_len]

            # fill remain(last non-full block)
            block_id = b_offsets[free_offset]
            fill_token_num = min(block_size - token_offset, seq_len)

            assert 0 <= fill_token_num <= block_size

            k_caches[block_id][token_offset:token_offset +
                               fill_token_num] = k_state[:fill_token_num]
            v_caches[block_id][token_offset:token_offset +
                               fill_token_num] = v_state[:fill_token_num]

            # update offset
            seq_len = seq_len - fill_token_num
            free_offset += 1
            k_state = k_state[fill_token_num:]
            v_state = v_state[fill_token_num:]

            for seq_offset in range(0, seq_len, block_size):
                token_num = min(seq_len - seq_offset, block_size)
                block_id = b_offsets[free_offset]
                k_caches[block_id][:token_num] = k_state[:token_num]
                v_caches[block_id][:token_num] = v_state[:token_num]

                free_offset += 1
                k_state = k_state[token_num:]
                v_state = v_state[token_num:]


def _update_cache_config(model_config: ModelConfig, cache_config: CacheConfig):
    GPU_MEM_PERCENT = 0.7
    SWAP_SPACE = 4 * (1 << 30)
    gpu_mem = get_gpu_memory() * GPU_MEM_PERCENT
    cpu_mem = SWAP_SPACE
    cache_block_size = CacheEngine.get_cache_block_size(
        cache_config.block_size, model_config)
    if cache_config.num_cpu_blocks == 0:
        cache_config.num_cpu_blocks = int(cpu_mem / cache_block_size)
    if cache_config.num_gpu_blocks == 0:
        cache_config.num_gpu_blocks = int(gpu_mem / cache_block_size)


def _tp_model_loop(rank: int, model_path: str, extra_args: List[str],
                   model_config: ModelConfig, cache_config: CacheConfig,
                   in_que: mp.Queue, out_que: mp.Queue, world_size: int):
    from accelerate import init_empty_weights
    device_mesh = DeviceMesh('cuda', list(range(world_size)))

    error_code = 0
    error_type = None

    try:
        config = AutoConfig.from_pretrained(model_path)
        torch_dtype = getattr(config, 'torch_dtype', 'float16')
        torch_dtype = eval(f'torch.{torch_dtype}')
        with init_empty_weights():
            model = AutoModelForCausalLM.from_config(config,
                                                     torch_dtype=torch_dtype)

        torch_model_json_path = osp.join(model_path,
                                         'pytorch_model.bin.index.json')
        with open(torch_model_json_path, mode='r') as f:
            torch_model_json = json.load(f)

        weight_map = torch_model_json['weight_map']

        checkpoints = list(set(weight_map.values()))
        checkpoints = [osp.join(model_path, ckpt) for ckpt in checkpoints]
        patched_model = patch(model,
                              extra_args=extra_args,
                              rank=rank,
                              world_size=world_size,
                              checkpoints=checkpoints)

        _update_cache_config(model_config, cache_config)
        cache_engine = CacheEngine(cache_config,
                                   model_config,
                                   rank=rank,
                                   world_size=world_size)
    except Exception as e:
        error_code = 1
        error_type = e

    error_code = torch.tensor(error_code).cuda(rank)

    dist.all_reduce(error_code)

    error_code = error_code.item()
    if error_code > 0:
        all_errors = [None] * world_size
        dist.all_gather_object(all_errors, error_type)
        if rank == 0:
            out_que.put((1, all_errors, cache_config))
        return
    else:
        if rank == 0:
            out_que.put((0, None, cache_config))

    while True:
        input_tensor_names = [
            'input_ids',
            'seq_length',
            'attention_mask',
            'position_ids',
        ]

        if rank == 0:
            inputs, swap_in_map, swap_out_map = in_que.get()
            input_tensors = dict((name, t) for name, t in inputs.items()
                                 if name in input_tensor_names)
            input_metas = dict((name, (t.shape, t.dtype))
                               for name, t in input_tensors.items())
            input_metas['block_tables'] = inputs['block_tables']
            input_metas['history_lengths'] = inputs['history_lengths']

            objs = [input_metas, swap_in_map, swap_out_map]

        else:
            objs = [None, None, None]

        # broadcast input shapes and dtypes
        dist.broadcast_object_list(objs)

        if rank != 0:
            input_metas = objs[0]
            input_tensors = dict(
                (name, torch.empty(meta[0], dtype=meta[1]).cuda(rank))
                for name, meta in input_metas.items()
                if name in input_tensor_names)

        updated_inputs = dict()
        for name, t in input_tensors.items():
            updated_inputs[name] = distribute_tensor(t,
                                                     device_mesh=device_mesh,
                                                     placements=[Replicate()
                                                                 ]).to_local()

        inputs = updated_inputs
        inputs['block_tables'] = input_metas['block_tables']
        inputs['history_lengths'] = input_metas['history_lengths']

        swap_in_map = objs[1]
        swap_out_map = objs[2]

        # swap in/out
        issued_cache_op = False
        if len(swap_in_map) > 0:
            cache_engine.swap_in(swap_in_map)
            issued_cache_op = True
        if len(swap_out_map) > 0:
            cache_engine.swap_out(swap_out_map)
            issued_cache_op = True

        if issued_cache_op:
            cache_events = cache_engine.events
        else:
            cache_events = None

        if cache_events is not None:
            for event in cache_events:
                event.wait()

        with torch.no_grad():
            output = patched_model(
                input_ids=inputs['input_ids'],
                position_ids=inputs['position_ids'],
                attention_mask=inputs['attention_mask'],
                past_key_values=cache_engine.gpu_cache,
                return_dict=True,
                output_attentions=False,
                output_hidden_states=False,
                use_origin=False,
                context=ModelContext(block_tables=inputs['block_tables'],
                                     history_lengths=inputs['history_lengths'],
                                     world_size=world_size))

            if rank == 0:
                out_que.put((0, output['logits']))


def _error_process(rank: int,
                   world_size: int,
                   func: Callable,
                   args: List = None,
                   kwargs: Dict = None):
    try:
        os.environ['MASTER_ADDR'] = '127.0.0.1'
        os.environ['MASTER_PORT'] = '29500'
        dist.init_process_group('nccl', rank=rank, world_size=world_size)

        with torch.cuda.device(rank):
            if args is None:
                args = tuple()
            if kwargs is None:
                kwargs = dict()
            func(rank, *args, **kwargs)
    except Exception as e:
        from traceback import print_exc
        logger.error(f'rank[{rank}]: {e}')
        print_exc()
        raise e


class Engine:

    def __init__(self,
                 model_path: str,
                 scheduler_config: SchedulerConfig = None,
                 cache_config: CacheConfig = None,
                 tp: int = 1) -> None:

        self.tp = tp
        hf_config = AutoConfig.from_pretrained(model_path,
                                               trust_remote_code=True)
        torch_dtype = getattr(hf_config, 'torch_dtype', 'float16')
        torch_dtype = eval(f'torch.{torch_dtype}')
        self.torch_dtype = torch_dtype

        if scheduler_config is None:
            scheduler_config = SchedulerConfig(max_batches=64,
                                               max_session_len=2048,
                                               max_request_output_len=512)
        if cache_config is None:
            cache_config = CacheConfig(block_size=64,
                                       num_cpu_blocks=0,
                                       num_gpu_blocks=0)
        model_config = ModelConfig(hf_config.hidden_size,
                                   hf_config.num_hidden_layers,
                                   hf_config.num_attention_heads,
                                   bos_token_id=hf_config.bos_token_id,
                                   eos_token_id=hf_config.eos_token_id,
                                   dtype=torch_dtype)

        self.scheduler_config = scheduler_config
        self.cache_config = cache_config
        self.model_config = model_config
        self.session_len = scheduler_config.max_session_len

        if tp == 1:
            with LoadNoInit():
                hf_model = AutoModelForCausalLM.from_pretrained(
<<<<<<< HEAD
                    model_path, torch_dtype='auto', trust_remote_code=True)
=======
                    model_path,
                    torch_dtype=torch_dtype,
                    trust_remote_code=True)
>>>>>>> bd3e26e5
                hf_model.eval()

            self.patched_model = patch(
                hf_model, ['context', 'use_origin', 'q_seq_info']).cuda()
            _update_cache_config(model_config, cache_config)

            self.cache_engine = CacheEngine(cache_config, model_config)
            logger.debug(
                f'Initialize cache engine with {cache_config.num_gpu_blocks}'
                f' gpu blocks and {cache_config.num_cpu_blocks} cpu blocks.')
        else:

            mp.set_start_method('spawn')
            self.tp_model_in_que = mp.Queue(5)
            self.tp_model_out_que = mp.Queue(5)

            self.patch_model_tp(model_path,
                                ['context', 'use_origin', 'q_seq_info'],
                                model_config=model_config,
                                cache_config=cache_config,
                                in_que=self.tp_model_in_que,
                                out_que=self.tp_model_out_que,
                                world_size=tp)

            ret_code, e, cache_config = self.tp_model_out_que.get()
            if ret_code != 0:
                logger.error(f'Init tp model failed with error: {e}')
                for err in e:
                    if err is not None:
                        raise err

            # # have to update cache on host to support scheduler
            # _update_cache_config(model_config, cache_config)

        self.scheduler = Scheduler(scheduler_config, cache_config)

        self.requests = Queue(scheduler_config.max_batches)

        # create main thread
        loop_threads = Thread(target=self.loop, daemon=True)
        loop_threads.start()
        self.loop_threads = loop_threads

    def patch_model_tp(self, model_path: str, extra_args: List[str],
                       model_config: ModelConfig, cache_config: CacheConfig,
                       in_que: mp.Queue, out_que: mp.Queue, world_size: int):
        self.mp_context = mp.spawn(_error_process,
                                   args=(world_size, _tp_model_loop,
                                         (model_path, extra_args),
                                         dict(model_config=model_config,
                                              cache_config=cache_config,
                                              in_que=in_que,
                                              out_que=out_que,
                                              world_size=world_size)),
                                   nprocs=world_size,
                                   join=False,
                                   daemon=True)

    def create_instance(self, cuda_stream_id=0):
        """Create a turbomind instance.

        Args:
            cuda_stream_id(int): identity of a cuda stream
        Returns:
            EngineInstance: an instance of turbomind
        """
        return EngineInstance(self)

    def add_session(self, session: SchedulerSession):
        self.scheduler.add_session(session)

    def add_message(self, message: SchedulerMessage):
        self.scheduler.add_message(message)

    def _make_inputs(self, messages: List[SchedulerMessage], device='cuda'):

        sessions = self.scheduler.get_sessions(messages)
        history_lengths = [sess.history_length for sess in sessions]

        token_ids = [msg.token_ids for msg in messages]

        if isinstance(token_ids[0], int):
            token_ids = [token_ids]

        seq_length = [len(tokens) for tokens in token_ids]
        max_seq_len = max(seq_length)

        input_ids = list(itertools.chain(*token_ids))
        input_ids = torch.tensor(input_ids).to(device)

        q_start_loc = torch.tensor([0] + seq_length[:-1]).to(device)
        q_seq_length = torch.tensor(seq_length).to(device)

        attention_mask = torch.tensor([
            seq_len * [1] + (max_seq_len - seq_len) * [0]
            for seq_len in seq_length
        ]).to(device)
        position_ids = attention_mask.long().cumsum(-1) - 1
        position_ids += position_ids.new_tensor(history_lengths).unsqueeze(-1)
        seq_length = torch.tensor(seq_length).to(device)

        block_tables = self.scheduler.get_block_tables(messages)

        # add batch dim [bs=1, seq_len]
        if input_ids.ndim == 1:
            input_ids = input_ids.unsqueeze(0)


        # logger.debug('In Make inputs')
        # logger.debug(f'q_start_loc {q_start_loc}')
        # logger.debug(f'q_seq_length {q_seq_length}')
        # logger.debug("kv_seq_length {q_seq_length}")

        # past_key_values = self.cache_engine.gpu_cache
        # for i, pkv in enumerate(past_key_values):
        #     past_key_values[i] = pkv[:2] + (q_start_loc, q_seq_length)


        return dict(input_ids=input_ids,
                    seq_length=seq_length,
                    attention_mask=attention_mask,
                    block_tables=block_tables,
                    position_ids=position_ids,
                    q_seq_info=(q_start_loc, q_seq_length))

    def stop_session(self, session_id: int):
        self.scheduler.stop_session(session_id)
        self.scheduler.update()

    def end_session(self, session_id: int):
        self.scheduler.end_session(session_id)
        self.scheduler.update()

    def _stoping_criteria(self, msg: SchedulerMessage, next_token_id: int):
        # check eof
        sampling_param = msg.sampling_param
        if not sampling_param.ignore_eos:
            if next_token_id == self.model_config.eos_token_id:
                return True

        if (sampling_param.stop_words is not None
                and next_token_id in sampling_param.stop_words):
            return True

        # check request_len
        if (msg.request_output_len >= msg.max_request_output_len):
            return True

        # check session len
        session = self.scheduler.sessions[msg.session_id]
        session_len = sum(block.num_tokens for block in session.logical_blocks)
        if session_len >= self.scheduler_config.max_session_len:
            return True

        return False

    def _model_forward(self, inputs: Dict, swap_in_map: Dict[int, int],
                       swap_out_map: Dict[int, int]):
        if self.tp == 1:
            # swap in/out
            issued_cache_op = False
            if len(swap_in_map) > 0:
                self.cache_engine.swap_in(swap_in_map)
                issued_cache_op = True
            if len(swap_out_map) > 0:
                self.cache_engine.swap_out(swap_out_map)
                issued_cache_op = True

            if issued_cache_op:
                cache_events = self.cache_engine.events
            else:
                cache_events = None

            if cache_events is not None:
                for event in cache_events:
                    event.wait()

            with torch.no_grad():
                # forward
                output = self.patched_model(
                    input_ids=inputs['input_ids'],
                    position_ids=inputs['position_ids'],
                    attention_mask=inputs['attention_mask'],
                    past_key_values=self.cache_engine.gpu_cache,
                    return_dict=True,
                    output_attentions=False,
                    output_hidden_states=False,
                    use_origin=False,
                    context=ModelContext(
                        block_tables=inputs['block_tables'],
                        history_lengths=inputs['history_lengths']),
                    q_seq_info=inputs['q_seq_info'])
                return output['logits']
        else:
            self.tp_model_in_que.put((inputs, swap_in_map, swap_out_map))

            ret_code, output = self.tp_model_out_que.get()
            if ret_code != 0:
                logger.error('tp forward failed.')
                exit()

            return output

    def step(self, return_logits=False):
        # TODO: cache manage

        # schedule
        schedule_output = self.scheduler.schedule()

        running: List[SchedulerMessage] = schedule_output.running
        swap_in_map = schedule_output.swap_in_map
        swap_out_map = schedule_output.swap_out_map
        if len(running) == 0:
            return dict()

        sessions = self.scheduler.get_sessions(running)
        session_ids = [msg.session_id for msg in running]
        req_ids = [msg.req_id for msg in running]
        history_lengths = [sess.history_length for sess in sessions]

        # make batch
        inputs = self._make_inputs(running)
        inputs['history_lengths'] = history_lengths

        # inference
        logits = self._model_forward(inputs, swap_in_map, swap_out_map)

        logits = logits[0]  # [bs, seq, prob] -> [seq, prob]
        # logger.debug('logits.shape = %s', logits.shape)

        # gather output
        sampling_params: List[SamplingParam] = [
            msg.sampling_param for msg in running
        ]
        seq_length = inputs['seq_length']
        accum_seq_length = inputs['seq_length'].cumsum(0)
        split_logits = [
            logits[x - y:x] for x, y in zip(accum_seq_length, seq_length)
        ]

        next_token_ids = []
        for msg, logit, param in zip(running, split_logits, sampling_params):
            input_ids = torch.tensor(msg.token_ids)
            # logger.debug(f'msg = {msg}')
            # logger.debug(f'input_ids = {input_ids}')
            logits_processor = LogitsProcessorList([
                TopKLogitsWarper(param.top_k),
                TopPLogitsWarper(param.top_p),
                TemperatureLogitsWarper(param.temperature),
            ])
            logit = logits_processor(input_ids, logit)
            logit = logit.reshape([-1, logit.shape[-1]])
            next_token_ids.append(logit[-1].argmax())

        # update scheduler
        for token, msg in zip(next_token_ids, running):
            msg.token_ids = [token]
            msg.request_output_len += 1
            if self._stoping_criteria(msg, token):
                self.stop_session(msg.session_id)
        self.scheduler.update()

        outputs: Dict[int, InferOutput] = dict()
        for idx in range(len(session_ids)):
            session_id = session_ids[idx]
            msg = running[idx]
            out = InferOutput(session_id=session_id,
                              req_id=req_ids[idx],
                              finish=(msg.status == MessageStatus.STOPPED),
                              token_ids=[next_token_ids[idx]])
            outputs[session_id] = out

        if return_logits:
            for idx in range(len(session_ids)):
                outputs[session_ids[idx]].logits = split_logits[idx]

        return outputs

    def infer(self, return_logits: bool = False):
        ret_tokens: Dict[int, InferOutput] = dict()
        while self.scheduler.has_unfinished():
            outputs = self.step(return_logits)
            for session_id, out in outputs.items():
                if session_id not in ret_tokens:
                    # TODO: check if req_id is different
                    ret_tokens[session_id] = InferOutput(session_id=session_id,
                                                         req_id=out.req_id,
                                                         token_ids=[])

                ret_tokens[session_id].token_ids += out.token_ids

                if return_logits:
                    if ret_tokens[session_id].logits is None:
                        ret_tokens[session_id].logits = []
                    ret_tokens[session_id].logits.append(out.logits)

        if return_logits:
            for out in ret_tokens.values():
                out.logits = torch.cat(out.logits, dim=0)

        return ret_tokens

    def decode(self, prompt_token_ids: List[List[int]]):
        assert not self.scheduler.has_unfinished()

        if len(self.scheduler.sessions) > 0:
            logger.warning(
                'Unreleased session might leads to low performance.')

        session_id = 1
        sessions: List[SchedulerSession] = []
        while len(sessions) < len(prompt_token_ids):
            while session_id in self.scheduler.sessions:
                session_id += 1
            sess = SchedulerSession(session_id)
            sessions.append(sess)
            self.add_session(sess)

        msgs: List[SchedulerMessage] = []
        for token_ids, sess in zip(prompt_token_ids, sessions):
            msg = SchedulerMessage(token_ids=token_ids,
                                   session_id=sess.session_id)
            msgs.append(msg)
            self.scheduler.add_message(msg)

        outputs = self.step(True)

        logits = dict((k, out.logits) for k, out in outputs.items())

        for sess in sessions:
            self.end_session(sess.session_id)

        split_logits = [logits[sess.session_id] for sess in sessions]
        pad_sequence = torch.nn.utils.rnn.pad_sequence
        logits = pad_sequence(split_logits, True)

        return logits

    def loop(self):

        out_ques: Dict[int, Queue] = dict()

        def _session_exist(session_id: int,
                           req: Request,
                           resp_if_exist: bool = False,
                           resp_if_not_exist: bool = False):
            if session_id in self.scheduler.sessions:
                if resp_if_exist:
                    req.resp.put(
                        Response(ResponseType.REPEAT_ERROR, req_id=req.req_id))
                return True
            else:
                if resp_if_not_exist:
                    req.resp.put(
                        Response(ResponseType.NOT_EXIST_ERROR,
                                 req_id=req.req_id))
                return False

        while True:
            # get all requests
            num_requests = self.requests.qsize()

            if num_requests == 0 and not self.scheduler.has_unfinished():
                time.sleep(1)
                continue

            reqs: List[Request] = []
            tmp = num_requests
            while tmp:
                tmp -= 1
                reqs.append(self.requests.get())

            # gather requests
            reqs_by_type: Dict[RequestType, Request] = dict(
                (t, []) for t in RequestType)
            for req in reqs:
                reqs_by_type[req.type].append(req)

            # stop engine
            if len(reqs_by_type[RequestType.STOP_ENGINE]) > 0:
                for v in self.out_ques.values():
                    v.put(Response(ResponseType.ENGINE_STOP_ERROR))
                return

            # stop session
            stop_session_reqs: List[Request] = reqs_by_type[
                RequestType.STOP_SESSION]
            for req in stop_session_reqs:
                session_id = req.data['session_id']
                if _session_exist(session_id, req, resp_if_not_exist=True):
                    self.stop_session(session_id)

            # end session
            end_session_reqs: List[Request] = reqs_by_type[
                RequestType.END_SESSION]
            for req in end_session_reqs:
                session_id = req.data['session_id']
                if _session_exist(session_id, req, resp_if_not_exist=True):
                    self.end_session(session_id)
                    out_ques.pop(session_id)

            # add session
            add_session_reqs: List[Request] = reqs_by_type[
                RequestType.ADD_SESSION]
            for req in add_session_reqs:
                session_id = req.data['session_id']
                session = SchedulerSession(session_id=session_id,
                                           arrive_time=time.time())
                if not _session_exist(session_id, req, resp_if_exist=True):
                    self.add_session(session)
                    out_ques[session_id] = req.resp

            # add message
            add_msg_reqs: List[Request] = reqs_by_type[RequestType.ADD_MESSAGE]
            for req in add_msg_reqs:
                msg: SchedulerMessage = SchedulerMessage(**req.data)
                session_id = msg.session_id
                if not _session_exist(session_id, req, resp_if_not_exist=True):
                    continue
                else:
                    self.add_message(msg)

            # forward
            step_tokens: Dict[int, InferOutput] = self.step()
            for session_id, out in step_tokens.items():
                resp_type = (ResponseType.FINISH
                             if out.finish else ResponseType.SUCCESS)
                out_ques[session_id].put(
                    Response(type=resp_type,
                             req_id=out.req_id,
                             data=dict(token_ids=out.token_ids)))


class EngineInstance:
    """Instance of TurboMind.

    Args:
        engine (Engine): engine
        cuda_stream_id(int): identity of a cuda stream
    """

    def __init__(self, engine: Engine):
        self.engine = engine
        self.response = Queue()
        self.req_count = 0
        self.owned_sessions: List[int] = list()

    def _send_req(self, req_type: RequestType, data: Any):
        self.engine.requests.put(
            Request(type=req_type,
                    resp=self.response,
                    req_id=self.req_count,
                    data=data))
        self.req_count += 1

    def _try_add_session(self, session_id: int):
        if session_id not in self.owned_sessions:
            self._send_req(RequestType.ADD_SESSION,
                           dict(session_id=session_id))
            self.owned_sessions.append(session_id)

    def stream_infer(self,
                     session_id: int,
                     prompt_token_ids: List[int] = None,
                     request_output_len: int = None,
                     step: int = 0,
                     sampling_param: SamplingParam = SamplingParam()):
        self._try_add_session(session_id)
        req_id = self.req_count
        msg = dict(token_ids=prompt_token_ids,
                   session_id=session_id,
                   max_request_output_len=request_output_len,
                   req_id=req_id,
                   sampling_param=sampling_param)
        self._send_req(RequestType.ADD_MESSAGE, msg)

        token_ids = []
        while True:
            if not self.engine.loop_threads.is_alive():
                yield (1, [], 0)
                break

            resp: Response = self.response.get()
            if resp.req_id != req_id:
                continue
            if resp.type == ResponseType.SUCCESS:
                token_ids += resp.data['token_ids']
                yield (0, token_ids, len(token_ids))
            elif resp.type == ResponseType.FINISH:
                token_ids += resp.data['token_ids']
                yield (0, token_ids, len(token_ids))
                break
            else:
                yield (1, [], 0)
                break

    def infer(self,
              session_id: int,
              prompt_token_ids: List[int] = None,
              request_output_len: int = None,
              step: int = 0,
              sampling_param: SamplingParam = SamplingParam()):
        self._try_add_session(session_id)
        req_id = self.req_count
        msg = dict(token_ids=prompt_token_ids,
                   session_id=session_id,
                   max_request_output_len=request_output_len,
                   req_id=req_id,
                   sampling_param=sampling_param)
        self._send_req(RequestType.ADD_MESSAGE, msg)

        token_ids = []
        status = 0
        while True:
            if not self.engine.loop_threads.is_alive():
                status = 1
                break

            resp: Response = self.response.get()
            if resp.req_id != req_id:
                continue
            if resp.type == ResponseType.SUCCESS:
                token_ids += resp.data['token_ids']
            elif resp.type == ResponseType.FINISH:
                token_ids += resp.data['token_ids']
                break
            else:
                status = 1
                break

        return (status, token_ids, len(token_ids))

    def end(self, session_id: int):
        self._send_req(RequestType.END_SESSION, dict(session_id=session_id))
        self.owned_sessions.pop(session_id)

    def cancel(self, session_id: int):
        self._send_req(RequestType.STOP_SESSION, dict(session_id=session_id))

    def decode(self, prompt_token_ids: List[List[int]]):
        """Return logits of context decoding.

        Args:
            prompt_token_ids: token ids of a batch prompts.

        Returns:
            logits (numpy.ndarray) with shape
                [batch, n_max_token_of_the_batch, vocab_size]
        """
        return self.engine.decode(prompt_token_ids)<|MERGE_RESOLUTION|>--- conflicted
+++ resolved
@@ -386,13 +386,9 @@
         if tp == 1:
             with LoadNoInit():
                 hf_model = AutoModelForCausalLM.from_pretrained(
-<<<<<<< HEAD
-                    model_path, torch_dtype='auto', trust_remote_code=True)
-=======
                     model_path,
                     torch_dtype=torch_dtype,
                     trust_remote_code=True)
->>>>>>> bd3e26e5
                 hf_model.eval()
 
             self.patched_model = patch(
@@ -500,7 +496,6 @@
         if input_ids.ndim == 1:
             input_ids = input_ids.unsqueeze(0)
 
-
         # logger.debug('In Make inputs')
         # logger.debug(f'q_start_loc {q_start_loc}')
         # logger.debug(f'q_seq_length {q_seq_length}')
@@ -509,7 +504,6 @@
         # past_key_values = self.cache_engine.gpu_cache
         # for i, pkv in enumerate(past_key_values):
         #     past_key_values[i] = pkv[:2] + (q_start_loc, q_seq_length)
-
 
         return dict(input_ids=input_ids,
                     seq_length=seq_length,
