--- conflicted
+++ resolved
@@ -452,7 +452,6 @@
             cache_config = CacheConfig(block_size=64,
                                        num_cpu_blocks=0,
                                        num_gpu_blocks=0)
-<<<<<<< HEAD
         if 'falcon' in model_path:
             if hf_config.multi_query:
                 kv_dim = hf_config.hidden_size // hf_config.num_attention_heads
@@ -464,14 +463,16 @@
                 kv_dim,
                 hf_config.num_hidden_layers,
                 kv_head,
-=======
-        if 'chatglm' in model_path:
+                bos_token_id=hf_config.bos_token_id,
+                eos_token_id=hf_config.eos_token_id,
+                dtype=torch_dtype,
+            )
+        elif 'chatglm' in model_path:
             model_config = ModelConfig(
                 hf_config.hidden_size // hf_config.num_attention_heads *
                 hf_config.multi_query_group_num,
                 hf_config.num_layers,
                 hf_config.multi_query_group_num,
->>>>>>> 8123c8e7
                 bos_token_id=hf_config.bos_token_id,
                 eos_token_id=hf_config.eos_token_id,
                 dtype=torch_dtype,
