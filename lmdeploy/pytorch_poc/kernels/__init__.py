--- conflicted
+++ resolved
@@ -5,19 +5,11 @@
 from .fill_kv_cache import fill_kv_cache
 from .flashattention_nopad import context_attention_fwd
 from .pagedattention import paged_attention_fwd
-<<<<<<< HEAD
 from .rerope_attention import rerope_attention_fwd
-
-__all__ = [
-    'context_attention_fwd', 'paged_attention_fwd',
-    'biased_paged_attention_fwd', 'alibi_paged_attention_fwd', 'fill_kv_cache',
-    'rerope_attention_fwd'
-=======
 from .rms_norm import rms_norm
 
 __all__ = [
     'apply_rotary_pos_emb', 'context_attention_fwd', 'paged_attention_fwd',
     'biased_paged_attention_fwd', 'alibi_paged_attention_fwd', 'fill_kv_cache',
-    'rms_norm'
->>>>>>> f8b1afd2
+    'rms_norm', 'rerope_attention_fwd'
 ]