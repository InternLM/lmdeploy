--- conflicted
+++ resolved
@@ -149,20 +149,8 @@
     assert Lk in {16, 32, 64, 128}
 
     sm_scale = 1.0 / (Lq**0.5)  # 计算scale系数
-<<<<<<< HEAD
-    # batch, head = b_seq_len.shape[0], q.shape[1]
-    # kv_group_num = q.shape[1] // k[0].shape[1]
     batch, head = b_seq_len.shape[0], q.shape[-2]
     kv_group_num = q.shape[-2] // k[0].shape[-2]
-
-    logger.debug('q.shape = %s', q.shape)
-    logger.debug('k.shape = %s', k.shape)
-    logger.debug('kv_group_num = %s', kv_group_num)
-    logger.debug('o.shape = %s', o.shape)
-=======
-    batch, head = b_seq_len.shape[0], q.shape[-2]
-    kv_group_num = q.shape[-2] // k[0].shape[-2]
->>>>>>> cbb5a6c7
 
     grid = (batch, head, triton.cdiv(max_input_len, BLOCK))  # batch, head,
     logger.debug('grid = %s', grid)
