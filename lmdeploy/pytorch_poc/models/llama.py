# Copyright (c) OpenMMLab. All rights reserved.
from typing import List, Optional, Tuple, Union

import torch
import torch.distributed as dist
from torch import nn
from torch.distributed._tensor import DeviceMesh
from transformers.modeling_outputs import BaseModelOutputWithPast

from lmdeploy.pytorch_poc.dist_utils import (colwise_parallelize_linear_fn,
                                             rowwise_parallelize_linear_fn)

from .functional import (apply_rotary_pos_emb,
                         attention_forward_with_paged_attention,
                         attention_forward_with_rerope, repeat_kv, rotate_half)


class LlamaRMSNorm(nn.Module):
    """Rewrite RMSNorm."""

    def forward(self, hidden_states):
        # torch.nn.functional.normalize based implementation might leads
        # to wrong output
        from lmdeploy.pytorch_poc.kernels import rms_norm
        ret = rms_norm(hidden_states, self.weight, self.variance_epsilon)

        return ret


class LlamaAttention(nn.Module):
    """Rewrite module of LlamaAttention."""

    @classmethod
    def _distribute_partition_fn(cls, mod_name: str, mod: nn.Module,
                                 device_mesh: DeviceMesh):
        """Distribution partition callback."""
        if mod_name in ['q_proj', 'k_proj', 'v_proj']:
            colwise_parallelize_linear_fn(mod,
                                          device_mesh=device_mesh,
                                          to_local=True)
        elif mod_name in ['o_proj']:
            rowwise_parallelize_linear_fn(mod,
                                          device_mesh=device_mesh,
                                          to_local=True)

    @classmethod
    def _distribute_output_fn(cls, outputs, device_mesh: DeviceMesh):
        """Distribution output hook."""
        dist.all_reduce(outputs[0])
        return outputs

    def _contiguous_batching_forward_impl(
        self,
        hidden_states: torch.Tensor,
        position_ids: Optional[torch.LongTensor] = None,
        past_key_value: Optional[Tuple[torch.Tensor]] = None,
        output_attentions: bool = False,
        attention_mask: Optional[torch.Tensor] = None,
        world_size: int = 1,
    ) -> Tuple[torch.Tensor, Optional[torch.Tensor],
               Optional[Tuple[torch.Tensor]]]:
        """Rewrite implementation of LlamaAttention.forward.

        Add continuous batching support. Add paged attention support. TP
        support.
        """
        assert not output_attentions
        context = self.context.context

        json_config = self.context.context.json_config
        history_lengths = context.history_lengths

<<<<<<< HEAD
        def _rotary_emb_fn(query_states, key_states, value_states):
            max_seq_len = position_ids.size(-1)
            kv_seq_len = max_seq_len + max(history_lengths)
            if kv_seq_len >= self.rotary_emb.max_seq_len_cached:
                # create larger cache
                cos, sin = self.rotary_emb(value_states,
                                           seq_len=kv_seq_len + 128)
            cos = self.rotary_emb.cos_cached
            sin = self.rotary_emb.sin_cached
            query_states, key_states = apply_rotary_pos_emb(
                query_states,
                key_states,
                cos,
                sin,
                position_ids,
                getattr(context, 'position_ids_1d', None),
                q_embed=query_states,
                k_embed=key_states)
            return query_states, key_states, value_states

        attn_output = attention_forward_with_paged_attention(
            hidden_states,
            history_lengths=history_lengths,
            block_offsets=context.block_offsets,
            num_heads=self.num_heads // world_size,
            num_kv_heads=self.num_key_value_heads // world_size,
            head_dim=self.head_dim,
            position_ids=position_ids,
            past_key_value=past_key_value,
            context=context,
            q_proj=self.q_proj,
            k_proj=self.k_proj,
            v_proj=self.v_proj,
            o_proj=self.o_proj,
            rotary_emb_fn=_rotary_emb_fn,
        )
=======
        use_rerope = 'rerope' in json_config and json_config['rerope']
        if use_rerope:

            def apply_rotary_pos_emb_rerope(q, k, cos, sin, position_ids):
                assert 1 == position_ids.shape[0]

                _, __, seq_len, dim = cos.shape

                cos = cos[0, 0][position_ids].reshape(
                    seq_len, 1, dim)  # [bs, seq_len, dim] to [seq_len, 1, dim]
                sin = sin[0, 0][position_ids].reshape(
                    seq_len, 1, dim)  # [bs, seq_len, dim] to [seq_len, 1, dim]

                q_embed = ((q * cos[-q.shape[0]:]) +
                           (rotate_half(q) *
                            sin[-q.shape[0]:])) if q is not None else None
                k_embed = ((k * cos) +
                           (rotate_half(k) * sin)) if k is not None else None
                return q_embed, k_embed

            def _rotary_emb_context_rerope_fn(query_states, key_states,
                                              value_states, position_ids,
                                              window):
                kv_seq_len, num_dim, dim = key_states.shape

                cos, sin = self.rotary_emb(value_states,
                                           seq_len=max(kv_seq_len, window + 1))

                query_states1, key_states1 = apply_rotary_pos_emb_rerope(
                    query_states, key_states, cos, sin, position_ids)

                query_states2, _ = apply_rotary_pos_emb_rerope(
                    query_states, None, cos, sin, position_ids * 0 + window)

                # repeat k/v heads if n_kv_heads < n_heads
                if self.num_key_value_groups > 1:
                    key_states1 = repeat_kv(key_states1,
                                            self.num_key_value_groups)
                    key_states2 = repeat_kv(key_states,
                                            self.num_key_value_groups)
                    value_states = repeat_kv(value_states,
                                             self.num_key_value_groups)
                else:
                    key_states2 = key_states

                query_states1 = query_states1.transpose(0, 1).reshape(
                    1, num_dim, kv_seq_len, dim)
                query_states2 = query_states2.transpose(0, 1).reshape(
                    1, num_dim, kv_seq_len, dim)
                key_states1 = key_states1.transpose(0, 1).reshape(
                    1, num_dim, kv_seq_len, dim)
                key_states2 = key_states2.transpose(0, 1).reshape(
                    1, num_dim, kv_seq_len, dim)
                value_states = value_states.transpose(0, 1).reshape(
                    1, num_dim, kv_seq_len, dim)

                return query_states1, query_states2, key_states1, key_states2, value_states  # noqa: E501

            def _rotary_emb_generate_rerope_fn(key_states, value_states,
                                               position_ids, window):
                kv_seq_len = key_states.shape[0]
                cos, sin = self.rotary_emb(value_states, seq_len=kv_seq_len)

                position_ids = (position_ids[:, -1] -
                                position_ids).clip(max=window)
                _, key_states = apply_rotary_pos_emb_rerope(
                    None, key_states, cos, -sin, position_ids)

                if self.num_key_value_groups > 1:
                    key_states = repeat_kv(key_states,
                                           self.num_key_value_groups)
                    value_states = repeat_kv(value_states,
                                             self.num_key_value_groups)
                return key_states, value_states

            attn_output = attention_forward_with_rerope(
                hidden_states,
                history_lengths=history_lengths,
                block_offsets=context.block_offsets,
                num_heads=self.num_heads // world_size,
                num_kv_heads=self.num_key_value_heads // world_size,
                head_dim=self.head_dim,
                position_ids=position_ids,
                past_key_value=past_key_value,
                attention_mask=attention_mask,
                context=context,
                q_proj=self.q_proj,
                k_proj=self.k_proj,
                v_proj=self.v_proj,
                o_proj=self.o_proj,
                rotary_emb_context_fn=_rotary_emb_context_rerope_fn,
                rotary_emb_generate_fn=_rotary_emb_generate_rerope_fn,
            )
        else:

            def _rotary_emb_fn(query_states, key_states, value_states):
                max_seq_len = position_ids.size(-1)
                kv_seq_len = max_seq_len + max(history_lengths)
                cos, sin = self.rotary_emb(value_states, seq_len=kv_seq_len)
                query_states, key_states = apply_rotary_pos_emb(
                    query_states, key_states, cos, sin, position_ids,
                    getattr(context, 'position_ids_1d', None))
                return query_states, key_states, value_states

            attn_output = attention_forward_with_paged_attention(
                hidden_states,
                history_lengths=history_lengths,
                block_offsets=context.block_offsets,
                num_heads=self.num_heads // world_size,
                num_kv_heads=self.num_key_value_heads // world_size,
                head_dim=self.head_dim,
                position_ids=position_ids,
                past_key_value=past_key_value,
                context=context,
                q_proj=self.q_proj,
                k_proj=self.k_proj,
                v_proj=self.v_proj,
                o_proj=self.o_proj,
                rotary_emb_fn=_rotary_emb_fn,
            )
>>>>>>> 3618c0da
        return attn_output, None, past_key_value

    def forward(
        self,
        hidden_states: torch.Tensor,
        attention_mask: Optional[torch.Tensor] = None,
        position_ids: Optional[torch.LongTensor] = None,
        past_key_value: Optional[Tuple[torch.Tensor]] = None,
        output_attentions: bool = False,
        use_cache: bool = False,
    ) -> Tuple[torch.Tensor, Optional[torch.Tensor],
               Optional[Tuple[torch.Tensor]]]:
        """Rewrite of LlamaAttention.forward."""
        if self.context.use_origin:
            return self.origin_mod(
                hidden_states,
                attention_mask,
                position_ids,
                past_key_value,
                output_attentions,
                use_cache,
            )
        else:
            assert use_cache
            world_size = 1
            if dist.is_initialized():
                world_size = dist.get_world_size()
            return self._contiguous_batching_forward_impl(
                hidden_states,
                position_ids,
                past_key_value,
                output_attentions,
                attention_mask=attention_mask,
                world_size=world_size,
            )


class LlamaMLP(nn.Module):

    @classmethod
    def _distribute_partition_fn(cls, mod_name: str, mod: nn.Module,
                                 device_mesh: DeviceMesh):
        """Distribution partition callback."""
        if mod_name in ['gate_proj', 'up_proj']:
            colwise_parallelize_linear_fn(mod,
                                          device_mesh=device_mesh,
                                          to_local=True)
        elif mod_name in ['down_proj']:
            rowwise_parallelize_linear_fn(mod,
                                          device_mesh=device_mesh,
                                          to_local=True)

    @classmethod
    def _distribute_output_fn(cls, outputs, device_mesh: DeviceMesh):
        """Distribution output hook."""
        dist.all_reduce(outputs)
        return outputs


class LlamaModel(nn.Module):

    def _continuous_batching_forward(
        self,
        input_ids: torch.LongTensor = None,
        attention_mask: Optional[torch.Tensor] = None,
        position_ids: Optional[torch.LongTensor] = None,
        past_key_values: Optional[List[torch.FloatTensor]] = None,
        inputs_embeds: Optional[torch.FloatTensor] = None,
        use_cache: Optional[bool] = None,
        output_attentions: Optional[bool] = None,
        output_hidden_states: Optional[bool] = None,
        return_dict: Optional[bool] = None,
    ) -> Union[Tuple, BaseModelOutputWithPast]:
        """Rewrite implementation of LlamaModel.forward."""
        output_attentions = (output_attentions if output_attentions is not None
                             else self.config.output_attentions)
        output_hidden_states = (output_hidden_states
                                if output_hidden_states is not None else
                                self.config.output_hidden_states)

        if use_cache is None:
            use_cache = self.config.use_cache

        return_dict = (return_dict if return_dict is not None else
                       self.config.use_return_dict)

        assert (
            position_ids is not None
        ), 'position_ids can not be none when using continuous batching mode.'
        assert position_ids.dim() == 2

        if inputs_embeds is None:
            inputs_embeds = self.embed_tokens(input_ids)

        # Attention mask is not necessary in continuous batching
        attention_mask = None

        hidden_states = inputs_embeds

        # decoder layers
        all_hidden_states = () if output_hidden_states else None
        all_self_attns = () if output_attentions else None
        next_decoder_cache = () if use_cache else None

        for idx, decoder_layer in enumerate(self.layers):
            if output_hidden_states:
                all_hidden_states += (hidden_states, )

            past_key_value = (past_key_values[idx]
                              if past_key_values is not None else None)
            layer_outputs = decoder_layer(
                hidden_states,
                attention_mask=attention_mask,
                position_ids=position_ids,
                past_key_value=past_key_value,
                output_attentions=output_attentions,
                use_cache=use_cache,
            )
            hidden_states = layer_outputs[0]

            if use_cache:
                next_decoder_cache += (
                    layer_outputs[2 if output_attentions else 1], )

            if output_attentions:
                all_self_attns += (layer_outputs[1], )

        hidden_states = self.norm(hidden_states)

        # add hidden states from the last decoder layer
        if output_hidden_states:
            all_hidden_states += (hidden_states, )

        next_cache = next_decoder_cache if use_cache else None
        if not return_dict:
            return tuple(
                v for v in
                [hidden_states, next_cache, all_hidden_states, all_self_attns]
                if v is not None)

        return BaseModelOutputWithPast(
            last_hidden_state=hidden_states,
            past_key_values=next_cache,
            hidden_states=all_hidden_states,
            attentions=all_self_attns,
        )

    def forward(
        self,
        input_ids: torch.LongTensor = None,
        attention_mask: Optional[torch.Tensor] = None,
        position_ids: Optional[torch.LongTensor] = None,
        past_key_values: Optional[List[torch.FloatTensor]] = None,
        inputs_embeds: Optional[torch.FloatTensor] = None,
        use_cache: Optional[bool] = None,
        output_attentions: Optional[bool] = None,
        output_hidden_states: Optional[bool] = None,
        return_dict: Optional[bool] = None,
    ) -> Union[Tuple, BaseModelOutputWithPast]:
        """Rewrite of LlamaModel.forward."""
        use_origin = self.context.use_origin
        if use_origin:
            # use origin model
            return self.origin_mod(
                input_ids,
                attention_mask,
                position_ids,
                past_key_values,
                inputs_embeds,
                use_cache,
                output_attentions,
                output_hidden_states,
                return_dict,
            )
        else:
            return self._continuous_batching_forward(
                input_ids,
                attention_mask,
                position_ids,
                past_key_values,
                inputs_embeds,
                use_cache,
                output_attentions,
                output_hidden_states,
                return_dict,
            )<|MERGE_RESOLUTION|>--- conflicted
+++ resolved
@@ -70,44 +70,6 @@
         json_config = self.context.context.json_config
         history_lengths = context.history_lengths
 
-<<<<<<< HEAD
-        def _rotary_emb_fn(query_states, key_states, value_states):
-            max_seq_len = position_ids.size(-1)
-            kv_seq_len = max_seq_len + max(history_lengths)
-            if kv_seq_len >= self.rotary_emb.max_seq_len_cached:
-                # create larger cache
-                cos, sin = self.rotary_emb(value_states,
-                                           seq_len=kv_seq_len + 128)
-            cos = self.rotary_emb.cos_cached
-            sin = self.rotary_emb.sin_cached
-            query_states, key_states = apply_rotary_pos_emb(
-                query_states,
-                key_states,
-                cos,
-                sin,
-                position_ids,
-                getattr(context, 'position_ids_1d', None),
-                q_embed=query_states,
-                k_embed=key_states)
-            return query_states, key_states, value_states
-
-        attn_output = attention_forward_with_paged_attention(
-            hidden_states,
-            history_lengths=history_lengths,
-            block_offsets=context.block_offsets,
-            num_heads=self.num_heads // world_size,
-            num_kv_heads=self.num_key_value_heads // world_size,
-            head_dim=self.head_dim,
-            position_ids=position_ids,
-            past_key_value=past_key_value,
-            context=context,
-            q_proj=self.q_proj,
-            k_proj=self.k_proj,
-            v_proj=self.v_proj,
-            o_proj=self.o_proj,
-            rotary_emb_fn=_rotary_emb_fn,
-        )
-=======
         use_rerope = 'rerope' in json_config and json_config['rerope']
         if use_rerope:
 
@@ -206,10 +168,21 @@
             def _rotary_emb_fn(query_states, key_states, value_states):
                 max_seq_len = position_ids.size(-1)
                 kv_seq_len = max_seq_len + max(history_lengths)
-                cos, sin = self.rotary_emb(value_states, seq_len=kv_seq_len)
+                if kv_seq_len >= self.rotary_emb.max_seq_len_cached:
+                    # create larger cache
+                    cos, sin = self.rotary_emb(value_states,
+                                               seq_len=kv_seq_len + 128)
+                cos = self.rotary_emb.cos_cached
+                sin = self.rotary_emb.sin_cached
                 query_states, key_states = apply_rotary_pos_emb(
-                    query_states, key_states, cos, sin, position_ids,
-                    getattr(context, 'position_ids_1d', None))
+                    query_states,
+                    key_states,
+                    cos,
+                    sin,
+                    position_ids,
+                    getattr(context, 'position_ids_1d', None),
+                    q_embed=query_states,
+                    k_embed=key_states)
                 return query_states, key_states, value_states
 
             attn_output = attention_forward_with_paged_attention(
@@ -228,7 +201,6 @@
                 o_proj=self.o_proj,
                 rotary_emb_fn=_rotary_emb_fn,
             )
->>>>>>> 3618c0da
         return attn_output, None, past_key_value
 
     def forward(
