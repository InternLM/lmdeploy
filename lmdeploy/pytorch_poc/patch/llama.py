--- conflicted
+++ resolved
@@ -155,15 +155,6 @@
 
         max_seq_len = position_ids.size(-1)
 
-<<<<<<< HEAD
-        if origin_self.config.pretraining_tp > 1:
-            key_value_slicing = (
-                origin_self.num_key_value_heads *
-                origin_self.head_dim) // origin_self.config.pretraining_tp
-            query_slices = origin_self.q_proj.weight.split(
-                (origin_self.num_heads * origin_self.head_dim) //
-                origin_self.config.pretraining_tp,
-=======
         if origin_config.pretraining_tp > 1:
             key_value_slicing = (
                 origin_self.num_key_value_heads *
@@ -171,7 +162,6 @@
             query_slices = origin_self.q_proj.weight.split(
                 (origin_self.num_heads * origin_self.head_dim) //
                 origin_config.pretraining_tp,
->>>>>>> cbb5a6c7
                 dim=0)
             key_slices = origin_self.k_proj.weight.split(key_value_slicing,
                                                          dim=0)
@@ -180,31 +170,19 @@
 
             query_states = [
                 F.linear(hidden_states, query_slices[i])
-<<<<<<< HEAD
-                for i in range(origin_self.config.pretraining_tp)
-=======
                 for i in range(origin_config.pretraining_tp)
->>>>>>> cbb5a6c7
             ]
             query_states = torch.cat(query_states, dim=-1)
 
             key_states = [
                 F.linear(hidden_states, key_slices[i])
-<<<<<<< HEAD
-                for i in range(origin_self.config.pretraining_tp)
-=======
                 for i in range(origin_config.pretraining_tp)
->>>>>>> cbb5a6c7
             ]
             key_states = torch.cat(key_states, dim=-1)
 
             value_states = [
                 F.linear(hidden_states, value_slices[i])
-<<<<<<< HEAD
-                for i in range(origin_self.config.pretraining_tp)
-=======
                 for i in range(origin_config.pretraining_tp)
->>>>>>> cbb5a6c7
             ]
             value_states = torch.cat(value_states, dim=-1)
 
@@ -279,18 +257,6 @@
                             BLOCK=block_size)
         attn_output = attn_output.reshape(-1, origin_self.hidden_size)
 
-<<<<<<< HEAD
-        if origin_self.config.pretraining_tp > 1:
-            attn_output = attn_output.split(origin_self.hidden_size //
-                                            origin_self.config.pretraining_tp,
-                                            dim=1)
-            o_proj_slices = origin_self.o_proj.weight.split(
-                origin_self.hidden_size // origin_self.config.pretraining_tp,
-                dim=1)
-            attn_output = sum([
-                F.linear(attn_output[i], o_proj_slices[i])
-                for i in range(origin_self.config.pretraining_tp)
-=======
         if origin_config.pretraining_tp > 1:
             attn_output = attn_output.split(origin_self.hidden_size //
                                             origin_config.pretraining_tp,
@@ -300,7 +266,6 @@
             attn_output = sum([
                 F.linear(attn_output[i], o_proj_slices[i])
                 for i in range(origin_config.pretraining_tp)
->>>>>>> cbb5a6c7
             ])
         else:
             attn_output = origin_self.o_proj(attn_output)
