--- conflicted
+++ resolved
@@ -35,13 +35,14 @@
     'lmdeploy.pytorch_poc.patch.baichuan.BaichuanAttention',  # noqa
     'modeling_baichuan.MLP':
     'lmdeploy.pytorch_poc.patch.llama.LlamaMLP',  # noqa
-<<<<<<< HEAD
+})
+
+# chatglm2
+MODULE_MAP.update({
     'modeling_chatglm.SelfAttention':
     'lmdeploy.pytorch_poc.patch.chatglm2.PatchedSelfAttention',
     'modeling_chatglm.ChatGLMModel':
     'lmdeploy.pytorch_poc.patch.chatglm2.PatchedChatGLMModel',
-}
-=======
 })
 
 # internlm
@@ -53,7 +54,6 @@
     'modeling_internlm.InternLMMLP':
     'lmdeploy.pytorch_poc.patch.llama.LlamaMLP',
 })
->>>>>>> cdbea779
 
 
 def _get_rewrite_qualname(origin_qualname: str) -> str:
