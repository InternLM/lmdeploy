--- conflicted
+++ resolved
@@ -14,36 +14,17 @@
 from lmdeploy.pytorch_poc.dist_utils import partition_module, replicate_module
 from lmdeploy.utils import get_logger
 
-<<<<<<< HEAD
-logger = logging.getLogger()
-
-=======
 # llama
->>>>>>> 6252b992
 MODULE_MAP = {
     'transformers.models.llama.modeling_llama.LlamaAttention':
     'lmdeploy.pytorch_poc.patch.llama.LlamaAttention',
     'transformers.models.llama.modeling_llama.LlamaModel':
     'lmdeploy.pytorch_poc.patch.llama.LlamaModel',
     'transformers.models.llama.modeling_llama.LlamaMLP':
-    'lmdeploy.pytorch_poc.patch.llama.LlamaMLP',
+    'lmdeploy.pytorch_poc.patch.llama.LlamaMLP'
 }
 
-# baichuan
 MODULE_MAP.update({
-    'modeling_baichuan.Model':
-    'lmdeploy.pytorch_poc.patch.llama.LlamaModel',  # noqa
-    'modeling_baichuan.BaichuanModel':
-    'lmdeploy.pytorch_poc.patch.baichuan.BaichuanModel',  # noqa
-    'modeling_baichuan.Attention':
-    'lmdeploy.pytorch_poc.patch.baichuan.Attention',  # noqa
-    'modeling_baichuan.BaichuanAttention':
-    'lmdeploy.pytorch_poc.patch.baichuan.BaichuanAttention',  # noqa
-<<<<<<< HEAD
-    'modeling_baichuan.BaichuanForCausalLM':
-    'lmdeploy.pytorch_poc.patch.baichuan.BaichuanForCausalLM',  # noqa
-    'modeling_baichuan.BaichuanLayer':
-    'lmdeploy.pytorch_poc.patch.baichuan.BaichuanLayer',  # noqa
     # Falcon Models in transformer / on hub
     'transformers.models.falcon.modeling_falcon.FalconAttention':
     'lmdeploy.pytorch_poc.patch.falcon.PatchedFalconAttention',
@@ -61,8 +42,18 @@
     # 'lmdeploy.pytorch_poc.patch.falcon.PatchedFalconForCausalLM',
     # 'transformers.models.falcon.modeling_falcon.FalconDecoderLayer':
     # 'lmdeploy.pytorch_poc.patch.falcon.PatchedFalconDecoderLayer',
-}
-=======
+})
+
+# baichuan
+MODULE_MAP.update({
+    'modeling_baichuan.Model':
+    'lmdeploy.pytorch_poc.patch.llama.LlamaModel',  # noqa
+    'modeling_baichuan.BaichuanModel':
+    'lmdeploy.pytorch_poc.patch.baichuan.BaichuanModel',  # noqa
+    'modeling_baichuan.Attention':
+    'lmdeploy.pytorch_poc.patch.baichuan.Attention',  # noqa
+    'modeling_baichuan.BaichuanAttention':
+    'lmdeploy.pytorch_poc.patch.baichuan.BaichuanAttention',  # noqa
     'modeling_baichuan.MLP':
     'lmdeploy.pytorch_poc.patch.llama.LlamaMLP',  # noqa
 })
@@ -77,7 +68,6 @@
     'lmdeploy.pytorch_poc.patch.llama.LlamaMLP',
 })
 
->>>>>>> 6252b992
 
 def _get_rewrite_qualname(origin_qualname: str) -> str:
     """get rewrite module from origin module name.
