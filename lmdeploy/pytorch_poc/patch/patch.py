--- conflicted
+++ resolved
@@ -20,21 +20,14 @@
     'lmdeploy.pytorch_poc.patch.llama.LlamaModel',
     'transformers.models.llama.modeling_llama.LlamaMLP':
     'lmdeploy.pytorch_poc.patch.llama.LlamaMLP',
-<<<<<<< HEAD
-=======
-    'transformers.models.llama.modeling_llama.LlamaRMSNorm':
-    'lmdeploy.pytorch_poc.patch.llama.LlamaRMSNorm',
-    'transformers.models.llama.modeling_llama.LlamaDecoderLayer':
-    'lmdeploy.pytorch_poc.patch.llama.LlamaDecoderLayer',
-    'transformers_modules\.(.*)\.modeling_baichuan.(.*)Model':  # noqa
-    'lmdeploy.pytorch_poc.patch.llama.LlamaModel',
-    'transformers_modules\.(.*)\.modeling_baichuan.(.*)Attention':  # noqa
-    'lmdeploy.pytorch_poc.patch.baichuan.BaichuanAttention',
-    'transformers_modules\.(.*)\.modeling_baichuan.BaichuanForCausalLM':  # noqa
-    'lmdeploy.pytorch_poc.patch.baichuan.BaichuanForCausalLM',
-    'transformers_modules\.(.*)\.modeling_baichuan.BaichuanLayer':  # noqa
-    'lmdeploy.pytorch_poc.patch.baichuan.BaichuanLayer',
->>>>>>> a3fbe938
+    'modeling_baichuan.(.*)Model':
+    'lmdeploy.pytorch_poc.patch.llama.LlamaModel',  # noqa
+    'modeling_baichuan.(.*)Attention':
+    'lmdeploy.pytorch_poc.patch.baichuan.BaichuanAttention',  # noqa
+    'modeling_baichuan.BaichuanForCausalLM':
+    'lmdeploy.pytorch_poc.patch.baichuan.BaichuanForCausalLM',  # noqa
+    'modeling_baichuan.BaichuanLayer':
+    'lmdeploy.pytorch_poc.patch.baichuan.BaichuanLayer',  # noqa
 }
 
 
@@ -72,12 +65,7 @@
     module_name = inspect.getmodule(model).__name__
     class_name = model.__class__.__name__
     origin_qualname = f'{module_name}.{class_name}'
-<<<<<<< HEAD
-    # full qualname
-    rewrite_qualname = MODULE_MAP.get(origin_qualname, None)
-=======
     rewrite_qualname = _get_rewrite_qualname(origin_qualname)
->>>>>>> a3fbe938
 
     if rewrite_qualname is None:
         # class name only
@@ -88,7 +76,7 @@
         # name with first module
         mod_name = module_name[module_name.rfind('.') + 1:]
         origin_qualname = f'{mod_name}.{class_name}'
-        rewrite_qualname = MODULE_MAP.get(origin_qualname, None)
+        rewrite_qualname = _get_rewrite_qualname(origin_qualname)
 
     if rewrite_qualname is not None:
         logger.debug(
