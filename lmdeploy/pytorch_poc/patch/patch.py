--- conflicted
+++ resolved
@@ -1,13 +1,9 @@
 # Copyright (c) OpenMMLab. All rights reserved.
 import importlib
 import inspect
-<<<<<<< HEAD
 import re
-from typing import Sequence
-=======
+from typing import Dict, Sequence
 from copy import copy
-from typing import Dict, Sequence
->>>>>>> fb894d01
 
 import torch
 import torch.distributed as dist
@@ -22,7 +18,8 @@
     'lmdeploy.pytorch_poc.patch.llama.LlamaAttention',
     'transformers.models.llama.modeling_llama.LlamaModel':
     'lmdeploy.pytorch_poc.patch.llama.LlamaModel',
-<<<<<<< HEAD
+    'transformers.models.llama.modeling_llama.LlamaMLP':
+    'lmdeploy.pytorch_poc.patch.llama.LlamaMLP',
     'transformers_modules\.(.*)\.modeling_baichuan.(.*)Model':  # noqa
     'lmdeploy.pytorch_poc.patch.baichuan.BaichuanModel',
     'transformers_modules\.(.*)\.modeling_baichuan.(.*)Attention':  # noqa
@@ -30,11 +27,7 @@
     'transformers_modules\.(.*)\.modeling_baichuan.BaichuanForCausalLM':  # noqa
     'lmdeploy.pytorch_poc.patch.baichuan.BaichuanForCausalLM',
     'transformers_modules\.(.*)\.modeling_baichuan.BaichuanLayer':  # noqa
-    'lmdeploy.pytorch_poc.patch.baichuan.BaichuanLayer'
-=======
-    'transformers.models.llama.modeling_llama.LlamaMLP':
-    'lmdeploy.pytorch_poc.patch.llama.LlamaMLP'
->>>>>>> fb894d01
+    'lmdeploy.pytorch_poc.patch.baichuan.BaichuanLayer',
 }
 
 
@@ -79,7 +72,7 @@
         rewrite_qualname = _get_rewrite_qualname(origin_qualname)
 
     if rewrite_qualname is not None:
-        logger.info(
+        logger.debug(
             f'Rewrite module {origin_qualname} with {rewrite_qualname}.')
         cls_type = _class_from_qualname(rewrite_qualname)
 
