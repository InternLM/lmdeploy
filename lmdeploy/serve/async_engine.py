# Copyright (c) OpenMMLab. All rights reserved.
import asyncio
import atexit
import concurrent.futures
import dataclasses
import json
import os
import random
import re
from contextlib import asynccontextmanager, closing
from copy import deepcopy
from functools import partial
from itertools import count
from queue import Queue
from threading import Thread
from typing import (Any, AsyncIterator, Dict, Iterator, List, Literal,
                    Optional, Tuple, Union)

import tqdm

from lmdeploy.logger import RequestLogger
from lmdeploy.messages import (GenerationConfig, PytorchEngineConfig, Response,
                               ResponseType, TurbomindEngineConfig)
from lmdeploy.model import MODELS, ChatTemplateConfig, best_match_model
from lmdeploy.serve.utils import LogitsMixin
from lmdeploy.tokenizer import DetokenizeState
from lmdeploy.utils import _get_and_verify_max_len, _stop_words, get_logger

logger = get_logger('lmdeploy')


def get_names_from_model(model_path: str, model_name: str = None):
    """Get model name and chat template name from workspace model."""
    triton_model_path = os.path.join(model_path, 'triton_models', 'weights')
    if not os.path.exists(triton_model_path):
        chat_template_name = best_match_model(model_path)
    else:
        # `model_path` refers to a turbomind model, reading
        # chat_template_name from the config
        config_path = os.path.join(triton_model_path, 'config.yaml')
        with open(config_path, 'r') as f:
            import yaml
            config = yaml.safe_load(f)
        chat_template_name = config['model_config']['chat_template']
    model_name = model_name if model_name else model_path
    return model_name, chat_template_name


@dataclasses.dataclass
class GenOut:
    """Pack all response information together."""
    response: str
    history_token_len: int
    input_token_len: int
    generate_token_len: int
    finish_reason: Optional[Literal['stop', 'length', 'error']] = None
    token_ids: List[int] = None
    logprobs: List[Dict[int, float]] = None
    logits: Any = None
    last_hidden_state: Any = None


def _gen_out_to_response(out: GenOut, index) -> Response:
    return Response(text=out.response,
                    generate_token_len=out.generate_token_len,
                    input_token_len=out.input_token_len,
                    finish_reason=out.finish_reason,
                    token_ids=out.token_ids,
                    logprobs=out.logprobs,
                    last_hidden_state=out.last_hidden_state,
                    logits=out.logits,
                    index=index)


def _append_response(dst: Response, src: Response):
    """dst += src."""
    if not dst:
        return src
    dst.text += src.text
    dst.generate_token_len = src.generate_token_len
    dst.input_token_len = src.input_token_len
    dst.finish_reason = src.finish_reason
    dst.index = src.index
    if src.token_ids:
        dst.token_ids += src.token_ids
    if src.logprobs:
        dst.logprobs = dst.logprobs or []
        dst.logprobs += src.logprobs
    return dst


class Session:
    """Session for AsyncEngine.chat.

    Args:
        _id (int): session_id for internal use.
        _step (int): the offset of the k/v cache for internal use.
        _prompt (Any): input prompt for internal use.
        _response (Reaponse): model output for prompt.
        _engine (Any): engine for internal use.
        history (List[Any, str]): chat history.
    """

    def __init__(self,
                 session_id: int,
                 engine: Any,
                 gen_config: GenerationConfig = None):
        self._id: int = session_id
        self._engine = engine
        self._step: int = 0
        self._prompt: Any = None
        self._response: Response = None
        self._gen_config = gen_config
        self.history: List[Tuple[Any, str]] = []

    def _merge_response(self, resp: Response, step: Union[Response, GenOut]):
        """merge response."""
        resp.text += step.text if isinstance(step, Response) else step.response
        resp.input_token_len = step.input_token_len
        resp.generate_token_len = step.generate_token_len
        resp.finish_reason = step.finish_reason
        return resp

    @property
    def response(self) -> Response:
        """return response."""
        return self._response

    def close(self):
        """release engine storage for this session."""
        if self._engine:
            self._engine._run(coro=self._engine.end_session(self._id)).result()
            self._engine = None

    def __repr__(self) -> str:
        res = ''
        for user, assistant in self.history:
            if isinstance(user, list):
                user = str(user)
            res += f'USER:\n{user}\nASSISTANT:\n{assistant}\n'
        return res

    def __enter__(self):
        return self

    def __exit__(self, exc_type, exc_value, traceback):
        self.close()

    def __call__(
            self,
            prompt: str,
            gen_config: Optional[GenerationConfig] = None,
            stream_response: bool = True,
            do_preprocess: bool = True) -> Union[Response, Iterator[Response]]:
        self._engine.chat(prompt=prompt,
                          gen_config=gen_config or self._gen_config,
                          stream_response=stream_response,
                          do_preprocess=do_preprocess,
                          session=self)
        if stream_response:
            return self.generator
        else:
            return self.response


class _EventLoopThread:

    def __init__(self, daemon=False):
        fut = concurrent.futures.Future()
        self.thread = Thread(target=partial(self._thread_entry, fut),
                             daemon=daemon)
        self.thread.start()
        self.loop: asyncio.AbstractEventLoop = fut.result()
        self.closed = False
        if daemon:
            atexit.register(self.close)

    def _thread_entry(self, fut):
        loop = asyncio.new_event_loop()
        asyncio.set_event_loop(loop)
        fut.set_result(loop)
        try:
            loop.run_forever()
        except BaseException as e:
            logger.error(f'[internal_thread] {type(e).__name__} {e}')
        finally:
            try:
                self._cancel_all_tasks()
                loop.run_until_complete(loop.shutdown_asyncgens())
            finally:
                asyncio.set_event_loop(None)
                loop.close()

    def _cancel_all_tasks(self):
        """Modified from asyncio/runners.py."""
        to_cancel = asyncio.all_tasks(self.loop)
        if not to_cancel:
            return

        for task in to_cancel:
            task.cancel()

        async def _gather():
            await asyncio.gather(*to_cancel, return_exceptions=True)

        self.loop.run_until_complete(_gather())

        for task in to_cancel:
            if task.cancelled():
                continue
            if task.exception() is not None:
                self.loop.call_exception_handler({
                    'message':
                    'unhandled exception during worker thread shutdown',
                    'exception': task.exception(),
                    'task': task,
                })

    def close(self):
        if self.closed:
            return
        self.closed = True
        self.loop.call_soon_threadsafe(self.loop.stop)
        self.thread.join()


class AsyncEngine(LogitsMixin):
    """Async inference engine. Maintaining a bunch of tm_model instances.

    Args:
        model_path (str): the path of a model.
            It could be one of the following options:
                - i) A local directory path of a turbomind model which is
                    converted by `lmdeploy convert` command or download from
                    ii) and iii).
                - ii) The model_id of a lmdeploy-quantized model hosted
                    inside a model repo on huggingface.co, such as
                    "InternLM/internlm-chat-20b-4bit",
                    "lmdeploy/llama2-chat-70b-4bit", etc.
                - iii) The model_id of a model hosted inside a model repo
                    on huggingface.co, such as "internlm/internlm-chat-7b",
                    "Qwen/Qwen-7B-Chat ", "baichuan-inc/Baichuan2-7B-Chat"
                    and so on.
        model_name (str): needed when model_path is a pytorch model on
            huggingface.co, such as "internlm/internlm-chat-7b",
            "Qwen/Qwen-7B-Chat ", "baichuan-inc/Baichuan2-7B-Chat" and so on.
        backend (str): either `turbomind` or `pytorch` backend. Default to
            `turbomind` backend.
        backend_config (TurbomindEngineConfig | PytorchEngineConfig): beckend
            config instance. Default to none.
        chat_template_config (ChatTemplateConfig): chat template configuration.
            Default to None.
        max_log_len (int): Max number of prompt characters or prompt tokens
            being printed in log. Default: Unlimited
    """

    def __init__(self,
                 model_path: str,
                 model_name: Optional[str] = None,
                 backend: Literal['turbomind', 'pytorch'] = 'turbomind',
                 backend_config: Optional[Union[TurbomindEngineConfig,
                                                PytorchEngineConfig]] = None,
                 chat_template_config: Optional[ChatTemplateConfig] = None,
                 max_log_len: int = None,
                 **kwargs) -> None:
        logger.info(
            f'input backend={backend}, backend_config={backend_config}')
        logger.info(f'input chat_template_config={chat_template_config}')

        self.model_name, chat_template_name = get_names_from_model(
            model_path, model_name)
        if chat_template_config is None:
            chat_template_config = ChatTemplateConfig(chat_template_name)
        elif chat_template_config.model_name is None:
            chat_template_config.model_name = chat_template_name
        self.chat_template = chat_template_config.chat_template

        logger.info(f'updated chat_template_onfig={chat_template_config}')

        # build backend engine
        if backend == 'turbomind':
            self._build_turbomind(model_path=model_path,
                                  backend_config=backend_config,
                                  **kwargs)
        elif backend == 'pytorch':
            self._build_pytorch(model_path=model_path,
                                backend_config=backend_config,
                                **kwargs)
        else:
            raise ValueError(f'unsupported backend {backend}')

        logger.info(f'updated backend_config={self.backend_config}')

        # parameters for member functions
        self.session_len = _get_and_verify_max_len(
            self.hf_tm_cfg, self.backend_config.session_len)
        self.stop_words = _stop_words(self.chat_template.stop_words,
                                      self.engine.tokenizer)
        if self.stop_words is not None:
            self.stop_words = self.stop_words[0][0].tolist()
        self.backend = backend
        self.instance_num = self.backend_config.max_batch_size
        self.tokenizer = self.engine.tokenizer
        self.id2step = {}
        self.id2inst = {}
        self.free_insts: asyncio.Queue = None
        self.instances = [
            self.engine.create_instance() for _ in range(self.instance_num)
        ]
        self._session_id = count(0)
        self.request_logger = RequestLogger(max_log_len)
        self.internal_thread = _EventLoopThread(daemon=True)
        self.limiter: asyncio.Semaphore = None

    def close(self):
        self.internal_thread.close()

    def _get_free_insts(self):
        if self.free_insts is None:
            # `asyncio.Queue` must be created in an async context
            self.free_insts = asyncio.Queue()
            for inst in self.instances:
                self.free_insts.put_nowait(inst)
        return self.free_insts

    def _build_turbomind(
            self,
            model_path: str,
            backend_config: Optional[Union[TurbomindEngineConfig,
                                           PytorchEngineConfig]] = None,
            **kwargs):
        """Innter build method for turbomind backend."""
        from lmdeploy import turbomind as tm
        self.engine = tm.TurboMind.from_pretrained(
            model_path, engine_config=backend_config, **kwargs)
        self.backend_config = self.engine.engine_config
        self.hf_tm_cfg = self.engine.config

    def _build_pytorch(
            self,
            model_path: str,
            backend_config: Optional[Union[TurbomindEngineConfig,
                                           PytorchEngineConfig]] = None,
            **kwargs):
        """Innter build method for pytorch backend."""
        from lmdeploy.pytorch.engine import Engine
        self.engine = Engine(model_path=model_path,
                             engine_config=backend_config)
        self.backend_config = self.engine.engine_config
        self.hf_tm_cfg = getattr(self.engine.model_config, 'hf_config', None)

    def __call__(self,
                 prompts: Union[List[str], str, List[Dict], List[List[Dict]]],
                 gen_config: Optional[GenerationConfig] = None,
                 do_preprocess: bool = True,
                 adapter_name: Optional[str] = None,
                 use_tqdm: bool = False,
                 **kwargs):
        """Inference a batch of prompts.

        Args:
            prompts (List[str] | str | List[Dict] | List[List[Dict]]]): a
            batch of prompts. It accepts: string prompt, a list of string
            prompts, a chat history in OpenAI format or a list of chat
            history.
            gen_config (GenerationConfig | None): a instance of
                GenerationConfig. Default to None.
            do_preprocess (bool): whether pre-process the messages. Default to
                True, which means chat_template will be applied.
            adapter_name (str): the adapter name of slora for pytorch backend.
                Pick one from adapters. Default to None, using the base model.
            use_tqdm (bool): Whether use the progress bar. Default to False
        """
        if gen_config is None:
            gen_config = GenerationConfig()
        return self.batch_infer(prompts,
                                gen_config=gen_config,
                                do_preprocess=do_preprocess,
                                adapter_name=adapter_name,
                                use_tqdm=use_tqdm,
                                **kwargs)

    async def stop_session(self, session_id: int):
        """Stop a session by a session_id."""
        logger.info(f'stop session {session_id}')
        generator = self.id2inst.get(session_id)
        if generator:
            await generator.async_cancel(session_id)
        # else it's not running at all

    async def end_session(self, session_id: int):
        """For ending a session that is not running."""
        logger.info(f'end session {session_id}')
        inst = self.id2inst.get(session_id)
        if inst:
            await inst._active.wait()
            assert session_id not in self.id2inst
        inst = await self._get_free_insts().get()
        try:
            await inst.async_end(session_id)
            self.id2step[session_id] = 0
        except (Exception, asyncio.CancelledError, GeneratorExit) as e:  # noqa
            logger.error(f'[end_session] exception caught: {e}')
        finally:
            self._get_free_insts().put_nowait(inst)

    def _get_limiter(self):
        if not self.limiter:
            self.limiter = asyncio.Semaphore(self.instance_num)
        return self.limiter

    async def _async_infer(self, requests: AsyncIterator[Dict],
                           **kwargs) -> AsyncIterator[AsyncIterator[Response]]:
        async for req in requests:
            gen = self.generate(**req, **kwargs)
            yield gen

    def _infer(self,
               requests: Iterator[Dict],
               multiplex: bool,
               pbar=None,
               loop=None) -> Iterator[Iterator[Response]]:

        async def _sync_resp(g, que: Queue, idx: int, sem: asyncio.Semaphore):
            async for out in g:
                que.put(_gen_out_to_response(out, idx))
            sem.release()
            if not multiplex:
                que.put(None)  # sentinel of inner generator
            if pbar:
                pbar.update(1)

        que = Queue()

        async def _infer():
            sem = self._get_limiter()
            tasks = []
            for idx, req in enumerate(requests):
                await sem.acquire()
                gen = self.generate(**req)
                dst = que if multiplex else Queue()
                if not multiplex:
                    que.put(iter(dst.get, None))
                # create a task to send the responses
                task = asyncio.create_task(_sync_resp(gen, dst, idx, sem))
                tasks.append(task)
            if not multiplex:  # sentinel of outer generator
                que.put(None)
            await asyncio.gather(*tasks)
            if multiplex:
                que.put(None)  # sentinel of inner generator

        loop = loop or self.internal_thread.loop
        # submit the coroutine to async world
        asyncio.run_coroutine_threadsafe(
            _infer(), loop).add_done_callback(lambda x: x.result())

        return iter(que.get, None)

    @staticmethod
    def _is_single(prompts):
        return isinstance(prompts, str) or isinstance(prompts[0], Dict)

    def infer(self,
              prompts: Union[List[str], str, List[Dict], List[List[Dict]]],
              gen_config: Optional[Union[GenerationConfig,
                                         List[GenerationConfig]]] = None,
              do_preprocess: bool = True,
              adapter_name: Optional[str] = None,
              stream_response: bool = False,
              multiplex: bool = False,
              pbar: Optional[tqdm.tqdm] = None,
              **kwargs):

        prompts = [prompts] if AsyncEngine._is_single(prompts) else prompts
        assert isinstance(prompts, List), 'prompts should be a list'
        gen_config = gen_config or GenerationConfig()
        if not isinstance(gen_config, List):
            gen_config = [gen_config] * len(prompts)
        assert len(prompts) == len(gen_config), \
                'input gen_confg length differs from the length of prompts'  # noqa

        def requests():
            for prompt, gen_cfg in zip(prompts, gen_config):
                r = dict(messages=prompt,
                         gen_config=gen_cfg,
                         do_preprocess=do_preprocess,
                         adapter_name=adapter_name,
                         stream_response=stream_response,
                         **kwargs)
                r.setdefault('sequence_start', True)
                r.setdefault('sequence_end', True)
                if 'session_id' not in r:
                    r['session_id'] = next(self._session_id)
                yield r

        return self._infer(requests(), multiplex, pbar)

    def batch_infer(self,
                    prompts: Union[List[str], str, List[Dict],
                                   List[List[Dict]]],
                    gen_config: Optional[Union[GenerationConfig,
                                               List[GenerationConfig]]] = None,
                    do_preprocess: bool = True,
                    adapter_name: Optional[str] = None,
                    use_tqdm: bool = False,
                    **kwargs):
        """Inference a batch of prompts.

        Args:
            prompts (List[str] | str | List[Dict] | List[List[Dict]]]): a
            batch of prompts. It accepts: string prompt, a list of string
            prompts, a chat history in OpenAI format or a list of chat
            history.
            gen_config (GenerationConfig | None): a instance of or a list of
                GenerationConfig. Default to None.
            do_preprocess (bool): whether pre-process the messages. Default to
                True, which means chat_template will be applied.
            adapter_name (str): the adapter name of slora for pytorch backend.
                Pick one from adapters. Default to None, using the base model.
            use_tqdm (bool): Whether use the progress bar. Default to False
        """
        is_single = AsyncEngine._is_single(prompts)
        outputs = []
        pbar = tqdm.tqdm(
            total=1 if is_single else len(prompts)) if use_tqdm else None
        try:
            for g in self.infer(prompts,
                                gen_config,
                                do_preprocess,
                                adapter_name,
                                stream_response=False,
                                pbar=pbar,
                                **kwargs):
                res = None
                for out in g:
                    res = _append_response(res, out)
                outputs.append(res)
        finally:
            if pbar: pbar.close()  # noqa
        if is_single:
            return outputs[0]
        return outputs

    def stream_infer(
            self,
            prompts: Union[List[str], str, List[Dict], List[List[Dict]]],
            gen_config: Optional[Union[GenerationConfig,
                                       List[GenerationConfig]]] = None,
            do_preprocess: bool = True,
            adapter_name: Optional[str] = None,
            stream_response: bool = True,
            **kwargs):
        """Inference a batch of prompts with stream mode.

        Args:
            prompts (List[str] | str | List[Dict] | List[List[Dict]]]):a
            batch of prompts. It accepts: string prompt, a list of string
            prompts, a chat history in OpenAI format or a list of chat
            history.
            gen_config (GenerationConfig | None): a instance of or a list of
                GenerationConfig. Default to None.
            do_preprocess (bool): whether pre-process the messages. Default to
                True, which means chat_template will be applied.
            adapter_name (str): the adapter name of slora for pytorch backend.
                Pick one from adapters. Default to None, using the base model.
        """
        return self.infer(prompts,
                          gen_config,
                          do_preprocess,
                          adapter_name,
                          stream_response,
                          multiplex=True,
                          **kwargs)

    async def _get_prompt_input(self,
                                session_id: int,
                                prompt: str,
                                do_preprocess: bool,
                                sequence_start: bool,
                                adapter_name: str,
                                tools: Optional[List[object]] = None,
                                **kwargs):
        if do_preprocess:
            # use adapter's chat template if possible
            chat_template = self.chat_template
            if adapter_name in MODELS.module_dict:
                chat_template = MODELS.module_dict[adapter_name]()
            prompt = chat_template.messages2prompt(prompt,
                                                   sequence_start,
                                                   tools=tools)
        if prompt is None:
            raise ValueError(
                f'You are using base template to handle chat task. Please specify a `--chat-template` name chosen from `lmdeploy list` if you want to use OpenAI messages input.'  # noqa
            )
        input_ids = self.tokenizer.encode(prompt, add_bos=sequence_start)
        return {'prompt': prompt, 'input_ids': input_ids}

    @asynccontextmanager
    async def model_inst(self, session_id: int):
        """A context manager to make sure server's safe running."""
        assert session_id not in self.id2inst
        free_insts = self._get_free_insts()
        inst = await free_insts.get()
        inst._active = asyncio.Event()
        self.id2inst[session_id] = inst
        try:
            yield inst
        finally:
            self.id2inst.pop(session_id)
            inst._active.set()
            free_insts.put_nowait(inst)

    @asynccontextmanager
    async def safe_run(self, inst, session_id, **kwargs):
        generator = inst.async_stream_infer(session_id, **kwargs)
        try:
            yield generator
        except (Exception, asyncio.CancelledError, GeneratorExit) as e:  # noqa
            logger.error(
                f'[safe_run] exception caught: {type(e).__name__} {e}')
            # TODO: remove session_id from async cancel
            await inst.async_cancel(session_id)
        finally:
            await generator.aclose()

    async def generate(
            self,
            messages,
            session_id: int,
            gen_config: Optional[GenerationConfig] = None,
            tools: Optional[List[object]] = None,
            stream_response: bool = True,
            sequence_start: bool = True,
            sequence_end: bool = True,  # no interactive mode by default
            step: int = 0,
            do_preprocess: bool = True,
            adapter_name: Optional[str] = None,
            skip_stop_tokens: bool = True,
            rewind_stop_tokens: bool = False,
            input_ids: Optional[List] = None,
            **kwargs):
        """Generate responses.

        Args:
            messages (str | List): chat history or prompt
            session_id (int): the session id
            gen_config (GenerationConfig | None): a instance of
                GenerationConfig. Default to None.
            stream_response (bool): whether return responses streamingly
            sequence_start (bool): indicator for starting a sequence
            sequence_end (bool): indicator for ending a sequence
            step (int): the offset of the k/v cache
            do_preprocess (bool): whether pre-process the messages. Default to
                True, which means chat_template will be applied.
        """
        if (messages is not None) ^ (input_ids is None):
            raise ValueError(
                'You must specify exactly one of messages or input_ids')
        if session_id not in self.id2step:
            self.id2step[session_id] = 0
        if step != 0:
            self.id2step[session_id] = step
        if gen_config is None:
            gen_config = GenerationConfig()
        else:
            gen_config = deepcopy(gen_config)
        gen_config.convert_stop_bad_words_to_ids(self.tokenizer)
        if gen_config.stop_token_ids is None:
            gen_config.stop_token_ids = self.stop_words
        if not gen_config.do_sample:
            logger.warning(f'GenerationConfig: {gen_config}')
            logger.warning(
                'Since v0.6.0, lmdeploy add `do_sample` in '
                'GenerationConfig. It defaults to False, meaning greedy '
                'decoding. Please set `do_sample=True` if sampling '
                ' decoding is needed')
            # greedy decode
            gen_config.top_k = 1
            # avoid unnecessary process
            gen_config.temperature = 1.0
            gen_config.repetition_penalty = 1.0
        # set random if it is not set and sequence_start is True
        elif gen_config.random_seed is None and sequence_start:
            gen_config.random_seed = random.getrandbits(64)
        if gen_config.n > 1:
            logger.ERROR(f"n({gen_config.n}) > 1 hasn't been supported yet. "
                         f'Fallback to 1')
            gen_config.n = 1
<<<<<<< HEAD
        prompt = messages
        self.request_logger.log_prompt(session_id=session_id, prompt=prompt)
        prompt_input = await self._get_prompt_input(prompt,
                                                    do_preprocess,
                                                    sequence_start,
                                                    adapter_name,
                                                    tools=tools)
        prompt = prompt_input['prompt']
        input_ids = prompt_input['input_ids']
        finish_reason = None
        self.request_logger.log_inputs(session_id=session_id,
                                       prompt=prompt,
                                       prompt_token_ids=input_ids,
                                       gen_config=gen_config,
                                       adapter_name=adapter_name)
        logger.info(f'session={session_id}, '
                    f'history_tokens={self.id2step[session_id]}, '
                    f'input_tokens={len(input_ids)}, '
                    f'max_new_tokens={gen_config.max_new_tokens}, '
                    f'seq_start={sequence_start}, seq_end={sequence_end}, '
                    f'step={step}, prep={do_preprocess}')

=======
        if messages:
            prompt = messages
            self.request_logger.log_prompt(session_id=session_id,
                                           prompt=prompt)
            prompt_input = await self._get_prompt_input(prompt,
                                                        do_preprocess,
                                                        sequence_start,
                                                        adapter_name,
                                                        tools=tools)
            prompt = prompt_input['prompt']
            input_ids = prompt_input['input_ids']
            self.request_logger.log_inputs(session_id=session_id,
                                           prompt=prompt,
                                           prompt_token_ids=input_ids,
                                           gen_config=gen_config,
                                           adapter_name=adapter_name)
            logger.info(f'session_id={session_id}, '
                        f'history_tokens={self.id2step[session_id]}, '
                        f'input_tokens={len(input_ids)}, '
                        f'max_new_tokens={gen_config.max_new_tokens}, '
                        f'seq_start={sequence_start}, seq_end={sequence_end}, '
                        f'step={step}, prep={do_preprocess}')
        else:
            # TODO(lvhan) VLM doesn't support input_ids as an argument.
            # Figure out a graceful way to handle the invalid input
            prompt_input = dict(input_ids=input_ids)
>>>>>>> 5820107c
        if gen_config.max_new_tokens is None:
            # for interactive endpoint, will try maximum possible token num
            gen_config.max_new_tokens = max(
                128,
                self.session_len - self.id2step[session_id] - len(input_ids))
        elif self.id2step[session_id] + len(
                input_ids) + gen_config.max_new_tokens > self.session_len:
            gen_config.max_new_tokens = max(
                self.session_len - self.id2step[session_id] - len(input_ids),
                128)
            logger.error(
                f'Truncate max_new_tokens to {gen_config.max_new_tokens}')
        if self.id2step[session_id] + len(
                input_ids) + gen_config.max_new_tokens > self.session_len:
            logger.error(f'run out of tokens. session={session_id}.')
            yield GenOut('', self.id2step[session_id], len(input_ids), 0,
                         'length')
            if sequence_end is True and sequence_start is False:
                await self.end_session(session_id)
            return

        def is_error(status):
            return status not in [ResponseType.SUCCESS, ResponseType.FINISH]

        # used to skip / rewind stop words in interactive mode
        stop_ids = []
        if skip_stop_tokens and not gen_config.ignore_eos:
            stop_ids = gen_config.stop_token_ids or []
            if self.tokenizer.eos_token_id not in stop_ids:
                stop_ids.append(self.tokenizer.eos_token_id)

        async with self.model_inst(session_id) as inst:
            token_ids = input_ids.copy()
            history_len = self.id2step[session_id]
            input_len = len(input_ids)
            output_len, gen_len = 0, 0
            state = DetokenizeState(len(input_ids))
            start_ids_offset = state.ids_offset
            response = ''
            finish_reason = None
            async with self.safe_run(inst,
                                     session_id=session_id,
                                     **prompt_input,
                                     gen_config=gen_config,
                                     adapter_name=adapter_name,
                                     stream_output=stream_response,
                                     sequence_start=sequence_start,
                                     sequence_end=sequence_end,
                                     step=history_len) as gen:
                prev_len = 0
                hit_stop_token = 0
                async for outputs in gen:
                    # decode res
                    if is_error(outputs.status):
                        break

                    output_len = outputs.num_token

                    if hit_stop_token or prev_len == output_len:
                        continue

                    # This assumes the engine will stop when stop token is hit
                    if output_len and outputs.token_ids[-1] in stop_ids:
                        hit_stop_token = 1
                        # one token and it's been skipped
                        if output_len == prev_len + 1:
                            continue

                    mask = slice(prev_len - output_len,
                                 output_len - hit_stop_token)

                    token_ids += outputs.token_ids[mask]
                    gen_len = len(token_ids) - input_len

                    prev_len = output_len

                    ids_offset = state.ids_offset
                    response, state = self.tokenizer.detokenize_incrementally(
                        token_ids,
                        state,
                        skip_special_tokens=gen_config.skip_special_tokens,
                        spaces_between_special_tokens=gen_config.
                        spaces_between_special_tokens)
                    res = token_ids[ids_offset:]

                    out = GenOut(response, history_len, input_len, gen_len,
                                 finish_reason, res)

                    if outputs.logprobs is not None:
                        log_offset = ids_offset - start_ids_offset
                        out.logprobs = outputs.logprobs[log_offset:]
                    if outputs.last_hidden_state is not None:
                        out.last_hidden_state = outputs.last_hidden_state
                        if hit_stop_token:
                            out.last_hidden_state = \
                                out.last_hidden_state[:-hit_stop_token]
                    if outputs.logits is not None:
                        out.logits = outputs.logits
                        if hit_stop_token:
                            out.logits = out.logits[:-hit_stop_token]

                    yield out
                # end of generator loop

                if not is_error(outputs.status):
                    finish_reason = 'length' \
                        if gen_len >= gen_config.max_new_tokens else 'stop'
                    # utf-8 char at the end means it's a potential unfinished
                    # byte sequence
                    if not response.endswith('�'):
                        # avoid returning the last response twice
                        response = ''
                    logger.info(f'session {session_id} finished, reason '
                                f'"{finish_reason}", input_tokens '
                                f'{len(input_ids)}, outupt_tokens {gen_len}')
                    yield GenOut(response, self.id2step[session_id],
                                 len(input_ids), gen_len, finish_reason)
                else:
                    logger.error(f'session {session_id} finished, '
                                 'reason "error"')
                    yield GenOut(response='internal error happened',
                                 history_token_len=self.id2step[session_id],
                                 input_token_len=len(input_ids),
                                 generate_token_len=0,
                                 finish_reason='error',
                                 token_ids=[])
            # update step
            if sequence_end:
                self.id2step[session_id] = 0
                if self.backend == 'pytorch':
                    # manually end pytorch session
                    await inst.async_end(session_id)
            else:
                if rewind_stop_tokens:
                    # rewind the step to the token before the stop token
                    output_len = gen_len
                self.id2step[session_id] += input_len + output_len

    def parse_tool_response(self, text, tools, **kwargs):
        """Parse model response containing tool information.

        Args:
            text(str): model response in string format
            tools(List): tools from user request
        """
        if '<|plugin|>' in text:  # internlm2
            text, action = text.split('<|action_start|><|plugin|>')
            action = action.split('<|action_end|>'.strip())[0]
            action = action[action.find('{'):]
            action = json.loads(action)
            name, parameters = action['name'], json.dumps(action.get(
                'parameters', action.get('arguments', {})),
                                                          ensure_ascii=False)
            call_info_list = [(name, parameters)]
        elif '<function=' in text:  # llama3.1
            action, _ = text.split('</function>')
            parameters = action[action.find('{'):]
            name = action.split('<function=')[1].split('>{')[0]
            call_info_list = [(name, parameters)]
        elif '<tool_call>' in text and '</tool_call>' in text:  # qwen2.5
            # get tool_call in text
            pattern = r'<tool_call>(.*?)</tool_call>'
            match_result_list = re.findall(pattern, text, re.DOTALL)
            call_info_list = []
            for match_result in match_result_list:
                action = json.loads(match_result)
                call_info_list.append((action['name'],
                                       json.dumps(action['arguments'],
                                                  ensure_ascii=False)))
            # get text outside of tags
            if not text.startswith('<tool_call>'):
                text = text[:text.find('<tool_call>')]
            elif not text.endswith('</tool_call>'):
                text = text[text.rfind('</tool_call>') + len('</tool_call>'):]
            else:
                text = ''

        else:
            raise RuntimeError(f'Unexpected model response: {text}')

        call_info_list = [([tool.function.name for tool in tools
                            ].index(call_info[0]), call_info[0], call_info[1])
                          for call_info in call_info_list]
        return text, call_info_list

    def _run(self, fn=None, coro=None, loop=None):
        assert (fn or coro) and not (fn and coro)
        loop = loop or self.internal_thread.loop
        if fn:

            async def _coro():
                return fn()

            coro = _coro()
        return asyncio.run_coroutine_threadsafe(coro, loop)

    def session(self, gen_config: GenerationConfig = None):
        return Session(self._run(fn=lambda: next(self._session_id)).result(),
                       engine=self,
                       gen_config=gen_config)

    def chat(self,
             prompt: str,
             session=None,
             gen_config: Optional[GenerationConfig] = None,
             stream_response=False,
             **kwargs) -> Union[Session, Iterator]:
        """Chat.

        Args:
            prompt (str): prompt
            session (Session): the chat session
            gen_config (GenerationConfig | None): a instance of
                GenerationConfig. Default to None.
            do_preprocess (bool): whether pre-process the messages. Default to
                True, which means chat_template will be applied.
            **kwargs (dict): ad hoc parametrization of `gen_config
        """
        if session is None:
            session = self.session()

        # sync & init
        session._prompt = prompt
        session._response = None

        sequence_start = session._step == 0

        generator = self.infer(prompt,
                               gen_config,
                               sequence_start=sequence_start,
                               sequence_end=False,
                               session_id=session._id,
                               stream_response=stream_response,
                               multiplex=True)

        def _gen():
            resp = None
            try:
                for out in generator:
                    resp = _append_response(resp, out)
                    yield out
            except:  # noqa
                self._run(coro=self.stop_session(session._id)).result()
                raise
            else:
                session._response = resp
                session._step += resp.generate_token_len + resp.input_token_len
                session.history.append((session._prompt, resp.text))

        if stream_response:
            session.generator = _gen()
        else:
            # run the generator until finish
            with closing(_gen()) as gen:
                for _ in gen:
                    pass
            session.generator = None

        return session<|MERGE_RESOLUTION|>--- conflicted
+++ resolved
@@ -687,30 +687,6 @@
             logger.ERROR(f"n({gen_config.n}) > 1 hasn't been supported yet. "
                          f'Fallback to 1')
             gen_config.n = 1
-<<<<<<< HEAD
-        prompt = messages
-        self.request_logger.log_prompt(session_id=session_id, prompt=prompt)
-        prompt_input = await self._get_prompt_input(prompt,
-                                                    do_preprocess,
-                                                    sequence_start,
-                                                    adapter_name,
-                                                    tools=tools)
-        prompt = prompt_input['prompt']
-        input_ids = prompt_input['input_ids']
-        finish_reason = None
-        self.request_logger.log_inputs(session_id=session_id,
-                                       prompt=prompt,
-                                       prompt_token_ids=input_ids,
-                                       gen_config=gen_config,
-                                       adapter_name=adapter_name)
-        logger.info(f'session={session_id}, '
-                    f'history_tokens={self.id2step[session_id]}, '
-                    f'input_tokens={len(input_ids)}, '
-                    f'max_new_tokens={gen_config.max_new_tokens}, '
-                    f'seq_start={sequence_start}, seq_end={sequence_end}, '
-                    f'step={step}, prep={do_preprocess}')
-
-=======
         if messages:
             prompt = messages
             self.request_logger.log_prompt(session_id=session_id,
@@ -727,7 +703,7 @@
                                            prompt_token_ids=input_ids,
                                            gen_config=gen_config,
                                            adapter_name=adapter_name)
-            logger.info(f'session_id={session_id}, '
+            logger.info(f'session={session_id}, '
                         f'history_tokens={self.id2step[session_id]}, '
                         f'input_tokens={len(input_ids)}, '
                         f'max_new_tokens={gen_config.max_new_tokens}, '
@@ -737,7 +713,6 @@
             # TODO(lvhan) VLM doesn't support input_ids as an argument.
             # Figure out a graceful way to handle the invalid input
             prompt_input = dict(input_ids=input_ids)
->>>>>>> 5820107c
         if gen_config.max_new_tokens is None:
             # for interactive endpoint, will try maximum possible token num
             gen_config.max_new_tokens = max(
