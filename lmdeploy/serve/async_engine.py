# Copyright (c) OpenMMLab. All rights reserved.
import asyncio
import dataclasses
import random
from contextlib import contextmanager
<<<<<<< HEAD
from typing import List, Literal, Optional
=======
from typing import List, Literal, Optional, Union
>>>>>>> 477f2db8


@dataclasses.dataclass
class GenOut:
    """Pack all response information together."""
    response: str
    history_token_len: int
    input_token_len: int
    generate_token_len: int
    finish_reason: Optional[Literal['stop', 'length']] = None


class AsyncEngine:
    """Async inference engine. Maintaining a bunch of tm_model instances.

    Args:
        model_path (str): the path of a model.
            It could be one of the following options:
                - i) A local directory path of a turbomind model which is
                    converted by `lmdeploy convert` command or download from
                    ii) and iii).
                - ii) The model_id of a lmdeploy-quantized model hosted
                    inside a model repo on huggingface.co, such as
                    "InternLM/internlm-chat-20b-4bit",
                    "lmdeploy/llama2-chat-70b-4bit", etc.
                - iii) The model_id of a model hosted inside a model repo
                    on huggingface.co, such as "InternLM/internlm-chat-7b",
                    "Qwen/Qwen-7B-Chat ", "baichuan-inc/Baichuan2-7B-Chat"
                    and so on.
        model_name (str): needed when model_path is a pytorch model on
            huggingface.co, such as "InternLM/internlm-chat-7b",
            "Qwen/Qwen-7B-Chat ", "baichuan-inc/Baichuan2-7B-Chat" and so on.
        instance_num (int): instance numbers to be created
        tp (int): tensor parallel
    """

<<<<<<< HEAD
    def __init__(self, model_path, instance_num=32, tp=1, **kwargs) -> None:
        from lmdeploy import turbomind as tm
        self.tm_model = tm.TurboMind.from_pretrained(model_path,
                                                     tp=tp,
                                                     **kwargs)
        self.tokenizer = self.tm_model.tokenizer
        self.generators = [
            self.tm_model.create_instance() for i in range(instance_num)
        ]
        self.instance_num = instance_num
        self.model = self.tm_model.model
        self.available = [True] * instance_num
        self.starts = [None] * instance_num
        self.steps = {}
        self.loop = asyncio.get_event_loop()

    def stop_session(self, session_id: int):
        """Stop a session by a session_id."""
        instance_id = session_id % self.instance_num
        input_ids = self.tokenizer.encode('')
        for outputs in self.generators[instance_id].stream_infer(
                session_id,
                input_ids,
                request_output_len=0,
                sequence_start=False,
                sequence_end=False,
                stop=True):
=======
    def __init__(self,
                 model_path: str,
                 model_name: Optional[str] = None,
                 instance_num: int = 32,
                 tp: int = 1,
                 **kwargs) -> None:
        from lmdeploy import turbomind as tm
        self.tm_model = tm.TurboMind.from_pretrained(model_path,
                                                     model_name=model_name,
                                                     tp=tp,
                                                     **kwargs)
        self.tokenizer = self.tm_model.tokenizer
        self.instance_num = instance_num
        self.model = self.tm_model.model
        self.id2step = {}
        self.id2generator = {}
        self.loop = asyncio.get_event_loop()
        self.gens_set = set()
        for i in range(instance_num):
            self.gens_set.add(self.tm_model.create_instance())

    def __call__(self,
                 prompts: List[str],
                 request_output_len=512,
                 top_k=40,
                 top_p=0.8,
                 temperature=0.8,
                 repetition_penalty=1.0,
                 ignore_eos=False,
                 do_preprocess=True,
                 **kwargs):
        """Inference a batch of prompts.

        Args:
            prompts (List[str]): a batch of prompts
            request_output_len (int): output token nums
            top_k (int): The number of the highest probability vocabulary
              tokens to keep for top-k-filtering
            top_p (float): If set to float < 1, only the smallest set of most
              probable tokens with probabilities that add up to top_p or higher
            are kept for generation.
            temperature (float): to modulate the next token probability
            repetition_penalty (float): The parameter for repetition penalty.
              1.0 means no penalty
            ignore_eos (bool): indicator for ignoring eos
            do_preprocess (bool): whether pre-process the messages.
        """
        return self.batch_infer(prompts,
                                request_output_len=request_output_len,
                                top_k=top_k,
                                top_p=top_p,
                                temperature=temperature,
                                repetition_penalty=repetition_penalty,
                                ignore_eos=ignore_eos,
                                do_preprocess=do_preprocess,
                                **kwargs)

    def stop_session(self, session_id: int):
        """Stop a session by a session_id."""
        input_ids = [self.tm_model.eos_id]
        stop_generator = self.tm_model.create_instance()
        for outputs in stop_generator.stream_infer(session_id,
                                                   input_ids,
                                                   request_output_len=0,
                                                   sequence_start=False,
                                                   sequence_end=False,
                                                   stop=True):
>>>>>>> 477f2db8
            pass
        if str(session_id) in self.id2generator and self.id2generator[str(
                session_id)] not in self.gens_set:
            self.gens_set.add(self.id2generator[str(session_id)])

    def end_session(self, session_id: int):
        """Clear a session by a session_id."""
        input_ids = [self.tm_model.eos_id]
        end_generator = self.tm_model.create_instance()
        for outputs in end_generator.stream_infer(session_id,
                                                  input_ids,
                                                  request_output_len=0,
                                                  sequence_start=False,
                                                  sequence_end=True):
            pass
        self.id2step[str(session_id)] = 0
        if str(session_id) in self.id2generator and self.id2generator[str(
                session_id)] not in self.gens_set:
            self.gens_set.add(self.id2generator[str(session_id)])

    def end_session(self, session_id: int):
        """Clear a session by a session_id."""
        instance_id = session_id % self.instance_num
        input_ids = self.tokenizer.encode('')
        for outputs in self.generators[instance_id].stream_infer(
                session_id,
                input_ids,
                request_output_len=0,
                sequence_start=False,
                sequence_end=True,
                stop=True):
            pass
        self.steps[str(session_id)] = 0
        self.available[instance_id] = True

    @contextmanager
<<<<<<< HEAD
    def safe_run(self, instance_id: int, session_id: Optional[int] = None):
        """A context manager to make sure server's safe running."""
        self.available[instance_id] = False
=======
    def safe_run(self, session_id: Optional[int] = None):
        """A context manager to make sure server's safe running."""
>>>>>>> 477f2db8
        try:
            yield
        except (Exception, asyncio.CancelledError) as e:  # noqa
            self.stop_session(session_id)
            raise e
        if str(session_id) in self.id2generator and self.id2generator[str(
                session_id)] not in self.gens_set:
            self.gens_set.add(self.id2generator[str(session_id)])

    async def get_embeddings(self, prompt, do_prerpocess=False):
        if do_prerpocess:
            prompt = self.model.get_prompt(prompt)
        input_ids = self.tokenizer.encode(prompt)
        return input_ids

    async def get_generator(self, stop: bool, session_id: int):
        """Only return the model instance if it is available."""
        if stop:
            return self.tm_model.create_instance()
        while self.gens_set == set():
            await asyncio.sleep(0)
        generator = self.gens_set.pop()
        self.id2generator[str(session_id)] = generator
        return generator

    def batch_infer(self,
<<<<<<< HEAD
                    prompts: List[str],
=======
                    prompts: Union[List[str], str],
>>>>>>> 477f2db8
                    request_output_len=512,
                    top_k=40,
                    top_p=0.8,
                    temperature=0.8,
                    repetition_penalty=1.0,
                    ignore_eos=False,
                    do_preprocess=True,
                    **kwargs):
        """Inference a batch of prompts.
<<<<<<< HEAD

        Args:
            prompts (List[str]): a batch of prompts
            request_output_len (int): output token nums
            top_k (int): The number of the highest probability vocabulary
              tokens to keep for top-k-filtering
            top_p (float): If set to float < 1, only the smallest set of most
              probable tokens with probabilities that add up to top_p or higher
            are kept for generation.
            temperature (float): to modulate the next token probability
            repetition_penalty (float): The parameter for repetition penalty.
              1.0 means no penalty
            ignore_eos (bool): indicator for ignoring eos
            do_preprocess (bool): whether pre-process the messages.
        """
        assert isinstance(prompts, List), 'prompts should be a list'
        batch_size = len(prompts)
        outputs = [''] * batch_size
        generators = []
        for i, prompt in enumerate(prompts):
            generators.append(
                self.generate(prompt,
                              i,
                              stream_response=True,
                              sequence_start=True,
                              sequence_end=True,
                              request_output_len=request_output_len,
                              top_k=top_k,
                              top_p=top_p,
                              temperature=temperature,
                              ignore_eos=ignore_eos,
                              repetition_penalty=repetition_penalty,
                              do_preprocess=do_preprocess,
                              **kwargs))

        async def _inner_call(i, generator):
            async for out in generator:
                outputs[i] += out.response

        async def gather():
            await asyncio.gather(
                *[_inner_call(i, generators[i]) for i in range(batch_size)])

        self.loop.run_until_complete(gather())
        return outputs

    async def generate(
            self,
            messages,
            session_id,
            stream_response=True,
            sequence_start=True,
            sequence_end=True,  # no interactive mode by default
            step=0,
            request_output_len=512,
            stop=False,
            top_k=40,
            top_p=0.8,
            temperature=0.8,
            repetition_penalty=1.0,
            ignore_eos=False,
            do_preprocess=True,
            **kwargs):
        """Generate responses.
=======
>>>>>>> 477f2db8

        Args:
            prompts (List[str] | str): a batch of prompts
            request_output_len (int): output token nums
<<<<<<< HEAD
            sequence_start (bool): indicator for starting a sequence
            sequence_end (bool): indicator for ending a sequence
            step (int): the offset of the k/v cache
            stop (bool): whether stop inference
=======
>>>>>>> 477f2db8
            top_k (int): The number of the highest probability vocabulary
              tokens to keep for top-k-filtering
            top_p (float): If set to float < 1, only the smallest set of most
              probable tokens with probabilities that add up to top_p or higher
<<<<<<< HEAD
              are kept for generation.
=======
            are kept for generation.
>>>>>>> 477f2db8
            temperature (float): to modulate the next token probability
            repetition_penalty (float): The parameter for repetition penalty.
              1.0 means no penalty
            ignore_eos (bool): indicator for ignoring eos
            do_preprocess (bool): whether pre-process the messages.
        """
<<<<<<< HEAD
        instance_id = session_id % self.instance_num
        if str(session_id) not in self.steps:
            self.steps[str(session_id)] = 0
        if step != 0:
            self.steps[str(session_id)] = step
        seed = random.getrandbits(64)
        prompt = messages
        if do_preprocess:
            prompt = self.model.messages2prompt(prompt, sequence_start)
        input_ids = self.tokenizer.encode(prompt, add_bos=sequence_start)
        finish_reason = 'stop' if stop else None
        if self.steps[str(session_id)] + len(
                input_ids) + request_output_len >= self.tm_model.session_len:
            finish_reason = 'length'
            yield GenOut('', self.steps[str(session_id)], len(input_ids), 0,
                         finish_reason)
            if sequence_end is True and sequence_start is False:
                self.end_session(session_id)
        else:
            generator = await self.get_generator(instance_id, stop)
            with self.safe_run(instance_id, session_id):
                response_size = 0
                async for outputs in generator.async_stream_infer(
                        session_id=session_id,
                        input_ids=[input_ids],
                        stream_output=stream_response,
                        request_output_len=request_output_len,
                        sequence_start=(sequence_start),
                        sequence_end=sequence_end,
                        step=self.steps[str(session_id)],
                        stop=stop,
                        top_k=top_k,
                        top_p=top_p,
                        temperature=temperature,
                        repetition_penalty=repetition_penalty,
                        ignore_eos=ignore_eos,
                        random_seed=seed if sequence_start else None):
                    res, tokens = outputs[0]
                    # decode res
                    response = self.tokenizer.decode(res.tolist(),
                                                     offset=response_size)
                    # utf-8 char at the end means it's a potential unfinished
                    # byte sequence, continue to concate it with the next
                    # sequence and decode them together
                    if response.endswith('�'):
                        continue
                    # response, history token len,
                    # input token len, gen token len
                    yield GenOut(response, self.steps[str(session_id)],
                                 len(input_ids), tokens, finish_reason)
                    response_size = tokens

                # `response_size` might be note updated since
                # ` if response.endswith('�')`
                if response_size != tokens:
                    yield GenOut(response, self.steps[str(session_id)],
                                 len(input_ids), tokens, finish_reason)
                # update step
                self.steps[str(session_id)] += len(input_ids) + tokens
                if sequence_end or stop:
                    self.steps[str(session_id)] = 0
=======
        input_str = isinstance(prompts, str)
        prompts = [prompts] if input_str else prompts
        assert isinstance(prompts, List), 'prompts should be a list'
        batch_size = len(prompts)
        outputs = [''] * batch_size
        generators = []
        for i, prompt in enumerate(prompts):
            generators.append(
                self.generate(prompt,
                              i,
                              stream_response=True,
                              sequence_start=True,
                              sequence_end=True,
                              request_output_len=request_output_len,
                              top_k=top_k,
                              top_p=top_p,
                              temperature=temperature,
                              ignore_eos=ignore_eos,
                              repetition_penalty=repetition_penalty,
                              do_preprocess=do_preprocess,
                              **kwargs))

        async def _inner_call(i, generator):
            async for out in generator:
                outputs[i] += out.response

        async def gather():
            await asyncio.gather(
                *[_inner_call(i, generators[i]) for i in range(batch_size)])

        self.loop.run_until_complete(gather())
        outputs = outputs[0] if input_str else outputs
        return outputs

    async def generate(
            self,
            messages,
            session_id,
            stream_response=True,
            sequence_start=True,
            sequence_end=True,  # no interactive mode by default
            step=0,
            request_output_len=512,
            stop=False,
            top_k=40,
            top_p=0.8,
            temperature=0.8,
            repetition_penalty=1.0,
            ignore_eos=False,
            do_preprocess=True,
            **kwargs):
        """Generate responses.

        Args:
            messages (str | List): chat history or prompt
            session_id (int): the session id
            stream_response (bool): whether return responses streamingly
            request_output_len (int): output token nums
            sequence_start (bool): indicator for starting a sequence
            sequence_end (bool): indicator for ending a sequence
            step (int): the offset of the k/v cache
            stop (bool): whether stop inference
            top_k (int): The number of the highest probability vocabulary
              tokens to keep for top-k-filtering
            top_p (float): If set to float < 1, only the smallest set of most
              probable tokens with probabilities that add up to top_p or higher
              are kept for generation.
            temperature (float): to modulate the next token probability
            repetition_penalty (float): The parameter for repetition penalty.
              1.0 means no penalty
            ignore_eos (bool): indicator for ignoring eos
            do_preprocess (bool): whether pre-process the messages.
        """
        if str(session_id) not in self.id2step:
            self.id2step[str(session_id)] = 0
        if step != 0:
            self.id2step[str(session_id)] = step
        seed = random.getrandbits(64)
        prompt = messages
        if do_preprocess:
            prompt = self.model.messages2prompt(prompt, sequence_start)
        input_ids = self.tokenizer.encode(prompt, add_bos=sequence_start)
        finish_reason = None
        if stop is True:
            self.stop_session(session_id)
            yield GenOut('', self.id2step[str(session_id)], len(input_ids), 0,
                         finish_reason)
        elif self.id2step[str(session_id)] + len(
                input_ids) + request_output_len >= self.tm_model.session_len:
            finish_reason = 'length'
            yield GenOut('', self.id2step[str(session_id)], len(input_ids), 0,
                         finish_reason)
            if sequence_end is True and sequence_start is False:
                self.end_session(session_id)
        else:
            generator = await self.get_generator(stop, session_id)
            with self.safe_run(session_id):
                response_size = 0
                async for outputs in generator.async_stream_infer(
                        session_id=session_id,
                        input_ids=[input_ids],
                        stream_output=stream_response,
                        request_output_len=request_output_len,
                        sequence_start=(sequence_start),
                        sequence_end=sequence_end,
                        step=self.id2step[str(session_id)],
                        stop=stop,
                        top_k=top_k,
                        top_p=top_p,
                        temperature=temperature,
                        repetition_penalty=repetition_penalty,
                        ignore_eos=ignore_eos,
                        random_seed=seed if sequence_start else None):
                    res, tokens = outputs[0]
                    # decode res
                    response = self.tokenizer.decode(res.tolist(),
                                                     offset=response_size)
                    # utf-8 char at the end means it's a potential unfinished
                    # byte sequence, continue to concate it with the next
                    # sequence and decode them together
                    if response.endswith('�'):
                        continue
                    # response, history token len,
                    # input token len, gen token len
                    yield GenOut(response, self.id2step[str(session_id)],
                                 len(input_ids), tokens, finish_reason)
                    response_size = tokens

                finish_reason = 'length' \
                    if tokens >= request_output_len else 'stop'
                # `response_size` might be note updated since
                # ` if response.endswith('�')`
                if response_size == tokens:
                    response = ''  # avaid returning the last response twice
                yield GenOut(response, self.id2step[str(session_id)],
                             len(input_ids), tokens, finish_reason)
                # update step
                self.id2step[str(session_id)] += len(input_ids) + tokens
                if sequence_end or stop:
                    self.id2step[str(session_id)] = 0
>>>>>>> 477f2db8
<|MERGE_RESOLUTION|>--- conflicted
+++ resolved
@@ -3,11 +3,7 @@
 import dataclasses
 import random
 from contextlib import contextmanager
-<<<<<<< HEAD
-from typing import List, Literal, Optional
-=======
 from typing import List, Literal, Optional, Union
->>>>>>> 477f2db8
 
 
 @dataclasses.dataclass
@@ -44,35 +40,6 @@
         tp (int): tensor parallel
     """
 
-<<<<<<< HEAD
-    def __init__(self, model_path, instance_num=32, tp=1, **kwargs) -> None:
-        from lmdeploy import turbomind as tm
-        self.tm_model = tm.TurboMind.from_pretrained(model_path,
-                                                     tp=tp,
-                                                     **kwargs)
-        self.tokenizer = self.tm_model.tokenizer
-        self.generators = [
-            self.tm_model.create_instance() for i in range(instance_num)
-        ]
-        self.instance_num = instance_num
-        self.model = self.tm_model.model
-        self.available = [True] * instance_num
-        self.starts = [None] * instance_num
-        self.steps = {}
-        self.loop = asyncio.get_event_loop()
-
-    def stop_session(self, session_id: int):
-        """Stop a session by a session_id."""
-        instance_id = session_id % self.instance_num
-        input_ids = self.tokenizer.encode('')
-        for outputs in self.generators[instance_id].stream_infer(
-                session_id,
-                input_ids,
-                request_output_len=0,
-                sequence_start=False,
-                sequence_end=False,
-                stop=True):
-=======
     def __init__(self,
                  model_path: str,
                  model_name: Optional[str] = None,
@@ -140,7 +107,6 @@
                                                    sequence_start=False,
                                                    sequence_end=False,
                                                    stop=True):
->>>>>>> 477f2db8
             pass
         if str(session_id) in self.id2generator and self.id2generator[str(
                 session_id)] not in self.gens_set:
@@ -161,30 +127,9 @@
                 session_id)] not in self.gens_set:
             self.gens_set.add(self.id2generator[str(session_id)])
 
-    def end_session(self, session_id: int):
-        """Clear a session by a session_id."""
-        instance_id = session_id % self.instance_num
-        input_ids = self.tokenizer.encode('')
-        for outputs in self.generators[instance_id].stream_infer(
-                session_id,
-                input_ids,
-                request_output_len=0,
-                sequence_start=False,
-                sequence_end=True,
-                stop=True):
-            pass
-        self.steps[str(session_id)] = 0
-        self.available[instance_id] = True
-
     @contextmanager
-<<<<<<< HEAD
-    def safe_run(self, instance_id: int, session_id: Optional[int] = None):
-        """A context manager to make sure server's safe running."""
-        self.available[instance_id] = False
-=======
     def safe_run(self, session_id: Optional[int] = None):
         """A context manager to make sure server's safe running."""
->>>>>>> 477f2db8
         try:
             yield
         except (Exception, asyncio.CancelledError) as e:  # noqa
@@ -211,11 +156,7 @@
         return generator
 
     def batch_infer(self,
-<<<<<<< HEAD
-                    prompts: List[str],
-=======
                     prompts: Union[List[str], str],
->>>>>>> 477f2db8
                     request_output_len=512,
                     top_k=40,
                     top_p=0.8,
@@ -225,10 +166,9 @@
                     do_preprocess=True,
                     **kwargs):
         """Inference a batch of prompts.
-<<<<<<< HEAD
 
         Args:
-            prompts (List[str]): a batch of prompts
+            prompts (List[str] | str): a batch of prompts
             request_output_len (int): output token nums
             top_k (int): The number of the highest probability vocabulary
               tokens to keep for top-k-filtering
@@ -241,146 +181,6 @@
             ignore_eos (bool): indicator for ignoring eos
             do_preprocess (bool): whether pre-process the messages.
         """
-        assert isinstance(prompts, List), 'prompts should be a list'
-        batch_size = len(prompts)
-        outputs = [''] * batch_size
-        generators = []
-        for i, prompt in enumerate(prompts):
-            generators.append(
-                self.generate(prompt,
-                              i,
-                              stream_response=True,
-                              sequence_start=True,
-                              sequence_end=True,
-                              request_output_len=request_output_len,
-                              top_k=top_k,
-                              top_p=top_p,
-                              temperature=temperature,
-                              ignore_eos=ignore_eos,
-                              repetition_penalty=repetition_penalty,
-                              do_preprocess=do_preprocess,
-                              **kwargs))
-
-        async def _inner_call(i, generator):
-            async for out in generator:
-                outputs[i] += out.response
-
-        async def gather():
-            await asyncio.gather(
-                *[_inner_call(i, generators[i]) for i in range(batch_size)])
-
-        self.loop.run_until_complete(gather())
-        return outputs
-
-    async def generate(
-            self,
-            messages,
-            session_id,
-            stream_response=True,
-            sequence_start=True,
-            sequence_end=True,  # no interactive mode by default
-            step=0,
-            request_output_len=512,
-            stop=False,
-            top_k=40,
-            top_p=0.8,
-            temperature=0.8,
-            repetition_penalty=1.0,
-            ignore_eos=False,
-            do_preprocess=True,
-            **kwargs):
-        """Generate responses.
-=======
->>>>>>> 477f2db8
-
-        Args:
-            prompts (List[str] | str): a batch of prompts
-            request_output_len (int): output token nums
-<<<<<<< HEAD
-            sequence_start (bool): indicator for starting a sequence
-            sequence_end (bool): indicator for ending a sequence
-            step (int): the offset of the k/v cache
-            stop (bool): whether stop inference
-=======
->>>>>>> 477f2db8
-            top_k (int): The number of the highest probability vocabulary
-              tokens to keep for top-k-filtering
-            top_p (float): If set to float < 1, only the smallest set of most
-              probable tokens with probabilities that add up to top_p or higher
-<<<<<<< HEAD
-              are kept for generation.
-=======
-            are kept for generation.
->>>>>>> 477f2db8
-            temperature (float): to modulate the next token probability
-            repetition_penalty (float): The parameter for repetition penalty.
-              1.0 means no penalty
-            ignore_eos (bool): indicator for ignoring eos
-            do_preprocess (bool): whether pre-process the messages.
-        """
-<<<<<<< HEAD
-        instance_id = session_id % self.instance_num
-        if str(session_id) not in self.steps:
-            self.steps[str(session_id)] = 0
-        if step != 0:
-            self.steps[str(session_id)] = step
-        seed = random.getrandbits(64)
-        prompt = messages
-        if do_preprocess:
-            prompt = self.model.messages2prompt(prompt, sequence_start)
-        input_ids = self.tokenizer.encode(prompt, add_bos=sequence_start)
-        finish_reason = 'stop' if stop else None
-        if self.steps[str(session_id)] + len(
-                input_ids) + request_output_len >= self.tm_model.session_len:
-            finish_reason = 'length'
-            yield GenOut('', self.steps[str(session_id)], len(input_ids), 0,
-                         finish_reason)
-            if sequence_end is True and sequence_start is False:
-                self.end_session(session_id)
-        else:
-            generator = await self.get_generator(instance_id, stop)
-            with self.safe_run(instance_id, session_id):
-                response_size = 0
-                async for outputs in generator.async_stream_infer(
-                        session_id=session_id,
-                        input_ids=[input_ids],
-                        stream_output=stream_response,
-                        request_output_len=request_output_len,
-                        sequence_start=(sequence_start),
-                        sequence_end=sequence_end,
-                        step=self.steps[str(session_id)],
-                        stop=stop,
-                        top_k=top_k,
-                        top_p=top_p,
-                        temperature=temperature,
-                        repetition_penalty=repetition_penalty,
-                        ignore_eos=ignore_eos,
-                        random_seed=seed if sequence_start else None):
-                    res, tokens = outputs[0]
-                    # decode res
-                    response = self.tokenizer.decode(res.tolist(),
-                                                     offset=response_size)
-                    # utf-8 char at the end means it's a potential unfinished
-                    # byte sequence, continue to concate it with the next
-                    # sequence and decode them together
-                    if response.endswith('�'):
-                        continue
-                    # response, history token len,
-                    # input token len, gen token len
-                    yield GenOut(response, self.steps[str(session_id)],
-                                 len(input_ids), tokens, finish_reason)
-                    response_size = tokens
-
-                # `response_size` might be note updated since
-                # ` if response.endswith('�')`
-                if response_size != tokens:
-                    yield GenOut(response, self.steps[str(session_id)],
-                                 len(input_ids), tokens, finish_reason)
-                # update step
-                self.steps[str(session_id)] += len(input_ids) + tokens
-                if sequence_end or stop:
-                    self.steps[str(session_id)] = 0
-=======
         input_str = isinstance(prompts, str)
         prompts = [prompts] if input_str else prompts
         assert isinstance(prompts, List), 'prompts should be a list'
@@ -520,5 +320,4 @@
                 # update step
                 self.id2step[str(session_id)] += len(input_ids) + tokens
                 if sequence_end or stop:
-                    self.id2step[str(session_id)] = 0
->>>>>>> 477f2db8
+                    self.id2step[str(session_id)] = 0