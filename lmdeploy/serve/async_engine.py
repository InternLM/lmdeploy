# Copyright (c) OpenMMLab. All rights reserved.
import asyncio
import dataclasses
import os.path as osp
import random
from contextlib import contextmanager
from typing import List, Literal, Optional

from lmdeploy.model import MODELS, BaseModel


@dataclasses.dataclass
class GenOut:
    """Pack all response information together."""
    response: str
    history_token_len: int
    input_token_len: int
    generate_token_len: int
    finish_reason: Optional[Literal['stop', 'length']] = None


class AsyncEngine:
    """Async inference engine. Maintaining a bunch of tm_model instances.

    Args:
        model_path (str): the path of the deployed model
        instance_num (int): instance numbers to be created
        tp (int): tensor parallel
    """

    def __init__(self, model_path, instance_num=32, tp=1) -> None:
        from lmdeploy import turbomind as tm
        from lmdeploy.tokenizer import Tokenizer
        tokenizer_model_path = osp.join(model_path, 'triton_models',
                                        'tokenizer')
        tokenizer = Tokenizer(tokenizer_model_path)
        self.tm_model = tm.TurboMind(model_path,
                                     eos_id=tokenizer.eos_token_id,
                                     tp=tp)
        self.tokenizer = tokenizer
        self.generators = [
            self.tm_model.create_instance() for i in range(instance_num)
        ]
        self.instance_num = instance_num
        self.model: BaseModel = MODELS.get(self.tm_model.model_name)()
        self.available = [True] * instance_num
        self.starts = [None] * instance_num
        self.steps = {}
        self.loop = asyncio.get_event_loop()

    def stop_session(self, session_id: int):
        instance_id = session_id % self.instance_num
        input_ids = self.tokenizer.encode('')
        for outputs in self.generators[instance_id].stream_infer(
                session_id,
                input_ids,
                request_output_len=0,
                sequence_start=False,
                sequence_end=False,
                stop=True):
            pass
        self.available[instance_id] = True

    @contextmanager
    def safe_run(self, instance_id: int, session_id: Optional[int] = None):
        self.available[instance_id] = False
        try:
            yield
        except (Exception, asyncio.CancelledError) as e:  # noqa
            self.stop_session(session_id)
        self.available[instance_id] = True

<<<<<<< HEAD
    async def get_embeddings(self, prompt):
=======
    async def get_embeddings(self, prompt, do_prerpocess=False):
        if do_prerpocess:
            prompt = self.model.get_prompt(prompt)
>>>>>>> c261b49d
        input_ids = self.tokenizer.encode(prompt)
        return input_ids

    async def get_generator(self, instance_id: int, stop: bool = False):
        """Only return the model instance if it is available."""
        if not stop:
            while self.available[instance_id] is False:
                await asyncio.sleep(0.1)
        return self.generators[instance_id]

    def batch_infer(self,
                    prompts: List[str],
                    request_output_len=512,
                    top_k=40,
                    top_p=0.8,
                    temperature=0.8,
                    repetition_penalty=1.0,
                    ignore_eos=False,
                    **kwargs):
        """Inference a batch of prompts.

        Args:
            prompts (List[str]): a batch of prompts
            request_output_len (int): output token nums
            top_p (float): If set to float < 1, only the smallest set of most
              probable tokens with probabilities that add up to top_p or higher
            are kept for generation.
            top_k (int): The number of the highest probability vocabulary
              tokens to keep for top-k-filtering
            temperature (float): to modulate the next token probability
            repetition_penalty (float): The parameter for repetition penalty.
              1.0 means no penalty
            ignore_eos (bool): indicator for ignoring eos
        """
        batch_size = len(prompts)
        outputs = [''] * batch_size
        generators = []
        for i, prompt in enumerate(prompts):
            generators.append(
                self.generate(prompt,
                              i,
                              stream_response=True,
                              sequence_start=True,
                              sequence_end=True,
                              request_output_len=request_output_len,
                              top_k=top_k,
                              top_p=top_p,
                              temperature=temperature,
                              ignore_eos=ignore_eos,
                              repetition_penalty=repetition_penalty))

        async def _inner_call(i, generator):
            async for out in generator:
                outputs[i] += out.response

        async def gather():
            await asyncio.gather(
                *[_inner_call(i, generators[i]) for i in range(batch_size)])

        self.loop.run_until_complete(gather())
        return outputs

    async def generate(
        self,
        messages,
        session_id,
        stream_response=True,
        sequence_start=True,
        sequence_end=False,
        step=0,
        request_output_len=512,
        stop=False,
        top_k=40,
        top_p=0.8,
        temperature=0.8,
        repetition_penalty=1.0,
        ignore_eos=False,
    ):
        """Generate responses.

        Args:
            messages (str | List): chat history or prompt
            session_id (int): the session id
            stream_response (bool): whether return responses streamingly
            request_output_len (int): output token nums
            sequence_start (bool): indicator for starting a sequence
            sequence_end (bool): indicator for ending a sequence
            step (int): the offset of the k/v cache
            stop (bool): whether stop inference
            top_p (float): If set to float < 1, only the smallest set of most
              probable tokens with probabilities that add up to top_p or higher
            are kept for generation.
            top_k (int): The number of the highest probability vocabulary
              tokens to keep for top-k-filtering
            temperature (float): to modulate the next token probability
            repetition_penalty (float): The parameter for repetition penalty.
              1.0 means no penalty
            ignore_eos (bool): indicator for ignoring eos
        """
        instance_id = session_id % self.instance_num
        if str(session_id) not in self.steps:
            self.steps[str(session_id)] = 0
        if step != 0:
            self.steps[str(session_id)] = step
        seed = random.getrandbits(64)
        prompt = self.model.messages2prompt(messages, sequence_start)
        input_ids = self.tokenizer.encode(prompt)
        finish_reason = 'stop' if stop else None
        if self.steps[str(session_id)] + len(
                input_ids) >= self.tm_model.session_len:
            finish_reason = 'length'
            yield GenOut('', self.steps[str(session_id)], len(input_ids), 0,
                         finish_reason)
        else:
            generator = await self.get_generator(instance_id, stop)
            with self.safe_run(instance_id, session_id):
                response_size = 0
                async for outputs in generator.async_stream_infer(
                        session_id=session_id,
                        input_ids=[input_ids],
                        stream_output=stream_response,
                        request_output_len=request_output_len,
                        sequence_start=(sequence_start),
                        sequence_end=sequence_end,
                        step=self.steps[str(session_id)],
                        stop=stop,
                        top_k=top_k,
                        top_p=top_p,
                        temperature=temperature,
                        repetition_penalty=repetition_penalty,
                        ignore_eos=ignore_eos,
                        random_seed=seed if sequence_start else None):
                    res, tokens = outputs[0]
                    # decode res
                    response = self.tokenizer.decode(res.tolist(),
                                                     offset=response_size)
                    # response, history token len,
                    # input token len, gen token len
                    yield GenOut(response, self.steps[str(session_id)],
                                 len(input_ids), tokens, finish_reason)
                    response_size = tokens

                # update step
                self.steps[str(session_id)] += len(input_ids) + tokens
                if sequence_end or stop:
                    self.steps[str(session_id)] = 0

    async def generate_openai(
        self,
        messages,
        instance_id,
        stream_response=True,
        renew_session=False,
        request_output_len=512,
        stop=False,
        top_k=40,
        top_p=0.8,
        temperature=0.8,
        repetition_penalty=1.0,
        ignore_eos=False,
    ):
        """Generate responses.

        Args:
            messages (str | List): chat history or prompt
            instance_id (int): actually request host ip
            stream_response (bool): whether return responses streamingly
            renew_session (bool): renew the session
            request_output_len (int): output token nums
            stop (bool): whether stop inference
            top_p (float): If set to float < 1, only the smallest set of most
              probable tokens with probabilities that add up to top_p or higher
            are kept for generation.
            top_k (int): The number of the highest probability vocabulary
              tokens to keep for top-k-filtering
            temperature (float): to modulate the next token probability
            repetition_penalty (float): The parameter for repetition penalty.
              1.0 means no penalty
            ignore_eos (bool): indicator for ignoring eos
        """
        session_id = instance_id
        instance_id %= self.instance_num
        sequence_start = False
        generator = await self.get_generator(instance_id)
        if renew_session:  # renew a session
            empty_input_ids = self.tokenizer.encode('')
            for outputs in generator.stream_infer(session_id=session_id,
                                                  input_ids=[empty_input_ids],
                                                  request_output_len=0,
                                                  sequence_start=False,
                                                  sequence_end=True,
                                                  stop=True):
                pass
            self.steps[str(session_id)] = 0
        if str(session_id) not in self.steps:
            self.steps[str(session_id)] = 0
        if self.steps[str(session_id)] == 0:
            sequence_start = True
        seed = random.getrandbits(64)
        prompt = self.model.messages2prompt(messages, sequence_start)
        input_ids = self.tokenizer.encode(prompt)
        finish_reason = 'stop' if stop else None
        if self.steps[str(session_id)] + len(
                input_ids) >= self.tm_model.session_len:
            finish_reason = 'length'
            yield GenOut('', self.steps[str(session_id)], len(input_ids), 0,
                         finish_reason)
        else:
            with self.safe_run(instance_id, session_id):
                response_size = 0
                async for outputs in generator.async_stream_infer(
                        session_id=session_id,
                        input_ids=[input_ids],
                        stream_output=stream_response,
                        request_output_len=request_output_len,
                        sequence_start=(sequence_start),
                        sequence_end=False,
                        step=self.steps[str(session_id)],
                        stop=stop,
                        top_k=top_k,
                        top_p=top_p,
                        temperature=temperature,
                        repetition_penalty=repetition_penalty,
                        ignore_eos=ignore_eos,
                        random_seed=seed if sequence_start else None):
                    res, tokens = outputs[0]
                    # decode res
                    response = self.tokenizer.decode(res.tolist(),
                                                     offset=response_size)
                    # response, history len, input len, generation len
                    yield GenOut(response, self.steps[str(session_id)],
                                 len(input_ids), tokens, finish_reason)
                    response_size = tokens

                # update step
                self.steps[str(session_id)] += len(input_ids) + tokens<|MERGE_RESOLUTION|>--- conflicted
+++ resolved
@@ -70,13 +70,9 @@
             self.stop_session(session_id)
         self.available[instance_id] = True
 
-<<<<<<< HEAD
-    async def get_embeddings(self, prompt):
-=======
     async def get_embeddings(self, prompt, do_prerpocess=False):
         if do_prerpocess:
             prompt = self.model.get_prompt(prompt)
->>>>>>> c261b49d
         input_ids = self.tokenizer.encode(prompt)
         return input_ids
 
