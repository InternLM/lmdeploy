--- conflicted
+++ resolved
@@ -7,12 +7,7 @@
 import os
 import random
 import re
-<<<<<<< HEAD
-import time
-from contextlib import asynccontextmanager
-=======
 from contextlib import asynccontextmanager, closing
->>>>>>> a6d4b4ad
 from copy import deepcopy
 from functools import partial
 from itertools import count
@@ -387,30 +382,7 @@
 
     async def stop_session(self, session_id: int):
         """Stop a session by a session_id."""
-<<<<<<< HEAD
         logger.info(f'stop session {session_id}')
-        if str(session_id) in self.id2generator:
-            await self.id2generator[str(session_id)].async_cancel(session_id)
-            logger.info(f'recycle generator for session {session_id}')
-            self.gens_set.add(self.id2generator[str(session_id)])
-
-        self.running_session_ids.discard(session_id)
-
-    async def end_session(self, session_id: int):
-        """Clear a session by a session_id."""
-        logger.info(f'end session {session_id}')
-        if str(session_id) in self.id2generator:
-            await self.id2generator[str(session_id)].async_end(session_id)
-            logger.info(f'recycle generator for session {session_id}')
-            self.id2step[str(session_id)] = 0
-            self.gens_set.add(self.id2generator[str(session_id)])
-
-        self.running_session_ids.discard(session_id)
-
-    @asynccontextmanager
-    async def safe_run(self, session_id: Optional[int] = None):
-        """A context manager to make sure server's safe running."""
-=======
         generator = self.id2inst.get(session_id)
         if generator:
             await generator.async_cancel(session_id)
@@ -418,38 +390,16 @@
 
     async def end_session(self, session_id: int):
         """For ending a session that is not running."""
+        logger.info(f'end session {session_id}')
         inst = self.id2inst.get(session_id)
         if inst:
             await inst._active.wait()
             assert session_id not in self.id2inst
         inst = await self._get_free_insts().get()
->>>>>>> a6d4b4ad
         try:
             await inst.async_end(session_id)
             self.id2step[session_id] = 0
         except (Exception, asyncio.CancelledError, GeneratorExit) as e:  # noqa
-<<<<<<< HEAD
-            # TODO: find out why await would block the coroutine here
-            logger.error(f'got exception, type {type(e).__name__}, {e}')
-            _get_event_loop().create_task(self.stop_session(session_id))
-            raise e
-        if str(session_id) in self.id2generator:
-            self.gens_set.add(self.id2generator[str(session_id)])
-            logger.info(f'recycle generator for session {session_id}')
-        self.running_session_ids.discard(session_id)
-
-    async def get_generator(self, stop: bool, session_id: int):
-        """Only return the model instance if it is available."""
-        if stop:
-            return self.engine.create_instance()
-        # waiting no generator is available or the same session_id is running
-        while self.gens_set == set() or session_id in self.running_session_ids:
-            await asyncio.sleep(0.1)
-        generator = self.gens_set.pop()
-        self.id2generator[str(session_id)] = generator
-        self.running_session_ids.add(session_id)
-        return generator
-=======
             logger.error(f'[end_session] exception caught: {e}')
         finally:
             self._get_free_insts().put_nowait(inst)
@@ -545,7 +495,6 @@
                 yield r
 
         return self._infer(requests(), multiplex, pbar)
->>>>>>> a6d4b4ad
 
     def batch_infer(self,
                     prompts: Union[List[str], str, List[Dict],
@@ -750,13 +699,8 @@
                                        prompt_token_ids=input_ids,
                                        gen_config=gen_config,
                                        adapter_name=adapter_name)
-<<<<<<< HEAD
         logger.info(f'session={session_id}, '
-                    f'history_tokens={self.id2step[str(session_id)]}, '
-=======
-        logger.info(f'session_id={session_id}, '
                     f'history_tokens={self.id2step[session_id]}, '
->>>>>>> a6d4b4ad
                     f'input_tokens={len(input_ids)}, '
                     f'max_new_tokens={gen_config.max_new_tokens}, '
                     f'seq_start={sequence_start}, seq_end={sequence_end}, '
@@ -776,41 +720,7 @@
                 f'Truncate max_new_tokens to {gen_config.max_new_tokens}')
         if self.id2step[session_id] + len(
                 input_ids) + gen_config.max_new_tokens > self.session_len:
-<<<<<<< HEAD
             logger.error(f'run out of tokens. session={session_id}.')
-            yield GenOut('', self.id2step[str(session_id)], len(input_ids), 0,
-                         'length')
-            if sequence_end is True and sequence_start is False:
-                await self.end_session(session_id)
-        else:
-
-            def is_error(status):
-                return status not in [
-                    ResponseType.SUCCESS, ResponseType.FINISH
-                ]
-
-            generator = await self.get_generator(False, session_id)
-            logger.info(f'assign a generator for session {session_id}')
-            async with self.safe_run(session_id):
-                state = DetokenizeState(len(input_ids))
-                start_ids_offset = state.ids_offset
-                response = ''
-                start = time.perf_counter()
-                ttft = 0
-                async for outputs in generator.async_stream_infer(
-                        session_id=session_id,
-                        **prompt_input,
-                        gen_config=gen_config,
-                        adapter_name=adapter_name,
-                        stream_output=stream_response,
-                        sequence_start=sequence_start,
-                        sequence_end=sequence_end,
-                        step=self.id2step[str(session_id)]):
-                    if ttft == 0:
-                        ttft = time.perf_counter() - start
-                        logger.info(f'session {session_id}, ttft {ttft:.3f}s')
-=======
-            logger.error(f'run out of tokens. session_id={session_id}.')
             yield GenOut('', self.id2step[session_id], len(input_ids), 0,
                          'length')
             if sequence_end is True and sequence_start is False:
@@ -847,7 +757,6 @@
                 prev_len = 0
                 hit_stop_token = 0
                 async for outputs in gen:
->>>>>>> a6d4b4ad
                     # decode res
                     if is_error(outputs.status):
                         break
@@ -898,15 +807,6 @@
                     yield out
                 # end of generator loop
 
-<<<<<<< HEAD
-                    # response, history token len,
-                    # input token len, gen token len
-                    yield GenOut(response, self.id2step[str(session_id)],
-                                 len(input_ids), tokens, finish_reason, res,
-                                 logprobs)
-                latency = time.perf_counter() - start
-=======
->>>>>>> a6d4b4ad
                 if not is_error(outputs.status):
                     finish_reason = 'length' \
                         if gen_len >= gen_config.max_new_tokens else 'stop'
@@ -915,36 +815,14 @@
                     if not response.endswith('�'):
                         # avoid returning the last response twice
                         response = ''
-<<<<<<< HEAD
-                    logger.info(f'session {session_id} finished, latency '
-                                f'{latency:.3f}s, reason "{finish_reason}", '
-                                f'input_tokens {len(input_ids)}, '
-                                f'outupt_tokens {tokens}')
-                    yield GenOut(response, self.id2step[str(session_id)],
-                                 len(input_ids), tokens, finish_reason)
-                else:
-                    logger.error(
-                        f'session {session_id} finish, reason "error", '
-                        f'input_tokens {len(input_ids)}')
-                    yield GenOut(
-                        response='internal error happened',
-                        history_token_len=self.id2step[str(session_id)],
-                        input_token_len=len(input_ids),
-                        generate_token_len=0,
-                        finish_reason='error',
-                        token_ids=[])
-                # update step
-                self.id2step[str(session_id)] += len(input_ids) + tokens
-                if sequence_end:
-                    self.id2step[str(session_id)] = 0
-                # manually end pytorch session
-                # TODO modify pytorch or turbomind api
-                if self.backend == 'pytorch' and sequence_end:
-                    await self.end_session(session_id)
-=======
+                    logger.info(f'session {session_id} finished, reason '
+                                f'"{finish_reason}", input_tokens '
+                                f'{len(input_ids)}, outupt_tokens {gen_len}')
                     yield GenOut(response, self.id2step[session_id],
                                  len(input_ids), gen_len, finish_reason)
                 else:
+                    logger.error(f'session {session_id} finished, '
+                                 'reason "error"')
                     yield GenOut(response='internal error happened',
                                  history_token_len=self.id2step[session_id],
                                  input_token_len=len(input_ids),
@@ -962,7 +840,6 @@
                     # rewind the step to the token before the stop token
                     output_len = gen_len
                 self.id2step[session_id] += input_len + output_len
->>>>>>> a6d4b4ad
 
     def parse_tool_response(self, text, tools, **kwargs):
         """Parse model response containing tool information.
