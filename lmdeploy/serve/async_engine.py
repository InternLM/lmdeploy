# Copyright (c) OpenMMLab. All rights reserved.
import asyncio
import dataclasses
import os
import random
from argparse import ArgumentError
from contextlib import asynccontextmanager
from queue import Empty, Queue
from threading import Thread
from typing import Dict, List, Literal, Optional, Union

from lmdeploy.messages import (EngineGenerationConfig, GenerationConfig,
                               PytorchEngineConfig, Response,
                               TurbomindEngineConfig)
from lmdeploy.model import MODELS, ChatTemplateConfig, best_match_model
from lmdeploy.tokenizer import DetokenizeState
from lmdeploy.utils import _stop_words, get_logger

logger = get_logger('lmdeploy')


def get_model_name_from_workspace_model(model_dir: str):
    """Get model name from workspace model."""
    from configparser import ConfigParser
    triton_model_path = os.path.join(model_dir, 'triton_models', 'weights')
    if not os.path.exists(triton_model_path):
        return None
    ini_path = os.path.join(triton_model_path, 'config.ini')
    # load cfg
    with open(ini_path, 'r') as f:
        parser = ConfigParser()
        parser.read_file(f)
    return parser['llama']['model_name']


def deduce_a_name(
        model_path: str,
        model_name: Optional[str] = None,
        backend_config: Optional[Union[TurbomindEngineConfig,
                                       PytorchEngineConfig]] = None,
        chat_template_config: Optional[ChatTemplateConfig] = None) -> str:
    """Deduce a model name from all the possible arguments."""

    def _config_model_name(config):
        if config and config.model_name:
            return config.model_name
        return None

    backend_config_model_name = _config_model_name(backend_config)
    chat_template_config_model_name = _config_model_name(chat_template_config)
    model_name = model_name or chat_template_config_model_name or backend_config_model_name  # noqa
    if model_name is None:
        # model maybe from workspace for turbomind
        model_name = get_model_name_from_workspace_model(model_path)
    # may get a model name from model_path
    if model_name is None:
        model_name = best_match_model(model_path)
        if model_name is None:
            raise ArgumentError(None,
                                f'Please set model_name for {model_path}')
        else:
            logger.info(f'matched chat template name: {model_name}')
    return model_name


@dataclasses.dataclass
class GenOut:
    """Pack all response information together."""
    response: str
    history_token_len: int
    input_token_len: int
    generate_token_len: int
    finish_reason: Optional[Literal['stop', 'length']] = None


class AsyncEngine:
    """Async inference engine. Maintaining a bunch of tm_model instances.

    Args:
        model_path (str): the path of a model.
            It could be one of the following options:
                - i) A local directory path of a turbomind model which is
                    converted by `lmdeploy convert` command or download from
                    ii) and iii).
                - ii) The model_id of a lmdeploy-quantized model hosted
                    inside a model repo on huggingface.co, such as
                    "InternLM/internlm-chat-20b-4bit",
                    "lmdeploy/llama2-chat-70b-4bit", etc.
                - iii) The model_id of a model hosted inside a model repo
                    on huggingface.co, such as "internlm/internlm-chat-7b",
                    "Qwen/Qwen-7B-Chat ", "baichuan-inc/Baichuan2-7B-Chat"
                    and so on.
        model_name (str): needed when model_path is a pytorch model on
            huggingface.co, such as "internlm/internlm-chat-7b",
            "Qwen/Qwen-7B-Chat ", "baichuan-inc/Baichuan2-7B-Chat" and so on.
        backend (str): either `turbomind` or `pytorch` backend. Default to
            `turbomind` backend.
        backend_config (TurbomindEngineConfig | PytorchEngineConfig): beckend
            config instance. Default to none.
        chat_template_config (ChatTemplateConfig): chat template configuration.
            Default to None.
        tp (int): tensor parallel
    """

    def __init__(self,
                 model_path: str,
                 model_name: Optional[str] = None,
                 backend: Literal['turbomind', 'pytorch'] = 'turbomind',
                 backend_config: Optional[Union[TurbomindEngineConfig,
                                                PytorchEngineConfig]] = None,
                 chat_template_config: Optional[ChatTemplateConfig] = None,
                 tp: int = 1,
                 **kwargs) -> None:
        logger.info(
            f'input backend={backend}, backend_config={backend_config}')
        logger.info(f'input chat_template_config={chat_template_config}')

        self.model_name = deduce_a_name(model_path, model_name, backend_config,
                                        chat_template_config)
        # build chat template config
        if chat_template_config is None:
            chat_template_config = ChatTemplateConfig(self.model_name)
        elif chat_template_config.model_name is None:
            chat_template_config.model_name = self.model_name
        self.chat_template = chat_template_config.chat_template

        # prevent bc
        for k in list(kwargs.keys()):
            if hasattr(chat_template_config, k):
                logger.warning(f'{k} was deprecated. Please use '
                               'chat_template_config instead')
                v = kwargs.pop(k)
                setattr(chat_template_config, k, v)
        logger.info(f'updated chat_template_onfig={chat_template_config}')

        # build backend engine
        if backend == 'turbomind':
            self._build_turbomind(model_path=model_path,
                                  backend_config=backend_config,
                                  chat_template_config=chat_template_config,
                                  tp=tp,
                                  **kwargs)
        elif backend == 'pytorch':
            self._build_pytorch(model_path=model_path,
                                backend_config=backend_config,
                                **kwargs)
        else:
            raise ValueError(f'unsupported backend {backend}')

        logger.info(f'updated backend_config={self.backend_config}')

        # parameters for member functions
        self.session_len = self.backend_config.session_len
        self.stop_words = _stop_words(self.chat_template.stop_words,
                                      self.engine.tokenizer)
        if self.stop_words is not None:
            self.stop_words = self.stop_words[0][0].tolist()
        self.backend = backend
        self.instance_num = self.backend_config.max_batch_size
        self.tokenizer = self.engine.tokenizer
        self.id2step = {}
        self.id2generator = {}
        self.loop = asyncio.get_event_loop()
        self.running_session_ids = set()
        self.gens_set = set()
        for i in range(self.instance_num):
            self.gens_set.add(self.engine.create_instance())

    def _build_turbomind(
            self,
            model_path: str,
            backend_config: Optional[Union[TurbomindEngineConfig,
                                           PytorchEngineConfig]] = None,
            chat_template_config: Optional[ChatTemplateConfig] = None,
            tp: int = 1,
            **kwargs):
        """Innter build method for turbomind backend."""
        if backend_config is None:
            backend_config = TurbomindEngineConfig(model_name=self.model_name,
                                                   tp=tp)
        assert isinstance(backend_config, TurbomindEngineConfig), 'Please'\
            ' use TurbomindEngineConfig imported from lmdeploy.messages for ' \
            'turbomind backend'
        if backend_config.session_len is None:
            backend_config.session_len = self.chat_template.session_len
        from lmdeploy import turbomind as tm
        self.engine = tm.TurboMind.from_pretrained(
            model_path,
            engine_config=backend_config,
            chat_template_config=chat_template_config,
            **kwargs)
        self.backend_config = backend_config

    def _build_pytorch(
            self,
            model_path: str,
            backend_config: Optional[Union[TurbomindEngineConfig,
                                           PytorchEngineConfig]] = None,
            **kwargs):
        """Innter build method for pytorch backend."""
        from lmdeploy.pytorch.engine import Engine
        if backend_config is None:
            backend_config = PytorchEngineConfig(self.model_name)
        assert isinstance(backend_config, PytorchEngineConfig), 'Please '\
            'use PytorchEngineConfig imported from lmdeploy.messages for ' \
            'pytorch backend'
        if backend_config.session_len is None:
            backend_config.session_len = self.chat_template.session_len
        self.engine = Engine(model_path=model_path,
                             engine_config=backend_config)
        self.backend_config = backend_config

    def __call__(self,
                 prompts: Union[List[str], str, List[Dict], List[List[Dict]]],
                 gen_config: Optional[GenerationConfig] = None,
                 request_output_len=512,
                 top_k: int = 40,
                 top_p: float = 0.8,
                 temperature: float = 0.8,
                 repetition_penalty: float = 1.0,
                 ignore_eos: bool = False,
                 do_preprocess: bool = True,
                 **kwargs):
        """Inference a batch of prompts.

        Args:
            prompts (List[str] | str | List[Dict] | List[Dict]): a batch of
                prompts. It accepts: string prompt, a list of string prompts,
                a chat history in OpenAI format or a list of chat history.
            gen_config (GenerationConfig | None): a instance of
                GenerationConfig. Default to None.
            chat_template_config (ChatTemplateConfig | None):a instance of
                ChatTemplateConfig. Default to None.
            request_output_len (int): output token nums
            top_k (int): The number of the highest probability vocabulary
              tokens to keep for top-k-filtering
            top_p (float): If set to float < 1, only the smallest set of most
              probable tokens with probabilities that add up to top_p or higher
            are kept for generation.
            temperature (float): to modulate the next token probability
            repetition_penalty (float): The parameter for repetition penalty.
              1.0 means no penalty
            ignore_eos (bool): indicator for ignoring eos
            do_preprocess (bool): whether pre-process the messages. Default to
                True, which means chat_template will be applied.
        """
        if gen_config is None:
            gen_config = GenerationConfig(
                max_new_tokens=request_output_len,
                top_k=top_k,
                top_p=top_p,
                temperature=temperature,
                repetition_penalty=repetition_penalty,
                ignore_eos=ignore_eos)
        return self.batch_infer(prompts,
                                gen_config=gen_config,
                                do_preprocess=do_preprocess,
                                **kwargs)

    async def stop_session(self, session_id: int):
        """Stop a session by a session_id."""
        if str(session_id) in self.id2generator:
            await self.id2generator[str(session_id)].async_cancel(session_id)
            self.gens_set.add(self.id2generator[str(session_id)])

        self.running_session_ids.discard(session_id)

    async def end_session(self, session_id: int):
        """Clear a session by a session_id."""
        if str(session_id) in self.id2generator:
            await self.id2generator[str(session_id)].async_end(session_id)
            self.id2step[str(session_id)] = 0
            self.gens_set.add(self.id2generator[str(session_id)])

        self.running_session_ids.discard(session_id)

    @asynccontextmanager
    async def safe_run(self, session_id: Optional[int] = None):
        """A context manager to make sure server's safe running."""
        try:
            yield
        except (Exception, asyncio.CancelledError) as e:  # noqa
            await self.stop_session(session_id)
            raise e
        if str(session_id) in self.id2generator:
            self.gens_set.add(self.id2generator[str(session_id)])
        self.running_session_ids.discard(session_id)

    async def get_generator(self, stop: bool, session_id: int):
        """Only return the model instance if it is available."""
        if stop:
            return self.engine.create_instance()
        # waiting no generator is available or the same session_id is running
        while self.gens_set == set() or session_id in self.running_session_ids:
            await asyncio.sleep(0.1)
        generator = self.gens_set.pop()
        self.id2generator[str(session_id)] = generator
        self.running_session_ids.add(session_id)
        return generator

    def batch_infer(self,
                    prompts: Union[List[str], str, List[Dict],
                                   List[List[Dict]]],
                    gen_config: Optional[Union[GenerationConfig,
                                               EngineGenerationConfig]] = None,
                    do_preprocess: bool = True,
                    adapter_name: Optional[str] = None,
                    **kwargs):
        """Inference a batch of prompts.

        Args:
            prompts (List[str] | str | List[Dict] | List[Dict]): a batch of
                prompts. It accepts: string prompt, a list of string prompts,
                a chat history in OpenAI format or a list of chat history.
            gen_config (GenerationConfig | None): a instance of
                GenerationConfig. Default to None.
            do_preprocess (bool): whether pre-process the messages. Default to
                True, which means chat_template will be applied.
        """
        need_list_wrap = isinstance(prompts, str) or isinstance(
            prompts[0], Dict)
        prompts = [prompts] if need_list_wrap else prompts
        assert isinstance(prompts, List), 'prompts should be a list'
        if gen_config is None:
            gen_config = GenerationConfig()
        if type(gen_config) is GenerationConfig:
            gen_config = EngineGenerationConfig.From(gen_config,
                                                     self.tokenizer)
        # set random if it is not set
        if gen_config.random_seed is None:
            gen_config.random_seed = random.getrandbits(64)
        prompt_num = len(prompts)
        outputs = [Response('', 0, 0, i) for i in range(prompt_num)]
        for j in range(0, prompt_num, self.instance_num):
            batch_prompts = prompts[j:j + self.instance_num]
            generators = []
            for i, prompt in enumerate(batch_prompts):
                generators.append(
                    self.generate(prompt,
                                  i,
                                  gen_config=gen_config,
                                  stream_response=True,
                                  sequence_start=True,
                                  sequence_end=True,
                                  do_preprocess=do_preprocess,
                                  adapter_name=adapter_name,
                                  **kwargs))

            async def _inner_call(i, generator):
                async for out in generator:
                    outputs[i + j].text += out.response
                    outputs[i + j].generate_token_len = out.generate_token_len
                    outputs[i + j].input_token_len = out.input_token_len
                    outputs[i + j].finish_reason = out.finish_reason

            async def gather():
                await asyncio.gather(*[
                    _inner_call(i, generators[i])
                    for i in range(len(batch_prompts))
                ])

            self.loop.run_until_complete(gather())
        outputs = outputs[0] if need_list_wrap else outputs
        return outputs

    def stream_infer(
            self,
            prompts: Union[List[str], str, List[Dict], List[List[Dict]]],
            gen_config: Optional[Union[GenerationConfig,
                                       EngineGenerationConfig]] = None,
            do_preprocess: bool = True,
            adapter_name: Optional[str] = None,
            **kwargs):
        """Inference a batch of prompts with stream mode.

        Args:
            prompts (List[str] | str | List[Dict] | List[Dict]): a batch of
                prompts. It accepts: string prompt, a list of string prompts,
                a chat history in OpenAI format or a list of chat history.
            gen_config (GenerationConfig | None): a instance of
                GenerationConfig. Default to None.
            do_preprocess (bool): whether pre-process the messages. Default to
                True, which means chat_template will be applied.
        """
        need_list_wrap = isinstance(prompts, str) or isinstance(
            prompts[0], Dict)
        prompts = [prompts] if need_list_wrap else prompts
        assert isinstance(prompts, List), 'prompts should be a list'
        if gen_config is None:
            gen_config = GenerationConfig()
        if type(gen_config) is GenerationConfig:
            gen_config = EngineGenerationConfig.From(gen_config,
                                                     self.tokenizer)
        # set random if it is not set
        if gen_config.random_seed is None:
            gen_config.random_seed = random.getrandbits(64)
        prompt_num = len(prompts)
        outputs = Queue()
        generators = []
        for j in range(0, prompt_num, self.instance_num):
            batch_prompts = prompts[j:j + self.instance_num]
            generators = []
            for i, prompt in enumerate(batch_prompts):
                generators.append(
                    self.generate(prompt,
                                  i,
                                  gen_config=gen_config,
                                  stream_response=True,
                                  sequence_start=True,
                                  sequence_end=True,
                                  do_preprocess=do_preprocess,
                                  adapter_name=adapter_name,
                                  **kwargs))

            async def _inner_call(i, generator):
                async for out in generator:
                    outputs.put(
                        Response(out.response, out.generate_token_len,
                                 out.input_token_len, i + j,
                                 out.finish_reason))

            async def gather():
                await asyncio.gather(*[
                    _inner_call(i, generators[i])
                    for i in range(len(batch_prompts))
                ])
                outputs.put(None)

            proc = Thread(
                target=lambda: self.loop.run_until_complete(gather()))
            proc.start()

            while True:
                try:
                    out = outputs.get(timeout=0.001)
                    if out is None:
                        break
                    yield out
                except Empty:
                    pass

            proc.join()

    async def _get_prompt_input(self, prompt: str, do_preprocess: bool,
                                sequence_start: bool):
        if do_preprocess:
            prompt = self.chat_template.messages2prompt(prompt, sequence_start)
        input_ids = self.tokenizer.encode(prompt, add_bos=sequence_start)
        return {'prompt': prompt, 'input_ids': input_ids}

    async def generate(
            self,
            messages,
            session_id: int,
            gen_config: Optional[Union[GenerationConfig,
                                       EngineGenerationConfig]] = None,
            stream_response: bool = True,
            sequence_start: bool = True,
            sequence_end: bool = True,  # no interactive mode by default
            step: int = 0,
            do_preprocess: bool = True,
            adapter_name: Optional[str] = None,
            **kwargs):
        """Generate responses.

        Args:
            messages (str | List): chat history or prompt
            session_id (int): the session id
            gen_config (GenerationConfig | None): a instance of
                GenerationConfig. Default to None.
            stream_response (bool): whether return responses streamingly
            sequence_start (bool): indicator for starting a sequence
            sequence_end (bool): indicator for ending a sequence
            step (int): the offset of the k/v cache
            do_preprocess (bool): whether pre-process the messages. Default to
                True, which means chat_template will be applied.
        """
        if str(session_id) not in self.id2step:
            self.id2step[str(session_id)] = 0
        if step != 0:
            self.id2step[str(session_id)] = step
        if gen_config is None:
            gen_config = GenerationConfig()
        if type(gen_config) is GenerationConfig:
            gen_config = EngineGenerationConfig.From(gen_config,
                                                     self.tokenizer)
        if gen_config.stop_words is None:
            gen_config.stop_words = self.stop_words
        # set random if it is not set and sequence_start is True
        if gen_config.random_seed is None and sequence_start:
            gen_config.random_seed = random.getrandbits(64)
        prompt = messages
<<<<<<< HEAD
        if do_preprocess:
            # use adapter's chat template if possible
            chat_template = self.chat_template
            if adapter_name in MODELS.module_dict:
                chat_template = MODELS.module_dict[adapter_name]()
            prompt = chat_template.messages2prompt(prompt, sequence_start)
=======

        prompt_input = await self._get_prompt_input(prompt, do_preprocess,
                                                    sequence_start)
        prompt = prompt_input['prompt']
>>>>>>> 4620ed3d
        logger.info(f'Prompt with applied chat template:\n{prompt}')
        input_ids = prompt_input['input_ids']
        if gen_config.max_new_tokens is None:
            # for interactive endpoint, will try maximum possible token num
            gen_config.max_new_tokens = max(
                128, self.session_len - self.id2step[str(session_id)] -
                len(input_ids))
        finish_reason = None
        if self.id2step[str(session_id)] + len(
                input_ids) + gen_config.max_new_tokens > self.session_len:
            finish_reason = 'length'
            yield GenOut('', self.id2step[str(session_id)], len(input_ids), 0,
                         finish_reason)
            if sequence_end is True and sequence_start is False:
                await self.end_session(session_id)
        else:
            generator = await self.get_generator(False, session_id)
            async with self.safe_run(session_id):
                state = DetokenizeState()
                async for outputs in generator.async_stream_infer(
                        session_id=session_id,
                        **prompt_input,
                        gen_config=gen_config,
                        adapter_name=adapter_name,
                        stream_output=stream_response,
                        sequence_start=(sequence_start),
                        sequence_end=sequence_end,
                        step=self.id2step[str(session_id)]):
                    _, res, tokens = outputs
                    # decode res
                    response, state = self.tokenizer.detokenize_incrementally(
                        res,
                        state,
                        skip_special_tokens=gen_config.skip_special_tokens)
                    # response, history token len,
                    # input token len, gen token len
                    yield GenOut(response, self.id2step[str(session_id)],
                                 len(input_ids), tokens, finish_reason)

                finish_reason = 'length' \
                    if tokens >= gen_config.max_new_tokens else 'stop'
                # utf-8 char at the end means it's a potential unfinished
                # byte sequence
                if not response.endswith('�'):
                    response = ''  # avaid returning the last response twice
                yield GenOut(response, self.id2step[str(session_id)],
                             len(input_ids), tokens, finish_reason)
                # update step
                self.id2step[str(session_id)] += len(input_ids) + tokens
                if sequence_end:
                    self.id2step[str(session_id)] = 0
                # manually end pytorch session
                # TODO modify pytorch or turbomind api
                if self.backend == 'pytorch' and sequence_end:
                    await self.end_session(session_id)<|MERGE_RESOLUTION|>--- conflicted
+++ resolved
@@ -442,9 +442,13 @@
             proc.join()
 
     async def _get_prompt_input(self, prompt: str, do_preprocess: bool,
-                                sequence_start: bool):
+                                sequence_start: bool, adapter_name: str):
         if do_preprocess:
-            prompt = self.chat_template.messages2prompt(prompt, sequence_start)
+            # use adapter's chat template if possible
+            chat_template = self.chat_template
+            if adapter_name in MODELS.module_dict:
+                chat_template = MODELS.module_dict[adapter_name]()
+            prompt = chat_template.messages2prompt(prompt, sequence_start)
         input_ids = self.tokenizer.encode(prompt, add_bos=sequence_start)
         return {'prompt': prompt, 'input_ids': input_ids}
 
@@ -490,19 +494,11 @@
         if gen_config.random_seed is None and sequence_start:
             gen_config.random_seed = random.getrandbits(64)
         prompt = messages
-<<<<<<< HEAD
-        if do_preprocess:
-            # use adapter's chat template if possible
-            chat_template = self.chat_template
-            if adapter_name in MODELS.module_dict:
-                chat_template = MODELS.module_dict[adapter_name]()
-            prompt = chat_template.messages2prompt(prompt, sequence_start)
-=======
 
         prompt_input = await self._get_prompt_input(prompt, do_preprocess,
-                                                    sequence_start)
+                                                    sequence_start,
+                                                    adapter_name)
         prompt = prompt_input['prompt']
->>>>>>> 4620ed3d
         logger.info(f'Prompt with applied chat template:\n{prompt}')
         input_ids = prompt_input['input_ids']
         if gen_config.max_new_tokens is None:
