# Copyright (c) OpenMMLab. All rights reserved.
import asyncio
import atexit
import concurrent.futures
import dataclasses
import json
import os
import random
import re
from contextlib import asynccontextmanager, closing
from copy import deepcopy
from functools import partial
from itertools import count
from queue import Queue
from threading import Thread
from typing import (Any, AsyncIterator, Dict, Iterator, List, Literal,
                    Optional, Tuple, Union)

import tqdm

from lmdeploy.logger import RequestLogger
from lmdeploy.messages import (GenerationConfig, PytorchEngineConfig, Response,
                               ResponseType, TurbomindEngineConfig)
from lmdeploy.model import MODELS, ChatTemplateConfig, best_match_model
from lmdeploy.serve.utils import LogitsMixin
from lmdeploy.tokenizer import DetokenizeState
from lmdeploy.utils import _get_and_verify_max_len, _stop_words, get_logger

logger = get_logger('lmdeploy')


def get_names_from_model(model_path: str, model_name: str = None):
    """Get model name and chat template name from workspace model."""
    triton_model_path = os.path.join(model_path, 'triton_models', 'weights')
    if not os.path.exists(triton_model_path):
        chat_template_name = best_match_model(model_path)
    else:
        # `model_path` refers to a turbomind model, reading
        # chat_template_name from the config
        config_path = os.path.join(triton_model_path, 'config.yaml')
        with open(config_path, 'r') as f:
            import yaml
            config = yaml.safe_load(f)
        chat_template_name = config['model_config']['chat_template']
    model_name = model_name if model_name else model_path
    return model_name, chat_template_name


@dataclasses.dataclass
class GenOut:
    """Pack all response information together."""
    response: str
    history_token_len: int
    input_token_len: int
    generate_token_len: int
    finish_reason: Optional[Literal['stop', 'length', 'error']] = None
    token_ids: List[int] = None
    logprobs: List[Dict[int, float]] = None
    logits: Any = None
    last_hidden_state: Any = None


def _gen_out_to_response(out: GenOut, index) -> Response:
    return Response(text=out.response,
                    generate_token_len=out.generate_token_len,
                    input_token_len=out.input_token_len,
                    finish_reason=out.finish_reason,
                    token_ids=out.token_ids,
                    logprobs=out.logprobs,
                    last_hidden_state=out.last_hidden_state,
                    logits=out.logits,
                    index=index)


def _append_response(dst: Response, src: Response):
    """dst += src."""
    if not dst:
        return src
    dst.text += src.text
    dst.generate_token_len = src.generate_token_len
    dst.input_token_len = src.input_token_len
    dst.finish_reason = src.finish_reason
    dst.index = src.index
    if src.token_ids:
        dst.token_ids += src.token_ids
    if src.logprobs:
        dst.logprobs = dst.logprobs or []
        dst.logprobs += src.logprobs
    return dst


class Session:
    """Session for AsyncEngine.chat.

    Args:
        _id (int): session_id for internal use.
        _step (int): the offset of the k/v cache for internal use.
        _prompt (Any): input prompt for internal use.
        _response (Reaponse): model output for prompt.
        _engine (Any): engine for internal use.
        history (List[Any, str]): chat history.
    """

    def __init__(self,
                 session_id: int,
                 engine: Any,
                 gen_config: GenerationConfig = None):
        self._id: int = session_id
        self._engine = engine
        self._step: int = 0
        self._prompt: Any = None
        self._response: Response = None
        self._gen_config = gen_config
        self.history: List[Tuple[Any, str]] = []

    def _merge_response(self, resp: Response, step: Union[Response, GenOut]):
        """merge response."""
        resp.text += step.text if isinstance(step, Response) else step.response
        resp.input_token_len = step.input_token_len
        resp.generate_token_len = step.generate_token_len
        resp.finish_reason = step.finish_reason
        return resp

    @property
    def response(self) -> Response:
        """return response."""
        return self._response

    def close(self):
        """release engine storage for this session."""
        if self._engine:
            self._engine._run(coro=self._engine.end_session(self._id)).result()
            self._engine = None

    def __repr__(self) -> str:
        res = ''
        for user, assistant in self.history:
            if isinstance(user, list):
                user = str(user)
            res += f'USER:\n{user}\nASSISTANT:\n{assistant}\n'
        return res

    def __enter__(self):
        return self

    def __exit__(self, exc_type, exc_value, traceback):
        self.close()

    def __call__(
            self,
            prompt: str,
            gen_config: Optional[GenerationConfig] = None,
            stream_response: bool = True,
            do_preprocess: bool = True) -> Union[Response, Iterator[Response]]:
        self._engine.chat(prompt=prompt,
                          gen_config=gen_config or self._gen_config,
                          stream_response=stream_response,
                          do_preprocess=do_preprocess,
                          session=self)
        if stream_response:
            return self.generator
        else:
            return self.response


class _EventLoopThread:

    def __init__(self, daemon=False):
        fut = concurrent.futures.Future()
        self.thread = Thread(target=partial(self._thread_entry, fut),
                             daemon=daemon)
        self.thread.start()
        self.loop: asyncio.AbstractEventLoop = fut.result()
        self.closed = False
        if daemon:
            atexit.register(self.close)

    def _thread_entry(self, fut):
        loop = asyncio.new_event_loop()
        asyncio.set_event_loop(loop)
        fut.set_result(loop)
        try:
            loop.run_forever()
        except BaseException as e:
            logger.error(f'[internal_thread] {type(e).__name__} {e}')
        finally:
            try:
                self._cancel_all_tasks()
                loop.run_until_complete(loop.shutdown_asyncgens())
            finally:
                asyncio.set_event_loop(None)
                loop.close()

    def _cancel_all_tasks(self):
        """Modified from asyncio/runners.py."""
        to_cancel = asyncio.all_tasks(self.loop)
        if not to_cancel:
            return

        for task in to_cancel:
            task.cancel()

        async def _gather():
            await asyncio.gather(*to_cancel, return_exceptions=True)

        self.loop.run_until_complete(_gather())

        for task in to_cancel:
            if task.cancelled():
                continue
            if task.exception() is not None:
                self.loop.call_exception_handler({
                    'message':
                    'unhandled exception during worker thread shutdown',
                    'exception': task.exception(),
                    'task': task,
                })

    def close(self):
        if self.closed:
            return
        self.closed = True
        self.loop.call_soon_threadsafe(self.loop.stop)
        self.thread.join()


class AsyncEngine(LogitsMixin):
    """Async inference engine. Maintaining a bunch of tm_model instances.

    Args:
        model_path (str): the path of a model.
            It could be one of the following options:
                - i) A local directory path of a turbomind model which is
                    converted by `lmdeploy convert` command or download from
                    ii) and iii).
                - ii) The model_id of a lmdeploy-quantized model hosted
                    inside a model repo on huggingface.co, such as
                    "InternLM/internlm-chat-20b-4bit",
                    "lmdeploy/llama2-chat-70b-4bit", etc.
                - iii) The model_id of a model hosted inside a model repo
                    on huggingface.co, such as "internlm/internlm-chat-7b",
                    "Qwen/Qwen-7B-Chat ", "baichuan-inc/Baichuan2-7B-Chat"
                    and so on.
        model_name (str): needed when model_path is a pytorch model on
            huggingface.co, such as "internlm/internlm-chat-7b",
            "Qwen/Qwen-7B-Chat ", "baichuan-inc/Baichuan2-7B-Chat" and so on.
        backend (str): either `turbomind` or `pytorch` backend. Default to
            `turbomind` backend.
        backend_config (TurbomindEngineConfig | PytorchEngineConfig): beckend
            config instance. Default to none.
        chat_template_config (ChatTemplateConfig): chat template configuration.
            Default to None.
        max_log_len (int): Max number of prompt characters or prompt tokens
            being printed in log. Default: Unlimited
    """

    def __init__(self,
                 model_path: str,
                 model_name: Optional[str] = None,
                 backend: Literal['turbomind', 'pytorch'] = 'turbomind',
                 backend_config: Optional[Union[TurbomindEngineConfig,
                                                PytorchEngineConfig]] = None,
                 chat_template_config: Optional[ChatTemplateConfig] = None,
                 max_log_len: int = None,
                 **kwargs) -> None:
        logger.info(
            f'input backend={backend}, backend_config={backend_config}')
        logger.info(f'input chat_template_config={chat_template_config}')

        self.model_name, chat_template_name = get_names_from_model(
            model_path, model_name)
        if chat_template_config is None:
            chat_template_config = ChatTemplateConfig(chat_template_name)
        elif chat_template_config.model_name is None:
            chat_template_config.model_name = chat_template_name
        self.chat_template = chat_template_config.chat_template

        logger.info(f'updated chat_template_onfig={chat_template_config}')

        # build backend engine
        if backend == 'turbomind':
            self._build_turbomind(model_path=model_path,
                                  backend_config=backend_config,
                                  **kwargs)
        elif backend == 'pytorch':
            self._build_pytorch(model_path=model_path,
                                backend_config=backend_config,
                                **kwargs)
        else:
            raise ValueError(f'unsupported backend {backend}')

        logger.info(f'updated backend_config={self.backend_config}')

        # parameters for member functions
        self.session_len = _get_and_verify_max_len(
            self.hf_tm_cfg, self.backend_config.session_len)
        self.stop_words = _stop_words(self.chat_template.stop_words,
                                      self.engine.tokenizer)
        if self.stop_words is not None:
            self.stop_words = self.stop_words[0][0].tolist()
        self.backend = backend
        self.instance_num = self.backend_config.max_batch_size
        self.tokenizer = self.engine.tokenizer
        self.id2step = {}
        self.id2inst = {}
        self.free_insts: asyncio.Queue = None
        self.instances = [
            self.engine.create_instance() for _ in range(self.instance_num)
        ]
        self._session_id = count(0)
        self.request_logger = RequestLogger(max_log_len)
        self.internal_thread = _EventLoopThread(daemon=True)
        self.limiter: asyncio.Semaphore = None

    def close(self):
        self.internal_thread.close()

    def _get_free_insts(self):
        if self.free_insts is None:
            # `asyncio.Queue` must be created in an async context
            self.free_insts = asyncio.Queue()
            for inst in self.instances:
                self.free_insts.put_nowait(inst)
        return self.free_insts

    def _build_turbomind(
            self,
            model_path: str,
            backend_config: Optional[Union[TurbomindEngineConfig,
                                           PytorchEngineConfig]] = None,
            **kwargs):
        """Innter build method for turbomind backend."""
        from lmdeploy import turbomind as tm
        self.engine = tm.TurboMind.from_pretrained(
            model_path, engine_config=backend_config, **kwargs)
        self.backend_config = self.engine.engine_config
        self.hf_tm_cfg = self.engine.config

    def _build_pytorch(
            self,
            model_path: str,
            backend_config: Optional[Union[TurbomindEngineConfig,
                                           PytorchEngineConfig]] = None,
            **kwargs):
        """Innter build method for pytorch backend."""
        from lmdeploy.pytorch.engine import Engine
        self.engine = Engine(model_path=model_path,
                             engine_config=backend_config)
        self.backend_config = self.engine.engine_config
        self.hf_tm_cfg = getattr(self.engine.model_config, 'hf_config', None)

    def __call__(self,
                 prompts: Union[List[str], str, List[Dict], List[List[Dict]]],
                 gen_config: Optional[GenerationConfig] = None,
                 do_preprocess: bool = True,
                 adapter_name: Optional[str] = None,
                 use_tqdm: bool = False,
                 **kwargs):
        """Inference a batch of prompts.

        Args:
            prompts (List[str] | str | List[Dict] | List[List[Dict]]]): a
            batch of prompts. It accepts: string prompt, a list of string
            prompts, a chat history in OpenAI format or a list of chat
            history.
            gen_config (GenerationConfig | None): a instance of
                GenerationConfig. Default to None.
            do_preprocess (bool): whether pre-process the messages. Default to
                True, which means chat_template will be applied.
            adapter_name (str): the adapter name of slora for pytorch backend.
                Pick one from adapters. Default to None, using the base model.
            use_tqdm (bool): Whether use the progress bar. Default to False
        """
        if gen_config is None:
            gen_config = GenerationConfig()
        return self.batch_infer(prompts,
                                gen_config=gen_config,
                                do_preprocess=do_preprocess,
                                adapter_name=adapter_name,
                                use_tqdm=use_tqdm,
                                **kwargs)

    async def stop_session(self, session_id: int):
        """Stop a session by a session_id."""
        generator = self.id2inst.get(session_id)
        if generator:
            await generator.async_cancel(session_id)
        # else it's not running at all

    async def end_session(self, session_id: int):
        """For ending a session that is not running."""
        inst = self.id2inst.get(session_id)
        if inst:
            await inst._active.wait()
            assert session_id not in self.id2inst
        inst = await self._get_free_insts().get()
        try:
            await inst.async_end(session_id)
            self.id2step[session_id] = 0
        except (Exception, asyncio.CancelledError, GeneratorExit) as e:  # noqa
            logger.error(f'[end_session] exception caught: {e}')
        finally:
            self._get_free_insts().put_nowait(inst)

    def _get_limiter(self):
        if not self.limiter:
            self.limiter = asyncio.Semaphore(self.instance_num)
        return self.limiter

    async def _async_infer(self, requests: AsyncIterator[Dict],
                           **kwargs) -> AsyncIterator[AsyncIterator[Response]]:
        async for req in requests:
            gen = self.generate(**req, **kwargs)
            yield gen

    def _infer(self,
               requests: Iterator[Dict],
               multiplex: bool,
               pbar=None,
               loop=None) -> Iterator[Iterator[Response]]:

        async def _sync_resp(g, que: Queue, idx: int, sem: asyncio.Semaphore):
            async for out in g:
                que.put(_gen_out_to_response(out, idx))
            sem.release()
            if not multiplex:
                que.put(None)  # sentinel of inner generator
            if pbar:
                pbar.update(1)

        que = Queue()

        async def _infer():
            sem = self._get_limiter()
            tasks = []
            for idx, req in enumerate(requests):
                await sem.acquire()
                gen = self.generate(**req)
                dst = que if multiplex else Queue()
                if not multiplex:
                    que.put(iter(dst.get, None))
                # create a task to send the responses
                task = asyncio.create_task(_sync_resp(gen, dst, idx, sem))
                tasks.append(task)
            if not multiplex:  # sentinel of outer generator
                que.put(None)
            await asyncio.gather(*tasks)
            if multiplex:
                que.put(None)  # sentinel of inner generator

        loop = loop or self.internal_thread.loop
        # submit the coroutine to async world
        asyncio.run_coroutine_threadsafe(
            _infer(), loop).add_done_callback(lambda x: x.result())

        return iter(que.get, None)

    @staticmethod
    def _is_single(prompts):
        return isinstance(prompts, str) or isinstance(prompts[0], Dict)

    def infer(self,
              prompts: Union[List[str], str, List[Dict], List[List[Dict]]],
              gen_config: Optional[Union[GenerationConfig,
                                         List[GenerationConfig]]] = None,
              do_preprocess: bool = True,
              adapter_name: Optional[str] = None,
              stream_response: bool = False,
              multiplex: bool = False,
              pbar: Optional[tqdm.tqdm] = None,
              **kwargs):

        prompts = [prompts] if AsyncEngine._is_single(prompts) else prompts
        assert isinstance(prompts, List), 'prompts should be a list'
        gen_config = gen_config or GenerationConfig()
        if not isinstance(gen_config, List):
            gen_config = [gen_config] * len(prompts)
        assert len(prompts) == len(gen_config), \
                'input gen_confg length differs from the length of prompts'  # noqa

        def requests():
            for prompt, gen_cfg in zip(prompts, gen_config):
                r = dict(messages=prompt,
                         gen_config=gen_cfg,
                         do_preprocess=do_preprocess,
                         adapter_name=adapter_name,
                         stream_response=stream_response,
                         **kwargs)
                r.setdefault('sequence_start', True)
                r.setdefault('sequence_end', True)
                if 'session_id' not in r:
                    r['session_id'] = next(self._session_id)
                yield r

        return self._infer(requests(), multiplex, pbar)

    def batch_infer(self,
                    prompts: Union[List[str], str, List[Dict],
                                   List[List[Dict]]],
                    gen_config: Optional[Union[GenerationConfig,
                                               List[GenerationConfig]]] = None,
                    do_preprocess: bool = True,
                    adapter_name: Optional[str] = None,
                    use_tqdm: bool = False,
                    **kwargs):
        """Inference a batch of prompts.

        Args:
            prompts (List[str] | str | List[Dict] | List[List[Dict]]]): a
            batch of prompts. It accepts: string prompt, a list of string
            prompts, a chat history in OpenAI format or a list of chat
            history.
            gen_config (GenerationConfig | None): a instance of or a list of
                GenerationConfig. Default to None.
            do_preprocess (bool): whether pre-process the messages. Default to
                True, which means chat_template will be applied.
            adapter_name (str): the adapter name of slora for pytorch backend.
                Pick one from adapters. Default to None, using the base model.
            use_tqdm (bool): Whether use the progress bar. Default to False
        """
        is_single = AsyncEngine._is_single(prompts)
        outputs = []
        pbar = tqdm.tqdm(
            total=1 if is_single else len(prompts)) if use_tqdm else None
        try:
            for g in self.infer(prompts,
                                gen_config,
                                do_preprocess,
                                adapter_name,
                                stream_response=False,
                                pbar=pbar,
                                **kwargs):
                res = None
                for out in g:
                    res = _append_response(res, out)
                outputs.append(res)
        finally:
            if pbar: pbar.close()  # noqa
        if is_single:
            return outputs[0]
        return outputs

    def stream_infer(
            self,
            prompts: Union[List[str], str, List[Dict], List[List[Dict]]],
            gen_config: Optional[Union[GenerationConfig,
                                       List[GenerationConfig]]] = None,
            do_preprocess: bool = True,
            adapter_name: Optional[str] = None,
            stream_response: bool = True,
            **kwargs):
        """Inference a batch of prompts with stream mode.

        Args:
            prompts (List[str] | str | List[Dict] | List[List[Dict]]]):a
            batch of prompts. It accepts: string prompt, a list of string
            prompts, a chat history in OpenAI format or a list of chat
            history.
            gen_config (GenerationConfig | None): a instance of or a list of
                GenerationConfig. Default to None.
            do_preprocess (bool): whether pre-process the messages. Default to
                True, which means chat_template will be applied.
            adapter_name (str): the adapter name of slora for pytorch backend.
                Pick one from adapters. Default to None, using the base model.
        """
        return self.infer(prompts,
                          gen_config,
                          do_preprocess,
                          adapter_name,
                          stream_response,
                          multiplex=True,
                          **kwargs)

    async def _get_prompt_input(self,
                                prompt: str,
                                do_preprocess: bool,
                                sequence_start: bool,
                                adapter_name: str,
                                tools: Optional[List[object]] = None,
                                **kwargs):
        if do_preprocess:
            # use adapter's chat template if possible
            chat_template = self.chat_template
            if adapter_name in MODELS.module_dict:
                chat_template = MODELS.module_dict[adapter_name]()
            prompt = chat_template.messages2prompt(prompt,
                                                   sequence_start,
                                                   tools=tools)
        if prompt is None:
            raise ValueError(
                f'You are using base template to handle chat task. Please specify a `--chat-template` name chosen from `lmdeploy list` if you want to use OpenAI messages input.'  # noqa
            )
        input_ids = self.tokenizer.encode(prompt, add_bos=sequence_start)
        return {'prompt': prompt, 'input_ids': input_ids}

    @asynccontextmanager
    async def model_inst(self, session_id: int):
        """A context manager to make sure server's safe running."""
        assert session_id not in self.id2inst
        free_insts = self._get_free_insts()
        inst = await free_insts.get()
        inst._active = asyncio.Event()
        self.id2inst[session_id] = inst
        try:
            yield inst
        finally:
            self.id2inst.pop(session_id)
            inst._active.set()
            free_insts.put_nowait(inst)

    @asynccontextmanager
    async def safe_run(self, inst, session_id, **kwargs):
        generator = inst.async_stream_infer(session_id, **kwargs)
        try:
            yield generator
        except (Exception, asyncio.CancelledError, GeneratorExit) as e:  # noqa
            logger.error(
                f'[safe_run] exception caught: {type(e).__name__} {e}')
            # TODO: remove session_id from async cancel
            await inst.async_cancel(session_id)
        finally:
            await generator.aclose()

    async def generate(
            self,
            messages,
            session_id: int,
            gen_config: Optional[GenerationConfig] = None,
            tools: Optional[List[object]] = None,
            stream_response: bool = True,
            sequence_start: bool = True,
            sequence_end: bool = True,  # no interactive mode by default
            step: int = 0,
            do_preprocess: bool = True,
            adapter_name: Optional[str] = None,
            skip_stop_tokens: bool = True,
            rewind_stop_tokens: bool = False,
            **kwargs):
        """Generate responses.

        Args:
            messages (str | List): chat history or prompt
            session_id (int): the session id
            gen_config (GenerationConfig | None): a instance of
                GenerationConfig. Default to None.
            stream_response (bool): whether return responses streamingly
            sequence_start (bool): indicator for starting a sequence
            sequence_end (bool): indicator for ending a sequence
            step (int): the offset of the k/v cache
            do_preprocess (bool): whether pre-process the messages. Default to
                True, which means chat_template will be applied.
        """
        if session_id not in self.id2step:
            self.id2step[session_id] = 0
        if step != 0:
            self.id2step[session_id] = step
        if gen_config is None:
            gen_config = GenerationConfig()
        else:
            gen_config = deepcopy(gen_config)
        gen_config.convert_stop_bad_words_to_ids(self.tokenizer)
        if gen_config.stop_token_ids is None:
            gen_config.stop_token_ids = self.stop_words
        if not gen_config.do_sample:
            logger.warning(f'GenerationConfig: {gen_config}')
            logger.warning(
                'Since v0.6.0, lmdeploy add `do_sample` in '
                'GenerationConfig. It defaults to False, meaning greedy '
                'decoding. Please set `do_sample=True` if sampling '
                ' decoding is needed')
            # greedy decode
            gen_config.top_k = 1
            # avoid unnecessary process
            gen_config.temperature = 1.0
            gen_config.repetition_penalty = 1.0
        # set random if it is not set and sequence_start is True
        elif gen_config.random_seed is None and sequence_start:
            gen_config.random_seed = random.getrandbits(64)
        if gen_config.n > 1:
            logger.ERROR(f"n({gen_config.n}) > 1 hasn't been supported yet. "
                         f'Fallback to 1')
            gen_config.n = 1
        prompt = messages
        self.request_logger.log_prompt(session_id=session_id, prompt=prompt)
        prompt_input = await self._get_prompt_input(prompt,
                                                    do_preprocess,
                                                    sequence_start,
                                                    adapter_name,
                                                    tools=tools)
        prompt = prompt_input['prompt']
        input_ids = prompt_input['input_ids']
        finish_reason = None
        self.request_logger.log_inputs(session_id=session_id,
                                       prompt=prompt,
                                       prompt_token_ids=input_ids,
                                       gen_config=gen_config,
                                       adapter_name=adapter_name)
        logger.info(f'session_id={session_id}, '
                    f'history_tokens={self.id2step[session_id]}, '
                    f'input_tokens={len(input_ids)}, '
                    f'max_new_tokens={gen_config.max_new_tokens}, '
                    f'seq_start={sequence_start}, seq_end={sequence_end}, '
                    f'step={step}, prep={do_preprocess}')

        if gen_config.max_new_tokens is None:
            # for interactive endpoint, will try maximum possible token num
            gen_config.max_new_tokens = max(
                128,
                self.session_len - self.id2step[session_id] - len(input_ids))
        elif self.id2step[session_id] + len(
                input_ids) + gen_config.max_new_tokens > self.session_len:
            gen_config.max_new_tokens = max(
                self.session_len - self.id2step[session_id] - len(input_ids),
                128)
            logger.error(
                f'Truncate max_new_tokens to {gen_config.max_new_tokens}')
        if self.id2step[session_id] + len(
                input_ids) + gen_config.max_new_tokens > self.session_len:
            logger.error(f'run out of tokens. session_id={session_id}.')
            yield GenOut('', self.id2step[session_id], len(input_ids), 0,
                         'length')
            if sequence_end is True and sequence_start is False:
                await self.end_session(session_id)
            return

        def is_error(status):
            return status not in [ResponseType.SUCCESS, ResponseType.FINISH]

        # used to skip / rewind stop words in interactive mode
        stop_ids = []
        if skip_stop_tokens and not gen_config.ignore_eos:
            stop_ids = gen_config.stop_token_ids or []
            if self.tokenizer.eos_token_id not in stop_ids:
                stop_ids.append(self.tokenizer.eos_token_id)

        async with self.model_inst(session_id) as inst:
            token_ids = input_ids.copy()
            history_len = self.id2step[session_id]
            input_len = len(input_ids)
            output_len, gen_len = 0, 0
            state = DetokenizeState(len(input_ids))
            start_ids_offset = state.ids_offset
            response = ''
            async with self.safe_run(inst,
                                     session_id=session_id,
                                     **prompt_input,
                                     gen_config=gen_config,
                                     adapter_name=adapter_name,
                                     stream_output=stream_response,
                                     sequence_start=sequence_start,
                                     sequence_end=sequence_end,
                                     step=history_len) as gen:
                prev_len = 0
                hit_stop_token = 0
                async for outputs in gen:
                    # decode res
                    if is_error(outputs.status):
                        break

                    output_len = outputs.num_token

                    if hit_stop_token or prev_len == output_len:
                        continue

                    # This assumes the engine will stop when stop token is hit
                    if output_len and outputs.token_ids[-1] in stop_ids:
                        hit_stop_token = 1
                        # one token and it's been skipped
                        if output_len == prev_len + 1:
                            continue

                    mask = slice(prev_len - output_len,
                                 output_len - hit_stop_token)

                    token_ids += outputs.token_ids[mask]
                    gen_len = len(token_ids) - input_len

                    prev_len = output_len

                    ids_offset = state.ids_offset
                    response, state = self.tokenizer.detokenize_incrementally(
                        token_ids,
                        state,
<<<<<<< HEAD
                        skip_special_tokens=gen_config.skip_special_tokens,
                        spaces_between_special_tokens=gen_config.
                        spaces_between_special_tokens)  # noqa
=======
                        skip_special_tokens=gen_config.skip_special_tokens)
                    res = token_ids[ids_offset:]

                    out = GenOut(response, history_len, input_len, gen_len,
                                 finish_reason, res)
>>>>>>> a6d4b4ad

                    if outputs.logprobs is not None:
                        log_offset = ids_offset - start_ids_offset
                        out.logprobs = outputs.logprobs[log_offset:]
                    if outputs.last_hidden_state is not None:
                        out.last_hidden_state = outputs.last_hidden_state
                        if hit_stop_token:
                            out.last_hidden_state = \
                                out.last_hidden_state[:-hit_stop_token]
                    if outputs.logits is not None:
                        out.logits = outputs.logits
                        if hit_stop_token:
                            out.logits = out.logits[:-hit_stop_token]

                    yield out
                # end of generator loop

                if not is_error(outputs.status):
                    finish_reason = 'length' \
                        if gen_len >= gen_config.max_new_tokens else 'stop'
                    # utf-8 char at the end means it's a potential unfinished
                    # byte sequence
                    if not response.endswith('�'):
                        # avoid returning the last response twice
                        response = ''
                    yield GenOut(response, self.id2step[session_id],
                                 len(input_ids), gen_len, finish_reason)
                else:
                    yield GenOut(response='internal error happened',
                                 history_token_len=self.id2step[session_id],
                                 input_token_len=len(input_ids),
                                 generate_token_len=0,
                                 finish_reason='error',
                                 token_ids=[])
            # update step
            if sequence_end:
                self.id2step[session_id] = 0
                if self.backend == 'pytorch':
                    # manually end pytorch session
                    await inst.async_end(session_id)
            else:
                if rewind_stop_tokens:
                    # rewind the step to the token before the stop token
                    output_len = gen_len
                self.id2step[session_id] += input_len + output_len

    def parse_tool_response(self, text, tools, **kwargs):
        """Parse model response containing tool information.

        Args:
            text(str): model response in string format
            tools(List): tools from user request
        """
        if '<|plugin|>' in text:  # internlm2
            text, action = text.split('<|action_start|><|plugin|>')
            action = action.split('<|action_end|>'.strip())[0]
            action = action[action.find('{'):]
            action = json.loads(action)
            name, parameters = action['name'], json.dumps(action.get(
                'parameters', action.get('arguments', {})),
                                                          ensure_ascii=False)
            call_info_list = [(name, parameters)]
        elif '<function=' in text:  # llama3.1
            action, _ = text.split('</function>')
            parameters = action[action.find('{'):]
            name = action.split('<function=')[1].split('>{')[0]
            call_info_list = [(name, parameters)]
        elif '<tool_call>' in text and '</tool_call>' in text:  # qwen2.5
            # get tool_call in text
            pattern = r'<tool_call>(.*?)</tool_call>'
            match_result_list = re.findall(pattern, text, re.DOTALL)
            call_info_list = []
            for match_result in match_result_list:
                action = json.loads(match_result)
                call_info_list.append((action['name'],
                                       json.dumps(action['arguments'],
                                                  ensure_ascii=False)))
            # get text outside of tags
            if not text.startswith('<tool_call>'):
                text = text[:text.find('<tool_call>')]
            elif not text.endswith('</tool_call>'):
                text = text[text.rfind('</tool_call>') + len('</tool_call>'):]
            else:
                text = ''

        else:
            raise RuntimeError(f'Unexpected model response: {text}')

        call_info_list = [([tool.function.name for tool in tools
                            ].index(call_info[0]), call_info[0], call_info[1])
                          for call_info in call_info_list]
        return text, call_info_list

    def _run(self, fn=None, coro=None, loop=None):
        assert (fn or coro) and not (fn and coro)
        loop = loop or self.internal_thread.loop
        if fn:

            async def _coro():
                return fn()

            coro = _coro()
        return asyncio.run_coroutine_threadsafe(coro, loop)

    def session(self, gen_config: GenerationConfig = None):
        return Session(self._run(fn=lambda: next(self._session_id)).result(),
                       engine=self,
                       gen_config=gen_config)

    def chat(self,
             prompt: str,
             session=None,
             gen_config: Optional[GenerationConfig] = None,
             stream_response=False,
             **kwargs) -> Union[Session, Iterator]:
        """Chat.

        Args:
            prompt (str): prompt
            session (Session): the chat session
            gen_config (GenerationConfig | None): a instance of
                GenerationConfig. Default to None.
            do_preprocess (bool): whether pre-process the messages. Default to
                True, which means chat_template will be applied.
            **kwargs (dict): ad hoc parametrization of `gen_config
        """
        if session is None:
            session = self.session()

        # sync & init
        session._prompt = prompt
        session._response = None

        sequence_start = session._step == 0

        generator = self.infer(prompt,
                               gen_config,
                               sequence_start=sequence_start,
                               sequence_end=False,
                               session_id=session._id,
                               stream_response=stream_response,
                               multiplex=True)

        def _gen():
            resp = None
            try:
                for out in generator:
                    resp = _append_response(resp, out)
                    yield out
            except:  # noqa
                self._run(coro=self.stop_session(session._id)).result()
                raise
            else:
                session._response = resp
                session._step += resp.generate_token_len + resp.input_token_len
                session.history.append((session._prompt, resp.text))

        if stream_response:
            session.generator = _gen()
        else:
            # run the generator until finish
            with closing(_gen()) as gen:
                for _ in gen:
                    pass
            session.generator = None

        return session<|MERGE_RESOLUTION|>--- conflicted
+++ resolved
@@ -781,17 +781,13 @@
                     response, state = self.tokenizer.detokenize_incrementally(
                         token_ids,
                         state,
-<<<<<<< HEAD
                         skip_special_tokens=gen_config.skip_special_tokens,
                         spaces_between_special_tokens=gen_config.
-                        spaces_between_special_tokens)  # noqa
-=======
-                        skip_special_tokens=gen_config.skip_special_tokens)
+                        spaces_between_special_tokens)
                     res = token_ids[ids_offset:]
 
                     out = GenOut(response, history_len, input_len, gen_len,
                                  finish_reason, res)
->>>>>>> a6d4b4ad
 
                     if outputs.logprobs is not None:
                         log_offset = ids_offset - start_ids_offset
