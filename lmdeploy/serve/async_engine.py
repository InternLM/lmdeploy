--- conflicted
+++ resolved
@@ -22,12 +22,8 @@
 from lmdeploy.logger import RequestLogger
 from lmdeploy.messages import GenerationConfig, PytorchEngineConfig, Response, ResponseType, TurbomindEngineConfig
 from lmdeploy.model import MODELS, ChatTemplateConfig, best_match_model
-<<<<<<< HEAD
 from lmdeploy.serve.metrics import IterTimer, Metrics
-from lmdeploy.serve.utils import LogitsMixin, _get_event_loop
-=======
 from lmdeploy.serve.utils import LogitsMixin
->>>>>>> 42167c85
 from lmdeploy.tokenizer import DetokenizeState
 from lmdeploy.utils import _get_and_verify_max_len, _stop_words, get_hf_gen_cfg, get_logger
 
@@ -94,6 +90,11 @@
     return dst
 
 
+def is_error(status: ResponseType):
+    """Whether is an error response."""
+    return status not in [ResponseType.SUCCESS, ResponseType.FINISH]
+
+
 class Session:
     """Session for AsyncEngine.chat.
 
@@ -221,11 +222,6 @@
         self.closed = True
         self.loop.call_soon_threadsafe(self.loop.stop)
         self.thread.join()
-
-
-def is_error(status: ResponseType):
-    """Whether is an error response."""
-    return status not in [ResponseType.SUCCESS, ResponseType.FINISH]
 
 
 class AsyncEngine(LogitsMixin):
@@ -309,18 +305,9 @@
         self.request_logger = RequestLogger(max_log_len)
         self.internal_thread = _EventLoopThread(daemon=True)
         self.limiter: asyncio.Semaphore = None
-
-<<<<<<< HEAD
         self.metrics = Metrics(metrics)
         self.metrics.info(self.backend_config)
 
-    def _build_turbomind(
-            self,
-            model_path: str,
-            backend_config: Optional[Union[TurbomindEngineConfig,
-                                           PytorchEngineConfig]] = None,
-            **kwargs):
-=======
     def close(self):
         self.internal_thread.close()
         self.free_insts = None
@@ -346,7 +333,6 @@
                          model_path: str,
                          backend_config: Optional[Union[TurbomindEngineConfig, PytorchEngineConfig]] = None,
                          **kwargs):
->>>>>>> 42167c85
         """Innter build method for turbomind backend."""
         from lmdeploy import turbomind as tm
         self.engine = tm.TurboMind.from_pretrained(model_path,
@@ -397,10 +383,6 @@
                                 use_tqdm=use_tqdm,
                                 **kwargs)
 
-    async def handle_exception(self, session_id: int):
-        self.metrics.failure_frame()
-        await self.stop_session(session_id)
-
     async def stop_session(self, session_id: int):
         """Stop a session by a session_id."""
         logger.info(f'stop session {session_id}')
@@ -421,26 +403,6 @@
             await inst.async_end(session_id)
             self.id2step[session_id] = 0
         except (Exception, asyncio.CancelledError, GeneratorExit) as e:  # noqa
-<<<<<<< HEAD
-            # TODO: find out why await would block the coroutine here
-            _get_event_loop().create_task(self.handle_exception(session_id))
-            raise e
-        if str(session_id) in self.id2generator:
-            self.gens_set.add(self.id2generator[str(session_id)])
-        self.running_session_ids.discard(session_id)
-
-    async def get_generator(self, stop: bool, session_id: int):
-        """Only return the model instance if it is available."""
-        if stop:
-            return self.engine.create_instance()
-        # waiting no generator is available or the same session_id is running
-        while self.gens_set == set() or session_id in self.running_session_ids:
-            await asyncio.sleep(0.1)
-        generator = self.gens_set.pop()
-        self.id2generator[str(session_id)] = generator
-        self.running_session_ids.add(session_id)
-        return generator
-=======
             logger.error(f'[end_session] exception caught: {e}')
         finally:
             self._get_free_insts().put_nowait(inst)
@@ -529,7 +491,6 @@
                 yield r
 
         return self._infer(requests(), multiplex, pbar)
->>>>>>> 42167c85
 
     def batch_infer(self,
                     prompts: Union[List[str], str, List[Dict], List[List[Dict]]],
@@ -632,6 +593,10 @@
             inst._active.set()
             free_insts.put_nowait(inst)
 
+    async def handle_exception(self, session_id: int):
+        self.metrics.failure_frame()
+        await self.stop_session(session_id)
+
     @asynccontextmanager
     async def safe_run(self, inst, session_id, **kwargs):
         generator = inst.async_stream_infer(session_id, **kwargs)
@@ -640,7 +605,7 @@
         except (Exception, asyncio.CancelledError, GeneratorExit) as e:  # noqa
             logger.error(f'[safe_run] exception caught: {type(e).__name__} {e}')
             # TODO: remove session_id from async cancel
-            await inst.async_cancel(session_id)
+            await self.handle_exception(session_id)
         finally:
             await generator.aclose()
 
@@ -674,13 +639,14 @@
             do_preprocess (bool): whether pre-process the messages. Default to
                 True, which means chat_template will be applied.
         """
-<<<<<<< HEAD
+        if (messages is not None) ^ (input_ids is None):
+            raise ValueError('You must specify exactly one of messages or input_ids')
 
         async def get_inputs_genconfig(gen_config):
-            if str(session_id) not in self.id2step:
-                self.id2step[str(session_id)] = 0
+            if session_id not in self.id2step:
+                self.id2step[session_id] = 0
             if step != 0:
-                self.id2step[str(session_id)] = step
+                self.id2step[session_id] = step
             if gen_config is None:
                 gen_config = GenerationConfig()
             else:
@@ -688,13 +654,13 @@
             gen_config.convert_stop_bad_words_to_ids(self.tokenizer)
             if gen_config.stop_token_ids is None:
                 gen_config.stop_token_ids = self.stop_words
+            gen_config.update_from_hf_gen_cfg(self.hf_gen_cfg, self.tokenizer.eos_token_id)
             if not gen_config.do_sample:
-                logger.warn(f'GenerationConfig: {gen_config}')
-                logger.warn(
-                    'Since v0.6.0, lmdeploy add `do_sample` in '
-                    'GenerationConfig. It defaults to False, meaning greedy '
-                    'decoding. Please set `do_sample=True` if sampling '
-                    ' decoding is needed')
+                logger.warning(f'GenerationConfig: {gen_config}')
+                logger.warning('Since v0.6.0, lmdeploy add `do_sample` in '
+                               'GenerationConfig. It defaults to False, meaning greedy '
+                               'decoding. Please set `do_sample=True` if sampling '
+                               ' decoding is needed')
                 # greedy decode
                 gen_config.top_k = 1
                 # avoid unnecessary process
@@ -704,95 +670,41 @@
             elif gen_config.random_seed is None and sequence_start:
                 gen_config.random_seed = random.getrandbits(64)
             if gen_config.n > 1:
-                logger.error(
-                    f"n({gen_config.n}) > 1 hasn't been supported yet. "
-                    f'Fallback to 1')
+                logger.error(f"n({gen_config.n}) > 1 hasn't been supported yet. "
+                             f'Fallback to 1')
                 gen_config.n = 1
-            prompt = messages
-            self.request_logger.log_prompt(session_id=session_id,
-                                           prompt=prompt)
-=======
-        if (messages is not None) ^ (input_ids is None):
-            raise ValueError('You must specify exactly one of messages or input_ids')
-        if session_id not in self.id2step:
-            self.id2step[session_id] = 0
-        if step != 0:
-            self.id2step[session_id] = step
-        if gen_config is None:
-            gen_config = GenerationConfig()
-        else:
-            gen_config = deepcopy(gen_config)
-        gen_config.convert_stop_bad_words_to_ids(self.tokenizer)
-        if gen_config.stop_token_ids is None:
-            gen_config.stop_token_ids = self.stop_words
-        gen_config.update_from_hf_gen_cfg(self.hf_gen_cfg, self.tokenizer.eos_token_id)
-        if not gen_config.do_sample:
-            logger.warning(f'GenerationConfig: {gen_config}')
-            logger.warning('Since v0.6.0, lmdeploy add `do_sample` in '
-                           'GenerationConfig. It defaults to False, meaning greedy '
-                           'decoding. Please set `do_sample=True` if sampling '
-                           ' decoding is needed')
-            # greedy decode
-            gen_config.top_k = 1
-            # avoid unnecessary process
-            gen_config.temperature = 1.0
-            gen_config.repetition_penalty = 1.0
-        # set random if it is not set and sequence_start is True
-        elif gen_config.random_seed is None and sequence_start:
-            gen_config.random_seed = random.getrandbits(64)
-        if gen_config.n > 1:
-            logger.ERROR(f"n({gen_config.n}) > 1 hasn't been supported yet. "
-                         f'Fallback to 1')
-            gen_config.n = 1
-        if messages:
-            prompt = messages
-            self.request_logger.log_prompt(session_id=session_id, prompt=prompt)
->>>>>>> 42167c85
-            prompt_input = await self._get_prompt_input(prompt,
-                                                        do_preprocess,
-                                                        sequence_start,
-                                                        adapter_name,
-                                                        tools=tools)
-<<<<<<< HEAD
+            if messages:
+                prompt = messages
+                self.request_logger.log_prompt(session_id=session_id, prompt=prompt)
+                prompt_input = await self._get_prompt_input(prompt,
+                                                            do_preprocess,
+                                                            sequence_start,
+                                                            adapter_name,
+                                                            tools=tools)
+                prompt = prompt_input['prompt']
+                input_ids = prompt_input['input_ids']
+                self.request_logger.log_inputs(session_id=session_id,
+                                               prompt=prompt,
+                                               prompt_token_ids=input_ids,
+                                               gen_config=gen_config,
+                                               adapter_name=adapter_name)
+                logger.info(f'session={session_id}, '
+                            f'history_tokens={self.id2step[session_id]}, '
+                            f'input_tokens={len(input_ids)}, '
+                            f'max_new_tokens={gen_config.max_new_tokens}, '
+                            f'seq_start={sequence_start}, seq_end={sequence_end}, '
+                            f'step={step}, prep={do_preprocess}')
+            else:
+                # TODO(lvhan) VLM doesn't support input_ids as an argument.
+                # Figure out a graceful way to handle the invalid input
+                prompt_input = dict(input_ids=input_ids)
             return prompt_input, gen_config
 
         arrival_frame = self.metrics.insert_frame()
         prompt_input, gen_config = await get_inputs_genconfig(gen_config)
+        input_ids = prompt_input['input_ids']
         self.metrics.update_preprocess(arrival_frame)
-        prompt = prompt_input['prompt']
-        input_ids = prompt_input['input_ids']
-        finish_reason = None
-        self.request_logger.log_inputs(session_id=session_id,
-                                       prompt=prompt,
-                                       prompt_token_ids=input_ids,
-                                       gen_config=gen_config,
-                                       adapter_name=adapter_name)
-        logger.info(f'session_id={session_id}, '
-                    f'history_tokens={self.id2step[str(session_id)]}, '
-                    f'input_tokens={len(input_ids)}, '
-                    f'max_new_tokens={gen_config.max_new_tokens}, '
-                    f'seq_start={sequence_start}, seq_end={sequence_end}, '
-                    f'step={step}, prep={do_preprocess}')
-
-=======
-            prompt = prompt_input['prompt']
-            input_ids = prompt_input['input_ids']
-            self.request_logger.log_inputs(session_id=session_id,
-                                           prompt=prompt,
-                                           prompt_token_ids=input_ids,
-                                           gen_config=gen_config,
-                                           adapter_name=adapter_name)
-            logger.info(f'session={session_id}, '
-                        f'history_tokens={self.id2step[session_id]}, '
-                        f'input_tokens={len(input_ids)}, '
-                        f'max_new_tokens={gen_config.max_new_tokens}, '
-                        f'seq_start={sequence_start}, seq_end={sequence_end}, '
-                        f'step={step}, prep={do_preprocess}')
-        else:
-            # TODO(lvhan) VLM doesn't support input_ids as an argument.
-            # Figure out a graceful way to handle the invalid input
-            prompt_input = dict(input_ids=input_ids)
->>>>>>> 42167c85
+
         if gen_config.max_new_tokens is None:
             # for interactive endpoint, will try maximum possible token num
             gen_config.max_new_tokens = max(128, self.session_len - self.id2step[session_id] - len(input_ids))
@@ -804,40 +716,16 @@
             yield GenOut('', self.id2step[session_id], len(input_ids), 0, 'length')
             if sequence_end is True and sequence_start is False:
                 await self.end_session(session_id)
-<<<<<<< HEAD
-        else:
-            start_frame = self.metrics.insert_frame()
-            generator = await self.get_generator(False, session_id)
-            self.metrics.update_queue_waiting(start_frame)
-            iterator = generator.async_stream_infer(
-                session_id=session_id,
-                **prompt_input,
-                gen_config=gen_config,
-                adapter_name=adapter_name,
-                stream_output=stream_response,
-                sequence_start=sequence_start,
-                sequence_end=sequence_end,
-                step=self.id2step[str(session_id)])
-            if self.metrics.applied is True:
-                iterator = IterTimer(iterator)
-            async with self.safe_run(session_id):
-                state = DetokenizeState(len(input_ids))
-                start_ids_offset = state.ids_offset
-                response = ''
-                async for outputs in iterator:
-                    is_first_token = state.prev_tokens is None
-=======
             return
-
-        def is_error(status):
-            return status not in [ResponseType.SUCCESS, ResponseType.FINISH]
 
         # used to skip / rewind stop words in interactive mode
         stop_ids = []
         if skip_stop_tokens and not gen_config.ignore_eos:
             stop_ids = gen_config.stop_token_ids or []
 
+        start_frame = self.metrics.insert_frame()
         async with self.model_inst(session_id) as inst:
+            self.metrics.update_queue_waiting(start_frame)
             token_ids = input_ids.copy()
             history_len = self.id2step[session_id]
             input_len = len(input_ids)
@@ -855,10 +743,12 @@
                                      sequence_start=sequence_start,
                                      sequence_end=sequence_end,
                                      step=history_len) as gen:
+                if self.metrics.applied is True:
+                    gen = IterTimer(gen)
                 prev_len = 0
                 hit_stop_token = 0
                 async for outputs in gen:
->>>>>>> 42167c85
+                    is_first_token = prev_len == 0
                     # decode res
                     if is_error(outputs.status):
                         break
@@ -894,16 +784,6 @@
 
                     if outputs.logprobs is not None:
                         log_offset = ids_offset - start_ids_offset
-<<<<<<< HEAD
-                        logprobs = outputs.logprobs[log_offset:]
-                    if is_first_token:
-                        self.metrics.update_FTL(arrival_frame)
-                    # response, history token len,
-                    # input token len, gen token len
-                    yield GenOut(response, self.id2step[str(session_id)],
-                                 len(input_ids), tokens, finish_reason, res,
-                                 logprobs)
-=======
                         out.logprobs = outputs.logprobs[log_offset:]
                     if outputs.last_hidden_state is not None:
                         out.last_hidden_state = outputs.last_hidden_state
@@ -914,11 +794,11 @@
                         out.logits = outputs.logits
                         if hit_stop_token:
                             out.logits = out.logits[:-hit_stop_token]
-
+                    if is_first_token:
+                        self.metrics.update_FTL(arrival_frame)
                     yield out
                 # end of generator loop
 
->>>>>>> 42167c85
                 if not is_error(outputs.status):
                     finish_reason = 'length' \
                         if gen_len >= gen_config.max_new_tokens else 'stop'
@@ -932,61 +812,6 @@
                                 f'{len(input_ids)}, outupt_tokens {gen_len}')
                     yield GenOut(response, self.id2step[session_id], len(input_ids), gen_len, finish_reason)
                 else:
-<<<<<<< HEAD
-                    yield GenOut(
-                        response='internal error happened',
-                        history_token_len=self.id2step[str(session_id)],
-                        input_token_len=len(input_ids),
-                        generate_token_len=0,
-                        finish_reason='error',
-                        token_ids=[])
-                # update step
-                self.id2step[str(session_id)] += len(input_ids) + tokens
-                if sequence_end:
-                    self.id2step[str(session_id)] = 0
-                # manually end pytorch session
-                # TODO modify pytorch or turbomind api
-                if self.backend == 'pytorch' and sequence_end:
-                    await self.end_session(session_id)
-                self.metrics.last_token_frame(iterator)
-
-    def parse_tool_response(self, text, tools, **kwargs):
-        """Parse model response containing tool information.
-
-        Args:
-            text(str): model response in string format
-            tools(List): tools from user request
-        """
-        if '<|plugin|>' in text:  # internlm2
-            text, action = text.split('<|action_start|><|plugin|>')
-            action = action.split('<|action_end|>'.strip())[0]
-            action = action[action.find('{'):]
-            action = json.loads(action)
-            name, parameters = action['name'], json.dumps(action.get(
-                'parameters', action.get('arguments', {})),
-                                                          ensure_ascii=False)
-            call_info_list = [(name, parameters)]
-        elif '<function=' in text:  # llama3.1
-            action, _ = text.split('</function>')
-            parameters = action[action.find('{'):]
-            name = action.split('<function=')[1].split('>{')[0]
-            call_info_list = [(name, parameters)]
-        elif '<tool_call>' in text and '</tool_call>' in text:  # qwen2.5
-            # get tool_call in text
-            pattern = r'<tool_call>(.*?)</tool_call>'
-            match_result_list = re.findall(pattern, text, re.DOTALL)
-            call_info_list = []
-            for match_result in match_result_list:
-                action = json.loads(match_result)
-                call_info_list.append((action['name'],
-                                       json.dumps(action['arguments'],
-                                                  ensure_ascii=False)))
-            # get text outside of tags
-            if not text.startswith('<tool_call>'):
-                text = text[:text.find('<tool_call>')]
-            elif not text.endswith('</tool_call>'):
-                text = text[text.rfind('</tool_call>') + len('</tool_call>'):]
-=======
                     logger.error(f'session {session_id} finished, '
                                  'reason "error"')
                     yield GenOut(response='internal error happened',
@@ -1001,12 +826,12 @@
                 if self.backend == 'pytorch':
                     # manually end pytorch session
                     await inst.async_end(session_id)
->>>>>>> 42167c85
             else:
                 if rewind_stop_tokens:
                     # rewind the step to the token before the stop token
                     output_len = gen_len
                 self.id2step[session_id] += input_len + output_len
+            self.metrics.last_token_frame(gen)
 
     def _run(self, fn=None, coro=None, loop=None):
         assert (fn or coro) and not (fn and coro)
