--- conflicted
+++ resolved
@@ -18,8 +18,6 @@
 
 logger = get_logger('lmdeploy')
 
-<<<<<<< HEAD
-=======
 
 def get_model_name_from_workspace_model(model_dir: str):
     """Get model name from workspace model."""
@@ -64,7 +62,6 @@
             logger.info(f'matched chat template name: {model_name}')
     return model_name
 
->>>>>>> 9149a49e
 
 @dataclasses.dataclass
 class GenOut:
