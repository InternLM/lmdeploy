--- conflicted
+++ resolved
@@ -442,7 +442,7 @@
         if do_preprocess:
             prompt = self.chat_template.messages2prompt(prompt, sequence_start)
         input_ids = self.tokenizer.encode(prompt, add_bos=sequence_start)
-        return {'input_ids': input_ids}
+        return {'prompt': prompt, 'input_ids': input_ids}
 
     async def generate(
             self,
@@ -485,16 +485,12 @@
         if gen_config.random_seed is None and sequence_start:
             gen_config.random_seed = random.getrandbits(64)
         prompt = messages
-<<<<<<< HEAD
+
         prompt_input = await self._get_prompt_input(prompt, do_preprocess,
                                                     sequence_start)
+        prompt = prompt_input['prompt']
+        logger.info(f'Prompt with applied chat template:\n{prompt}')
         input_ids = prompt_input['input_ids']
-=======
-        if do_preprocess:
-            prompt = self.chat_template.messages2prompt(prompt, sequence_start)
-        logger.info(f'Prompt with applied chat template:\n{prompt}')
-        input_ids = self.tokenizer.encode(prompt, add_bos=sequence_start)
->>>>>>> 9c3069f1
         if gen_config.max_new_tokens is None:
             # for interactive endpoint, will try maximum possible token num
             gen_config.max_new_tokens = max(
