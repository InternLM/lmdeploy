--- conflicted
+++ resolved
@@ -259,28 +259,19 @@
             await self.id2generator[str(session_id)].async_cancel(session_id)
             self.gens_set.add(self.id2generator[str(session_id)])
 
-<<<<<<< HEAD
+        self.running_session_ids.discard(session_id)
+
     async def end_session(self, session_id: int):
-=======
-        self.running_session_ids.discard(session_id)
-
-    def end_session(self, session_id: int):
->>>>>>> cc06bbaf
         """Clear a session by a session_id."""
         if str(session_id) in self.id2generator:
             await self.id2generator[str(session_id)].async_end(session_id)
             self.id2step[str(session_id)] = 0
             self.gens_set.add(self.id2generator[str(session_id)])
 
-<<<<<<< HEAD
+        self.running_session_ids.discard(session_id)
+
     @asynccontextmanager
     async def safe_run(self, session_id: Optional[int] = None):
-=======
-        self.running_session_ids.discard(session_id)
-
-    @contextmanager
-    def safe_run(self, session_id: Optional[int] = None):
->>>>>>> cc06bbaf
         """A context manager to make sure server's safe running."""
         try:
             yield
