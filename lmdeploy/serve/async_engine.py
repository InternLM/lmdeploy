--- conflicted
+++ resolved
@@ -726,11 +726,6 @@
         def is_error(status):
             return status not in [ResponseType.SUCCESS, ResponseType.FINISH]
 
-<<<<<<< HEAD
-        async with self.model_inst(session_id) as inst:
-            stop_token_ids = gen_config.stop_token_ids \
-                if skip_stop_tokens and not gen_config.ignore_eos else []
-=======
         # used to skip / rewind stop words in interactive mode
         stop_ids = []
         if skip_stop_tokens and not gen_config.ignore_eos:
@@ -739,7 +734,6 @@
                 stop_ids.append(self.tokenizer.eos_token_id)
 
         async with self.model_inst(session_id) as inst:
->>>>>>> a6d4b4ad
             token_ids = input_ids.copy()
             history_len = self.id2step[session_id]
             input_len = len(input_ids)
@@ -765,26 +759,7 @@
 
                     output_len = outputs.num_token
 
-<<<<<<< HEAD
-                    if hit_stop_token:
-                        continue
-
-                    # This assumes the engine will stop when stop token is hit
-                    if output_len and outputs.token_ids[-1] in stop_token_ids:
-                        hit_stop_token = 1
-
-                    mask = slice(prev_len - output_len,
-                                 output_len - hit_stop_token)
-
-                    token_ids += outputs.token_ids[mask]
-                    gen_len = len(token_ids) - input_len
-
-                    prev_len = output_len
-
-                    if len(token_ids) <= state.ids_offset:
-=======
                     if hit_stop_token or prev_len == output_len:
->>>>>>> a6d4b4ad
                         continue
 
                     # This assumes the engine will stop when stop token is hit
@@ -808,26 +783,15 @@
                         state,
                         skip_special_tokens=gen_config.skip_special_tokens)
                     res = token_ids[ids_offset:]
-<<<<<<< HEAD
 
                     out = GenOut(response, history_len, input_len, gen_len,
                                  finish_reason, res)
 
-=======
-
-                    out = GenOut(response, history_len, input_len, gen_len,
-                                 finish_reason, res)
-
->>>>>>> a6d4b4ad
                     if outputs.logprobs is not None:
                         log_offset = ids_offset - start_ids_offset
                         out.logprobs = outputs.logprobs[log_offset:]
                     if outputs.last_hidden_state is not None:
                         out.last_hidden_state = outputs.last_hidden_state
-<<<<<<< HEAD
-                    if outputs.logits is not None:
-                        out.logits = outputs.logits
-=======
                         if hit_stop_token:
                             out.last_hidden_state = \
                                 out.last_hidden_state[:-hit_stop_token]
@@ -835,7 +799,6 @@
                         out.logits = outputs.logits
                         if hit_stop_token:
                             out.logits = out.logits[:-hit_stop_token]
->>>>>>> a6d4b4ad
 
                     yield out
                 # end of generator loop
