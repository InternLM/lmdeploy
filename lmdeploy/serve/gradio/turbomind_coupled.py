# Copyright (c) OpenMMLab. All rights reserved.
from threading import Lock
from typing import Literal, Optional, Sequence, Union

import gradio as gr

from lmdeploy.messages import GenerationConfig
<<<<<<< HEAD
from lmdeploy.model import ChatTemplateConfig
from lmdeploy.pytorch import EngineConfig as PytorchEngineConfig
=======
>>>>>>> 54d0ecc9
from lmdeploy.serve.async_engine import AsyncEngine
from lmdeploy.serve.gradio.constants import CSS, THEME, disable_btn, enable_btn
from lmdeploy.turbomind import EngineConfig as TurbomindEngineConfig


class InterFace:
    async_engine: AsyncEngine = None
    global_session_id: int = 0
    lock = Lock()


async def chat_stream_local(instruction: str, state_chatbot: Sequence,
                            cancel_btn: gr.Button, reset_btn: gr.Button,
                            session_id: int, top_p: float, temperature: float,
                            request_output_len: int):
    """Chat with AI assistant.

    Args:
        instruction (str): user's prompt
        state_chatbot (Sequence): the chatting history
        cancel_btn (gr.Button): the cancel button
        reset_btn (gr.Button): the reset button
        session_id (int): the session id
    """
    state_chatbot = state_chatbot + [(instruction, None)]

    yield (state_chatbot, state_chatbot, disable_btn, enable_btn)
    gen_config = GenerationConfig(max_new_tokens=request_output_len,
                                  top_p=top_p,
                                  temperature=temperature)

    gen_config = GenerationConfig(max_new_tokens=request_output_len,
                                  top_p=top_p,
                                  temperature=temperature)
    async for outputs in InterFace.async_engine.generate(
            instruction,
            session_id,
            gen_config=gen_config,
            stream_response=True,
            sequence_start=(len(state_chatbot) == 1),
<<<<<<< HEAD
            sequence_end=False,
            gen_config=gen_config):
=======
            sequence_end=False):
>>>>>>> 54d0ecc9
        response = outputs.response
        if outputs.finish_reason == 'length':
            gr.Warning('WARNING: exceed session max length.'
                       ' Please restart the session by reset button.')
        if outputs.generate_token_len < 0:
            gr.Warning('WARNING: running on the old session.'
                       ' Please restart the session by reset button.')
        if state_chatbot[-1][-1] is None:
            state_chatbot[-1] = (state_chatbot[-1][0], response)
        else:
            state_chatbot[-1] = (state_chatbot[-1][0],
                                 state_chatbot[-1][1] + response
                                 )  # piece by piece
        yield (state_chatbot, state_chatbot, enable_btn, disable_btn)

    yield (state_chatbot, state_chatbot, disable_btn, enable_btn)


async def reset_local_func(instruction_txtbox: gr.Textbox,
                           state_chatbot: Sequence, session_id: int):
    """reset the session.

    Args:
        instruction_txtbox (str): user's prompt
        state_chatbot (Sequence): the chatting history
        session_id (int): the session id
    """
    state_chatbot = []
    # end the session
    InterFace.async_engine.end_session(session_id)
    return (state_chatbot, state_chatbot, gr.Textbox.update(value=''))


async def cancel_local_func(state_chatbot: Sequence, cancel_btn: gr.Button,
                            reset_btn: gr.Button, session_id: int):
    """stop the session.

    Args:
        instruction_txtbox (str): user's prompt
        state_chatbot (Sequence): the chatting history
        cancel_btn (gr.Button): the cancel button
        reset_btn (gr.Button): the reset button
        session_id (int): the session id
    """
    yield (state_chatbot, disable_btn, disable_btn)
    InterFace.async_engine.stop_session(session_id)
    InterFace.async_engine.end_session(session_id)
    messages = []
    for qa in state_chatbot:
        messages.append(dict(role='user', content=qa[0]))
        if qa[1] is not None:
            messages.append(dict(role='assistant', content=qa[1]))
    gen_config = GenerationConfig(max_new_tokens=0)
    async for out in InterFace.async_engine.generate(messages,
                                                     session_id,
                                                     gen_config=gen_config,
                                                     stream_response=True,
                                                     sequence_start=True,
                                                     sequence_end=False):
        pass
    yield (state_chatbot, disable_btn, enable_btn)


def run_local(model_path: str,
              model_name: Optional[str] = None,
              backend: Literal['turbomind', 'pytorch'] = 'turbomind',
              backend_config: Optional[Union[PytorchEngineConfig,
                                             TurbomindEngineConfig]] = None,
              chat_template_config: Optional[ChatTemplateConfig] = None,
              server_name: str = 'localhost',
              server_port: int = 6006,
              batch_size: int = 4,
              tp: int = 1,
              **kwargs):
    """chat with AI assistant through web ui.

    Args:
        model_path (str): the path of a model.
            It could be one of the following options:
                - i) A local directory path of a turbomind model which is
                    converted by `lmdeploy convert` command or download from
                    ii) and iii).
                - ii) The model_id of a lmdeploy-quantized model hosted
                    inside a model repo on huggingface.co, such as
                    "InternLM/internlm-chat-20b-4bit",
                    "lmdeploy/llama2-chat-70b-4bit", etc.
                - iii) The model_id of a model hosted inside a model repo
                    on huggingface.co, such as "internlm/internlm-chat-7b",
                    "Qwen/Qwen-7B-Chat ", "baichuan-inc/Baichuan2-7B-Chat"
                    and so on.
        model_name (str): needed when model_path is a pytorch model on
            huggingface.co, such as "internlm/internlm-chat-7b",
            "Qwen/Qwen-7B-Chat ", "baichuan-inc/Baichuan2-7B-Chat" and so on.
        backend (str): either `turbomind` or `pytorch` backend. Default to
            `turbomind` backend.
        backend_config (EngineConfig): beckend config. Default to none.
        chat_template_config (ChatTemplateConfig): chat template configuration.
            Default to None.
        server_name (str): the ip address of gradio server
        server_port (int): the port of gradio server
        batch_size (int): batch size for running Turbomind directly
        tp (int): tensor parallel for Turbomind
    """
    InterFace.async_engine = AsyncEngine(
        model_path=model_path,
        backend=backend,
        backend_config=backend_config,
        chat_template_config=chat_template_config,
        model_name=model_name,
        instance_num=batch_size,
        tp=tp,
        **kwargs)

    with gr.Blocks(css=CSS, theme=THEME) as demo:
        state_chatbot = gr.State([])
        state_session_id = gr.State(0)

        with gr.Column(elem_id='container'):
            gr.Markdown('## LMDeploy Playground')

            chatbot = gr.Chatbot(
                elem_id='chatbot',
                label=InterFace.async_engine.engine.model_name)
            instruction_txtbox = gr.Textbox(
                placeholder='Please input the instruction',
                label='Instruction')
            with gr.Row():
                cancel_btn = gr.Button(value='Cancel', interactive=False)
                reset_btn = gr.Button(value='Reset')
            with gr.Row():
                request_output_len = gr.Slider(1,
                                               2048,
                                               value=512,
                                               step=1,
                                               label='Maximum new tokens')
                top_p = gr.Slider(0.01, 1, value=0.8, step=0.01, label='Top_p')
                temperature = gr.Slider(0.01,
                                        1.5,
                                        value=0.7,
                                        step=0.01,
                                        label='Temperature')

        send_event = instruction_txtbox.submit(chat_stream_local, [
            instruction_txtbox, state_chatbot, cancel_btn, reset_btn,
            state_session_id, top_p, temperature, request_output_len
        ], [state_chatbot, chatbot, cancel_btn, reset_btn])
        instruction_txtbox.submit(
            lambda: gr.Textbox.update(value=''),
            [],
            [instruction_txtbox],
        )
        cancel_btn.click(
            cancel_local_func,
            [state_chatbot, cancel_btn, reset_btn, state_session_id],
            [state_chatbot, cancel_btn, reset_btn],
            cancels=[send_event])

        reset_btn.click(reset_local_func,
                        [instruction_txtbox, state_chatbot, state_session_id],
                        [state_chatbot, chatbot, instruction_txtbox],
                        cancels=[send_event])

        def init():
            with InterFace.lock:
                InterFace.global_session_id += 1
            new_session_id = InterFace.global_session_id
            return new_session_id

        demo.load(init, inputs=None, outputs=[state_session_id])

    print(f'server is gonna mount on: http://{server_name}:{server_port}')
    demo.queue(concurrency_count=batch_size, max_size=100,
               api_open=True).launch(
                   max_threads=10,
                   share=True,
                   server_port=server_port,
                   server_name=server_name,
               )


if __name__ == '__main__':
    import fire
    fire.Fire(run_local)<|MERGE_RESOLUTION|>--- conflicted
+++ resolved
@@ -5,11 +5,8 @@
 import gradio as gr
 
 from lmdeploy.messages import GenerationConfig
-<<<<<<< HEAD
 from lmdeploy.model import ChatTemplateConfig
 from lmdeploy.pytorch import EngineConfig as PytorchEngineConfig
-=======
->>>>>>> 54d0ecc9
 from lmdeploy.serve.async_engine import AsyncEngine
 from lmdeploy.serve.gradio.constants import CSS, THEME, disable_btn, enable_btn
 from lmdeploy.turbomind import EngineConfig as TurbomindEngineConfig
@@ -50,12 +47,7 @@
             gen_config=gen_config,
             stream_response=True,
             sequence_start=(len(state_chatbot) == 1),
-<<<<<<< HEAD
-            sequence_end=False,
-            gen_config=gen_config):
-=======
             sequence_end=False):
->>>>>>> 54d0ecc9
         response = outputs.response
         if outputs.finish_reason == 'length':
             gr.Warning('WARNING: exceed session max length.'
