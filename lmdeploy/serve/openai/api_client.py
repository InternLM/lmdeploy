--- conflicted
+++ resolved
@@ -28,10 +28,7 @@
         self.chat_completions_v1_url = f'{api_server_url}/v1/chat/completions'
         self.completions_v1_url = f'{api_server_url}/v1/completions'
         self.models_v1_url = f'{api_server_url}/v1/models'
-<<<<<<< HEAD
-=======
         self.encode_v1_url = f'{api_server_url}/v1/encode'
->>>>>>> 477f2db8
         self._available_models = None
 
     @property
@@ -47,8 +44,6 @@
             return self._available_models
         return None
 
-<<<<<<< HEAD
-=======
     def encode(self,
                input: Union[str, List[str]],
                do_preprocess: Optional[bool] = False,
@@ -74,7 +69,6 @@
             return output['input_ids'], output['length']
         return None, None
 
->>>>>>> 477f2db8
     def chat_completions_v1(self,
                             model: str,
                             messages: Union[str, List[Dict[str, str]]],
