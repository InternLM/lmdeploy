# Copyright (c) OpenMMLab. All rights reserved.
import asyncio
import copy
import os
import time
from functools import partial
from http import HTTPStatus
from typing import AsyncGenerator, Dict, List, Literal, Optional, Union

import uvicorn
from fastapi import Depends, FastAPI, HTTPException, Request
from fastapi.middleware.cors import CORSMiddleware
from fastapi.responses import JSONResponse, Response, StreamingResponse
from fastapi.security.http import HTTPAuthorizationCredentials, HTTPBearer

from lmdeploy.archs import get_task
from lmdeploy.messages import (GenerationConfig, LogitsProcessor,
                               PytorchEngineConfig, TurbomindEngineConfig)
from lmdeploy.model import ChatTemplateConfig
from lmdeploy.serve.async_engine import AsyncEngine
from lmdeploy.serve.openai.protocol import (  # noqa: E501
    ChatCompletionRequest, ChatCompletionResponse,
    ChatCompletionResponseChoice, ChatCompletionResponseStreamChoice,
    ChatCompletionStreamResponse, ChatCompletionTokenLogprob, ChatMessage,
    ChoiceLogprobs, CompletionRequest, CompletionResponse,
    CompletionResponseChoice, CompletionResponseStreamChoice,
    CompletionStreamResponse, DeltaMessage, EmbeddingsRequest, EncodeRequest,
    EncodeResponse, ErrorResponse, FunctionResponse, GenerateRequest,
    GenerateResponse, LogProbs, ModelCard, ModelList, ModelPermission,
    ToolCall, TopLogprob, UsageInfo)
from lmdeploy.tokenizer import DetokenizeState, Tokenizer
from lmdeploy.utils import get_logger

logger = get_logger('lmdeploy')


class VariableInterface:
    """A IO interface maintaining variables."""
    async_engine: AsyncEngine = None
    session_id: int = 0
    api_keys: Optional[List[str]] = None
    request_hosts = []


app = FastAPI(docs_url='/')
get_bearer_token = HTTPBearer(auto_error=False)


async def check_api_key(
    auth: Optional[HTTPAuthorizationCredentials] = Depends(get_bearer_token),
) -> str:
    """Check if client provide valid api key.

    Adopted from https://github.com/lm-sys/FastChat/blob/v0.2.35/fastchat/serve/openai_api_server.py#L108-L127
    """  # noqa
    if VariableInterface.api_keys:
        if auth is None or (
                token := auth.credentials) not in VariableInterface.api_keys:
            raise HTTPException(
                status_code=401,
                detail={
                    'error': {
                        'message': 'Please request with valid api key!',
                        'type': 'invalid_request_error',
                        'param': None,
                        'code': 'invalid_api_key',
                    }
                },
            )
        return token
    else:
        # api_keys not set; allow all
        return None


def get_model_list():
    """Available models.

    If it is a slora serving. The model list would be [model_name,
    adapter_name1, adapter_name2, ...]
    """
    model_names = [VariableInterface.async_engine.model_name]
    cfg = VariableInterface.async_engine.backend_config
    model_names += getattr(cfg, 'adapters', None) or []
    return model_names


@app.get('/v1/models', dependencies=[Depends(check_api_key)])
def available_models():
    """Show available models."""
    model_cards = []
    for model_name in get_model_list():
        model_cards.append(
            ModelCard(id=model_name,
                      root=model_name,
                      permission=[ModelPermission()]))
    return ModelList(data=model_cards)


def create_error_response(status: HTTPStatus,
                          message: str,
                          error_type='invalid_request_error'):
    """Create error response according to http status and message.

    Args:
        status (HTTPStatus): HTTP status codes and reason phrases
        message (str): error message
        error_type (str): error type
    """
    return JSONResponse(ErrorResponse(message=message,
                                      type=error_type,
                                      code=status.value).model_dump(),
                        status_code=status.value)


async def check_request(request) -> Optional[JSONResponse]:
    """Check if a request is valid."""
    if hasattr(request, 'model') and request.model not in get_model_list():
        return create_error_response(
            HTTPStatus.NOT_FOUND,
            f'The model `{request.model}` does not exist.')
    if hasattr(request, 'n') and request.n <= 0:
        return create_error_response(
            HTTPStatus.BAD_REQUEST,
            f'The n `{request.n}` must be a positive int.')
    if hasattr(request,
               'top_p') and not (request.top_p > 0 and request.top_p <= 1):
        return create_error_response(
            HTTPStatus.BAD_REQUEST,
            f'The top_p `{request.top_p}` must be in (0, 1].')
    if hasattr(request, 'top_k') and request.top_k < 0:
        return create_error_response(
            HTTPStatus.BAD_REQUEST,
            f'The top_k `{request.top_k}` cannot be a negative integer.')
    if hasattr(request, 'temperature') and not (request.temperature <= 2
                                                and request.temperature >= 0):
        return create_error_response(
            HTTPStatus.BAD_REQUEST,
            f'The temperature `{request.temperature}` must be in [0, 2]')
    return


def _create_completion_logprobs(tokenizer: Tokenizer,
                                token_ids: List[int] = None,
                                logprobs: List[Dict[int, float]] = None,
                                skip_special_tokens: bool = True,
                                offset: int = 0,
                                all_token_ids: List[int] = None,
                                state: DetokenizeState = None):
    """create openai LogProbs for completion.

    Args:
        tokenizer (Tokenizer): tokenizer.
        token_ids (List[int]): output token ids.
        logprobs (List[Dict[int, float]]): the top logprobs for each output
            position.
        skip_special_tokens (bool): Whether or not to remove special tokens
            in the decoding. Default to be True.
        offset (int): text offset.
        all_token_ids (int): the history output token ids.
        state (DetokenizeState): tokenizer decode state.
    """
    if logprobs is None or len(logprobs) == 0:
        return None, None, None, None

    if all_token_ids is None:
        all_token_ids = []
    if state is None:
        state = DetokenizeState()

    out_logprobs = LogProbs()
    out_logprobs.top_logprobs = []
    for token_id, tops in zip(token_ids, logprobs):
        out_logprobs.text_offset.append(offset)
        out_logprobs.token_logprobs.append(tops[token_id])

        res = {}
        out_state = None
        for top_id, prob in tops.items():
            response, _state = tokenizer.detokenize_incrementally(
                all_token_ids + [top_id],
                copy.deepcopy(state),
                skip_special_tokens=skip_special_tokens)
            res[response] = prob
            if top_id == token_id:
                out_state = _state
                offset += len(response)
                out_logprobs.tokens.append(response)

        out_logprobs.top_logprobs.append(res)
        state = out_state
        all_token_ids.append(token_id)

    return out_logprobs, offset, all_token_ids, state


def _create_chat_completion_logprobs(tokenizer: Tokenizer,
                                     token_ids: List[int] = None,
                                     logprobs: List[Dict[int, float]] = None):
    """create openai LogProbs for chat.completion.

    Args:
        tokenizer (Tokenizer): tokenizer.
        token_ids (List[int]): output token ids.
        logprobs (List[Dict[int, float]]): the top logprobs for each output
            position.
    Returns:
        ChoiceLogprobs: logprob result.
    """
    if token_ids is None or logprobs is None:
        return None

    content: List[ChatCompletionTokenLogprob] = []
    for token_id, tops in zip(token_ids, logprobs):
        item = ChatCompletionTokenLogprob(token='',
                                          bytes=[],
                                          logprob=0.0,
                                          top_logprobs=[])
        for top_id, prob in tops.items():
            token = tokenizer.model.model.convert_ids_to_tokens(top_id)
            if isinstance(token, bytes):
                _bytes = list(token)
                token = token.decode('utf-8', errors='backslashreplace')
            else:
                _bytes = list(token.encode())  # token is str
            if top_id == token_id:
                item.token = token
                item.bytes = _bytes
                item.logprob = prob
            else:
                item.top_logprobs.append(
                    TopLogprob(token=token, bytes=_bytes, logprob=prob))
        content.append(item)
    return ChoiceLogprobs(content=content)


@app.get('/health')
async def health() -> Response:
    """Health check."""
    return Response(status_code=200)


# modified from https://github.com/vllm-project/vllm/blob/v0.5.4/vllm/entrypoints/openai/logits_processors.py#L51  # noqa
def logit_bias_logits_processor(logit_bias: Union[Dict[int, float],
                                                  Dict[str, float]],
                                tokenizer) -> LogitsProcessor:
    try:
        # Convert token_id to integer
        # Clamp the bias between -100 and 100 per OpenAI API spec
        clamped_logit_bias: Dict[int, float] = {
            int(token_id): min(100.0, max(-100.0, bias))
            for token_id, bias in logit_bias.items()
        }
    except ValueError as exc:
        raise ValueError(
            'Found token_id in logit_bias that is not '
            'an integer or string representing an integer') from exc

    # Check if token_id is within the vocab size
    for token_id, bias in clamped_logit_bias.items():
        if token_id < 0 or token_id >= tokenizer.vocab_size:
            raise ValueError(f'token_id {token_id} in logit_bias contains '
                             'out-of-vocab token id')

    def _logit_bias_processor(
        logit_bias,
        token_ids,
        logits,
    ):
        for token_id, bias in logit_bias.items():
            logits[token_id] = logits[token_id] + bias
        return logits

    return partial(_logit_bias_processor, clamped_logit_bias)


@app.post('/v1/chat/completions', dependencies=[Depends(check_api_key)])
async def chat_completions_v1(request: ChatCompletionRequest,
                              raw_request: Request = None):
    """Completion API similar to OpenAI's API.

    Refer to  `https://platform.openai.com/docs/api-reference/chat/create`
    for the API specification.

    The request should be a JSON object with the following fields:
    - model: model name. Available from /v1/models.
    - messages: string prompt or chat history in OpenAI format. Chat history
        example: `[{"role": "user", "content": "hi"}]`.
    - temperature (float): to modulate the next token probability
    - top_p (float): If set to float < 1, only the smallest set of most
        probable tokens with probabilities that add up to top_p or higher
        are kept for generation.
    - n (int): How many chat completion choices to generate for each input
        message. **Only support one here**.
    - stream: whether to stream the results or not. Default to false.
    - max_tokens (int | None): output token nums. Default to None.
    - repetition_penalty (float): The parameter for repetition penalty.
        1.0 means no penalty
    - stop (str | List[str] | None): To stop generating further
        tokens. Only accept stop words that's encoded to one token idex.
    - response_format (Dict | None): Only pytorch backend support formatting
        response. Examples: `{"type": "json_schema", "json_schema": {"name":
        "test","schema": {"properties": {"name": {"type": "string"}},
        "required": ["name"], "type": "object"}}}`
        or `{"type": "regex_schema", "regex_schema": "call me [A-Za-z]{1,10}"}`
    - logit_bias (Dict): Bias to logits. Only supported in pytorch engine.
    - tools (List): A list of tools the model may call. Currently, only
        internlm2 functions are supported as a tool. Use this to specify a
        list of functions for which the model can generate JSON inputs.
    - tool_choice (str | object): Controls which (if any) tool is called by
        the model. `none` means the model will not call any tool and instead
        generates a message. Specifying a particular tool via {"type":
        "function", "function": {"name": "my_function"}} forces the model to
        call that tool. `auto` or `required` will put all the tools information
        to the model.

    Additional arguments supported by LMDeploy:
    - top_k (int): The number of the highest probability vocabulary
        tokens to keep for top-k-filtering
    - ignore_eos (bool): indicator for ignoring eos
    - skip_special_tokens (bool): Whether or not to remove special tokens
        in the decoding. Default to be True.

    Currently we do not support the following features:
    - presence_penalty (replaced with repetition_penalty)
    - frequency_penalty (replaced with repetition_penalty)
    """
    if request.session_id == -1:
        VariableInterface.session_id += 1
        request.session_id = VariableInterface.session_id
    error_check_ret = await check_request(request)
    if error_check_ret is not None:
        return error_check_ret
    if VariableInterface.async_engine.id2step.get(str(request.session_id),
                                                  0) != 0:
        return create_error_response(
            HTTPStatus.BAD_REQUEST,
            f'The session_id `{request.session_id}` is occupied.')

    model_name = request.model
    adapter_name = None
    if model_name != VariableInterface.async_engine.model_name:
        adapter_name = model_name  # got a adapter name
    request_id = str(request.session_id)
    created_time = int(time.time())

    if isinstance(request.stop, str):
        request.stop = [request.stop]

    gen_logprobs, logits_processors = None, None
    if request.logprobs and request.top_logprobs:
        gen_logprobs = request.top_logprobs
    response_format = None
    if request.response_format and request.response_format.type != 'text':
        if VariableInterface.async_engine.backend != 'pytorch':
            return create_error_response(
                HTTPStatus.BAD_REQUEST,
                'only pytorch backend can use response_format now')
        response_format = request.response_format.model_dump()

    if request.logit_bias is not None:
        try:
            logits_processors = [
                logit_bias_logits_processor(
                    request.logit_bias,
                    VariableInterface.async_engine.tokenizer.model)
            ]
        except Exception as e:
            return create_error_response(HTTPStatus.BAD_REQUEST, str(e))

    random_seed = request.seed if request.seed else None

    gen_config = GenerationConfig(
        max_new_tokens=request.max_tokens,
        do_sample=True,
        logprobs=gen_logprobs,
        top_k=request.top_k,
        top_p=request.top_p,
        temperature=request.temperature,
        repetition_penalty=request.repetition_penalty,
        ignore_eos=request.ignore_eos,
        stop_words=request.stop,
        skip_special_tokens=request.skip_special_tokens,
<<<<<<< HEAD
        response_format=response_format,
        logits_processors=logits_processors)
=======
        logits_processors=logits_processors,
        random_seed=random_seed)
>>>>>>> 7519a35d

    tools = None
    if request.tools and request.tool_choice != 'none':
        gen_config.skip_special_tokens = False
        if request.stream is True:
            logger.warning('Set stream to False for tools')
            request.stream = False
        # internlm2 only uses contents inside function regardless of 'type'
        if not isinstance(request.tool_choice, str):
            tools = [
                item.function.model_dump() for item in request.tools
                if item.function.name == request.tool_choice.function.name
            ]
        else:
            tools = [item.function.model_dump() for item in request.tools]
    result_generator = VariableInterface.async_engine.generate(
        request.messages,
        request.session_id,
        gen_config=gen_config,
        tools=tools,
        stream_response=True,  # always use stream to enable batching
        sequence_start=True,
        sequence_end=True,
        do_preprocess=not isinstance(request.messages,
                                     str),  # text completion for string input
        adapter_name=adapter_name,
    )

    def create_stream_response_json(index: int,
                                    text: str,
                                    finish_reason: Optional[str] = None,
                                    logprobs: Optional[LogProbs] = None,
                                    usage: Optional[UsageInfo] = None) -> str:
        choice_data = ChatCompletionResponseStreamChoice(
            index=index,
            delta=DeltaMessage(role='assistant', content=text),
            finish_reason=finish_reason,
            logprobs=logprobs)
        response = ChatCompletionStreamResponse(
            id=request_id,
            created=created_time,
            model=model_name,
            choices=[choice_data],
            usage=usage,
        )
        response_json = response.model_dump_json()

        return response_json

    async def completion_stream_generator() -> AsyncGenerator[str, None]:
        async for res in result_generator:
            logprobs, usage = None, None
            if gen_logprobs and res.logprobs:
                logprobs = _create_chat_completion_logprobs(
                    VariableInterface.async_engine.tokenizer, res.token_ids,
                    res.logprobs)
            if request.stream_options and request.stream_options.include_usage:
                total_tokens = sum([
                    res.history_token_len, res.input_token_len,
                    res.generate_token_len
                ])
                usage = UsageInfo(
                    prompt_tokens=res.input_token_len,
                    completion_tokens=res.generate_token_len,
                    total_tokens=total_tokens,
                )
            response_json = create_stream_response_json(
                index=0,
                text=res.response,
                finish_reason=res.finish_reason,
                logprobs=logprobs,
                usage=usage)
            yield f'data: {response_json}\n\n'
        yield 'data: [DONE]\n\n'

    # Streaming response
    if request.stream:
        return StreamingResponse(completion_stream_generator(),
                                 media_type='text/event-stream')

    # Non-streaming response
    final_logprobs = []
    final_token_ids = []
    final_res = None
    text = ''
    async for res in result_generator:
        if await raw_request.is_disconnected():
            # Abort the request if the client disconnects.
            await VariableInterface.async_engine.stop_session(
                request.session_id)
            return create_error_response(HTTPStatus.BAD_REQUEST,
                                         'Client disconnected')
        final_res = res
        text += res.response
        if res.token_ids:
            final_token_ids.extend(res.token_ids)
        if res.logprobs:
            final_logprobs.extend(res.logprobs)

    tool_calls = None
    if request.tool_choice != 'none' and ('<|plugin|>' in text
                                          or '<function=' in text):
        if final_res.finish_reason == 'stop':
            final_res.finish_reason = 'tool_calls'
        try:  # TODO add json_schema guidance to turbomind
            text, action_id, name, parameters = VariableInterface.async_engine.parse_tool_response(  # noqa
                text, request.tools)
            tool_calls = [
                ToolCall(id=str(action_id),
                         function=FunctionResponse(name=name,
                                                   arguments=parameters))
            ]
        except Exception as e:
            logger.error(f'Exception: {e}')
            return create_error_response(
                HTTPStatus.BAD_REQUEST,
                'Failed to parse fc related info to json format!')

    logprobs = None
    if gen_logprobs and len(final_logprobs):
        logprobs = _create_chat_completion_logprobs(
            VariableInterface.async_engine.tokenizer, final_token_ids,
            final_logprobs)

    assert final_res is not None
    choices = []
    choice_data = ChatCompletionResponseChoice(
        index=0,
        message=ChatMessage(role='assistant',
                            content=text,
                            tool_calls=tool_calls),
        logprobs=logprobs,
        finish_reason=final_res.finish_reason,
    )
    choices.append(choice_data)

    total_tokens = sum([
        final_res.history_token_len, final_res.input_token_len,
        final_res.generate_token_len
    ])
    usage = UsageInfo(
        prompt_tokens=final_res.input_token_len,
        completion_tokens=final_res.generate_token_len,
        total_tokens=total_tokens,
    )
    response = ChatCompletionResponse(
        id=request_id,
        created=created_time,
        model=model_name,
        choices=choices,
        usage=usage,
    )

    return response


@app.post('/v1/completions', dependencies=[Depends(check_api_key)])
async def completions_v1(request: CompletionRequest,
                         raw_request: Request = None):
    """Completion API similar to OpenAI's API.

    Go to `https://platform.openai.com/docs/api-reference/completions/create`
    for the API specification.

    The request should be a JSON object with the following fields:
    - model (str): model name. Available from /v1/models.
    - prompt (str): the input prompt.
    - suffix (str): The suffix that comes after a completion of inserted text.
    - max_tokens (int): output token nums. Default to 16.
    - temperature (float): to modulate the next token probability
    - top_p (float): If set to float < 1, only the smallest set of most
        probable tokens with probabilities that add up to top_p or higher
        are kept for generation.
    - n (int): How many chat completion choices to generate for each input
        message. **Only support one here**.
    - stream: whether to stream the results or not. Default to false.
    - repetition_penalty (float): The parameter for repetition penalty.
        1.0 means no penalty
    - user (str): A unique identifier representing your end-user.
    - stop (str | List[str] | None): To stop generating further
        tokens. Only accept stop words that's encoded to one token idex.

    Additional arguments supported by LMDeploy:
    - ignore_eos (bool): indicator for ignoring eos
    - skip_special_tokens (bool): Whether or not to remove special tokens
        in the decoding. Default to be True.
    - top_k (int): The number of the highest probability vocabulary
        tokens to keep for top-k-filtering

    Currently we do not support the following features:
    - logprobs (not supported yet)
    - presence_penalty (replaced with repetition_penalty)
    - frequency_penalty (replaced with repetition_penalty)
    """
    if request.session_id == -1:
        VariableInterface.session_id += 1
        request.session_id = VariableInterface.session_id
    error_check_ret = await check_request(request)
    if error_check_ret is not None:
        return error_check_ret
    if VariableInterface.async_engine.id2step.get(str(request.session_id),
                                                  0) != 0:
        return create_error_response(
            HTTPStatus.BAD_REQUEST,
            f'The session_id `{request.session_id}` is occupied.')

    model_name = request.model
    adapter_name = None
    if model_name != VariableInterface.async_engine.model_name:
        adapter_name = model_name  # got a adapter name
    request_id = str(request.session_id)
    created_time = int(time.time())
    if isinstance(request.prompt, str):
        request.prompt = [request.prompt]
    if isinstance(request.stop, str):
        request.stop = [request.stop]
    random_seed = request.seed if request.seed else None

    gen_config = GenerationConfig(
        max_new_tokens=request.max_tokens if request.max_tokens else 512,
        do_sample=True,
        logprobs=request.logprobs,
        top_k=request.top_k,
        top_p=request.top_p,
        temperature=request.temperature,
        repetition_penalty=request.repetition_penalty,
        ignore_eos=request.ignore_eos,
        stop_words=request.stop,
        skip_special_tokens=request.skip_special_tokens,
        random_seed=random_seed)
    generators = []
    for i in range(len(request.prompt)):
        result_generator = VariableInterface.async_engine.generate(
            request.prompt[i],
            request.session_id + i,
            gen_config=gen_config,
            stream_response=True,  # always use stream to enable batching
            sequence_start=True,
            sequence_end=True,
            do_preprocess=False,
            adapter_name=adapter_name)
        generators.append(result_generator)

    def create_stream_response_json(index: int,
                                    text: str,
                                    finish_reason: Optional[str] = None,
                                    logprobs: Optional[LogProbs] = None,
                                    usage: Optional[UsageInfo] = None) -> str:
        choice_data = CompletionResponseStreamChoice(
            index=index,
            text=text,
            finish_reason=finish_reason,
            logprobs=logprobs)
        response = CompletionStreamResponse(
            id=request_id,
            created=created_time,
            model=model_name,
            choices=[choice_data],
            usage=usage,
        )
        response_json = response.model_dump_json()

        return response_json

    async def completion_stream_generator() -> AsyncGenerator[str, None]:
        # First chunk with role
        for generator in generators:
            offset = 0
            all_token_ids = []
            state = DetokenizeState()
            async for res in generator:
                logprobs = None
                usage = None
                if request.logprobs and res.logprobs:
                    logprobs, offset, all_token_ids, state = _create_completion_logprobs(  # noqa E501
                        VariableInterface.async_engine.tokenizer,
                        res.token_ids, res.logprobs,
                        gen_config.skip_special_tokens, offset, all_token_ids,
                        state)
                if request.stream_options and request.stream_options.include_usage:  # noqa E501
                    final_res = res
                    total_tokens = sum([
                        final_res.history_token_len, final_res.input_token_len,
                        final_res.generate_token_len
                    ])
                    usage = UsageInfo(
                        prompt_tokens=final_res.input_token_len,
                        completion_tokens=final_res.generate_token_len,
                        total_tokens=total_tokens,
                    )
                response_json = create_stream_response_json(
                    index=0,
                    text=res.response,
                    finish_reason=res.finish_reason,
                    logprobs=logprobs,
                    usage=usage)
                yield f'data: {response_json}\n\n'
        yield 'data: [DONE]\n\n'

    # Streaming response
    if request.stream:
        return StreamingResponse(completion_stream_generator(),
                                 media_type='text/event-stream')

    # Non-streaming response
    usage = UsageInfo()
    choices = [None] * len(generators)

    async def _inner_call(i, generator):
        final_logprobs = []
        final_token_ids = []
        final_res = None
        text = ''
        async for res in generator:
            if await raw_request.is_disconnected():
                # Abort the request if the client disconnects.
                await VariableInterface.async_engine.stop_session(
                    request.session_id)
                return create_error_response(HTTPStatus.BAD_REQUEST,
                                             'Client disconnected')
            final_res = res
            text += res.response
            if res.token_ids:
                final_token_ids.extend(res.token_ids)
            if res.logprobs:
                final_logprobs.extend(res.logprobs)

        logprobs = None
        if request.logprobs and len(final_logprobs):
            logprobs, _, _, _ = _create_completion_logprobs(
                VariableInterface.async_engine.tokenizer, final_token_ids,
                final_logprobs, gen_config.skip_special_tokens)

        assert final_res is not None
        choice_data = CompletionResponseChoice(
            index=i,
            text=text,
            finish_reason=final_res.finish_reason,
            logprobs=logprobs,
        )
        choices[i] = choice_data

        total_tokens = sum([
            final_res.history_token_len, final_res.input_token_len,
            final_res.generate_token_len
        ])
        usage.prompt_tokens += final_res.input_token_len
        usage.completion_tokens += final_res.generate_token_len
        usage.total_tokens += total_tokens

    await asyncio.gather(
        *[_inner_call(i, generators[i]) for i in range(len(generators))])

    response = CompletionResponse(
        id=request_id,
        created=created_time,
        model=model_name,
        choices=choices,
        usage=usage,
    )

    return response


@app.post('/v1/embeddings', tags=['unsupported'])
async def create_embeddings(request: EmbeddingsRequest,
                            raw_request: Request = None):
    """Creates embeddings for the text."""
    return create_error_response(HTTPStatus.BAD_REQUEST,
                                 'Unsupported by turbomind.')


@app.post('/v1/encode', dependencies=[Depends(check_api_key)])
async def encode(request: EncodeRequest, raw_request: Request = None):
    """Encode prompts.

    The request should be a JSON object with the following fields:
    - input: the prompt to be encoded. In str or List[str] format.
    - do_preprocess: whether do preprocess or not. Default to False.
    - add_bos: True when it is the beginning of a conversation. False when it
        is not. Default to True.
    """

    def encode(prompt: str, do_preprocess: bool, add_bos: bool):
        if do_preprocess:
            prompt = VariableInterface.async_engine.chat_template.get_prompt(
                prompt, sequence_start=add_bos)
        input_ids = VariableInterface.async_engine.tokenizer.encode(
            prompt, add_bos=add_bos)
        return input_ids

    if isinstance(request.input, str):
        encoded = encode(request.input, request.do_preprocess, request.add_bos)
        return EncodeResponse(input_ids=encoded, length=len(encoded))
    else:
        encoded, length = [], []
        for prompt in request.input:
            ids = encode(prompt, request.do_preprocess, request.add_bos)
            encoded.append(ids)
            length.append(len(ids))
        return EncodeResponse(input_ids=encoded, length=length)


@app.post('/v1/chat/interactive', dependencies=[Depends(check_api_key)])
async def chat_interactive_v1(request: GenerateRequest,
                              raw_request: Request = None):
    """Generate completion for the request.

    - On interactive mode, the chat history is kept on the server. Please set
    `interactive_mode = True`.
    - On normal mode, no chat history is kept on the server. Set
    `interactive_mode = False`.

    The request should be a JSON object with the following fields:
    - prompt: the prompt to use for the generation.
    - image_url(str | List[str] | None): the image url or base64 encoded string
        for VL models.
    - session_id: determine which instance will be called. If not specified
        with a value other than -1, using random value directly.
    - interactive_mode (bool): turn on interactive mode or not. On interactive
        mode, session history is kept on the server (and vice versa).
    - stream: whether to stream the results or not.
    - stop (str | List[str] | None): To stop generating further
        tokens. Only accept stop words that's encoded to one token idex.
    - request_output_len (int): output token nums. If not specified, will use
        maximum possible number for a session.
    - top_p (float): If set to float < 1, only the smallest set of most
        probable tokens with probabilities that add up to top_p or higher
        are kept for generation.
    - top_k (int): The number of the highest probability vocabulary
        tokens to keep for top-k-filtering
    - temperature (float): to modulate the next token probability
    - repetition_penalty (float): The parameter for repetition penalty.
        1.0 means no penalty
    - ignore_eos (bool): indicator for ignoring eos
    - skip_special_tokens (bool): Whether or not to remove special tokens
        in the decoding. Default to be True.
    - adapter_name (str): For slora inference. Choose which lora to do the
        inference.
    """
    if request.cancel:
        if request.session_id != -1:
            await VariableInterface.async_engine.stop_session(
                request.session_id)
            return {
                'text': '',
                'tokens': 0,
                'input_tokens': 0,
                'history_tokens': 0,
                'finish_reason': 'stop'
            }
        else:
            return create_error_response(
                HTTPStatus.BAD_REQUEST,
                'please set a session_id to cancel a request')
    error_check_ret = await check_request(request)
    if error_check_ret is not None:
        return error_check_ret
    if request.session_id == -1:
        VariableInterface.session_id += 1
        request.session_id = VariableInterface.session_id

    async_engine = VariableInterface.async_engine
    sequence_start = async_engine.id2step.get(str(request.session_id), 0) == 0
    sequence_end = not request.interactive_mode
    if isinstance(request.stop, str):
        request.stop = [request.stop]

    random_seed = request.seed if request.seed else None

    gen_config = GenerationConfig(
        max_new_tokens=request.request_output_len,
        do_sample=True,
        top_p=request.top_p,
        top_k=request.top_k,
        temperature=request.temperature,
        repetition_penalty=request.repetition_penalty,
        ignore_eos=request.ignore_eos,
        stop_words=request.stop,
        skip_special_tokens=request.skip_special_tokens,
        random_seed=random_seed)
    if request.image_url:
        from lmdeploy.vl import load_image
        if isinstance(request.image_url, List):
            request.prompt = (request.prompt,
                              [load_image(url) for url in request.image_url])
        else:
            request.prompt = (request.prompt, load_image(request.image_url))
        if not hasattr(async_engine, '_convert_prompts'):
            return create_error_response(
                HTTPStatus.BAD_REQUEST,
                '`image_url` argument only works for VL model')
        request.prompt = async_engine._convert_prompts(request.prompt)
    generation = async_engine.generate(
        request.prompt,
        request.session_id,
        gen_config=gen_config,
        stream_response=True,  # always use stream to enable batching
        sequence_start=sequence_start,
        sequence_end=sequence_end,
        adapter_name=request.adapter_name)

    # Streaming case
    async def stream_results() -> AsyncGenerator[bytes, None]:
        async for out in generation:
            chunk = GenerateResponse(text=out.response,
                                     tokens=out.generate_token_len,
                                     input_tokens=out.input_token_len,
                                     history_tokens=out.history_token_len,
                                     finish_reason=out.finish_reason)
            data = chunk.model_dump_json()
            yield f'{data}\n'

    if request.stream:
        return StreamingResponse(stream_results(),
                                 media_type='text/event-stream')
    else:
        ret = {}
        text = ''
        tokens, input_tokens, history_tokens = 0, 0, 0
        finish_reason = None
        async for out in generation:
            if await raw_request.is_disconnected():
                # Abort the request if the client disconnects.
                await async_engine.stop_session(request.session_id)
                return create_error_response(HTTPStatus.BAD_REQUEST,
                                             'Client disconnected')
            text += out.response
            tokens = out.generate_token_len
            input_tokens = out.input_token_len
            history_tokens = out.history_token_len
            finish_reason = out.finish_reason
        ret = {
            'text': text,
            'tokens': tokens,
            'input_tokens': input_tokens,
            'history_tokens': history_tokens,
            'finish_reason': finish_reason
        }
        return JSONResponse(ret)


def serve(model_path: str,
          model_name: Optional[str] = None,
          backend: Literal['turbomind', 'pytorch'] = 'turbomind',
          backend_config: Optional[Union[PytorchEngineConfig,
                                         TurbomindEngineConfig]] = None,
          chat_template_config: Optional[ChatTemplateConfig] = None,
          server_name: str = '0.0.0.0',
          server_port: int = 23333,
          allow_origins: List[str] = ['*'],
          allow_credentials: bool = True,
          allow_methods: List[str] = ['*'],
          allow_headers: List[str] = ['*'],
          log_level: str = 'ERROR',
          api_keys: Optional[Union[List[str], str]] = None,
          ssl: bool = False,
          **kwargs):
    """An example to perform model inference through the command line
    interface.

    Args:
        model_path (str): the path of a model.
            It could be one of the following options:
                - i) A local directory path of a turbomind model which is
                    converted by `lmdeploy convert` command or download from
                    ii) and iii).
                - ii) The model_id of a lmdeploy-quantized model hosted
                    inside a model repo on huggingface.co, such as
                    "InternLM/internlm-chat-20b-4bit",
                    "lmdeploy/llama2-chat-70b-4bit", etc.
                - iii) The model_id of a model hosted inside a model repo
                    on huggingface.co, such as "internlm/internlm-chat-7b",
                    "Qwen/Qwen-7B-Chat ", "baichuan-inc/Baichuan2-7B-Chat"
                    and so on.
        model_name (str): the name of the served model. It can be accessed
            by the RESTful API `/v1/models`. If it is not specified,
            `model_path` will be adopted
        backend (str): either `turbomind` or `pytorch` backend. Default to
            `turbomind` backend.
        backend_config (TurbomindEngineConfig | PytorchEngineConfig): beckend
            config instance. Default to none.
        chat_template_config (ChatTemplateConfig): chat template configuration.
            Default to None.
        server_name (str): host ip for serving
        server_port (int): server port
        tp (int): tensor parallel
        allow_origins (List[str]): a list of allowed origins for CORS
        allow_credentials (bool): whether to allow credentials for CORS
        allow_methods (List[str]): a list of allowed HTTP methods for CORS
        allow_headers (List[str]): a list of allowed HTTP headers for CORS
        log_level(str): set log level whose value among [CRITICAL, ERROR, WARNING, INFO, DEBUG]
        api_keys (List[str] | str | None): Optional list of API keys. Accepts string type as
            a single api_key. Default to None, which means no api key applied.
        ssl (bool): Enable SSL. Requires OS Environment variables 'SSL_KEYFILE' and 'SSL_CERTFILE'.
    """  # noqa E501
    if os.getenv('TM_LOG_LEVEL') is None:
        os.environ['TM_LOG_LEVEL'] = log_level
    logger.setLevel(log_level)

    if allow_origins:
        app.add_middleware(
            CORSMiddleware,
            allow_origins=allow_origins,
            allow_credentials=allow_credentials,
            allow_methods=allow_methods,
            allow_headers=allow_headers,
        )
    if api_keys is not None:
        if isinstance(api_keys, str):
            api_keys = api_keys.split(',')
        VariableInterface.api_keys = api_keys
    ssl_keyfile, ssl_certfile, http_or_https = None, None, 'http'
    if ssl:
        ssl_keyfile = os.environ['SSL_KEYFILE']
        ssl_certfile = os.environ['SSL_CERTFILE']
        http_or_https = 'https'

    _, pipeline_class = get_task(model_path)

    VariableInterface.async_engine = pipeline_class(
        model_path=model_path,
        model_name=model_name,
        backend=backend,
        backend_config=backend_config,
        chat_template_config=chat_template_config,
        **kwargs)

    for i in range(3):
        print(
            f'HINT:    Please open \033[93m\033[1m{http_or_https}://'
            f'{server_name}:{server_port}\033[0m in a browser for detailed api'
            ' usage!!!')
    uvicorn.run(app=app,
                host=server_name,
                port=server_port,
                log_level='info',
                ssl_keyfile=ssl_keyfile,
                ssl_certfile=ssl_certfile)


if __name__ == '__main__':
    import fire

    fire.Fire(serve)<|MERGE_RESOLUTION|>--- conflicted
+++ resolved
@@ -381,13 +381,9 @@
         ignore_eos=request.ignore_eos,
         stop_words=request.stop,
         skip_special_tokens=request.skip_special_tokens,
-<<<<<<< HEAD
         response_format=response_format,
-        logits_processors=logits_processors)
-=======
         logits_processors=logits_processors,
         random_seed=random_seed)
->>>>>>> 7519a35d
 
     tools = None
     if request.tools and request.tool_choice != 'none':
