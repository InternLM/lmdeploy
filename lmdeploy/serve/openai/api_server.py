# Copyright (c) OpenMMLab. All rights reserved.
import asyncio
import copy
import os
import time
from functools import partial
from http import HTTPStatus
from typing import AsyncGenerator, Dict, List, Literal, Optional, Union

import uvicorn
from fastapi import Depends, FastAPI, HTTPException, Request
from fastapi.middleware.cors import CORSMiddleware
from fastapi.responses import JSONResponse, Response, StreamingResponse
from fastapi.security.http import HTTPAuthorizationCredentials, HTTPBearer

from lmdeploy.archs import get_task
from lmdeploy.messages import (GenerationConfig, LogitsProcessor,
                               PytorchEngineConfig, TurbomindEngineConfig)
from lmdeploy.model import ChatTemplateConfig
from lmdeploy.serve.async_engine import AsyncEngine
from lmdeploy.serve.openai.protocol import (  # noqa: E501
    ChatCompletionRequest, ChatCompletionResponse,
    ChatCompletionResponseChoice, ChatCompletionResponseStreamChoice,
    ChatCompletionStreamResponse, ChatCompletionTokenLogprob, ChatMessage,
    ChoiceLogprobs, CompletionRequest, CompletionResponse,
    CompletionResponseChoice, CompletionResponseStreamChoice,
    CompletionStreamResponse, DeltaMessage, EmbeddingsRequest, EncodeRequest,
    EncodeResponse, ErrorResponse, FunctionResponse, GenerateRequest,
    GenerateResponse, LogProbs, ModelCard, ModelList, ModelPermission,
    ToolCall, TopLogprob, UsageInfo)
from lmdeploy.tokenizer import DetokenizeState, Tokenizer
from lmdeploy.utils import get_logger

logger = get_logger('lmdeploy')


class VariableInterface:
    """A IO interface maintaining variables."""
    async_engine: AsyncEngine = None
    session_id: int = 0
    api_keys: Optional[List[str]] = None
    request_hosts = []
    # following are for registering to proxy server
    proxy_url: Optional[str] = None
    api_server_url: Optional[str] = None


app = FastAPI(docs_url='/')
get_bearer_token = HTTPBearer(auto_error=False)


async def check_api_key(
    auth: Optional[HTTPAuthorizationCredentials] = Depends(get_bearer_token),
) -> str:
    """Check if client provide valid api key.

    Adopted from https://github.com/lm-sys/FastChat/blob/v0.2.35/fastchat/serve/openai_api_server.py#L108-L127
    """  # noqa
    if VariableInterface.api_keys:
        if auth is None or (
                token := auth.credentials) not in VariableInterface.api_keys:
            raise HTTPException(
                status_code=401,
                detail={
                    'error': {
                        'message': 'Please request with valid api key!',
                        'type': 'invalid_request_error',
                        'param': None,
                        'code': 'invalid_api_key',
                    }
                },
            )
        return token
    else:
        # api_keys not set; allow all
        return None


def get_model_list():
    """Available models.

    If it is a slora serving. The model list would be [model_name,
    adapter_name1, adapter_name2, ...]
    """
    model_names = [VariableInterface.async_engine.model_name]
    cfg = VariableInterface.async_engine.backend_config
    model_names += getattr(cfg, 'adapters', None) or []
    return model_names


@app.get('/v1/models', dependencies=[Depends(check_api_key)])
def available_models():
    """Show available models."""
    model_cards = []
    for model_name in get_model_list():
        model_cards.append(
            ModelCard(id=model_name,
                      root=model_name,
                      permission=[ModelPermission()]))
    return ModelList(data=model_cards)


def create_error_response(status: HTTPStatus,
                          message: str,
                          error_type='invalid_request_error'):
    """Create error response according to http status and message.

    Args:
        status (HTTPStatus): HTTP status codes and reason phrases
        message (str): error message
        error_type (str): error type
    """
    return JSONResponse(ErrorResponse(message=message,
                                      type=error_type,
                                      code=status.value).model_dump(),
                        status_code=status.value)


async def check_request(request) -> Optional[JSONResponse]:
    """Check if a request is valid."""
    if hasattr(request, 'model') and request.model not in get_model_list():
        return create_error_response(
            HTTPStatus.NOT_FOUND,
            f'The model `{request.model}` does not exist.')
    if hasattr(request, 'n') and request.n <= 0:
        return create_error_response(
            HTTPStatus.BAD_REQUEST,
            f'The n `{request.n}` must be a positive int.')
    if hasattr(request,
               'top_p') and not (request.top_p > 0 and request.top_p <= 1):
        return create_error_response(
            HTTPStatus.BAD_REQUEST,
            f'The top_p `{request.top_p}` must be in (0, 1].')
    if hasattr(request, 'top_k') and request.top_k < 0:
        return create_error_response(
            HTTPStatus.BAD_REQUEST,
            f'The top_k `{request.top_k}` cannot be a negative integer.')
    if hasattr(request, 'temperature') and not (request.temperature <= 2
                                                and request.temperature >= 0):
        return create_error_response(
            HTTPStatus.BAD_REQUEST,
            f'The temperature `{request.temperature}` must be in [0, 2]')
    return


def _create_completion_logprobs(tokenizer: Tokenizer,
                                token_ids: List[int] = None,
                                logprobs: List[Dict[int, float]] = None,
                                skip_special_tokens: bool = True,
                                offset: int = 0,
                                all_token_ids: List[int] = None,
                                state: DetokenizeState = None):
    """create openai LogProbs for completion.

    Args:
        tokenizer (Tokenizer): tokenizer.
        token_ids (List[int]): output token ids.
        logprobs (List[Dict[int, float]]): the top logprobs for each output
            position.
        skip_special_tokens (bool): Whether or not to remove special tokens
            in the decoding. Default to be True.
        offset (int): text offset.
        all_token_ids (int): the history output token ids.
        state (DetokenizeState): tokenizer decode state.
    """
    if logprobs is None or len(logprobs) == 0:
        return None, None, None, None

    if all_token_ids is None:
        all_token_ids = []
    if state is None:
        state = DetokenizeState()

    out_logprobs = LogProbs()
    out_logprobs.top_logprobs = []
    for token_id, tops in zip(token_ids, logprobs):
        out_logprobs.text_offset.append(offset)
        out_logprobs.token_logprobs.append(tops[token_id])

        res = {}
        out_state = None
        for top_id, prob in tops.items():
            response, _state = tokenizer.detokenize_incrementally(
                all_token_ids + [top_id],
                copy.deepcopy(state),
                skip_special_tokens=skip_special_tokens)
            res[response] = prob
            if top_id == token_id:
                out_state = _state
                offset += len(response)
                out_logprobs.tokens.append(response)

        out_logprobs.top_logprobs.append(res)
        state = out_state
        all_token_ids.append(token_id)

    return out_logprobs, offset, all_token_ids, state


def _create_chat_completion_logprobs(tokenizer: Tokenizer,
                                     token_ids: List[int] = None,
                                     logprobs: List[Dict[int, float]] = None):
    """create openai LogProbs for chat.completion.

    Args:
        tokenizer (Tokenizer): tokenizer.
        token_ids (List[int]): output token ids.
        logprobs (List[Dict[int, float]]): the top logprobs for each output
            position.
    Returns:
        ChoiceLogprobs: logprob result.
    """
    if token_ids is None or logprobs is None:
        return None

    content: List[ChatCompletionTokenLogprob] = []
    for token_id, tops in zip(token_ids, logprobs):
        item = ChatCompletionTokenLogprob(token='',
                                          bytes=[],
                                          logprob=0.0,
                                          top_logprobs=[])
        for top_id, prob in tops.items():
            token = tokenizer.model.model.convert_ids_to_tokens(top_id)
            if isinstance(token, bytes):
                _bytes = list(token)
                token = token.decode('utf-8', errors='backslashreplace')
            else:
                _bytes = list(token.encode())  # token is str
            if top_id == token_id:
                item.token = token
                item.bytes = _bytes
                item.logprob = prob
            else:
                item.top_logprobs.append(
                    TopLogprob(token=token, bytes=_bytes, logprob=prob))
        content.append(item)
    return ChoiceLogprobs(content=content)


@app.get('/health')
async def health() -> Response:
    """Health check."""
    return Response(status_code=200)


# modified from https://github.com/vllm-project/vllm/blob/v0.5.4/vllm/entrypoints/openai/logits_processors.py#L51  # noqa
def logit_bias_logits_processor(logit_bias: Union[Dict[int, float],
                                                  Dict[str, float]],
                                tokenizer) -> LogitsProcessor:
    try:
        # Convert token_id to integer
        # Clamp the bias between -100 and 100 per OpenAI API spec
        clamped_logit_bias: Dict[int, float] = {
            int(token_id): min(100.0, max(-100.0, bias))
            for token_id, bias in logit_bias.items()
        }
    except ValueError as exc:
        raise ValueError(
            'Found token_id in logit_bias that is not '
            'an integer or string representing an integer') from exc

    # Check if token_id is within the vocab size
    for token_id, bias in clamped_logit_bias.items():
        if token_id < 0 or token_id >= tokenizer.vocab_size:
            raise ValueError(f'token_id {token_id} in logit_bias contains '
                             'out-of-vocab token id')

    def _logit_bias_processor(
        logit_bias,
        token_ids,
        logits,
    ):
        for token_id, bias in logit_bias.items():
            logits[token_id] = logits[token_id] + bias
        return logits

    return partial(_logit_bias_processor, clamped_logit_bias)


@app.post('/v1/chat/completions', dependencies=[Depends(check_api_key)])
async def chat_completions_v1(request: ChatCompletionRequest,
                              raw_request: Request = None):
    """Completion API similar to OpenAI's API.

    Refer to  `https://platform.openai.com/docs/api-reference/chat/create`
    for the API specification.

    The request should be a JSON object with the following fields:
    - model: model name. Available from /v1/models.
    - messages: string prompt or chat history in OpenAI format. Chat history
        example: `[{"role": "user", "content": "hi"}]`.
    - temperature (float): to modulate the next token probability
    - top_p (float): If set to float < 1, only the smallest set of most
        probable tokens with probabilities that add up to top_p or higher
        are kept for generation.
    - n (int): How many chat completion choices to generate for each input
        message. **Only support one here**.
    - stream: whether to stream the results or not. Default to false.
    - max_tokens (int | None): output token nums. Default to None.
    - repetition_penalty (float): The parameter for repetition penalty.
        1.0 means no penalty
    - stop (str | List[str] | None): To stop generating further
        tokens. Only accept stop words that's encoded to one token idex.
    - response_format (Dict | None): Only pytorch backend support formatting
        response. Examples: `{"type": "json_schema", "json_schema": {"name":
        "test","schema": {"properties": {"name": {"type": "string"}},
        "required": ["name"], "type": "object"}}}`
        or `{"type": "regex_schema", "regex_schema": "call me [A-Za-z]{1,10}"}`
    - logit_bias (Dict): Bias to logits. Only supported in pytorch engine.
    - tools (List): A list of tools the model may call. Currently, only
        internlm2 functions are supported as a tool. Use this to specify a
        list of functions for which the model can generate JSON inputs.
    - tool_choice (str | object): Controls which (if any) tool is called by
        the model. `none` means the model will not call any tool and instead
        generates a message. Specifying a particular tool via {"type":
        "function", "function": {"name": "my_function"}} forces the model to
        call that tool. `auto` or `required` will put all the tools information
        to the model.

    Additional arguments supported by LMDeploy:
    - top_k (int): The number of the highest probability vocabulary
        tokens to keep for top-k-filtering
    - ignore_eos (bool): indicator for ignoring eos
    - skip_special_tokens (bool): Whether or not to remove special tokens
        in the decoding. Default to be True.

    Currently we do not support the following features:
    - presence_penalty (replaced with repetition_penalty)
    - frequency_penalty (replaced with repetition_penalty)
    """
    if request.session_id == -1:
        VariableInterface.session_id += 1
        request.session_id = VariableInterface.session_id
    error_check_ret = await check_request(request)
    if error_check_ret is not None:
        return error_check_ret
    if VariableInterface.async_engine.id2step.get(str(request.session_id),
                                                  0) != 0:
        return create_error_response(
            HTTPStatus.BAD_REQUEST,
            f'The session_id `{request.session_id}` is occupied.')

    model_name = request.model
    adapter_name = None
    if model_name != VariableInterface.async_engine.model_name:
        adapter_name = model_name  # got a adapter name
    request_id = str(request.session_id)
    created_time = int(time.time())

    if isinstance(request.stop, str):
        request.stop = [request.stop]

    gen_logprobs, logits_processors = None, None
    if request.logprobs and request.top_logprobs:
        gen_logprobs = request.top_logprobs
    response_format = None
    if request.response_format and request.response_format.type != 'text':
        if VariableInterface.async_engine.backend != 'pytorch':
            return create_error_response(
                HTTPStatus.BAD_REQUEST,
                'only pytorch backend can use response_format now')
        response_format = request.response_format.model_dump()

    if request.logit_bias is not None:
        try:
            logits_processors = [
                logit_bias_logits_processor(
                    request.logit_bias,
                    VariableInterface.async_engine.tokenizer.model)
            ]
        except Exception as e:
            return create_error_response(HTTPStatus.BAD_REQUEST, str(e))

    random_seed = request.seed if request.seed else None

    gen_config = GenerationConfig(
        max_new_tokens=request.max_tokens,
        do_sample=True,
        logprobs=gen_logprobs,
        top_k=request.top_k,
        top_p=request.top_p,
        temperature=request.temperature,
        repetition_penalty=request.repetition_penalty,
        ignore_eos=request.ignore_eos,
        stop_words=request.stop,
        skip_special_tokens=request.skip_special_tokens,
        response_format=response_format,
        logits_processors=logits_processors,
        random_seed=random_seed)

    tools = None
    if request.tools and request.tool_choice != 'none':
        gen_config.skip_special_tokens = False
        if request.stream is True:
            logger.warning('Set stream to False for tools')
            request.stream = False
        # internlm2 only uses contents inside function regardless of 'type'
        if not isinstance(request.tool_choice, str):
            tools = [
                item.function.model_dump() for item in request.tools
                if item.function.name == request.tool_choice.function.name
            ]
        else:
            tools = [item.function.model_dump() for item in request.tools]
    result_generator = VariableInterface.async_engine.generate(
        request.messages,
        request.session_id,
        gen_config=gen_config,
        tools=tools,
        stream_response=True,  # always use stream to enable batching
        sequence_start=True,
        sequence_end=True,
        do_preprocess=not isinstance(request.messages,
                                     str),  # text completion for string input
        adapter_name=adapter_name,
    )

    def create_stream_response_json(index: int,
                                    text: str,
                                    finish_reason: Optional[str] = None,
                                    logprobs: Optional[LogProbs] = None,
                                    usage: Optional[UsageInfo] = None) -> str:
        choice_data = ChatCompletionResponseStreamChoice(
            index=index,
            delta=DeltaMessage(role='assistant', content=text),
            finish_reason=finish_reason,
            logprobs=logprobs)
        response = ChatCompletionStreamResponse(
            id=request_id,
            created=created_time,
            model=model_name,
            choices=[choice_data],
            usage=usage,
        )
        response_json = response.model_dump_json()

        return response_json

    async def completion_stream_generator() -> AsyncGenerator[str, None]:
        async for res in result_generator:
            logprobs, usage = None, None
            if gen_logprobs and res.logprobs:
                logprobs = _create_chat_completion_logprobs(
                    VariableInterface.async_engine.tokenizer, res.token_ids,
                    res.logprobs)
            if request.stream_options and request.stream_options.include_usage:
                total_tokens = sum([
                    res.history_token_len, res.input_token_len,
                    res.generate_token_len
                ])
                usage = UsageInfo(
                    prompt_tokens=res.input_token_len,
                    completion_tokens=res.generate_token_len,
                    total_tokens=total_tokens,
                )
            response_json = create_stream_response_json(
                index=0,
                text=res.response,
                finish_reason=res.finish_reason,
                logprobs=logprobs,
                usage=usage)
            yield f'data: {response_json}\n\n'
        yield 'data: [DONE]\n\n'

    # Streaming response
    if request.stream:
        return StreamingResponse(completion_stream_generator(),
                                 media_type='text/event-stream')

    # Non-streaming response
    final_logprobs = []
    final_token_ids = []
    final_res = None
    text = ''
    async for res in result_generator:
        if await raw_request.is_disconnected():
            # Abort the request if the client disconnects.
            await VariableInterface.async_engine.stop_session(
                request.session_id)
            return create_error_response(HTTPStatus.BAD_REQUEST,
                                         'Client disconnected')
        final_res = res
        text += res.response
        if res.token_ids:
            final_token_ids.extend(res.token_ids)
        if res.logprobs:
            final_logprobs.extend(res.logprobs)

    tool_calls = None
    if request.tool_choice != 'none' and ('<|plugin|>' in text
                                          or '<function=' in text):
        if final_res.finish_reason == 'stop':
            final_res.finish_reason = 'tool_calls'
        try:  # TODO add json_schema guidance to turbomind
            text, action_id, name, parameters = VariableInterface.async_engine.parse_tool_response(  # noqa
                text, request.tools)
            tool_calls = [
                ToolCall(id=str(action_id),
                         function=FunctionResponse(name=name,
                                                   arguments=parameters))
            ]
        except Exception as e:
            logger.error(f'Exception: {e}')
            return create_error_response(
                HTTPStatus.BAD_REQUEST,
                'Failed to parse fc related info to json format!')

    logprobs = None
    if gen_logprobs and len(final_logprobs):
        logprobs = _create_chat_completion_logprobs(
            VariableInterface.async_engine.tokenizer, final_token_ids,
            final_logprobs)

    assert final_res is not None
    choices = []
    choice_data = ChatCompletionResponseChoice(
        index=0,
        message=ChatMessage(role='assistant',
                            content=text,
                            tool_calls=tool_calls),
        logprobs=logprobs,
        finish_reason=final_res.finish_reason,
    )
    choices.append(choice_data)

    total_tokens = sum([
        final_res.history_token_len, final_res.input_token_len,
        final_res.generate_token_len
    ])
    usage = UsageInfo(
        prompt_tokens=final_res.input_token_len,
        completion_tokens=final_res.generate_token_len,
        total_tokens=total_tokens,
    )
    response = ChatCompletionResponse(
        id=request_id,
        created=created_time,
        model=model_name,
        choices=choices,
        usage=usage,
    )

    return response


@app.post('/v1/completions', dependencies=[Depends(check_api_key)])
async def completions_v1(request: CompletionRequest,
                         raw_request: Request = None):
    """Completion API similar to OpenAI's API.

    Go to `https://platform.openai.com/docs/api-reference/completions/create`
    for the API specification.

    The request should be a JSON object with the following fields:
    - model (str): model name. Available from /v1/models.
    - prompt (str): the input prompt.
    - suffix (str): The suffix that comes after a completion of inserted text.
    - max_tokens (int): output token nums. Default to 16.
    - temperature (float): to modulate the next token probability
    - top_p (float): If set to float < 1, only the smallest set of most
        probable tokens with probabilities that add up to top_p or higher
        are kept for generation.
    - n (int): How many chat completion choices to generate for each input
        message. **Only support one here**.
    - stream: whether to stream the results or not. Default to false.
    - repetition_penalty (float): The parameter for repetition penalty.
        1.0 means no penalty
    - user (str): A unique identifier representing your end-user.
    - stop (str | List[str] | None): To stop generating further
        tokens. Only accept stop words that's encoded to one token idex.

    Additional arguments supported by LMDeploy:
    - ignore_eos (bool): indicator for ignoring eos
    - skip_special_tokens (bool): Whether or not to remove special tokens
        in the decoding. Default to be True.
    - top_k (int): The number of the highest probability vocabulary
        tokens to keep for top-k-filtering

    Currently we do not support the following features:
    - logprobs (not supported yet)
    - presence_penalty (replaced with repetition_penalty)
    - frequency_penalty (replaced with repetition_penalty)
    """
    if request.session_id == -1:
        VariableInterface.session_id += 1
        request.session_id = VariableInterface.session_id
    error_check_ret = await check_request(request)
    if error_check_ret is not None:
        return error_check_ret
    if VariableInterface.async_engine.id2step.get(str(request.session_id),
                                                  0) != 0:
        return create_error_response(
            HTTPStatus.BAD_REQUEST,
            f'The session_id `{request.session_id}` is occupied.')

    model_name = request.model
    adapter_name = None
    if model_name != VariableInterface.async_engine.model_name:
        adapter_name = model_name  # got a adapter name
    request_id = str(request.session_id)
    created_time = int(time.time())
    if isinstance(request.prompt, str):
        request.prompt = [request.prompt]
    if isinstance(request.stop, str):
        request.stop = [request.stop]
    random_seed = request.seed if request.seed else None

    gen_config = GenerationConfig(
        max_new_tokens=request.max_tokens if request.max_tokens else 512,
        do_sample=True,
        logprobs=request.logprobs,
        top_k=request.top_k,
        top_p=request.top_p,
        temperature=request.temperature,
        repetition_penalty=request.repetition_penalty,
        ignore_eos=request.ignore_eos,
        stop_words=request.stop,
        skip_special_tokens=request.skip_special_tokens,
        random_seed=random_seed)
    generators = []
    for i in range(len(request.prompt)):
        result_generator = VariableInterface.async_engine.generate(
            request.prompt[i],
            request.session_id + i,
            gen_config=gen_config,
            stream_response=True,  # always use stream to enable batching
            sequence_start=True,
            sequence_end=True,
            do_preprocess=False,
            adapter_name=adapter_name)
        generators.append(result_generator)

    def create_stream_response_json(index: int,
                                    text: str,
                                    finish_reason: Optional[str] = None,
                                    logprobs: Optional[LogProbs] = None,
                                    usage: Optional[UsageInfo] = None) -> str:
        choice_data = CompletionResponseStreamChoice(
            index=index,
            text=text,
            finish_reason=finish_reason,
            logprobs=logprobs)
        response = CompletionStreamResponse(
            id=request_id,
            created=created_time,
            model=model_name,
            choices=[choice_data],
            usage=usage,
        )
        response_json = response.model_dump_json()

        return response_json

    async def completion_stream_generator() -> AsyncGenerator[str, None]:
        # First chunk with role
        for generator in generators:
            offset = 0
            all_token_ids = []
            state = DetokenizeState()
            async for res in generator:
                logprobs = None
                usage = None
                if request.logprobs and res.logprobs:
                    logprobs, offset, all_token_ids, state = _create_completion_logprobs(  # noqa E501
                        VariableInterface.async_engine.tokenizer,
                        res.token_ids, res.logprobs,
                        gen_config.skip_special_tokens, offset, all_token_ids,
                        state)
                if request.stream_options and request.stream_options.include_usage:  # noqa E501
                    final_res = res
                    total_tokens = sum([
                        final_res.history_token_len, final_res.input_token_len,
                        final_res.generate_token_len
                    ])
                    usage = UsageInfo(
                        prompt_tokens=final_res.input_token_len,
                        completion_tokens=final_res.generate_token_len,
                        total_tokens=total_tokens,
                    )
                response_json = create_stream_response_json(
                    index=0,
                    text=res.response,
                    finish_reason=res.finish_reason,
                    logprobs=logprobs,
                    usage=usage)
                yield f'data: {response_json}\n\n'
        yield 'data: [DONE]\n\n'

    # Streaming response
    if request.stream:
        return StreamingResponse(completion_stream_generator(),
                                 media_type='text/event-stream')

    # Non-streaming response
    usage = UsageInfo()
    choices = [None] * len(generators)

    async def _inner_call(i, generator):
        final_logprobs = []
        final_token_ids = []
        final_res = None
        text = ''
        async for res in generator:
            if await raw_request.is_disconnected():
                # Abort the request if the client disconnects.
                await VariableInterface.async_engine.stop_session(
                    request.session_id)
                return create_error_response(HTTPStatus.BAD_REQUEST,
                                             'Client disconnected')
            final_res = res
            text += res.response
            if res.token_ids:
                final_token_ids.extend(res.token_ids)
            if res.logprobs:
                final_logprobs.extend(res.logprobs)

        logprobs = None
        if request.logprobs and len(final_logprobs):
            logprobs, _, _, _ = _create_completion_logprobs(
                VariableInterface.async_engine.tokenizer, final_token_ids,
                final_logprobs, gen_config.skip_special_tokens)

        assert final_res is not None
        choice_data = CompletionResponseChoice(
            index=i,
            text=text,
            finish_reason=final_res.finish_reason,
            logprobs=logprobs,
        )
        choices[i] = choice_data

        total_tokens = sum([
            final_res.history_token_len, final_res.input_token_len,
            final_res.generate_token_len
        ])
        usage.prompt_tokens += final_res.input_token_len
        usage.completion_tokens += final_res.generate_token_len
        usage.total_tokens += total_tokens

    await asyncio.gather(
        *[_inner_call(i, generators[i]) for i in range(len(generators))])

    response = CompletionResponse(
        id=request_id,
        created=created_time,
        model=model_name,
        choices=choices,
        usage=usage,
    )

    return response


@app.post('/v1/embeddings', tags=['unsupported'])
async def create_embeddings(request: EmbeddingsRequest,
                            raw_request: Request = None):
    """Creates embeddings for the text."""
    return create_error_response(HTTPStatus.BAD_REQUEST,
                                 'Unsupported by turbomind.')


@app.post('/v1/encode', dependencies=[Depends(check_api_key)])
async def encode(request: EncodeRequest, raw_request: Request = None):
    """Encode prompts.

    The request should be a JSON object with the following fields:
    - input: the prompt to be encoded. In str or List[str] format.
    - do_preprocess: whether do preprocess or not. Default to False.
    - add_bos: True when it is the beginning of a conversation. False when it
        is not. Default to True.
    """

    def encode(prompt: str, do_preprocess: bool, add_bos: bool):
        if do_preprocess:
            prompt = VariableInterface.async_engine.chat_template.get_prompt(
                prompt, sequence_start=add_bos)
        input_ids = VariableInterface.async_engine.tokenizer.encode(
            prompt, add_bos=add_bos)
        return input_ids

    if isinstance(request.input, str):
        encoded = encode(request.input, request.do_preprocess, request.add_bos)
        return EncodeResponse(input_ids=encoded, length=len(encoded))
    else:
        encoded, length = [], []
        for prompt in request.input:
            ids = encode(prompt, request.do_preprocess, request.add_bos)
            encoded.append(ids)
            length.append(len(ids))
        return EncodeResponse(input_ids=encoded, length=length)


@app.post('/v1/chat/interactive', dependencies=[Depends(check_api_key)])
async def chat_interactive_v1(request: GenerateRequest,
                              raw_request: Request = None):
    """Generate completion for the request.

    - On interactive mode, the chat history is kept on the server. Please set
    `interactive_mode = True`.
    - On normal mode, no chat history is kept on the server. Set
    `interactive_mode = False`.

    The request should be a JSON object with the following fields:
    - prompt: the prompt to use for the generation.
    - image_url(str | List[str] | None): the image url or base64 encoded string
        for VL models.
    - session_id: determine which instance will be called. If not specified
        with a value other than -1, using random value directly.
    - interactive_mode (bool): turn on interactive mode or not. On interactive
        mode, session history is kept on the server (and vice versa).
    - stream: whether to stream the results or not.
    - stop (str | List[str] | None): To stop generating further
        tokens. Only accept stop words that's encoded to one token idex.
    - request_output_len (int): output token nums. If not specified, will use
        maximum possible number for a session.
    - top_p (float): If set to float < 1, only the smallest set of most
        probable tokens with probabilities that add up to top_p or higher
        are kept for generation.
    - top_k (int): The number of the highest probability vocabulary
        tokens to keep for top-k-filtering
    - temperature (float): to modulate the next token probability
    - repetition_penalty (float): The parameter for repetition penalty.
        1.0 means no penalty
    - ignore_eos (bool): indicator for ignoring eos
    - skip_special_tokens (bool): Whether or not to remove special tokens
        in the decoding. Default to be True.
    - adapter_name (str): For slora inference. Choose which lora to do the
        inference.
    """
    if request.cancel:
        if request.session_id != -1:
            await VariableInterface.async_engine.stop_session(
                request.session_id)
            return {
                'text': '',
                'tokens': 0,
                'input_tokens': 0,
                'history_tokens': 0,
                'finish_reason': 'stop'
            }
        else:
            return create_error_response(
                HTTPStatus.BAD_REQUEST,
                'please set a session_id to cancel a request')
    error_check_ret = await check_request(request)
    if error_check_ret is not None:
        return error_check_ret
    if request.session_id == -1:
        VariableInterface.session_id += 1
        request.session_id = VariableInterface.session_id

    async_engine = VariableInterface.async_engine
    sequence_start = async_engine.id2step.get(str(request.session_id), 0) == 0
    sequence_end = not request.interactive_mode
    if isinstance(request.stop, str):
        request.stop = [request.stop]

    random_seed = request.seed if request.seed else None

    gen_config = GenerationConfig(
        max_new_tokens=request.request_output_len,
        do_sample=True,
        top_p=request.top_p,
        top_k=request.top_k,
        temperature=request.temperature,
        repetition_penalty=request.repetition_penalty,
        ignore_eos=request.ignore_eos,
        stop_words=request.stop,
        skip_special_tokens=request.skip_special_tokens,
        random_seed=random_seed)
    if request.image_url:
        from lmdeploy.vl import load_image
        if isinstance(request.image_url, List):
            request.prompt = (request.prompt,
                              [load_image(url) for url in request.image_url])
        else:
            request.prompt = (request.prompt, load_image(request.image_url))
        if not hasattr(async_engine, '_convert_prompts'):
            return create_error_response(
                HTTPStatus.BAD_REQUEST,
                '`image_url` argument only works for VL model')
        request.prompt = async_engine._convert_prompts(request.prompt)
    generation = async_engine.generate(
        request.prompt,
        request.session_id,
        gen_config=gen_config,
        stream_response=True,  # always use stream to enable batching
        sequence_start=sequence_start,
        sequence_end=sequence_end,
        adapter_name=request.adapter_name)

    # Streaming case
    async def stream_results() -> AsyncGenerator[bytes, None]:
        async for out in generation:
            chunk = GenerateResponse(text=out.response,
                                     tokens=out.generate_token_len,
                                     input_tokens=out.input_token_len,
                                     history_tokens=out.history_token_len,
                                     finish_reason=out.finish_reason)
            data = chunk.model_dump_json()
            yield f'{data}\n'

    if request.stream:
        return StreamingResponse(stream_results(),
                                 media_type='text/event-stream')
    else:
        ret = {}
        text = ''
        tokens, input_tokens, history_tokens = 0, 0, 0
        finish_reason = None
        async for out in generation:
            if await raw_request.is_disconnected():
                # Abort the request if the client disconnects.
                await async_engine.stop_session(request.session_id)
                return create_error_response(HTTPStatus.BAD_REQUEST,
                                             'Client disconnected')
            text += out.response
            tokens = out.generate_token_len
            input_tokens = out.input_token_len
            history_tokens = out.history_token_len
            finish_reason = out.finish_reason
        ret = {
            'text': text,
            'tokens': tokens,
            'input_tokens': input_tokens,
            'history_tokens': history_tokens,
            'finish_reason': finish_reason
        }
        return JSONResponse(ret)


@app.on_event('startup')
async def startup_event():
    if VariableInterface.proxy_url is None:
        return
    try:
        import requests
        url = f'{VariableInterface.proxy_url}/nodes/add'
        data = {
            'url': VariableInterface.api_server_url,
            'status': {
                'models': get_model_list()
            }
        }
        headers = {
            'accept': 'application/json',
            'Content-Type': 'application/json'
        }
        response = requests.post(url, headers=headers, json=data)

        if response.status_code != 200:
            raise HTTPException(status_code=400,
                                detail='Service registration failed')
        print(response.text)
    except Exception as e:
        print(f'Service registration failed: {e}')


def serve(model_path: str,
          model_name: Optional[str] = None,
          backend: Literal['turbomind', 'pytorch'] = 'turbomind',
          backend_config: Optional[Union[PytorchEngineConfig,
                                         TurbomindEngineConfig]] = None,
          chat_template_config: Optional[ChatTemplateConfig] = None,
          server_name: str = '0.0.0.0',
          server_port: int = 23333,
          allow_origins: List[str] = ['*'],
          allow_credentials: bool = True,
          allow_methods: List[str] = ['*'],
          allow_headers: List[str] = ['*'],
          log_level: str = 'ERROR',
          api_keys: Optional[Union[List[str], str]] = None,
          ssl: bool = False,
<<<<<<< HEAD
          proxy_url: Optional[str] = None,
=======
          max_log_len: int = None,
>>>>>>> 8b9f6abc
          **kwargs):
    """An example to perform model inference through the command line
    interface.

    Args:
        model_path (str): the path of a model.
            It could be one of the following options:
                - i) A local directory path of a turbomind model which is
                    converted by `lmdeploy convert` command or download from
                    ii) and iii).
                - ii) The model_id of a lmdeploy-quantized model hosted
                    inside a model repo on huggingface.co, such as
                    "InternLM/internlm-chat-20b-4bit",
                    "lmdeploy/llama2-chat-70b-4bit", etc.
                - iii) The model_id of a model hosted inside a model repo
                    on huggingface.co, such as "internlm/internlm-chat-7b",
                    "Qwen/Qwen-7B-Chat ", "baichuan-inc/Baichuan2-7B-Chat"
                    and so on.
        model_name (str): the name of the served model. It can be accessed
            by the RESTful API `/v1/models`. If it is not specified,
            `model_path` will be adopted
        backend (str): either `turbomind` or `pytorch` backend. Default to
            `turbomind` backend.
        backend_config (TurbomindEngineConfig | PytorchEngineConfig): beckend
            config instance. Default to none.
        chat_template_config (ChatTemplateConfig): chat template configuration
            Default to None.
        server_name (str): host ip for serving
        server_port (int): server port
        tp (int): tensor parallel
        allow_origins (List[str]): a list of allowed origins for CORS
        allow_credentials (bool): whether to allow credentials for CORS
        allow_methods (List[str]): a list of allowed HTTP methods for CORS
        allow_headers (List[str]): a list of allowed HTTP headers for CORS
        log_level(str): set log level whose value among [CRITICAL, ERROR,
            WARNING, INFO, DEBUG]
        api_keys (List[str] | str | None): Optional list of API keys. Accepts
            string type as a single api_key. Default to None, which means no
            api key applied.
        ssl (bool): Enable SSL. Requires OS Environment variables
            'SSL_KEYFILE' and 'SSL_CERTFILE'.
        max_log_len (int): Max number of prompt characters or prompt tokens
            being printed in log. Default: Unlimited
    """
    if os.getenv('TM_LOG_LEVEL') is None:
        os.environ['TM_LOG_LEVEL'] = log_level
    logger.setLevel(log_level)

    if allow_origins:
        app.add_middleware(
            CORSMiddleware,
            allow_origins=allow_origins,
            allow_credentials=allow_credentials,
            allow_methods=allow_methods,
            allow_headers=allow_headers,
        )
    if api_keys is not None:
        if isinstance(api_keys, str):
            api_keys = api_keys.split(',')
        VariableInterface.api_keys = api_keys
    ssl_keyfile, ssl_certfile, http_or_https = None, None, 'http'
    if ssl:
        ssl_keyfile = os.environ['SSL_KEYFILE']
        ssl_certfile = os.environ['SSL_CERTFILE']
        http_or_https = 'https'

    _, pipeline_class = get_task(model_path)

    VariableInterface.async_engine = pipeline_class(
        model_path=model_path,
        model_name=model_name,
        backend=backend,
        backend_config=backend_config,
        chat_template_config=chat_template_config,
        max_log_len=max_log_len,
        **kwargs)

    if proxy_url is not None:
        VariableInterface.proxy_url = proxy_url
        VariableInterface.api_server_url = f'{http_or_https}://{server_name}:{server_port}'  # noqa
    for i in range(3):
        print(
            f'HINT:    Please open \033[93m\033[1m{http_or_https}://'
            f'{server_name}:{server_port}\033[0m in a browser for detailed api'
            ' usage!!!')
    uvicorn.run(app=app,
                host=server_name,
                port=server_port,
                log_level='info',
                ssl_keyfile=ssl_keyfile,
                ssl_certfile=ssl_certfile)


if __name__ == '__main__':
    import fire

    fire.Fire(serve)<|MERGE_RESOLUTION|>--- conflicted
+++ resolved
@@ -971,11 +971,8 @@
           log_level: str = 'ERROR',
           api_keys: Optional[Union[List[str], str]] = None,
           ssl: bool = False,
-<<<<<<< HEAD
           proxy_url: Optional[str] = None,
-=======
           max_log_len: int = None,
->>>>>>> 8b9f6abc
           **kwargs):
     """An example to perform model inference through the command line
     interface.
@@ -1017,6 +1014,7 @@
             api key applied.
         ssl (bool): Enable SSL. Requires OS Environment variables
             'SSL_KEYFILE' and 'SSL_CERTFILE'.
+        proxy_url (str): The proxy url to register the api_server.
         max_log_len (int): Max number of prompt characters or prompt tokens
             being printed in log. Default: Unlimited
     """
