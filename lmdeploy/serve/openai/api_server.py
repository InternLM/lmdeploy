# Copyright (c) OpenMMLab. All rights reserved.
# yapf: disable
import asyncio
import copy
import json
import os
import re
import time
from contextlib import asynccontextmanager
from functools import partial
from http import HTTPStatus
from typing import AsyncGenerator, Dict, List, Literal, Optional, Union

import uvicorn
from fastapi import APIRouter, Depends, FastAPI, HTTPException, Request, status
from fastapi.encoders import jsonable_encoder
from fastapi.exceptions import RequestValidationError
from fastapi.middleware.cors import CORSMiddleware
from fastapi.responses import JSONResponse, Response, StreamingResponse
from fastapi.security.http import HTTPAuthorizationCredentials, HTTPBearer
from starlette.middleware.base import BaseHTTPMiddleware
from starlette.routing import Mount

from lmdeploy.archs import get_task
from lmdeploy.messages import (GenerationConfig, LogitsProcessor, PytorchEngineConfig, SpeculativeConfig,
                               TurbomindEngineConfig)
from lmdeploy.metrics.metrics_processor import metrics_processor
from lmdeploy.model import ChatTemplateConfig
from lmdeploy.pytorch.disagg.config import DistServeEngineConfig
from lmdeploy.pytorch.disagg.conn.protocol import (DistServeCacheFreeRequest, DistServeConnectionRequest,
                                                   DistServeDropConnectionRequest, DistServeInitRequest,
                                                   MigrationRequest)
from lmdeploy.serve.async_engine import AsyncEngine
from lmdeploy.serve.openai.harmony_utils import GptOssChatParser
from lmdeploy.serve.openai.protocol import ChatCompletionResponse  # noqa: E501
from lmdeploy.serve.openai.protocol import (AbortRequest, ChatCompletionRequest, ChatCompletionResponseChoice,
                                            ChatCompletionResponseStreamChoice, ChatCompletionStreamResponse,
                                            ChatCompletionTokenLogprob, ChatMessage, ChoiceLogprobs, CompletionRequest,
                                            CompletionResponse, CompletionResponseChoice,
                                            CompletionResponseStreamChoice, CompletionStreamResponse, DeltaMessage,
                                            EmbeddingsRequest, EncodeRequest, EncodeResponse, ErrorResponse,
                                            GenerateReqInput, GenerateReqMetaOutput, GenerateReqOutput, GenerateRequest,
                                            LogProbs, ModelCard, ModelList, ModelPermission, PoolingRequest,
                                            PoolingResponse, TopLogprob, UpdateParamsRequest, UsageInfo)
from lmdeploy.serve.openai.reasoning_parser.reasoning_parser import ReasoningParser, ReasoningParserManager
from lmdeploy.serve.openai.tool_parser.tool_parser import ToolParser, ToolParserManager
from lmdeploy.tokenizer import DetokenizeState, Tokenizer
from lmdeploy.utils import get_logger

# yapf: enable

logger = get_logger('lmdeploy')


class VariableInterface:
    """A IO interface maintaining variables."""
    async_engine: AsyncEngine = None
    session_id: int = 0
    api_keys: Optional[List[str]] = None
    request_hosts = []
    # following are for registering to proxy server
    proxy_url: Optional[str] = None
    api_server_url: Optional[str] = None
    # following are for reasoning parsers
    reasoning_parser: Optional[ReasoningParser] = None
    # following is for tool parsers
    tool_parser: Optional[ToolParser] = None
    allow_terminate_by_client: bool = False
    enable_abort_handling: bool = False


router = APIRouter()
get_bearer_token = HTTPBearer(auto_error=False)


async def check_api_key(auth: Optional[HTTPAuthorizationCredentials] = Depends(get_bearer_token), ) -> str:
    """Check if client provide valid api key.

    Adopted from https://github.com/lm-sys/FastChat/blob/v0.2.35/fastchat/serve/openai_api_server.py#L108-L127
    """  # noqa
    if VariableInterface.api_keys:
        if auth is None or (token := auth.credentials) not in VariableInterface.api_keys:
            raise HTTPException(
                status_code=401,
                detail={
                    'error': {
                        'message': 'Please request with valid api key!',
                        'type': 'invalid_request_error',
                        'param': None,
                        'code': 'invalid_api_key',
                    }
                },
            )
        return token
    else:
        # api_keys not set; allow all
        return None


def get_model_list():
    """Available models.

    If it is a slora serving. The model list would be [model_name, adapter_name1, adapter_name2, ...]
    """
    model_names = [VariableInterface.async_engine.model_name]
    cfg = VariableInterface.async_engine.backend_config
    model_names += getattr(cfg, 'adapters', None) or []
    return model_names


@router.get('/v1/models', dependencies=[Depends(check_api_key)])
def available_models():
    """Show available models."""
    model_cards = []
    for model_name in get_model_list():
        model_cards.append(ModelCard(id=model_name, root=model_name, permission=[ModelPermission()]))
    return ModelList(data=model_cards)


def create_error_response(status: HTTPStatus, message: str, error_type='invalid_request_error'):
    """Create error response according to http status and message.

    Args:
        status (HTTPStatus): HTTP status codes and reason phrases
        message (str): error message
        error_type (str): error type
    """
    return JSONResponse(ErrorResponse(message=message, type=error_type, code=status.value).model_dump(),
                        status_code=status.value)


async def check_request(request) -> Optional[JSONResponse]:
    """Check if a request is valid."""
    if hasattr(request, 'model') and request.model not in get_model_list():
        return create_error_response(HTTPStatus.NOT_FOUND, f'The model {request.model!r} does not exist.')
    if hasattr(request, 'n') and request.n <= 0:
        return create_error_response(HTTPStatus.BAD_REQUEST, f'The n {request.n!r} must be a positive int.')
    if hasattr(request, 'top_p') and not (request.top_p > 0 and request.top_p <= 1):
        return create_error_response(HTTPStatus.BAD_REQUEST, f'The top_p {request.top_p!r} must be in (0, 1].')
    if hasattr(request, 'top_k') and request.top_k < 0:
        return create_error_response(HTTPStatus.BAD_REQUEST,
                                     f'The top_k {request.top_k!r} cannot be a negative integer.')
    if hasattr(request, 'temperature') and not (request.temperature <= 2 and request.temperature >= 0):
        return create_error_response(HTTPStatus.BAD_REQUEST,
                                     f'The temperature {request.temperature!r} must be in [0, 2]')
    return


def _create_completion_logprobs(tokenizer: Tokenizer,
                                token_ids: List[int] = None,
                                logprobs: List[Dict[int, float]] = None,
                                skip_special_tokens: bool = True,
                                offset: int = 0,
                                all_token_ids: List[int] = None,
                                state: DetokenizeState = None,
                                spaces_between_special_tokens: bool = True):
    """Create openai LogProbs for completion.

    Args:
        tokenizer (Tokenizer): tokenizer.
        token_ids (List[int]): output token ids.
        logprobs (List[Dict[int, float]]): the top logprobs for each output
            position.
        skip_special_tokens (bool): Whether or not to remove special tokens
            in the decoding. Default to be True.
        offset (int): text offset.
        all_token_ids (int): the history output token ids.
        state (DetokenizeState): tokenizer decode state.
        spaces_between_special_tokens (bool): Whether or not to add spaces
            around special tokens. The behavior of Fast tokenizers is to have
            this to False. This is setup to True in slow tokenizers.
    """
    if logprobs is None or len(logprobs) == 0:
        return None, None, None, None

    if all_token_ids is None:
        all_token_ids = []
    if state is None:
        state = DetokenizeState()

    out_logprobs = LogProbs()
    out_logprobs.top_logprobs = []
    for token_id, tops in zip(token_ids, logprobs):
        out_logprobs.text_offset.append(offset)
        out_logprobs.token_logprobs.append(tops[token_id])

        res = {}
        out_state = None
        for top_id, prob in tops.items():
            response, _state = tokenizer.detokenize_incrementally(
                all_token_ids + [top_id],
                copy.deepcopy(state),
                skip_special_tokens=skip_special_tokens,
                spaces_between_special_tokens=spaces_between_special_tokens)
            res[response] = prob
            if top_id == token_id:
                out_state = _state
                offset += len(response)
                out_logprobs.tokens.append(response)

        out_logprobs.top_logprobs.append(res)
        state = out_state
        all_token_ids.append(token_id)

    return out_logprobs, offset, all_token_ids, state


def _create_chat_completion_logprobs(tokenizer: Tokenizer,
                                     token_ids: List[int] = None,
                                     logprobs: List[Dict[int, float]] = None):
    """Create openai LogProbs for chat.completion.

    Args:
        tokenizer (Tokenizer): tokenizer.
        token_ids (List[int]): output token ids.
        logprobs (List[Dict[int, float]]): the top logprobs for each output
            position.
    Returns:
        ChoiceLogprobs: logprob result.
    """
    if token_ids is None or logprobs is None:
        return None

    content: List[ChatCompletionTokenLogprob] = []
    for token_id, tops in zip(token_ids, logprobs):
        item = ChatCompletionTokenLogprob(token='', bytes=[], logprob=0.0, top_logprobs=[])
        for top_id, prob in tops.items():
            token = tokenizer.model.model.convert_ids_to_tokens(top_id)
            if isinstance(token, bytes):
                _bytes = list(token)
                token = token.decode('utf-8', errors='backslashreplace')
            else:
                _bytes = list(token.encode())  # token is str
            if top_id == token_id:
                item.token = token
                item.bytes = _bytes
                item.logprob = prob
            else:
                item.top_logprobs.append(TopLogprob(token=token, bytes=_bytes, logprob=prob))
        content.append(item)
    return ChoiceLogprobs(content=content)


@router.get('/health')
async def health() -> Response:
    """Health check."""
    return Response(status_code=200)


@router.get('/terminate')
async def terminate():
    """Terminate server."""
    import signal

    if not VariableInterface.allow_terminate_by_client:
        return create_error_response(
            HTTPStatus.BAD_REQUEST,
            'The server can not be terminated. Please add --allow-terminate-by-client when start the server.')
    os.kill(os.getpid(), signal.SIGTERM)
    return Response(status_code=200)


# modified from https://github.com/vllm-project/vllm/blob/v0.5.4/vllm/entrypoints/openai/logits_processors.py#L51  # noqa
def logit_bias_logits_processor(logit_bias: Union[Dict[int, float], Dict[str, float]], tokenizer) -> LogitsProcessor:
    try:
        # Convert token_id to integer
        # Clamp the bias between -100 and 100 per OpenAI API spec
        clamped_logit_bias: Dict[int, float] = {
            int(token_id): min(100.0, max(-100.0, bias))
            for token_id, bias in logit_bias.items()
        }
    except ValueError as exc:
        raise ValueError('Found token_id in logit_bias that is not '
                         'an integer or string representing an integer') from exc

    # Check if token_id is within the vocab size
    for token_id, bias in clamped_logit_bias.items():
        if token_id < 0 or token_id >= tokenizer.vocab_size:
            raise ValueError(f'token_id {token_id} in logit_bias contains '
                             'out-of-vocab token id')

    def _logit_bias_processor(
        logit_bias,
        token_ids,
        logits,
    ):
        for token_id, bias in logit_bias.items():
            logits[token_id] = logits[token_id] + bias
        return logits

    return partial(_logit_bias_processor, clamped_logit_bias)


@router.post('/v1/chat/completions', dependencies=[Depends(check_api_key)])
async def chat_completions_v1(request: ChatCompletionRequest, raw_request: Request = None):
    """Completion API similar to OpenAI's API.

    Refer to  `https://platform.openai.com/docs/api-reference/chat/create`
    for the API specification.

    The request should be a JSON object with the following fields:
    - model: model name. Available from /v1/models.
    - messages: string prompt or chat history in OpenAI format. Chat history
        example: `[{"role": "user", "content": "hi"}]`.
    - temperature (float): to modulate the next token probability
    - top_p (float): If set to float < 1, only the smallest set of most
        probable tokens with probabilities that add up to top_p or higher
        are kept for generation.
    - n (int): How many chat completion choices to generate for each input
        message. **Only support one here**.
    - stream: whether to stream the results or not. Default to false.
    - stream_options: Options for streaming response. Only set this when you
        set stream: true.
    - max_completion_tokens (int | None): output token nums. Default to None.
    - max_tokens (int | None): output token nums. Default to None.
        Deprecated: Use max_completion_tokens instead.
    - repetition_penalty (float): The parameter for repetition penalty.
        1.0 means no penalty
    - stop (str | List[str] | None): To stop generating further
        tokens. Only accept stop words that's encoded to one token idex.
    - response_format (Dict | None): To generate response according to given
        schema. Examples: `{"type": "json_schema", "json_schema": {"name":
        "test","schema": {"properties": {"name": {"type": "string"}},
        "required": ["name"], "type": "object"}}}`
        or `{"type": "regex_schema", "regex_schema": "call me [A-Za-z]{1,10}"}`
    - logit_bias (Dict): Bias to logits. Only supported in pytorch engine.
    - tools (List): A list of tools the model may call. Currently, only
        internlm2 functions are supported as a tool. Use this to specify a
        list of functions for which the model can generate JSON inputs.
    - tool_choice (str | object): Controls which (if any) tool is called by
        the model. `none` means the model will not call any tool and instead
        generates a message. Specifying a particular tool via {"type":
        "function", "function": {"name": "my_function"}} forces the model to
        call that tool. `auto` or `required` will put all the tools information
        to the model.

    Additional arguments supported by LMDeploy:
    - top_k (int): The number of the highest probability vocabulary
        tokens to keep for top-k-filtering
    - ignore_eos (bool): indicator for ignoring eos
    - skip_special_tokens (bool): Whether or not to remove special tokens
        in the decoding. Default to be True.
    - spaces_between_special_tokens (bool): Whether or not to add spaces
        around special tokens. The behavior of Fast tokenizers is to have
        this to False. This is setup to True in slow tokenizers.
    - min_new_tokens (int): To generate at least numbers of tokens.
    - min_p (float): Minimum token probability, which will be scaled by the
        probability of the most likely token. It must be a value between
        0 and 1. Typical values are in the 0.01-0.2 range, comparably
        selective as setting `top_p` in the 0.99-0.8 range (use the
        opposite of normal `top_p` values)

    Currently we do not support the following features:
    - presence_penalty (replaced with repetition_penalty)
    - frequency_penalty (replaced with repetition_penalty)
    """
    json_request = await raw_request.json()
    migration_request = json_request.pop('migration_request', None)
    with_cache = json_request.pop('with_cache', False)
    preserve_cache = json_request.pop('preserve_cache', False)
    if migration_request:
        migration_request = MigrationRequest.model_validate(migration_request)

    if request.session_id == -1:
        VariableInterface.session_id += 1
        request.session_id = VariableInterface.session_id
    error_check_ret = await check_request(request)
    if error_check_ret is not None:
        return error_check_ret
    if VariableInterface.async_engine.id2step.get(request.session_id, 0) != 0:
        return create_error_response(HTTPStatus.BAD_REQUEST, f'The session_id {request.session_id!r} is occupied.')

    model_name = request.model
    adapter_name = None
    if model_name != VariableInterface.async_engine.model_name:
        adapter_name = model_name  # got a adapter name
    request_id = str(request.session_id)
    created_time = int(time.time())
    gpt_oss_parser = None
    if VariableInterface.async_engine.arch == 'GptOssForCausalLM':
        gpt_oss_parser = GptOssChatParser()

    if isinstance(request.stop, str):
        request.stop = [request.stop]

    gen_logprobs, logits_processors = None, None
    if request.logprobs and request.top_logprobs:
        gen_logprobs = request.top_logprobs
    response_format = None
    if request.response_format and request.response_format.type != 'text':
        response_format = request.response_format.model_dump()

    if request.logit_bias is not None:
        try:
            logits_processors = [
                logit_bias_logits_processor(request.logit_bias, VariableInterface.async_engine.tokenizer.model)
            ]
        except Exception as e:
            return create_error_response(HTTPStatus.BAD_REQUEST, str(e))

    random_seed = request.seed if request.seed else None
    max_new_tokens = (request.max_completion_tokens if request.max_completion_tokens else request.max_tokens)

    gen_config = GenerationConfig(
        max_new_tokens=max_new_tokens,
        do_sample=True,
        logprobs=gen_logprobs,
        top_k=request.top_k,
        top_p=request.top_p,
        temperature=request.temperature,
        repetition_penalty=request.repetition_penalty,
        ignore_eos=request.ignore_eos,
        stop_words=request.stop,
        include_stop_str_in_output=request.include_stop_str_in_output,
        skip_special_tokens=request.skip_special_tokens,
        response_format=response_format,
        logits_processors=logits_processors,
        min_new_tokens=request.min_new_tokens,
        min_p=request.min_p,
        random_seed=random_seed,
        spaces_between_special_tokens=request.spaces_between_special_tokens,
        migration_request=migration_request,
        with_cache=with_cache,
        preserve_cache=preserve_cache,
    )

    tools = None
    if request.tools and request.tool_choice != 'none':
        gen_config.skip_special_tokens = False
        # internlm2 only uses contents inside function regardless of 'type'
        if not isinstance(request.tool_choice, str):
            if gpt_oss_parser:
                tools = [
                    item.model_dump() for item in request.tools
                    if item.function.name == request.tool_choice.function.name
                ]
            else:
                tools = [
                    item.function.model_dump() for item in request.tools
                    if item.function.name == request.tool_choice.function.name
                ]
        else:
            if gpt_oss_parser:
                tools = [item.model_dump() for item in request.tools]
            else:
                tools = [item.function.model_dump() for item in request.tools]
    # text completion for string input
    do_preprocess = False if isinstance(request.messages, str) else request.do_preprocess
    result_generator = VariableInterface.async_engine.generate(
        request.messages,
        request.session_id,
        gen_config=gen_config,
        tools=tools,
        reasoning_effort=request.reasoning_effort,
        stream_response=True,  # always use stream to enable batching
        sequence_start=True,
        sequence_end=True,
        do_preprocess=do_preprocess,
        adapter_name=adapter_name,
        enable_thinking=request.enable_thinking,
    )

    def create_stream_response_json(index: int,
                                    delta_message: DeltaMessage,
                                    finish_reason: Optional[str] = None,
                                    logprobs: Optional[LogProbs] = None,
                                    usage: Optional[UsageInfo] = None) -> str:
        choice_data = ChatCompletionResponseStreamChoice(index=index,
                                                         delta=delta_message,
                                                         finish_reason=finish_reason,
                                                         logprobs=logprobs)
        response = ChatCompletionStreamResponse(
            id=request_id,
            created=created_time,
            model=model_name,
            choices=[choice_data],
            usage=usage,
        )
        response_json = response.model_dump_json()

        return response_json

    async def completion_stream_generator() -> AsyncGenerator[str, None]:
        previous_text = ''
        current_text = ''
        previous_token_ids = []
        current_token_ids = []
        delta_token_ids = []
        has_parser = VariableInterface.tool_parser is not None or VariableInterface.reasoning_parser is not None
        streaming_tools = False
        async for res in result_generator:
            logprobs, usage = None, None
            if gen_logprobs and res.logprobs:
                logprobs = _create_chat_completion_logprobs(VariableInterface.async_engine.tokenizer, res.token_ids,
                                                            res.logprobs)
            # Only stream chunk `usage` in the final chunk according to OpenAI API spec
            if (res.finish_reason and request.stream_options and request.stream_options.include_usage):
                total_tokens = sum([res.history_token_len, res.input_token_len, res.generate_token_len])
                usage = UsageInfo(
                    prompt_tokens=res.input_token_len,
                    completion_tokens=res.generate_token_len,
                    total_tokens=total_tokens,
                )

            delta_token_ids = res.token_ids if res.token_ids is not None else []
            if gpt_oss_parser:
                delta_message = gpt_oss_parser.parse_streaming(res.token_ids)
                if res.finish_reason == 'stop' and len(delta_message.tool_calls) > 0:
                    res.finish_reason = 'tool_calls'
            else:
                delta_message = DeltaMessage(role='assistant', content=res.response)
                if has_parser:
                    current_text = current_text + res.response
                    current_token_ids = current_token_ids + delta_token_ids
                if request.tool_choice != 'none' and VariableInterface.tool_parser is not None:
                    if res.finish_reason == 'stop' and streaming_tools is True:
                        res.finish_reason = 'tool_calls'
                    tool_delta = VariableInterface.tool_parser.extract_tool_calls_streaming(
                        previous_text=previous_text,
                        current_text=current_text,
                        delta_text=delta_message.content,
                        previous_token_ids=previous_token_ids,
                        current_token_ids=current_token_ids,
                        delta_token_ids=delta_token_ids,
                        request=request)
                    if tool_delta is not None:
                        delta_message.tool_calls = tool_delta.tool_calls
                        delta_message.content = tool_delta.content
                        if isinstance(tool_delta.tool_calls, List) and len(tool_delta.tool_calls):
                            streaming_tools = True
                elif (request.tool_choice != 'none' and request.tools is not None
                      and VariableInterface.tool_parser is None):
                    logger.error('Please launch the api_server with --tool-call-parser if you want to use tool.')

                if VariableInterface.reasoning_parser is not None and request.enable_thinking is not False:
                    reasoning_delta = VariableInterface.reasoning_parser.extract_reasoning_content_streaming(
                        previous_text=previous_text,
                        current_text=current_text,
                        delta_text=delta_message.content or '',
                        previous_token_ids=previous_token_ids,
                        current_token_ids=current_token_ids,
                        delta_token_ids=delta_token_ids)
                    if reasoning_delta is not None:
                        delta_message.reasoning_content = reasoning_delta.reasoning_content
                        delta_message.content = reasoning_delta.content
                if has_parser:
                    previous_text = current_text
                    previous_token_ids = current_token_ids
            if request.return_token_ids:
                delta_message.gen_tokens = delta_token_ids
            response_json = create_stream_response_json(index=0,
                                                        delta_message=delta_message,
                                                        finish_reason=res.finish_reason,
                                                        logprobs=logprobs,
                                                        usage=usage)
            if res.cache_block_ids is not None:
                response_json['cache_block_ids'] = res.cache_block_ids
                response_json['remote_token_ids'] = res.token_ids
            yield f'data: {response_json}\n\n'
        yield 'data: [DONE]\n\n'

    # Streaming response
    if request.stream:
        return StreamingResponse(completion_stream_generator(), media_type='text/event-stream')

    # Non-streaming response
    final_logprobs = []
    final_token_ids = []
    final_res = None
    text = ''
    cache_block_ids = []
    remote_token_ids = []
    async for res in result_generator:
        if await raw_request.is_disconnected():
            # Abort the request if the client disconnects.
            await VariableInterface.async_engine.stop_session(request.session_id)
            return create_error_response(HTTPStatus.BAD_REQUEST, 'Client disconnected')
        final_res = res
        text += res.response
        if res.token_ids:
            final_token_ids.extend(res.token_ids)
        if res.logprobs:
            final_logprobs.extend(res.logprobs)
        cache_block_ids.append(res.cache_block_ids)
        remote_token_ids.append(res.token_ids)

    if gpt_oss_parser:
        message = gpt_oss_parser.parse_full(final_token_ids)
        if final_res.finish_reason == 'stop' and len(message.tool_calls) > 0:
            final_res.finish_reason = 'tool_calls'
    else:
        tool_calls = None
        reasoning_content = None
        if request.tool_choice != 'none' and VariableInterface.tool_parser is not None:
            try:
                tool_call_info = VariableInterface.tool_parser.extract_tool_calls(text, request=request)
                text, tool_calls = tool_call_info.content, tool_call_info.tool_calls
                if isinstance(tool_calls, List) and len(tool_calls):
                    if final_res.finish_reason == 'stop':
                        final_res.finish_reason = 'tool_calls'

            except Exception as e:
                logger.error(f'Failed to parse {text}. Exception: {e}.')
                return create_error_response(HTTPStatus.BAD_REQUEST, 'Failed to parse fc related info to json format!')
        elif request.tool_choice != 'none' and request.tools is not None and VariableInterface.tool_parser is None:
            logger.error('Please launch the api_server with --tool-call-parser if you want to use tool.')

        if VariableInterface.reasoning_parser is not None and request.enable_thinking is not False:
            reasoning_content, text = VariableInterface.reasoning_parser.extract_reasoning_content(text, request)

        message = ChatMessage(role='assistant',
                              content=text,
                              tool_calls=tool_calls,
                              reasoning_content=reasoning_content)

    logprobs = None
    if gen_logprobs and len(final_logprobs):
        logprobs = _create_chat_completion_logprobs(VariableInterface.async_engine.tokenizer, final_token_ids,
                                                    final_logprobs)

    assert final_res is not None
    choices = []
    if request.return_token_ids:
        message.gen_tokens = final_token_ids
    choice_data = ChatCompletionResponseChoice(
        index=0,
        message=message,
        logprobs=logprobs,
        finish_reason=final_res.finish_reason,
    )
    choices.append(choice_data)

    if with_cache:
        cache_block_ids = cache_block_ids[0]
        remote_token_ids = [remote_token_ids[0][-1]]

    total_tokens = sum([final_res.history_token_len, final_res.input_token_len, final_res.generate_token_len])
    usage = UsageInfo(
        prompt_tokens=final_res.input_token_len,
        completion_tokens=final_res.generate_token_len,
        total_tokens=total_tokens,
    )
    response = ChatCompletionResponse(
        id=request_id,
        created=created_time,
        model=model_name,
        choices=choices,
        usage=usage,
    ).model_dump()

    if with_cache:
        response['cache_block_ids'] = cache_block_ids
        response['remote_token_ids'] = remote_token_ids

    return response


@router.post('/v1/completions', dependencies=[Depends(check_api_key)])
async def completions_v1(request: CompletionRequest, raw_request: Request = None):
    """Completion API similar to OpenAI's API.

    Go to `https://platform.openai.com/docs/api-reference/completions/create`
    for the API specification.

    The request should be a JSON object with the following fields:
    - model (str): model name. Available from /v1/models.
    - prompt (str): the input prompt.
    - suffix (str): The suffix that comes after a completion of inserted text.
    - max_completion_tokens (int | None): output token nums. Default to None.
    - max_tokens (int | None): output token nums. Default to 16.
        Deprecated: Use max_completion_tokens instead.
    - temperature (float): to modulate the next token probability
    - top_p (float): If set to float < 1, only the smallest set of most
        probable tokens with probabilities that add up to top_p or higher
        are kept for generation.
    - n (int): How many chat completion choices to generate for each input
        message. **Only support one here**.
    - stream: whether to stream the results or not. Default to false.
    - stream_options: Options for streaming response. Only set this when you
        set stream: true.
    - repetition_penalty (float): The parameter for repetition penalty.
        1.0 means no penalty
    - user (str): A unique identifier representing your end-user.
    - stop (str | List[str] | None): To stop generating further
        tokens. Only accept stop words that's encoded to one token idex.

    Additional arguments supported by LMDeploy:
    - ignore_eos (bool): indicator for ignoring eos
    - skip_special_tokens (bool): Whether or not to remove special tokens
        in the decoding. Default to be True.
    - spaces_between_special_tokens (bool): Whether or not to add spaces
        around special tokens. The behavior of Fast tokenizers is to have
        this to False. This is setup to True in slow tokenizers.
    - top_k (int): The number of the highest probability vocabulary
        tokens to keep for top-k-filtering
    - min_p (float): Minimum token probability, which will be scaled by the
        probability of the most likely token. It must be a value between
        0 and 1. Typical values are in the 0.01-0.2 range, comparably
        selective as setting `top_p` in the 0.99-0.8 range (use the
        opposite of normal `top_p` values)

    Currently we do not support the following features:
    - logprobs (not supported yet)
    - presence_penalty (replaced with repetition_penalty)
    - frequency_penalty (replaced with repetition_penalty)
    """
    json_request = await raw_request.json()
    migration_request = json_request.pop('migration_request', None)
    with_cache = json_request.pop('with_cache', False)
    preserve_cache = json_request.pop('preserve_cache', False)
    if migration_request:
        migration_request = MigrationRequest.model_validate(migration_request)

    if request.session_id == -1:
        VariableInterface.session_id += 1
        request.session_id = VariableInterface.session_id
    error_check_ret = await check_request(request)
    if error_check_ret is not None:
        return error_check_ret
    if VariableInterface.async_engine.id2step.get(request.session_id, 0) != 0:
        return create_error_response(HTTPStatus.BAD_REQUEST, f'The session_id {request.session_id!r} is occupied.')

    model_name = request.model
    adapter_name = None
    if model_name != VariableInterface.async_engine.model_name:
        adapter_name = model_name  # got a adapter name
    request_id = str(request.session_id)
    created_time = int(time.time())
    if isinstance(request.prompt, str):
        request.prompt = [request.prompt]
    if isinstance(request.stop, str):
        request.stop = [request.stop]
    random_seed = request.seed if request.seed else None
    max_new_tokens = (request.max_completion_tokens if request.max_completion_tokens else request.max_tokens)

    gen_config = GenerationConfig(
        max_new_tokens=max_new_tokens,
        do_sample=True,
        logprobs=request.logprobs,
        top_k=request.top_k,
        top_p=request.top_p,
        temperature=request.temperature,
        repetition_penalty=request.repetition_penalty,
        ignore_eos=request.ignore_eos,
        stop_words=request.stop,
        skip_special_tokens=request.skip_special_tokens,
        min_p=request.min_p,
        random_seed=random_seed,
        spaces_between_special_tokens=request.spaces_between_special_tokens,
        migration_request=migration_request,
        with_cache=with_cache,
        preserve_cache=preserve_cache,
    )
    generators = []
    for i in range(len(request.prompt)):
        result_generator = VariableInterface.async_engine.generate(
            request.prompt[i],
            request.session_id + i,
            gen_config=gen_config,
            stream_response=True,  # always use stream to enable batching
            sequence_start=True,
            sequence_end=True,
            do_preprocess=False,
            adapter_name=adapter_name)
        generators.append(result_generator)

    def create_stream_response_json(index: int,
                                    text: str,
                                    finish_reason: Optional[str] = None,
                                    logprobs: Optional[LogProbs] = None,
                                    gen_tokens: Optional[List[int]] = None,
                                    usage: Optional[UsageInfo] = None) -> str:
        choice_data = CompletionResponseStreamChoice(index=index,
                                                     text=text,
                                                     gen_tokens=gen_tokens,
                                                     finish_reason=finish_reason,
                                                     logprobs=logprobs)
        response = CompletionStreamResponse(
            id=request_id,
            created=created_time,
            model=model_name,
            choices=[choice_data],
            usage=usage,
        )
        response_json = response.model_dump()
        return response_json

    async def completion_stream_generator() -> AsyncGenerator[str, None]:
        # First chunk with role
        for generator in generators:
            offset = 0
            all_token_ids = []
            state = DetokenizeState()
            async for res in generator:
                logprobs = None
                usage = None
                if request.logprobs and res.logprobs:
                    logprobs, offset, all_token_ids, state = _create_completion_logprobs(  # noqa E501
                        VariableInterface.async_engine.tokenizer, res.token_ids, res.logprobs,
                        gen_config.skip_special_tokens, offset, all_token_ids, state,
                        gen_config.spaces_between_special_tokens)
                # Only stream chunk `usage` in the final chunk according to OpenAI API spec
                if (res.finish_reason and request.stream_options and request.stream_options.include_usage):
                    final_res = res
                    total_tokens = sum(
                        [final_res.history_token_len, final_res.input_token_len, final_res.generate_token_len])
                    usage = UsageInfo(
                        prompt_tokens=final_res.input_token_len,
                        completion_tokens=final_res.generate_token_len,
                        total_tokens=total_tokens,
                    )
                gen_tokens = None
                if request.return_token_ids:
                    gen_tokens = res.token_ids or []
                response_json = create_stream_response_json(index=0,
                                                            text=res.response,
                                                            gen_tokens=gen_tokens,
                                                            finish_reason=res.finish_reason,
                                                            logprobs=logprobs,
                                                            usage=usage)
                if res.cache_block_ids is not None:
                    response_json['cache_block_ids'] = res.cache_block_ids
                    response_json['remote_token_ids'] = res.token_ids
                yield f'data: {json.dumps(response_json)}\n\n'
        yield 'data: [DONE]\n\n'

    # Streaming response
    if request.stream:
        return StreamingResponse(completion_stream_generator(), media_type='text/event-stream')

    # Non-streaming response
    usage = UsageInfo()
    choices = [None] * len(generators)
    cache_block_ids = []
    remote_token_ids = []

    async def _inner_call(i, generator):
        nonlocal cache_block_ids, remote_token_ids
        final_logprobs = []
        final_token_ids = []
        final_res = None
        text = ''
        async for res in generator:
            if await raw_request.is_disconnected():
                # Abort the request if the client disconnects.
                await VariableInterface.async_engine.stop_session(request.session_id)
                return create_error_response(HTTPStatus.BAD_REQUEST, 'Client disconnected')
            final_res = res
            text += res.response
            cache_block_ids.append(res.cache_block_ids)
            remote_token_ids.append(res.token_ids)
            if res.token_ids:
                final_token_ids.extend(res.token_ids)
            if res.logprobs:
                final_logprobs.extend(res.logprobs)

        logprobs = None
        if request.logprobs and len(final_logprobs):
            logprobs, _, _, _ = _create_completion_logprobs(
                VariableInterface.async_engine.tokenizer,
                final_token_ids,
                final_logprobs,
                gen_config.skip_special_tokens,
                spaces_between_special_tokens=gen_config.spaces_between_special_tokens)

        assert final_res is not None
        choice_data = CompletionResponseChoice(index=i,
                                               text=text,
                                               finish_reason=final_res.finish_reason,
                                               logprobs=logprobs,
                                               gen_tokens=final_token_ids if request.return_token_ids else None)
        choices[i] = choice_data

        if with_cache:
            cache_block_ids = cache_block_ids[0]
            remote_token_ids = [remote_token_ids[0][-1]]

        total_tokens = sum([final_res.history_token_len, final_res.input_token_len, final_res.generate_token_len])
        usage.prompt_tokens += final_res.input_token_len
        usage.completion_tokens += final_res.generate_token_len
        usage.total_tokens += total_tokens

    await asyncio.gather(*[_inner_call(i, generators[i]) for i in range(len(generators))])

    response = CompletionResponse(
        id=request_id,
        created=created_time,
        model=model_name,
        choices=choices,
        usage=usage,
    ).model_dump()

    if with_cache:
        response['cache_block_ids'] = cache_block_ids
        response['remote_token_ids'] = remote_token_ids

    return response


@router.post('/generate', dependencies=[Depends(check_api_key)])
async def generate(request: GenerateReqInput, raw_request: Request = None):

    if request.session_id == -1:
        VariableInterface.session_id += 1
        request.session_id = VariableInterface.session_id
    error_check_ret = await check_request(request)
    if error_check_ret is not None:
        return error_check_ret
    if VariableInterface.async_engine.id2step.get(request.session_id, 0) != 0:
        return create_error_response(HTTPStatus.BAD_REQUEST, f'The session_id `{request.session_id}` is occupied.')
    if (request.prompt is not None) ^ (request.input_ids is None):
        return create_error_response(HTTPStatus.BAD_REQUEST, 'You must specify exactly one of prompt or input_ids')

    prompt = request.prompt
    input_ids = request.input_ids
    image_data = request.image_data
    if image_data is not None:
        # convert to openai format
        image_input = []
        if not isinstance(image_data, List):
            image_data = [image_data]
        for img in image_data:
            if isinstance(img, str):
                image_input.append(dict(type='image_url', image_url=dict(url=img)))
            else:
                image_input.append(dict(type='image_url', image_url=img))
        text_input = dict(type='text', text=prompt if prompt else input_ids)
        prompt = [dict(role='user', content=[text_input] + image_input)]
        input_ids = None

    gen_config = GenerationConfig(
        max_new_tokens=request.max_tokens,
        do_sample=True,
        logprobs=1 if request.return_logprob else None,
        top_k=request.top_k,
        top_p=request.top_p,
        min_p=request.min_p,
        temperature=request.temperature,
        repetition_penalty=request.repetition_penalty,
        ignore_eos=request.ignore_eos,
        stop_words=request.stop,
        stop_token_ids=request.stop_token_ids,
        skip_special_tokens=request.skip_special_tokens,
        spaces_between_special_tokens=request.spaces_between_special_tokens,
        include_stop_str_in_output=request.include_stop_str_in_output,
    )

    result_generator = VariableInterface.async_engine.generate(
        messages=prompt,
        session_id=request.session_id,
        input_ids=input_ids,
        gen_config=gen_config,
        stream_response=True,  # always use stream to enable batching
        sequence_start=True,
        sequence_end=True,
        do_preprocess=False,
    )

    def create_generate_response_json(res, text, output_ids, logprobs, finish_reason):
        meta = GenerateReqMetaOutput(finish_reason=dict(type=finish_reason) if finish_reason else None,
                                     output_token_logprobs=logprobs or None,
                                     prompt_tokens=res.input_token_len,
                                     completion_tokens=res.generate_token_len)
        response = GenerateReqOutput(text=text, output_ids=output_ids, meta_info=meta)
        return response.model_dump_json()

    async def generate_stream_generator():
        async for res in result_generator:
            text = res.response or ''
            output_ids = res.token_ids
            logprobs = []
            if res.logprobs:
                for tok, tok_logprobs in zip(res.token_ids, res.logprobs):
                    logprobs.append((tok_logprobs[tok], tok))
            response_json = create_generate_response_json(res, text, output_ids, logprobs, res.finish_reason)
            yield f'data: {response_json}\n\n'
        yield 'data: [DONE]\n\n'

    if request.stream:
        return StreamingResponse(generate_stream_generator(), media_type='text/event-stream')

    response = None

    async def _inner_call():
        text = ''
        output_ids = []
        logprobs = []
        async for res in result_generator:
            if await raw_request.is_disconnected():
                # Abort the request if the client disconnects.
                await VariableInterface.async_engine.stop_session(request.session_id)
                return create_error_response(HTTPStatus.BAD_REQUEST, 'Client disconnected')
            text += res.response or ''
            output_ids.extend(res.token_ids or [])
            if res.logprobs:
                for tok, tok_logprobs in zip(res.token_ids, res.logprobs):
                    logprobs.append((tok_logprobs[tok], tok))
        nonlocal response
        meta = GenerateReqMetaOutput(finish_reason=dict(type=res.finish_reason) if res.finish_reason else None,
                                     output_token_logprobs=logprobs or None,
                                     prompt_tokens=res.input_token_len,
                                     completion_tokens=res.generate_token_len)
        response = GenerateReqOutput(text=text, output_ids=output_ids, meta_info=meta)

    await _inner_call()
    return response


@router.post('/v1/embeddings', tags=['unsupported'])
async def create_embeddings(request: EmbeddingsRequest, raw_request: Request = None):
    """Creates embeddings for the text."""
    return create_error_response(HTTPStatus.BAD_REQUEST, 'Unsupported by turbomind.')


@router.post('/v1/encode', dependencies=[Depends(check_api_key)])
async def encode(request: EncodeRequest, raw_request: Request = None):
    """Encode prompts.

    The request should be a JSON object with the following fields:
    - input: the prompt to be encoded. In str or List[str] format.
    - do_preprocess: whether do preprocess or not. Default to False.
    - add_bos: True when it is the beginning of a conversation. False when it
        is not. Default to True.
    """

    def encode(prompt: str, do_preprocess: bool, add_bos: bool):
        if do_preprocess:
            prompt = VariableInterface.async_engine.chat_template.get_prompt(prompt, sequence_start=add_bos)
        input_ids = VariableInterface.async_engine.tokenizer.encode(prompt, add_bos=add_bos)
        return input_ids

    if isinstance(request.input, str):
        encoded = encode(request.input, request.do_preprocess, request.add_bos)
        return EncodeResponse(input_ids=encoded, length=len(encoded))
    else:
        encoded, length = [], []
        for prompt in request.input:
            ids = encode(prompt, request.do_preprocess, request.add_bos)
            encoded.append(ids)
            length.append(len(ids))
        return EncodeResponse(input_ids=encoded, length=length)


@router.post('/pooling')
async def pooling(request: PoolingRequest, raw_request: Request = None):
    """Pooling prompts for reward model.

    In vLLM documentation, https://docs.vllm.ai/en/latest/serving/openai_compatible_server.html#pooling-api_1,
    the input format of Pooling API is the same as Embeddings API.

    Go to https://platform.openai.com/docs/api-reference/embeddings/create
    for the Embeddings API specification.

    The request should be a JSON object with the following fields:
    - model (str): model name. Available from /v1/models.
    - input (List[int] | List[List[int]] | str | List[str]): input text to be embed
    """

    async_engine = VariableInterface.async_engine

    request_input = request.input
    model_name = request.model or async_engine.model_name

    # Normalize all inputs to be a batch (List[List[int]])
    if isinstance(request_input, str):
        input_ids = [async_engine.tokenizer.encode(request_input)]
    elif isinstance(request_input, List):
        if not request_input:
            return create_error_response(HTTPStatus.BAD_REQUEST, 'Input list cannot be empty.')
        if isinstance(request_input[0], str):  # List[str]
            input_ids = [async_engine.tokenizer.encode(p) for p in request_input]
        elif isinstance(request_input[0], int):  # List[int]
            input_ids = [request_input]
        elif isinstance(request_input[0], List):  # List[List[int]]
            input_ids = request_input
        else:
            return create_error_response(HTTPStatus.BAD_REQUEST, 'Input list contains an invalid type.')
    else:
        return create_error_response(HTTPStatus.BAD_REQUEST, 'Input must be a string or a list.')

    batch_scores = await async_engine._async_get_reward_score(input_ids)
    prompt_tokens = sum(len(ids) for ids in input_ids)
    usage = UsageInfo(prompt_tokens=prompt_tokens, completion_tokens=0, total_tokens=prompt_tokens)

    data = []
    for i, score in enumerate(batch_scores):
        data.append({
            'index': i,
            'object': 'pooling',
            'data': score,
        })

    response = PoolingResponse(model=model_name, data=data, usage=usage)
    return response.model_dump()


@router.post('/update_weights', dependencies=[Depends(check_api_key)])
def update_params(request: UpdateParamsRequest, raw_request: Request = None):
    """Update weights for the model."""
    VariableInterface.async_engine.engine.update_params(request)
    return JSONResponse(content=None)


@router.post('/sleep', dependencies=[Depends(check_api_key)])
async def sleep(raw_request: Request = None):
    level = raw_request.query_params.get('level', '1')
    VariableInterface.async_engine.sleep(int(level))
    return Response(status_code=200)


@router.post('/wakeup', dependencies=[Depends(check_api_key)])
async def wakeup(raw_request: Request = None):
    tags = raw_request.query_params.getlist('tags')
    tags = tags or None
    VariableInterface.async_engine.wakeup(tags)
    return Response(status_code=200)


@router.get('/is_sleeping', dependencies=[Depends(check_api_key)])
async def is_sleeping(raw_request: Request = None):
    is_sleeping = VariableInterface.async_engine.is_sleeping
    return JSONResponse(content={'is_sleeping': is_sleeping})


""" PD Disaggregation API Begin """


@router.get('/distserve/engine_info')
async def engine_info():
    engine_config = VariableInterface.async_engine.backend_config

    response = DistServeEngineConfig(tp_size=engine_config.tp,
                                     dp_size=engine_config.dp,
                                     pp_size=None,
                                     ep_size=engine_config.ep,
                                     dp_rank=engine_config.dp_rank,
                                     block_size=engine_config.block_size,
                                     num_cpu_blocks=engine_config.num_cpu_blocks,
                                     num_gpu_blocks=engine_config.num_gpu_blocks)

    return response.model_dump_json()


@router.post('/distserve/p2p_initialize')
async def p2p_initialize(init_request: DistServeInitRequest):
    return VariableInterface.async_engine.p2p_initialize(init_request)


@router.post('/distserve/p2p_connect')
async def p2p_connect(conn_request: DistServeConnectionRequest):
    return VariableInterface.async_engine.p2p_connect(conn_request)


@router.post('/distserve/p2p_drop_connect')
async def p2p_drop_connect(drop_conn_request: DistServeDropConnectionRequest):
    return VariableInterface.async_engine.p2p_drop_connect(drop_conn_request)


@router.post('/distserve/free_cache')
async def free_cache(cache_free_request: DistServeCacheFreeRequest) -> JSONResponse:
    session_id = cache_free_request.remote_session_id
    VariableInterface.async_engine.free_cache(session_id)
    return {'status': 'SUCCESS'}


""" PD Disaggregation API End """


@router.post('/abort_request')
async def abort_request(request: AbortRequest, raw_request: Request = None):
    """Abort an ongoing request."""
    if not VariableInterface.enable_abort_handling:
        return Response(
            status_code=501,
            content='This server does not support abort requests. Enable with --enable-abort-handling flag.')

    if request.abort_all:
        await VariableInterface.async_engine.stop_all_session()
    else:
        await VariableInterface.async_engine.stop_session(request.session_id)
    return Response(status_code=200)


@router.post('/v1/chat/interactive', dependencies=[Depends(check_api_key)])
async def chat_interactive_v1(request: GenerateRequest, raw_request: Request = None):
    return create_error_response(
        HTTPStatus.BAD_REQUEST, 'v1/chat/interactive is deprecated, please launch server with --enable-prefix-cache '
        'and use /v1/chat/completions instead.')


def handle_torchrun():
    """To disable mmengine logging logic when using torchrun."""

    def dummy_get_device_id():
        return 0

    if int(os.environ.get('LOCAL_RANK', -1)) > 0:
        from lmdeploy.vl.model.utils import _set_func

        # the replacement can't be recovered
        _set_func('mmengine.logging.logger._get_device_id', dummy_get_device_id)


@router.on_event('startup')
async def startup_event():
    async_engine = VariableInterface.async_engine
    async_engine.start_loop(use_async_api=True)

    if VariableInterface.proxy_url is None:
        return
    try:
        import requests
        engine_config = VariableInterface.async_engine.backend_config
        engine_role = engine_config.role.value if hasattr(engine_config, 'role') else 1
        url = f'{VariableInterface.proxy_url}/nodes/add'
        data = {'url': VariableInterface.api_server_url, 'status': {'models': get_model_list(), 'role': engine_role}}
        headers = {'accept': 'application/json', 'Content-Type': 'application/json'}
        response = requests.post(url, headers=headers, json=data)

        if response.status_code != 200:
            raise HTTPException(status_code=response.status_code, detail=response.text)
    except Exception as e:
        logger.error(f'Service registration failed: {e}')


@router.on_event('shutdown')
async def shutdown_event():
    async_engine = VariableInterface.async_engine
    if async_engine is not None:
        async_engine.close()


async def validation_exception_handler(request: Request, exc: RequestValidationError):
    """Handler for RequestValidationError."""
    return JSONResponse(
        status_code=status.HTTP_422_UNPROCESSABLE_ENTITY,
        content=jsonable_encoder({
            'detail': exc.errors(),
            'body': exc.body
        }),
    )


class ConcurrencyLimitMiddleware(BaseHTTPMiddleware):

    def __init__(self, app: FastAPI, max_concurrent_requests: int):
        super().__init__(app)
        self.semaphore = asyncio.Semaphore(max_concurrent_requests)

    async def dispatch(self, request: Request, call_next):
        async with self.semaphore:
            response = await call_next(request)
            return response


def set_parsers(reasoning_parser: Optional[str] = None, tool_parser: Optional[str] = None):
    """Set tool parser and reasoning parsers."""
    # set reasoning parser
    if reasoning_parser is not None:
        if reasoning_parser in ReasoningParserManager.module_dict:
            tokenizer = VariableInterface.async_engine.tokenizer
            VariableInterface.reasoning_parser = ReasoningParserManager.get(reasoning_parser)(tokenizer)
        else:
            raise ValueError(
                f'The reasoning parser {reasoning_parser} is not in the parser list: {ReasoningParserManager.module_dict.keys()}'  # noqa
            )
    # set tool parsers
    if tool_parser is not None:
        if tool_parser in ToolParserManager.module_dict:
            tokenizer = VariableInterface.async_engine.tokenizer
            VariableInterface.tool_parser = ToolParserManager.get(tool_parser)(tokenizer)
        else:
            raise ValueError(
                f'The reasoning parser {tool_parser} is not in the parser list: {ToolParserManager.module_dict.keys()}'  # noqa
            )


def mount_metrics(app: FastAPI, backend_config: Union[PytorchEngineConfig, TurbomindEngineConfig]):
    if not getattr(backend_config, 'enable_metrics', False):
        return

    from prometheus_client import REGISTRY, make_asgi_app
    registry = REGISTRY

    # Add prometheus asgi middleware to route /metrics requests
    metrics_route = Mount('/metrics', make_asgi_app(registry=registry))

    # Workaround for 307 Redirect for /metrics
    metrics_route.path_regex = re.compile('^/metrics(?P<path>.*)$')
    app.routes.append(metrics_route)


def create_lifespan_handler(backend_config: Union[PytorchEngineConfig, TurbomindEngineConfig],
                            async_engine: AsyncEngine):
    """Factory function to create a lifespan handler."""

    @asynccontextmanager
    async def lifespan_handler(app: FastAPI):
        task = None
        try:
            if getattr(backend_config, 'enable_metrics', False):
                metrics_processor.start_metrics_handler(enable_metrics=True)
                log_interval = 10.

                async def _force_log():
                    while True:
                        await asyncio.sleep(log_interval)

                        # Since scheduled metrics is not changed as frequently as iteration statistics,
                        # we conduct its statistics every `log_interval` seconds
                        schedule_metrics = async_engine.get_schedule_metrics()
                        await metrics_processor.udpate_schedule_stats(schedule_metrics)

                        await async_engine.do_log_stats()

                task = asyncio.create_task(_force_log())

            yield
        finally:
            if task:
                task.cancel()
            await metrics_processor.stop_metrics_handler()

    return lifespan_handler


def serve(model_path: str,
          model_name: Optional[str] = None,
          backend: Literal['turbomind', 'pytorch'] = 'turbomind',
          backend_config: Optional[Union[PytorchEngineConfig, TurbomindEngineConfig]] = None,
          chat_template_config: Optional[ChatTemplateConfig] = None,
          server_name: str = '0.0.0.0',
          server_port: int = 23333,
          allow_origins: List[str] = ['*'],
          allow_credentials: bool = True,
          allow_methods: List[str] = ['*'],
          allow_headers: List[str] = ['*'],
          log_level: str = 'ERROR',
          api_keys: Optional[Union[List[str], str]] = None,
          ssl: bool = False,
          proxy_url: Optional[str] = None,
          max_log_len: int = None,
          disable_fastapi_docs: bool = False,
          max_concurrent_requests: Optional[int] = None,
          reasoning_parser: Optional[str] = None,
          tool_call_parser: Optional[str] = None,
          allow_terminate_by_client: bool = False,
<<<<<<< HEAD
          speculative_config: Optional[SpeculativeConfig] = None,
=======
          enable_abort_handling: bool = False,
>>>>>>> b186cf0b
          **kwargs):
    """An example to perform model inference through the command line
    interface.

    Args:
        model_path (str): the path of a model.
            It could be one of the following options:
                - i) A local directory path of a turbomind model which is
                    converted by `lmdeploy convert` command or download from
                    ii) and iii).
                - ii) The model_id of a lmdeploy-quantized model hosted
                    inside a model repo on huggingface.co, such as
                    "InternLM/internlm-chat-20b-4bit",
                    "lmdeploy/llama2-chat-70b-4bit", etc.
                - iii) The model_id of a model hosted inside a model repo
                    on huggingface.co, such as "internlm/internlm-chat-7b",
                    "Qwen/Qwen-7B-Chat ", "baichuan-inc/Baichuan2-7B-Chat"
                    and so on.
        model_name (str): the name of the served model. It can be accessed
            by the RESTful API `/v1/models`. If it is not specified,
            `model_path` will be adopted
        backend (str): either `turbomind` or `pytorch` backend. Default to
            `turbomind` backend.
        backend_config (TurbomindEngineConfig | PytorchEngineConfig): beckend
            config instance. Default to none.
        chat_template_config (ChatTemplateConfig): chat template configuration
            Default to None.
        server_name (str): host ip for serving
        server_port (int): server port
        tp (int): tensor parallel
        allow_origins (List[str]): a list of allowed origins for CORS
        allow_credentials (bool): whether to allow credentials for CORS
        allow_methods (List[str]): a list of allowed HTTP methods for CORS
        allow_headers (List[str]): a list of allowed HTTP headers for CORS
        log_level(str): set log level whose value among [CRITICAL, ERROR,
            WARNING, INFO, DEBUG]
        api_keys (List[str] | str | None): Optional list of API keys. Accepts
            string type as a single api_key. Default to None, which means no
            api key applied.
        ssl (bool): Enable SSL. Requires OS Environment variables
            'SSL_KEYFILE' and 'SSL_CERTFILE'.
        proxy_url (str): The proxy url to register the api_server.
        max_log_len (int): Max number of prompt characters or prompt tokens
            being printed in log. Default: Unlimited
        max_concurrent_requests: This refers to the number of concurrent
            requests that the server can handle. The server is designed to
            process the engine’s tasks once the maximum number of concurrent
            requests is reached, regardless of any additional requests sent by
            clients concurrently during that time. Default to None.
        reasoning_parser (str): The reasoning parser name.
        tool_call_parser (str): The tool call parser name.
        allow_terminate_by_client (bool): Allow request from client to terminate server.
    """
    if os.getenv('TM_LOG_LEVEL') is None:
        os.environ['TM_LOG_LEVEL'] = log_level
    logger.setLevel(log_level)

    VariableInterface.allow_terminate_by_client = allow_terminate_by_client
    VariableInterface.enable_abort_handling = enable_abort_handling
    if api_keys is not None:
        if isinstance(api_keys, str):
            api_keys = api_keys.split(',')
        VariableInterface.api_keys = api_keys
    ssl_keyfile, ssl_certfile, http_or_https = None, None, 'http'
    if ssl:
        ssl_keyfile = os.environ['SSL_KEYFILE']
        ssl_certfile = os.environ['SSL_CERTFILE']
        http_or_https = 'https'

    handle_torchrun()
    _, pipeline_class = get_task(model_path)
    if isinstance(backend_config, PytorchEngineConfig):
        backend_config.enable_mp_engine = True
    VariableInterface.async_engine = pipeline_class(model_path=model_path,
                                                    model_name=model_name,
                                                    backend=backend,
                                                    backend_config=backend_config,
                                                    chat_template_config=chat_template_config,
                                                    max_log_len=max_log_len,
                                                    speculative_config=speculative_config,
                                                    **kwargs)
    # set reasoning parser and tool parser
    set_parsers(reasoning_parser, tool_call_parser)

    # create FastAPI lifespan events
    lifespan = create_lifespan_handler(backend_config, VariableInterface.async_engine)

    if disable_fastapi_docs:
        app = FastAPI(docs_url=None, redoc_url=None, openapi_url=None, lifespan=lifespan)
    else:
        app = FastAPI(docs_url='/', lifespan=lifespan)

    app.include_router(router)
    app.add_exception_handler(RequestValidationError, validation_exception_handler)
    mount_metrics(app, backend_config)

    if allow_origins:
        app.add_middleware(
            CORSMiddleware,
            allow_origins=allow_origins,
            allow_credentials=allow_credentials,
            allow_methods=allow_methods,
            allow_headers=allow_headers,
        )

    # set the maximum number of concurrent requests
    if max_concurrent_requests is not None:
        app.add_middleware(ConcurrencyLimitMiddleware, max_concurrent_requests=max_concurrent_requests)

    if proxy_url is not None:
        VariableInterface.proxy_url = proxy_url
        VariableInterface.api_server_url = f'{http_or_https}://{server_name}:{server_port}'  # noqa
    for i in range(3):
        print(f'HINT:    Please open \033[93m\033[1m{http_or_https}://'
              f'{server_name}:{server_port}\033[0m in a browser for detailed api'
              ' usage!!!')
    uvicorn.run(app=app,
                host=server_name,
                port=server_port,
                log_level=os.getenv('UVICORN_LOG_LEVEL', 'info').lower(),
                ssl_keyfile=ssl_keyfile,
                ssl_certfile=ssl_certfile)


if __name__ == '__main__':
    import fire

    fire.Fire(serve)<|MERGE_RESOLUTION|>--- conflicted
+++ resolved
@@ -1345,11 +1345,8 @@
           reasoning_parser: Optional[str] = None,
           tool_call_parser: Optional[str] = None,
           allow_terminate_by_client: bool = False,
-<<<<<<< HEAD
+          enable_abort_handling: bool = False,
           speculative_config: Optional[SpeculativeConfig] = None,
-=======
-          enable_abort_handling: bool = False,
->>>>>>> b186cf0b
           **kwargs):
     """An example to perform model inference through the command line
     interface.
