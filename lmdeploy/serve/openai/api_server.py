--- conflicted
+++ resolved
@@ -6,12 +6,8 @@
 
 import fire
 import uvicorn
-<<<<<<< HEAD
 from fastapi import FastAPI, Request
-=======
-from fastapi import BackgroundTasks, FastAPI, Request
 from fastapi.middleware.cors import CORSMiddleware
->>>>>>> 19fea86c
 from fastapi.responses import JSONResponse, StreamingResponse
 
 from lmdeploy.serve.async_engine import AsyncEngine
