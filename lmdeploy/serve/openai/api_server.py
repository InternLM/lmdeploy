--- conflicted
+++ resolved
@@ -35,14 +35,9 @@
                                             CompletionResponse, CompletionResponseChoice,
                                             CompletionResponseStreamChoice, CompletionStreamResponse, DeltaMessage,
                                             EmbeddingsRequest, EncodeRequest, EncodeResponse, ErrorResponse,
-<<<<<<< HEAD
-                                            GenerateRequest, LogProbs, ModelCard, ModelList, ModelPermission,
-                                            TopLogprob, UsageInfo)
-=======
                                             GenerateRequest, GenerateResponse, LogProbs, ModelCard, ModelList,
                                             ModelPermission, PoolingRequest, PoolingResponse, TopLogprob,
                                             UpdateParamsRequest, UsageInfo)
->>>>>>> 2b0b44fb
 from lmdeploy.serve.openai.reasoning_parser.reasoning_parser import ReasoningParser, ReasoningParserManager
 from lmdeploy.serve.openai.tool_parser.tool_parser import ToolParser, ToolParserManager
 from lmdeploy.tokenizer import DetokenizeState, Tokenizer
