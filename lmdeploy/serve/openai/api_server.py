--- conflicted
+++ resolved
@@ -946,7 +946,6 @@
         return JSONResponse(ret)
 
 
-<<<<<<< HEAD
 def handle_torchrun():
     """To disable mmengine logging logic when using torchrun."""
 
@@ -959,7 +958,8 @@
         # the replacement can't be recovered
         _set_func('mmengine.logging.logger._get_device_id',
                   dummy_get_device_id)
-=======
+
+
 @router.on_event('startup')
 async def startup_event():
     if VariableInterface.proxy_url is None:
@@ -985,7 +985,6 @@
         print(response.text)
     except Exception as e:
         print(f'Service registration failed: {e}')
->>>>>>> 9bfdeaec
 
 
 def serve(model_path: str,
