# Copyright (c) OpenMMLab. All rights reserved.
# yapf: disable
import asyncio
import copy
import json
import os
import re
import time
from contextlib import asynccontextmanager
from functools import partial
from http import HTTPStatus
from typing import AsyncGenerator, Dict, List, Literal, Optional, Union

import uvicorn
from fastapi import APIRouter, Depends, FastAPI, HTTPException, Request, status
from fastapi.encoders import jsonable_encoder
from fastapi.exceptions import RequestValidationError
from fastapi.middleware.cors import CORSMiddleware
from fastapi.responses import JSONResponse, Response, StreamingResponse
from fastapi.security.http import HTTPAuthorizationCredentials, HTTPBearer
from starlette.middleware.base import BaseHTTPMiddleware
from starlette.routing import Mount

from lmdeploy.archs import get_task
from lmdeploy.messages import GenerationConfig, LogitsProcessor, PytorchEngineConfig, TurbomindEngineConfig
from lmdeploy.metrics.metrics_processor import metrics_processor
from lmdeploy.model import ChatTemplateConfig
from lmdeploy.pytorch.disagg.config import DistServeEngineConfig
from lmdeploy.pytorch.disagg.conn.protocol import (DistServeCacheFreeRequest, DistServeConnectionRequest,
                                                   DistServeDropConnectionRequest, DistServeInitRequest,
                                                   MigrationRequest)
from lmdeploy.serve.async_engine import AsyncEngine
from lmdeploy.serve.openai.harmony_utils import GptOssChatParser
from lmdeploy.serve.openai.protocol import ChatCompletionResponse  # noqa: E501
from lmdeploy.serve.openai.protocol import (ChatCompletionRequest, ChatCompletionResponseChoice,
                                            ChatCompletionResponseStreamChoice, ChatCompletionStreamResponse,
                                            ChatCompletionTokenLogprob, ChatMessage, ChoiceLogprobs, CompletionRequest,
                                            CompletionResponse, CompletionResponseChoice,
                                            CompletionResponseStreamChoice, CompletionStreamResponse, DeltaMessage,
                                            EmbeddingsRequest, EncodeRequest, EncodeResponse, ErrorResponse,
                                            GenerateRequest, LogProbs, ModelCard, ModelList, ModelPermission,
                                            PoolingRequest, PoolingResponse, TopLogprob, UpdateParamsRequest, UsageInfo)
from lmdeploy.serve.openai.reasoning_parser.reasoning_parser import ReasoningParser, ReasoningParserManager
from lmdeploy.serve.openai.tool_parser.tool_parser import ToolParser, ToolParserManager
from lmdeploy.tokenizer import DetokenizeState, Tokenizer
from lmdeploy.utils import get_logger

# yapf: enable

logger = get_logger('lmdeploy')


class VariableInterface:
    """A IO interface maintaining variables."""
    async_engine: AsyncEngine = None
    session_id: int = 0
    api_keys: Optional[List[str]] = None
    request_hosts = []
    # following are for registering to proxy server
    proxy_url: Optional[str] = None
    api_server_url: Optional[str] = None
    # following are for reasoning parsers
    reasoning_parser: Optional[ReasoningParser] = None
    # following is for tool parsers
    tool_parser: Optional[ToolParser] = None
    allow_terminate_by_client: bool = False


router = APIRouter()
get_bearer_token = HTTPBearer(auto_error=False)


async def check_api_key(auth: Optional[HTTPAuthorizationCredentials] = Depends(get_bearer_token), ) -> str:
    """Check if client provide valid api key.

    Adopted from https://github.com/lm-sys/FastChat/blob/v0.2.35/fastchat/serve/openai_api_server.py#L108-L127
    """  # noqa
    if VariableInterface.api_keys:
        if auth is None or (token := auth.credentials) not in VariableInterface.api_keys:
            raise HTTPException(
                status_code=401,
                detail={
                    'error': {
                        'message': 'Please request with valid api key!',
                        'type': 'invalid_request_error',
                        'param': None,
                        'code': 'invalid_api_key',
                    }
                },
            )
        return token
    else:
        # api_keys not set; allow all
        return None


def get_model_list():
    """Available models.

    If it is a slora serving. The model list would be [model_name, adapter_name1, adapter_name2, ...]
    """
    model_names = [VariableInterface.async_engine.model_name]
    cfg = VariableInterface.async_engine.backend_config
    model_names += getattr(cfg, 'adapters', None) or []
    return model_names


@router.get('/v1/models', dependencies=[Depends(check_api_key)])
def available_models():
    """Show available models."""
    model_cards = []
    for model_name in get_model_list():
        model_cards.append(ModelCard(id=model_name, root=model_name, permission=[ModelPermission()]))
    return ModelList(data=model_cards)


def create_error_response(status: HTTPStatus, message: str, error_type='invalid_request_error'):
    """Create error response according to http status and message.

    Args:
        status (HTTPStatus): HTTP status codes and reason phrases
        message (str): error message
        error_type (str): error type
    """
    return JSONResponse(ErrorResponse(message=message, type=error_type, code=status.value).model_dump(),
                        status_code=status.value)


async def check_request(request) -> Optional[JSONResponse]:
    """Check if a request is valid."""
    if hasattr(request, 'model') and request.model not in get_model_list():
        return create_error_response(HTTPStatus.NOT_FOUND, f'The model `{request.model}` does not exist.')
    if hasattr(request, 'n') and request.n <= 0:
        return create_error_response(HTTPStatus.BAD_REQUEST, f'The n `{request.n}` must be a positive int.')
    if hasattr(request, 'top_p') and not (request.top_p > 0 and request.top_p <= 1):
        return create_error_response(HTTPStatus.BAD_REQUEST, f'The top_p `{request.top_p}` must be in (0, 1].')
    if hasattr(request, 'top_k') and request.top_k < 0:
        return create_error_response(HTTPStatus.BAD_REQUEST,
                                     f'The top_k `{request.top_k}` cannot be a negative integer.')
    if hasattr(request, 'temperature') and not (request.temperature <= 2 and request.temperature >= 0):
        return create_error_response(HTTPStatus.BAD_REQUEST,
                                     f'The temperature `{request.temperature}` must be in [0, 2]')
    return


def _create_completion_logprobs(tokenizer: Tokenizer,
                                token_ids: List[int] = None,
                                logprobs: List[Dict[int, float]] = None,
                                skip_special_tokens: bool = True,
                                offset: int = 0,
                                all_token_ids: List[int] = None,
                                state: DetokenizeState = None,
                                spaces_between_special_tokens: bool = True):
    """Create openai LogProbs for completion.

    Args:
        tokenizer (Tokenizer): tokenizer.
        token_ids (List[int]): output token ids.
        logprobs (List[Dict[int, float]]): the top logprobs for each output
            position.
        skip_special_tokens (bool): Whether or not to remove special tokens
            in the decoding. Default to be True.
        offset (int): text offset.
        all_token_ids (int): the history output token ids.
        state (DetokenizeState): tokenizer decode state.
        spaces_between_special_tokens (bool): Whether or not to add spaces
            around special tokens. The behavior of Fast tokenizers is to have
            this to False. This is setup to True in slow tokenizers.
    """
    if logprobs is None or len(logprobs) == 0:
        return None, None, None, None

    if all_token_ids is None:
        all_token_ids = []
    if state is None:
        state = DetokenizeState()

    out_logprobs = LogProbs()
    out_logprobs.top_logprobs = []
    for token_id, tops in zip(token_ids, logprobs):
        out_logprobs.text_offset.append(offset)
        out_logprobs.token_logprobs.append(tops[token_id])

        res = {}
        out_state = None
        for top_id, prob in tops.items():
            response, _state = tokenizer.detokenize_incrementally(
                all_token_ids + [top_id],
                copy.deepcopy(state),
                skip_special_tokens=skip_special_tokens,
                spaces_between_special_tokens=spaces_between_special_tokens)
            res[response] = prob
            if top_id == token_id:
                out_state = _state
                offset += len(response)
                out_logprobs.tokens.append(response)

        out_logprobs.top_logprobs.append(res)
        state = out_state
        all_token_ids.append(token_id)

    return out_logprobs, offset, all_token_ids, state


def _create_chat_completion_logprobs(tokenizer: Tokenizer,
                                     token_ids: List[int] = None,
                                     logprobs: List[Dict[int, float]] = None):
    """Create openai LogProbs for chat.completion.

    Args:
        tokenizer (Tokenizer): tokenizer.
        token_ids (List[int]): output token ids.
        logprobs (List[Dict[int, float]]): the top logprobs for each output
            position.
    Returns:
        ChoiceLogprobs: logprob result.
    """
    if token_ids is None or logprobs is None:
        return None

    content: List[ChatCompletionTokenLogprob] = []
    for token_id, tops in zip(token_ids, logprobs):
        item = ChatCompletionTokenLogprob(token='', bytes=[], logprob=0.0, top_logprobs=[])
        for top_id, prob in tops.items():
            token = tokenizer.model.model.convert_ids_to_tokens(top_id)
            if isinstance(token, bytes):
                _bytes = list(token)
                token = token.decode('utf-8', errors='backslashreplace')
            else:
                _bytes = list(token.encode())  # token is str
            if top_id == token_id:
                item.token = token
                item.bytes = _bytes
                item.logprob = prob
            else:
                item.top_logprobs.append(TopLogprob(token=token, bytes=_bytes, logprob=prob))
        content.append(item)
    return ChoiceLogprobs(content=content)


@router.get('/health')
async def health() -> Response:
    """Health check."""
    return Response(status_code=200)


@router.get('/terminate')
async def terminate():
    """Terminate server."""
    import signal

    if not VariableInterface.allow_terminate_by_client:
        return create_error_response(
            HTTPStatus.BAD_REQUEST,
            'The server can not be terminated. Please add --allow-terminate-by-client when start the server.')
    os.kill(os.getpid(), signal.SIGTERM)
    return Response(status_code=200)


# modified from https://github.com/vllm-project/vllm/blob/v0.5.4/vllm/entrypoints/openai/logits_processors.py#L51  # noqa
def logit_bias_logits_processor(logit_bias: Union[Dict[int, float], Dict[str, float]], tokenizer) -> LogitsProcessor:
    try:
        # Convert token_id to integer
        # Clamp the bias between -100 and 100 per OpenAI API spec
        clamped_logit_bias: Dict[int, float] = {
            int(token_id): min(100.0, max(-100.0, bias))
            for token_id, bias in logit_bias.items()
        }
    except ValueError as exc:
        raise ValueError('Found token_id in logit_bias that is not '
                         'an integer or string representing an integer') from exc

    # Check if token_id is within the vocab size
    for token_id, bias in clamped_logit_bias.items():
        if token_id < 0 or token_id >= tokenizer.vocab_size:
            raise ValueError(f'token_id {token_id} in logit_bias contains '
                             'out-of-vocab token id')

    def _logit_bias_processor(
        logit_bias,
        token_ids,
        logits,
    ):
        for token_id, bias in logit_bias.items():
            logits[token_id] = logits[token_id] + bias
        return logits

    return partial(_logit_bias_processor, clamped_logit_bias)


@router.post('/v1/chat/completions', dependencies=[Depends(check_api_key)])
async def chat_completions_v1(request: ChatCompletionRequest, raw_request: Request = None):
    """Completion API similar to OpenAI's API.

    Refer to  `https://platform.openai.com/docs/api-reference/chat/create`
    for the API specification.

    The request should be a JSON object with the following fields:
    - model: model name. Available from /v1/models.
    - messages: string prompt or chat history in OpenAI format. Chat history
        example: `[{"role": "user", "content": "hi"}]`.
    - temperature (float): to modulate the next token probability
    - top_p (float): If set to float < 1, only the smallest set of most
        probable tokens with probabilities that add up to top_p or higher
        are kept for generation.
    - n (int): How many chat completion choices to generate for each input
        message. **Only support one here**.
    - stream: whether to stream the results or not. Default to false.
    - stream_options: Options for streaming response. Only set this when you
        set stream: true.
    - max_completion_tokens (int | None): output token nums. Default to None.
    - max_tokens (int | None): output token nums. Default to None.
        Deprecated: Use max_completion_tokens instead.
    - repetition_penalty (float): The parameter for repetition penalty.
        1.0 means no penalty
    - stop (str | List[str] | None): To stop generating further
        tokens. Only accept stop words that's encoded to one token idex.
    - response_format (Dict | None): Only pytorch backend support formatting
        response. Examples: `{"type": "json_schema", "json_schema": {"name":
        "test","schema": {"properties": {"name": {"type": "string"}},
        "required": ["name"], "type": "object"}}}`
        or `{"type": "regex_schema", "regex_schema": "call me [A-Za-z]{1,10}"}`
    - logit_bias (Dict): Bias to logits. Only supported in pytorch engine.
    - tools (List): A list of tools the model may call. Currently, only
        internlm2 functions are supported as a tool. Use this to specify a
        list of functions for which the model can generate JSON inputs.
    - tool_choice (str | object): Controls which (if any) tool is called by
        the model. `none` means the model will not call any tool and instead
        generates a message. Specifying a particular tool via {"type":
        "function", "function": {"name": "my_function"}} forces the model to
        call that tool. `auto` or `required` will put all the tools information
        to the model.

    Additional arguments supported by LMDeploy:
    - top_k (int): The number of the highest probability vocabulary
        tokens to keep for top-k-filtering
    - ignore_eos (bool): indicator for ignoring eos
    - skip_special_tokens (bool): Whether or not to remove special tokens
        in the decoding. Default to be True.
    - spaces_between_special_tokens (bool): Whether or not to add spaces
        around special tokens. The behavior of Fast tokenizers is to have
        this to False. This is setup to True in slow tokenizers.
    - min_new_tokens (int): To generate at least numbers of tokens.
    - min_p (float): Minimum token probability, which will be scaled by the
        probability of the most likely token. It must be a value between
        0 and 1. Typical values are in the 0.01-0.2 range, comparably
        selective as setting `top_p` in the 0.99-0.8 range (use the
        opposite of normal `top_p` values)

    Currently we do not support the following features:
    - presence_penalty (replaced with repetition_penalty)
    - frequency_penalty (replaced with repetition_penalty)
    """
    json_request = await raw_request.json()
    migration_request = json_request.pop('migration_request', None)
    with_cache = json_request.pop('with_cache', False)
    preserve_cache = json_request.pop('preserve_cache', False)
    if migration_request:
        migration_request = MigrationRequest.model_validate(migration_request)

    if request.session_id == -1:
        VariableInterface.session_id += 1
        request.session_id = VariableInterface.session_id
    error_check_ret = await check_request(request)
    if error_check_ret is not None:
        return error_check_ret
    if VariableInterface.async_engine.id2step.get(request.session_id, 0) != 0:
        return create_error_response(HTTPStatus.BAD_REQUEST, f'The session_id `{request.session_id}` is occupied.')

    model_name = request.model
    adapter_name = None
    if model_name != VariableInterface.async_engine.model_name:
        adapter_name = model_name  # got a adapter name
    request_id = str(request.session_id)
    created_time = int(time.time())
    gpt_oss_parser = None
    if VariableInterface.async_engine.arch == 'GptOssForCausalLM':
        gpt_oss_parser = GptOssChatParser()

    if isinstance(request.stop, str):
        request.stop = [request.stop]

    gen_logprobs, logits_processors = None, None
    if request.logprobs and request.top_logprobs:
        gen_logprobs = request.top_logprobs
    response_format = None
    if request.response_format and request.response_format.type != 'text':
        if VariableInterface.async_engine.backend != 'pytorch':
            return create_error_response(HTTPStatus.BAD_REQUEST, 'only pytorch backend can use response_format now')
        response_format = request.response_format.model_dump()

    if request.logit_bias is not None:
        try:
            logits_processors = [
                logit_bias_logits_processor(request.logit_bias, VariableInterface.async_engine.tokenizer.model)
            ]
        except Exception as e:
            return create_error_response(HTTPStatus.BAD_REQUEST, str(e))

    random_seed = request.seed if request.seed else None
    max_new_tokens = (request.max_completion_tokens if request.max_completion_tokens else request.max_tokens)

    gen_config = GenerationConfig(
        max_new_tokens=max_new_tokens,
        do_sample=True,
        logprobs=gen_logprobs,
        top_k=request.top_k,
        top_p=request.top_p,
        temperature=request.temperature,
        repetition_penalty=request.repetition_penalty,
        ignore_eos=request.ignore_eos,
        stop_words=request.stop,
        skip_special_tokens=request.skip_special_tokens,
        response_format=response_format,
        logits_processors=logits_processors,
        min_new_tokens=request.min_new_tokens,
        min_p=request.min_p,
        random_seed=random_seed,
        spaces_between_special_tokens=request.spaces_between_special_tokens,
        migration_request=migration_request,
        with_cache=with_cache,
        preserve_cache=preserve_cache,
    )

    tools = None
    if request.tools and request.tool_choice != 'none':
        gen_config.skip_special_tokens = False
        # internlm2 only uses contents inside function regardless of 'type'
        if not isinstance(request.tool_choice, str):
            if gpt_oss_parser:
                tools = [
                    item.model_dump() for item in request.tools
                    if item.function.name == request.tool_choice.function.name
                ]
            else:
                tools = [
                    item.function.model_dump() for item in request.tools
                    if item.function.name == request.tool_choice.function.name
                ]
        else:
            if gpt_oss_parser:
                tools = [item.model_dump() for item in request.tools]
            else:
                tools = [item.function.model_dump() for item in request.tools]
    # text completion for string input
    do_preprocess = False if isinstance(request.messages, str) else request.do_preprocess
    result_generator = VariableInterface.async_engine.generate(
        request.messages,
        request.session_id,
        gen_config=gen_config,
        tools=tools,
        reasoning_effort=request.reasoning_effort,
        stream_response=True,  # always use stream to enable batching
        sequence_start=True,
        sequence_end=True,
        do_preprocess=do_preprocess,
        adapter_name=adapter_name,
        enable_thinking=request.enable_thinking,
    )

    def create_stream_response_json(index: int,
                                    delta_message: DeltaMessage,
                                    finish_reason: Optional[str] = None,
                                    logprobs: Optional[LogProbs] = None,
                                    usage: Optional[UsageInfo] = None) -> str:
        choice_data = ChatCompletionResponseStreamChoice(index=index,
                                                         delta=delta_message,
                                                         finish_reason=finish_reason,
                                                         logprobs=logprobs)
        response = ChatCompletionStreamResponse(
            id=request_id,
            created=created_time,
            model=model_name,
            choices=[choice_data],
            usage=usage,
        )
        response_json = response.model_dump_json()

        return response_json

    async def completion_stream_generator() -> AsyncGenerator[str, None]:
        previous_text = ''
        current_text = ''
        previous_token_ids = []
        current_token_ids = []
        delta_token_ids = []
        has_parser = VariableInterface.tool_parser is not None or VariableInterface.reasoning_parser is not None
        streaming_tools = False
        async for res in result_generator:
            logprobs, usage = None, None
            if gen_logprobs and res.logprobs:
                logprobs = _create_chat_completion_logprobs(VariableInterface.async_engine.tokenizer, res.token_ids,
                                                            res.logprobs)
            # Only stream chunk `usage` in the final chunk according to OpenAI API spec
            if (res.finish_reason and request.stream_options and request.stream_options.include_usage):
                total_tokens = sum([res.history_token_len, res.input_token_len, res.generate_token_len])
                usage = UsageInfo(
                    prompt_tokens=res.input_token_len,
                    completion_tokens=res.generate_token_len,
                    total_tokens=total_tokens,
                )
<<<<<<< HEAD
            if gpt_oss_parser:
                delta_message = gpt_oss_parser.parse_streaming(res.token_ids)
                if res.finish_reason == 'stop' and len(delta_message.tool_calls) > 0:
=======
            delta_token_ids = res.token_ids if res.token_ids is not None else []
            delta_message = DeltaMessage(role='assistant', content=res.response)
            if request.return_token_ids:
                delta_message.gen_tokens = delta_token_ids
            if has_parser:
                current_text = current_text + res.response
                current_token_ids = current_token_ids + delta_token_ids
            if request.tool_choice != 'none' and VariableInterface.tool_parser is not None:
                if res.finish_reason == 'stop' and streaming_tools is True:
>>>>>>> a4970021
                    res.finish_reason = 'tool_calls'
            else:
                delta_message = DeltaMessage(role='assistant', content=res.response)
                if has_parser:
                    current_text = current_text + res.response
                    delta_token_ids = res.token_ids if res.token_ids is not None else []
                    current_token_ids = current_token_ids + delta_token_ids
                if request.tool_choice != 'none' and VariableInterface.tool_parser is not None:
                    if res.finish_reason == 'stop' and streaming_tools is True:
                        res.finish_reason = 'tool_calls'
                    tool_delta = VariableInterface.tool_parser.extract_tool_calls_streaming(
                        previous_text=previous_text,
                        current_text=current_text,
                        delta_text=delta_message.content,
                        previous_token_ids=previous_token_ids,
                        current_token_ids=current_token_ids,
                        delta_token_ids=delta_token_ids,
                        request=request)
                    if tool_delta is not None:
                        delta_message.tool_calls = tool_delta.tool_calls
                        delta_message.content = tool_delta.content
                        if isinstance(tool_delta.tool_calls, List) and len(tool_delta.tool_calls):
                            streaming_tools = True
                elif (request.tool_choice != 'none' and request.tools is not None
                      and VariableInterface.tool_parser is None):
                    logger.error('Please launch the api_server with --tool-call-parser if you want to use tool.')

                if VariableInterface.reasoning_parser is not None and request.enable_thinking is not False:
                    reasoning_delta = VariableInterface.reasoning_parser.extract_reasoning_content_streaming(
                        previous_text=previous_text,
                        current_text=current_text,
                        delta_text=delta_message.content or '',
                        previous_token_ids=previous_token_ids,
                        current_token_ids=current_token_ids,
                        delta_token_ids=delta_token_ids)
                    if reasoning_delta is not None:
                        delta_message.reasoning_content = reasoning_delta.reasoning_content
                        delta_message.content = reasoning_delta.content
                if has_parser:
                    previous_text = current_text
                    previous_token_ids = current_token_ids
            response_json = create_stream_response_json(index=0,
                                                        delta_message=delta_message,
                                                        finish_reason=res.finish_reason,
                                                        logprobs=logprobs,
                                                        usage=usage)
            if res.cache_block_ids is not None:
                response_json['cache_block_ids'] = res.cache_block_ids
                response_json['remote_token_ids'] = res.token_ids
            yield f'data: {response_json}\n\n'
        yield 'data: [DONE]\n\n'

    # Streaming response
    if request.stream:
        return StreamingResponse(completion_stream_generator(), media_type='text/event-stream')

    # Non-streaming response
    final_logprobs = []
    final_token_ids = []
    final_res = None
    text = ''
    cache_block_ids = []
    remote_token_ids = []
    async for res in result_generator:
        if await raw_request.is_disconnected():
            # Abort the request if the client disconnects.
            await VariableInterface.async_engine.stop_session(request.session_id)
            return create_error_response(HTTPStatus.BAD_REQUEST, 'Client disconnected')
        final_res = res
        text += res.response
        if res.token_ids:
            final_token_ids.extend(res.token_ids)
        if res.logprobs:
            final_logprobs.extend(res.logprobs)
        cache_block_ids.append(res.cache_block_ids)
        remote_token_ids.append(res.token_ids)

    if gpt_oss_parser:
        message = gpt_oss_parser.parse_full(final_token_ids)
        if final_res.finish_reason == 'stop' and len(message.tool_calls) > 0:
            final_res.finish_reason = 'tool_calls'
    else:
        tool_calls = None
        reasoning_content = None
        if request.tool_choice != 'none' and VariableInterface.tool_parser is not None:
            try:  # TODO add json_schema guidance to turbomind
                tool_call_info = VariableInterface.tool_parser.extract_tool_calls(text, request=request)
                text, tool_calls = tool_call_info.content, tool_call_info.tool_calls
                if isinstance(tool_calls, List) and len(tool_calls):
                    if final_res.finish_reason == 'stop':
                        final_res.finish_reason = 'tool_calls'

            except Exception as e:
                logger.error(f'Failed to parse {text}. Exception: {e}.')
                return create_error_response(HTTPStatus.BAD_REQUEST, 'Failed to parse fc related info to json format!')
        elif request.tool_choice != 'none' and request.tools is not None and VariableInterface.tool_parser is None:
            logger.error('Please launch the api_server with --tool-call-parser if you want to use tool.')

        if VariableInterface.reasoning_parser is not None and request.enable_thinking is not False:
            reasoning_content, text = VariableInterface.reasoning_parser.extract_reasoning_content(text, request)

        message = ChatMessage(role='assistant',
                              content=text,
                              tool_calls=tool_calls,
                              reasoning_content=reasoning_content)

    logprobs = None
    if gen_logprobs and len(final_logprobs):
        logprobs = _create_chat_completion_logprobs(VariableInterface.async_engine.tokenizer, final_token_ids,
                                                    final_logprobs)

    assert final_res is not None
    choices = []
    chat_message = ChatMessage(role='assistant',
                               content=text,
                               tool_calls=tool_calls,
                               reasoning_content=reasoning_content)
    if request.return_token_ids:
        chat_message.gen_tokens = final_token_ids
    choice_data = ChatCompletionResponseChoice(
        index=0,
<<<<<<< HEAD
        message=message,
=======
        message=chat_message,
>>>>>>> a4970021
        logprobs=logprobs,
        finish_reason=final_res.finish_reason,
    )
    choices.append(choice_data)

    if with_cache:
        cache_block_ids = cache_block_ids[0]
        remote_token_ids = [remote_token_ids[0][-1]]

    total_tokens = sum([final_res.history_token_len, final_res.input_token_len, final_res.generate_token_len])
    usage = UsageInfo(
        prompt_tokens=final_res.input_token_len,
        completion_tokens=final_res.generate_token_len,
        total_tokens=total_tokens,
    )
    response = ChatCompletionResponse(
        id=request_id,
        created=created_time,
        model=model_name,
        choices=choices,
        usage=usage,
    ).model_dump()

    if with_cache:
        response['cache_block_ids'] = cache_block_ids
        response['remote_token_ids'] = remote_token_ids

    return response


@router.post('/v1/completions', dependencies=[Depends(check_api_key)])
async def completions_v1(request: CompletionRequest, raw_request: Request = None):
    """Completion API similar to OpenAI's API.

    Go to `https://platform.openai.com/docs/api-reference/completions/create`
    for the API specification.

    The request should be a JSON object with the following fields:
    - model (str): model name. Available from /v1/models.
    - prompt (str): the input prompt.
    - suffix (str): The suffix that comes after a completion of inserted text.
    - max_completion_tokens (int | None): output token nums. Default to None.
    - max_tokens (int | None): output token nums. Default to 16.
        Deprecated: Use max_completion_tokens instead.
    - temperature (float): to modulate the next token probability
    - top_p (float): If set to float < 1, only the smallest set of most
        probable tokens with probabilities that add up to top_p or higher
        are kept for generation.
    - n (int): How many chat completion choices to generate for each input
        message. **Only support one here**.
    - stream: whether to stream the results or not. Default to false.
    - stream_options: Options for streaming response. Only set this when you
        set stream: true.
    - repetition_penalty (float): The parameter for repetition penalty.
        1.0 means no penalty
    - user (str): A unique identifier representing your end-user.
    - stop (str | List[str] | None): To stop generating further
        tokens. Only accept stop words that's encoded to one token idex.

    Additional arguments supported by LMDeploy:
    - ignore_eos (bool): indicator for ignoring eos
    - skip_special_tokens (bool): Whether or not to remove special tokens
        in the decoding. Default to be True.
    - spaces_between_special_tokens (bool): Whether or not to add spaces
        around special tokens. The behavior of Fast tokenizers is to have
        this to False. This is setup to True in slow tokenizers.
    - top_k (int): The number of the highest probability vocabulary
        tokens to keep for top-k-filtering
    - min_p (float): Minimum token probability, which will be scaled by the
        probability of the most likely token. It must be a value between
        0 and 1. Typical values are in the 0.01-0.2 range, comparably
        selective as setting `top_p` in the 0.99-0.8 range (use the
        opposite of normal `top_p` values)

    Currently we do not support the following features:
    - logprobs (not supported yet)
    - presence_penalty (replaced with repetition_penalty)
    - frequency_penalty (replaced with repetition_penalty)
    """
    json_request = await raw_request.json()
    migration_request = json_request.pop('migration_request', None)
    with_cache = json_request.pop('with_cache', False)
    preserve_cache = json_request.pop('preserve_cache', False)
    if migration_request:
        migration_request = MigrationRequest.model_validate(migration_request)

    if request.session_id == -1:
        VariableInterface.session_id += 1
        request.session_id = VariableInterface.session_id
    error_check_ret = await check_request(request)
    if error_check_ret is not None:
        return error_check_ret
    if VariableInterface.async_engine.id2step.get(request.session_id, 0) != 0:
        return create_error_response(HTTPStatus.BAD_REQUEST, f'The session_id `{request.session_id}` is occupied.')

    model_name = request.model
    adapter_name = None
    if model_name != VariableInterface.async_engine.model_name:
        adapter_name = model_name  # got a adapter name
    request_id = str(request.session_id)
    created_time = int(time.time())
    if isinstance(request.prompt, str):
        request.prompt = [request.prompt]
    if isinstance(request.stop, str):
        request.stop = [request.stop]
    random_seed = request.seed if request.seed else None
    max_new_tokens = (request.max_completion_tokens if request.max_completion_tokens else request.max_tokens)

    gen_config = GenerationConfig(
        max_new_tokens=max_new_tokens,
        do_sample=True,
        logprobs=request.logprobs,
        top_k=request.top_k,
        top_p=request.top_p,
        temperature=request.temperature,
        repetition_penalty=request.repetition_penalty,
        ignore_eos=request.ignore_eos,
        stop_words=request.stop,
        skip_special_tokens=request.skip_special_tokens,
        min_p=request.min_p,
        random_seed=random_seed,
        spaces_between_special_tokens=request.spaces_between_special_tokens,
        migration_request=migration_request,
        with_cache=with_cache,
        preserve_cache=preserve_cache,
    )
    generators = []
    for i in range(len(request.prompt)):
        result_generator = VariableInterface.async_engine.generate(
            request.prompt[i],
            request.session_id + i,
            gen_config=gen_config,
            stream_response=True,  # always use stream to enable batching
            sequence_start=True,
            sequence_end=True,
            do_preprocess=False,
            adapter_name=adapter_name)
        generators.append(result_generator)

    def create_stream_response_json(index: int,
                                    text: str,
                                    finish_reason: Optional[str] = None,
                                    logprobs: Optional[LogProbs] = None,
                                    gen_tokens: Optional[List[int]] = None,
                                    usage: Optional[UsageInfo] = None) -> str:
        choice_data = CompletionResponseStreamChoice(index=index,
                                                     text=text,
                                                     gen_tokens=gen_tokens,
                                                     finish_reason=finish_reason,
                                                     logprobs=logprobs)
        response = CompletionStreamResponse(
            id=request_id,
            created=created_time,
            model=model_name,
            choices=[choice_data],
            usage=usage,
        )
        response_json = response.model_dump()
        return response_json

    async def completion_stream_generator() -> AsyncGenerator[str, None]:
        # First chunk with role
        for generator in generators:
            offset = 0
            all_token_ids = []
            state = DetokenizeState()
            async for res in generator:
                logprobs = None
                usage = None
                if request.logprobs and res.logprobs:
                    logprobs, offset, all_token_ids, state = _create_completion_logprobs(  # noqa E501
                        VariableInterface.async_engine.tokenizer, res.token_ids, res.logprobs,
                        gen_config.skip_special_tokens, offset, all_token_ids, state,
                        gen_config.spaces_between_special_tokens)
                # Only stream chunk `usage` in the final chunk according to OpenAI API spec
                if (res.finish_reason and request.stream_options and request.stream_options.include_usage):
                    final_res = res
                    total_tokens = sum(
                        [final_res.history_token_len, final_res.input_token_len, final_res.generate_token_len])
                    usage = UsageInfo(
                        prompt_tokens=final_res.input_token_len,
                        completion_tokens=final_res.generate_token_len,
                        total_tokens=total_tokens,
                    )
                gen_tokens = None
                if request.return_token_ids:
                    gen_tokens = res.token_ids or []
                response_json = create_stream_response_json(index=0,
                                                            text=res.response,
                                                            gen_tokens=gen_tokens,
                                                            finish_reason=res.finish_reason,
                                                            logprobs=logprobs,
                                                            usage=usage)
                if res.cache_block_ids is not None:
                    response_json['cache_block_ids'] = res.cache_block_ids
                    response_json['remote_token_ids'] = res.token_ids
                yield f'data: {json.dumps(response_json)}\n\n'
        yield 'data: [DONE]\n\n'

    # Streaming response
    if request.stream:
        return StreamingResponse(completion_stream_generator(), media_type='text/event-stream')

    # Non-streaming response
    usage = UsageInfo()
    choices = [None] * len(generators)
    cache_block_ids = []
    remote_token_ids = []

    async def _inner_call(i, generator):
        nonlocal cache_block_ids, remote_token_ids
        final_logprobs = []
        final_token_ids = []
        final_res = None
        text = ''
        async for res in generator:
            if await raw_request.is_disconnected():
                # Abort the request if the client disconnects.
                await VariableInterface.async_engine.stop_session(request.session_id)
                return create_error_response(HTTPStatus.BAD_REQUEST, 'Client disconnected')
            final_res = res
            text += res.response
            cache_block_ids.append(res.cache_block_ids)
            remote_token_ids.append(res.token_ids)
            if res.token_ids:
                final_token_ids.extend(res.token_ids)
            if res.logprobs:
                final_logprobs.extend(res.logprobs)

        logprobs = None
        if request.logprobs and len(final_logprobs):
            logprobs, _, _, _ = _create_completion_logprobs(
                VariableInterface.async_engine.tokenizer,
                final_token_ids,
                final_logprobs,
                gen_config.skip_special_tokens,
                spaces_between_special_tokens=gen_config.spaces_between_special_tokens)

        assert final_res is not None
        choice_data = CompletionResponseChoice(index=i,
                                               text=text,
                                               finish_reason=final_res.finish_reason,
                                               logprobs=logprobs,
                                               gen_tokens=final_token_ids if request.return_token_ids else None)
        choices[i] = choice_data

        if with_cache:
            cache_block_ids = cache_block_ids[0]
            remote_token_ids = [remote_token_ids[0][-1]]

        total_tokens = sum([final_res.history_token_len, final_res.input_token_len, final_res.generate_token_len])
        usage.prompt_tokens += final_res.input_token_len
        usage.completion_tokens += final_res.generate_token_len
        usage.total_tokens += total_tokens

    await asyncio.gather(*[_inner_call(i, generators[i]) for i in range(len(generators))])

    response = CompletionResponse(
        id=request_id,
        created=created_time,
        model=model_name,
        choices=choices,
        usage=usage,
    ).model_dump()

    if with_cache:
        response['cache_block_ids'] = cache_block_ids
        response['remote_token_ids'] = remote_token_ids

    return response


@router.post('/v1/embeddings', tags=['unsupported'])
async def create_embeddings(request: EmbeddingsRequest, raw_request: Request = None):
    """Creates embeddings for the text."""
    return create_error_response(HTTPStatus.BAD_REQUEST, 'Unsupported by turbomind.')


@router.post('/v1/encode', dependencies=[Depends(check_api_key)])
async def encode(request: EncodeRequest, raw_request: Request = None):
    """Encode prompts.

    The request should be a JSON object with the following fields:
    - input: the prompt to be encoded. In str or List[str] format.
    - do_preprocess: whether do preprocess or not. Default to False.
    - add_bos: True when it is the beginning of a conversation. False when it
        is not. Default to True.
    """

    def encode(prompt: str, do_preprocess: bool, add_bos: bool):
        if do_preprocess:
            prompt = VariableInterface.async_engine.chat_template.get_prompt(prompt, sequence_start=add_bos)
        input_ids = VariableInterface.async_engine.tokenizer.encode(prompt, add_bos=add_bos)
        return input_ids

    if isinstance(request.input, str):
        encoded = encode(request.input, request.do_preprocess, request.add_bos)
        return EncodeResponse(input_ids=encoded, length=len(encoded))
    else:
        encoded, length = [], []
        for prompt in request.input:
            ids = encode(prompt, request.do_preprocess, request.add_bos)
            encoded.append(ids)
            length.append(len(ids))
        return EncodeResponse(input_ids=encoded, length=length)


@router.post('/pooling')
async def pooling(request: PoolingRequest, raw_request: Request = None):
    """Pooling prompts for reward model.

    In vLLM documentation, https://docs.vllm.ai/en/latest/serving/openai_compatible_server.html#pooling-api_1,
    the input format of Pooling API is the same as Embeddings API.

    Go to https://platform.openai.com/docs/api-reference/embeddings/create
    for the Embeddings API specification.

    The request should be a JSON object with the following fields:
    - model (str): model name. Available from /v1/models.
    - input (List[int] | List[List[int]] | str | List[str]): input text to be embed
    """

    async_engine = VariableInterface.async_engine

    request_input = request.input
    model_name = request.model or async_engine.model_name

    # Normalize all inputs to be a batch (List[List[int]])
    if isinstance(request_input, str):
        input_ids = [async_engine.tokenizer.encode(request_input)]
    elif isinstance(request_input, List):
        if not request_input:
            return create_error_response(HTTPStatus.BAD_REQUEST, 'Input list cannot be empty.')
        if isinstance(request_input[0], str):  # List[str]
            input_ids = [async_engine.tokenizer.encode(p) for p in request_input]
        elif isinstance(request_input[0], int):  # List[int]
            input_ids = [request_input]
        elif isinstance(request_input[0], List):  # List[List[int]]
            input_ids = request_input
        else:
            return create_error_response(HTTPStatus.BAD_REQUEST, 'Input list contains an invalid type.')
    else:
        return create_error_response(HTTPStatus.BAD_REQUEST, 'Input must be a string or a list.')

    batch_scores = await async_engine._async_get_reward_score(input_ids)
    prompt_tokens = sum(len(ids) for ids in input_ids)
    usage = UsageInfo(prompt_tokens=prompt_tokens, completion_tokens=0, total_tokens=prompt_tokens)

    data = []
    for i, score in enumerate(batch_scores):
        data.append({
            'index': i,
            'object': 'pooling',
            'data': score,
        })

    response = PoolingResponse(model=model_name, data=data, usage=usage)
    return response.model_dump()


@router.post('/update_weights', dependencies=[Depends(check_api_key)])
def update_params(request: UpdateParamsRequest, raw_request: Request = None):
    """Update weights for the model."""
    VariableInterface.async_engine.engine.update_params(request)
    return JSONResponse(content=None)


@router.post('/sleep', dependencies=[Depends(check_api_key)])
async def sleep(raw_request: Request = None):
    level = raw_request.query_params.get('level', '1')
    VariableInterface.async_engine.sleep(int(level))
    return Response(status_code=200)


@router.post('/wakeup', dependencies=[Depends(check_api_key)])
async def wakeup(raw_request: Request = None):
    tags = raw_request.query_params.getlist('tags')
    tags = tags or None
    VariableInterface.async_engine.wakeup(tags)
    return Response(status_code=200)


""" PD Disaggregation API Begin """


@router.get('/distserve/engine_info')
async def engine_info():
    engine_config = VariableInterface.async_engine.backend_config

    response = DistServeEngineConfig(tp_size=engine_config.tp,
                                     dp_size=engine_config.dp,
                                     pp_size=None,
                                     ep_size=engine_config.ep,
                                     dp_rank=engine_config.dp_rank,
                                     block_size=engine_config.block_size,
                                     num_cpu_blocks=engine_config.num_cpu_blocks,
                                     num_gpu_blocks=engine_config.num_gpu_blocks)

    return response.model_dump_json()


@router.post('/distserve/p2p_initialize')
async def p2p_initialize(init_request: DistServeInitRequest):
    return VariableInterface.async_engine.p2p_initialize(init_request)


@router.post('/distserve/p2p_connect')
async def p2p_connect(conn_request: DistServeConnectionRequest):
    return VariableInterface.async_engine.p2p_connect(conn_request)


@router.post('/distserve/p2p_drop_connect')
async def p2p_drop_connect(drop_conn_request: DistServeDropConnectionRequest):
    return VariableInterface.async_engine.p2p_drop_connect(drop_conn_request)


@router.post('/distserve/free_cache')
async def free_cache(cache_free_request: DistServeCacheFreeRequest) -> JSONResponse:
    session_id = cache_free_request.remote_session_id
    VariableInterface.async_engine.free_cache(session_id)
    return {'status': 'SUCCESS'}


""" PD Disaggregation API End """


@router.post('/v1/chat/interactive', dependencies=[Depends(check_api_key)])
async def chat_interactive_v1(request: GenerateRequest, raw_request: Request = None):
    return create_error_response(
        HTTPStatus.BAD_REQUEST, 'v1/chat/interactive is deprecated, please launch server with --enable-prefix-cache '
        'and use /v1/chat/completions instead.')


def handle_torchrun():
    """To disable mmengine logging logic when using torchrun."""

    def dummy_get_device_id():
        return 0

    if int(os.environ.get('LOCAL_RANK', -1)) > 0:
        from lmdeploy.vl.model.utils import _set_func

        # the replacement can't be recovered
        _set_func('mmengine.logging.logger._get_device_id', dummy_get_device_id)


@router.on_event('startup')
async def startup_event():
    async_engine = VariableInterface.async_engine
    async_engine.start_loop(use_async_api=True)

    if VariableInterface.proxy_url is None:
        return
    try:
        import requests
        engine_config = VariableInterface.async_engine.backend_config
        engine_role = engine_config.role.value if hasattr(engine_config, 'role') else 1
        url = f'{VariableInterface.proxy_url}/nodes/add'
        data = {'url': VariableInterface.api_server_url, 'status': {'models': get_model_list(), 'role': engine_role}}
        headers = {'accept': 'application/json', 'Content-Type': 'application/json'}
        response = requests.post(url, headers=headers, json=data)

        if response.status_code != 200:
            raise HTTPException(status_code=response.status_code, detail=response.text)
    except Exception as e:
        logger.error(f'Service registration failed: {e}')


@router.on_event('shutdown')
async def shutdown_event():
    async_engine = VariableInterface.async_engine
    if async_engine is not None:
        async_engine.close()


async def validation_exception_handler(request: Request, exc: RequestValidationError):
    """Handler for RequestValidationError."""
    return JSONResponse(
        status_code=status.HTTP_422_UNPROCESSABLE_ENTITY,
        content=jsonable_encoder({
            'detail': exc.errors(),
            'body': exc.body
        }),
    )


class ConcurrencyLimitMiddleware(BaseHTTPMiddleware):

    def __init__(self, app: FastAPI, max_concurrent_requests: int):
        super().__init__(app)
        self.semaphore = asyncio.Semaphore(max_concurrent_requests)

    async def dispatch(self, request: Request, call_next):
        async with self.semaphore:
            response = await call_next(request)
            return response


def set_parsers(reasoning_parser: Optional[str] = None, tool_parser: Optional[str] = None):
    """Set tool parser and reasoning parsers."""
    # set reasoning parser
    if reasoning_parser is not None:
        if reasoning_parser in ReasoningParserManager.module_dict:
            tokenizer = VariableInterface.async_engine.tokenizer
            VariableInterface.reasoning_parser = ReasoningParserManager.get(reasoning_parser)(tokenizer)
        else:
            raise ValueError(
                f'The reasoning parser {reasoning_parser} is not in the parser list: {ReasoningParserManager.module_dict.keys()}'  # noqa
            )
    # set tool parsers
    if tool_parser is not None:
        if tool_parser in ToolParserManager.module_dict:
            tokenizer = VariableInterface.async_engine.tokenizer
            VariableInterface.tool_parser = ToolParserManager.get(tool_parser)(tokenizer)
        else:
            raise ValueError(
                f'The reasoning parser {tool_parser} is not in the parser list: {ToolParserManager.module_dict.keys()}'  # noqa
            )


def mount_metrics(app: FastAPI, backend_config: Union[PytorchEngineConfig, TurbomindEngineConfig]):
    if not getattr(backend_config, 'enable_metrics', False):
        return

    from prometheus_client import REGISTRY, make_asgi_app
    registry = REGISTRY

    # Add prometheus asgi middleware to route /metrics requests
    metrics_route = Mount('/metrics', make_asgi_app(registry=registry))

    # Workaround for 307 Redirect for /metrics
    metrics_route.path_regex = re.compile('^/metrics(?P<path>.*)$')
    app.routes.append(metrics_route)


def create_lifespan_handler(backend_config: Union[PytorchEngineConfig, TurbomindEngineConfig],
                            async_engine: AsyncEngine):
    """Factory function to create a lifespan handler."""

    @asynccontextmanager
    async def lifespan_handler(app: FastAPI):
        task = None
        try:
            if getattr(backend_config, 'enable_metrics', False):
                metrics_processor.start_metrics_handler(enable_metrics=True)
                log_interval = 10.

                async def _force_log():
                    while True:
                        await asyncio.sleep(log_interval)

                        # Since scheduled metrics is not changed as frequently as iteration statistics,
                        # we conduct its statistics every `log_interval` seconds
                        schedule_metrics = async_engine.get_schedule_metrics()
                        await metrics_processor.udpate_schedule_stats(schedule_metrics)

                        await async_engine.do_log_stats()

                task = asyncio.create_task(_force_log())

            yield
        finally:
            if task:
                task.cancel()
            await metrics_processor.stop_metrics_handler()

    return lifespan_handler


def serve(model_path: str,
          model_name: Optional[str] = None,
          backend: Literal['turbomind', 'pytorch'] = 'turbomind',
          backend_config: Optional[Union[PytorchEngineConfig, TurbomindEngineConfig]] = None,
          chat_template_config: Optional[ChatTemplateConfig] = None,
          server_name: str = '0.0.0.0',
          server_port: int = 23333,
          allow_origins: List[str] = ['*'],
          allow_credentials: bool = True,
          allow_methods: List[str] = ['*'],
          allow_headers: List[str] = ['*'],
          log_level: str = 'ERROR',
          api_keys: Optional[Union[List[str], str]] = None,
          ssl: bool = False,
          proxy_url: Optional[str] = None,
          max_log_len: int = None,
          disable_fastapi_docs: bool = False,
          max_concurrent_requests: Optional[int] = None,
          reasoning_parser: Optional[str] = None,
          tool_call_parser: Optional[str] = None,
          allow_terminate_by_client: bool = False,
          **kwargs):
    """An example to perform model inference through the command line
    interface.

    Args:
        model_path (str): the path of a model.
            It could be one of the following options:
                - i) A local directory path of a turbomind model which is
                    converted by `lmdeploy convert` command or download from
                    ii) and iii).
                - ii) The model_id of a lmdeploy-quantized model hosted
                    inside a model repo on huggingface.co, such as
                    "InternLM/internlm-chat-20b-4bit",
                    "lmdeploy/llama2-chat-70b-4bit", etc.
                - iii) The model_id of a model hosted inside a model repo
                    on huggingface.co, such as "internlm/internlm-chat-7b",
                    "Qwen/Qwen-7B-Chat ", "baichuan-inc/Baichuan2-7B-Chat"
                    and so on.
        model_name (str): the name of the served model. It can be accessed
            by the RESTful API `/v1/models`. If it is not specified,
            `model_path` will be adopted
        backend (str): either `turbomind` or `pytorch` backend. Default to
            `turbomind` backend.
        backend_config (TurbomindEngineConfig | PytorchEngineConfig): beckend
            config instance. Default to none.
        chat_template_config (ChatTemplateConfig): chat template configuration
            Default to None.
        server_name (str): host ip for serving
        server_port (int): server port
        tp (int): tensor parallel
        allow_origins (List[str]): a list of allowed origins for CORS
        allow_credentials (bool): whether to allow credentials for CORS
        allow_methods (List[str]): a list of allowed HTTP methods for CORS
        allow_headers (List[str]): a list of allowed HTTP headers for CORS
        log_level(str): set log level whose value among [CRITICAL, ERROR,
            WARNING, INFO, DEBUG]
        api_keys (List[str] | str | None): Optional list of API keys. Accepts
            string type as a single api_key. Default to None, which means no
            api key applied.
        ssl (bool): Enable SSL. Requires OS Environment variables
            'SSL_KEYFILE' and 'SSL_CERTFILE'.
        proxy_url (str): The proxy url to register the api_server.
        max_log_len (int): Max number of prompt characters or prompt tokens
            being printed in log. Default: Unlimited
        max_concurrent_requests: This refers to the number of concurrent
            requests that the server can handle. The server is designed to
            process the engine’s tasks once the maximum number of concurrent
            requests is reached, regardless of any additional requests sent by
            clients concurrently during that time. Default to None.
        reasoning_parser (str): The reasoning parser name.
        tool_call_parser (str): The tool call parser name.
        allow_terminate_by_client (bool): Allow request from client to terminate server.
    """
    if os.getenv('TM_LOG_LEVEL') is None:
        os.environ['TM_LOG_LEVEL'] = log_level
    logger.setLevel(log_level)

    VariableInterface.allow_terminate_by_client = allow_terminate_by_client
    if api_keys is not None:
        if isinstance(api_keys, str):
            api_keys = api_keys.split(',')
        VariableInterface.api_keys = api_keys
    ssl_keyfile, ssl_certfile, http_or_https = None, None, 'http'
    if ssl:
        ssl_keyfile = os.environ['SSL_KEYFILE']
        ssl_certfile = os.environ['SSL_CERTFILE']
        http_or_https = 'https'

    handle_torchrun()
    _, pipeline_class = get_task(model_path)
    if isinstance(backend_config, PytorchEngineConfig):
        backend_config.enable_mp_engine = True
    VariableInterface.async_engine = pipeline_class(model_path=model_path,
                                                    model_name=model_name,
                                                    backend=backend,
                                                    backend_config=backend_config,
                                                    chat_template_config=chat_template_config,
                                                    max_log_len=max_log_len,
                                                    **kwargs)
    # set reasoning parser and tool parser
    set_parsers(reasoning_parser, tool_call_parser)

    # create FastAPI lifespan events
    lifespan = create_lifespan_handler(backend_config, VariableInterface.async_engine)

    if disable_fastapi_docs:
        app = FastAPI(docs_url=None, redoc_url=None, openapi_url=None, lifespan=lifespan)
    else:
        app = FastAPI(docs_url='/', lifespan=lifespan)

    app.include_router(router)
    app.add_exception_handler(RequestValidationError, validation_exception_handler)
    mount_metrics(app, backend_config)

    if allow_origins:
        app.add_middleware(
            CORSMiddleware,
            allow_origins=allow_origins,
            allow_credentials=allow_credentials,
            allow_methods=allow_methods,
            allow_headers=allow_headers,
        )

    # set the maximum number of concurrent requests
    if max_concurrent_requests is not None:
        app.add_middleware(ConcurrencyLimitMiddleware, max_concurrent_requests=max_concurrent_requests)

    if proxy_url is not None:
        VariableInterface.proxy_url = proxy_url
        VariableInterface.api_server_url = f'{http_or_https}://{server_name}:{server_port}'  # noqa
    for i in range(3):
        print(f'HINT:    Please open \033[93m\033[1m{http_or_https}://'
              f'{server_name}:{server_port}\033[0m in a browser for detailed api'
              ' usage!!!')
    uvicorn.run(app=app,
                host=server_name,
                port=server_port,
                log_level=os.getenv('UVICORN_LOG_LEVEL', 'info').lower(),
                ssl_keyfile=ssl_keyfile,
                ssl_certfile=ssl_certfile)


if __name__ == '__main__':
    import fire

    fire.Fire(serve)<|MERGE_RESOLUTION|>--- conflicted
+++ resolved
@@ -499,27 +499,16 @@
                     completion_tokens=res.generate_token_len,
                     total_tokens=total_tokens,
                 )
-<<<<<<< HEAD
+
+            delta_token_ids = res.token_ids if res.token_ids is not None else []
             if gpt_oss_parser:
                 delta_message = gpt_oss_parser.parse_streaming(res.token_ids)
                 if res.finish_reason == 'stop' and len(delta_message.tool_calls) > 0:
-=======
-            delta_token_ids = res.token_ids if res.token_ids is not None else []
-            delta_message = DeltaMessage(role='assistant', content=res.response)
-            if request.return_token_ids:
-                delta_message.gen_tokens = delta_token_ids
-            if has_parser:
-                current_text = current_text + res.response
-                current_token_ids = current_token_ids + delta_token_ids
-            if request.tool_choice != 'none' and VariableInterface.tool_parser is not None:
-                if res.finish_reason == 'stop' and streaming_tools is True:
->>>>>>> a4970021
                     res.finish_reason = 'tool_calls'
             else:
                 delta_message = DeltaMessage(role='assistant', content=res.response)
                 if has_parser:
                     current_text = current_text + res.response
-                    delta_token_ids = res.token_ids if res.token_ids is not None else []
                     current_token_ids = current_token_ids + delta_token_ids
                 if request.tool_choice != 'none' and VariableInterface.tool_parser is not None:
                     if res.finish_reason == 'stop' and streaming_tools is True:
@@ -555,6 +544,8 @@
                 if has_parser:
                     previous_text = current_text
                     previous_token_ids = current_token_ids
+            if request.return_token_ids:
+                delta_message.gen_tokens = delta_token_ids
             response_json = create_stream_response_json(index=0,
                                                         delta_message=delta_message,
                                                         finish_reason=res.finish_reason,
@@ -627,19 +618,11 @@
 
     assert final_res is not None
     choices = []
-    chat_message = ChatMessage(role='assistant',
-                               content=text,
-                               tool_calls=tool_calls,
-                               reasoning_content=reasoning_content)
     if request.return_token_ids:
-        chat_message.gen_tokens = final_token_ids
+        message.gen_tokens = final_token_ids
     choice_data = ChatCompletionResponseChoice(
         index=0,
-<<<<<<< HEAD
         message=message,
-=======
-        message=chat_message,
->>>>>>> a4970021
         logprobs=logprobs,
         finish_reason=final_res.finish_reason,
     )
