# Copyright (c) OpenMMLab. All rights reserved.
# yapf: disable
import asyncio
import copy
import os
import time
from functools import partial
from http import HTTPStatus
from typing import AsyncGenerator, Dict, List, Literal, Optional, Union

import uvicorn
from fastapi import APIRouter, Depends, FastAPI, HTTPException, Request
from fastapi.middleware.cors import CORSMiddleware
from fastapi.responses import JSONResponse, Response, StreamingResponse
from fastapi.security.http import HTTPAuthorizationCredentials, HTTPBearer
<<<<<<< HEAD
from prometheus_client import make_asgi_app
=======
from starlette.middleware.base import BaseHTTPMiddleware
>>>>>>> 42167c85

from lmdeploy.archs import get_task
from lmdeploy.messages import GenerationConfig, LogitsProcessor, PytorchEngineConfig, TurbomindEngineConfig
from lmdeploy.model import ChatTemplateConfig
from lmdeploy.serve.async_engine import AsyncEngine
from lmdeploy.serve.openai.protocol import ChatCompletionResponse  # noqa: E501
from lmdeploy.serve.openai.protocol import (ChatCompletionRequest, ChatCompletionResponseChoice,
                                            ChatCompletionResponseStreamChoice, ChatCompletionStreamResponse,
                                            ChatCompletionTokenLogprob, ChatMessage, ChoiceLogprobs, CompletionRequest,
                                            CompletionResponse, CompletionResponseChoice,
                                            CompletionResponseStreamChoice, CompletionStreamResponse, DeltaMessage,
                                            EmbeddingsRequest, EncodeRequest, EncodeResponse, ErrorResponse,
                                            GenerateRequest, GenerateResponse, LogProbs, ModelCard, ModelList,
                                            ModelPermission, TopLogprob, UsageInfo)
from lmdeploy.serve.openai.reasoning_parser.reasoning_parser import ReasoningParser, ReasoningParserManager
from lmdeploy.serve.openai.tool_parser.tool_parser import ToolParser, ToolParserManager
from lmdeploy.tokenizer import DetokenizeState, Tokenizer
from lmdeploy.utils import get_logger

# yapf: enable

logger = get_logger('lmdeploy')


class VariableInterface:
    """A IO interface maintaining variables."""
    async_engine: AsyncEngine = None
    session_id: int = 0
    api_keys: Optional[List[str]] = None
    request_hosts = []
    # following are for registering to proxy server
    proxy_url: Optional[str] = None
    api_server_url: Optional[str] = None
    # following are for reasoning parsers
    reasoning_parser: Optional[ReasoningParser] = None
    # following is for tool parsers
    tool_parser: Optional[ToolParser] = None


router = APIRouter()
get_bearer_token = HTTPBearer(auto_error=False)


async def check_api_key(auth: Optional[HTTPAuthorizationCredentials] = Depends(get_bearer_token), ) -> str:
    """Check if client provide valid api key.

    Adopted from https://github.com/lm-sys/FastChat/blob/v0.2.35/fastchat/serve/openai_api_server.py#L108-L127
    """  # noqa
    if VariableInterface.api_keys:
        if auth is None or (token := auth.credentials) not in VariableInterface.api_keys:
            raise HTTPException(
                status_code=401,
                detail={
                    'error': {
                        'message': 'Please request with valid api key!',
                        'type': 'invalid_request_error',
                        'param': None,
                        'code': 'invalid_api_key',
                    }
                },
            )
        return token
    else:
        # api_keys not set; allow all
        return None


def get_model_list():
    """Available models.

    If it is a slora serving. The model list would be [model_name, adapter_name1, adapter_name2, ...]
    """
    model_names = [VariableInterface.async_engine.model_name]
    cfg = VariableInterface.async_engine.backend_config
    model_names += getattr(cfg, 'adapters', None) or []
    return model_names


@router.get('/v1/models', dependencies=[Depends(check_api_key)])
def available_models():
    """Show available models."""
    model_cards = []
    for model_name in get_model_list():
        model_cards.append(ModelCard(id=model_name, root=model_name, permission=[ModelPermission()]))
    return ModelList(data=model_cards)


def create_error_response(status: HTTPStatus, message: str, error_type='invalid_request_error'):
    """Create error response according to http status and message.

    Args:
        status (HTTPStatus): HTTP status codes and reason phrases
        message (str): error message
        error_type (str): error type
    """
    return JSONResponse(ErrorResponse(message=message, type=error_type, code=status.value).model_dump(),
                        status_code=status.value)


async def check_request(request) -> Optional[JSONResponse]:
    """Check if a request is valid."""
    if hasattr(request, 'model') and request.model not in get_model_list():
        return create_error_response(HTTPStatus.NOT_FOUND, f'The model `{request.model}` does not exist.')
    if hasattr(request, 'n') and request.n <= 0:
        return create_error_response(HTTPStatus.BAD_REQUEST, f'The n `{request.n}` must be a positive int.')
    if hasattr(request, 'top_p') and not (request.top_p > 0 and request.top_p <= 1):
        return create_error_response(HTTPStatus.BAD_REQUEST, f'The top_p `{request.top_p}` must be in (0, 1].')
    if hasattr(request, 'top_k') and request.top_k < 0:
        return create_error_response(HTTPStatus.BAD_REQUEST,
                                     f'The top_k `{request.top_k}` cannot be a negative integer.')
    if hasattr(request, 'temperature') and not (request.temperature <= 2 and request.temperature >= 0):
        return create_error_response(HTTPStatus.BAD_REQUEST,
                                     f'The temperature `{request.temperature}` must be in [0, 2]')
    return


def _create_completion_logprobs(tokenizer: Tokenizer,
                                token_ids: List[int] = None,
                                logprobs: List[Dict[int, float]] = None,
                                skip_special_tokens: bool = True,
                                offset: int = 0,
                                all_token_ids: List[int] = None,
                                state: DetokenizeState = None,
                                spaces_between_special_tokens: bool = True):
    """create openai LogProbs for completion.

    Args:
        tokenizer (Tokenizer): tokenizer.
        token_ids (List[int]): output token ids.
        logprobs (List[Dict[int, float]]): the top logprobs for each output
            position.
        skip_special_tokens (bool): Whether or not to remove special tokens
            in the decoding. Default to be True.
        offset (int): text offset.
        all_token_ids (int): the history output token ids.
        state (DetokenizeState): tokenizer decode state.
        spaces_between_special_tokens (bool): Whether or not to add spaces
            around special tokens. The behavior of Fast tokenizers is to have
            this to False. This is setup to True in slow tokenizers.
    """
    if logprobs is None or len(logprobs) == 0:
        return None, None, None, None

    if all_token_ids is None:
        all_token_ids = []
    if state is None:
        state = DetokenizeState()

    out_logprobs = LogProbs()
    out_logprobs.top_logprobs = []
    for token_id, tops in zip(token_ids, logprobs):
        out_logprobs.text_offset.append(offset)
        out_logprobs.token_logprobs.append(tops[token_id])

        res = {}
        out_state = None
        for top_id, prob in tops.items():
            response, _state = tokenizer.detokenize_incrementally(
                all_token_ids + [top_id],
                copy.deepcopy(state),
                skip_special_tokens=skip_special_tokens,
                spaces_between_special_tokens=spaces_between_special_tokens)
            res[response] = prob
            if top_id == token_id:
                out_state = _state
                offset += len(response)
                out_logprobs.tokens.append(response)

        out_logprobs.top_logprobs.append(res)
        state = out_state
        all_token_ids.append(token_id)

    return out_logprobs, offset, all_token_ids, state


def _create_chat_completion_logprobs(tokenizer: Tokenizer,
                                     token_ids: List[int] = None,
                                     logprobs: List[Dict[int, float]] = None):
    """create openai LogProbs for chat.completion.

    Args:
        tokenizer (Tokenizer): tokenizer.
        token_ids (List[int]): output token ids.
        logprobs (List[Dict[int, float]]): the top logprobs for each output
            position.
    Returns:
        ChoiceLogprobs: logprob result.
    """
    if token_ids is None or logprobs is None:
        return None

    content: List[ChatCompletionTokenLogprob] = []
    for token_id, tops in zip(token_ids, logprobs):
        item = ChatCompletionTokenLogprob(token='', bytes=[], logprob=0.0, top_logprobs=[])
        for top_id, prob in tops.items():
            token = tokenizer.model.model.convert_ids_to_tokens(top_id)
            if isinstance(token, bytes):
                _bytes = list(token)
                token = token.decode('utf-8', errors='backslashreplace')
            else:
                _bytes = list(token.encode())  # token is str
            if top_id == token_id:
                item.token = token
                item.bytes = _bytes
                item.logprob = prob
            else:
                item.top_logprobs.append(TopLogprob(token=token, bytes=_bytes, logprob=prob))
        content.append(item)
    return ChoiceLogprobs(content=content)


@router.get('/health')
async def health() -> Response:
    """Health check."""
    return Response(status_code=200)


# modified from https://github.com/vllm-project/vllm/blob/v0.5.4/vllm/entrypoints/openai/logits_processors.py#L51  # noqa
def logit_bias_logits_processor(logit_bias: Union[Dict[int, float], Dict[str, float]], tokenizer) -> LogitsProcessor:
    try:
        # Convert token_id to integer
        # Clamp the bias between -100 and 100 per OpenAI API spec
        clamped_logit_bias: Dict[int, float] = {
            int(token_id): min(100.0, max(-100.0, bias))
            for token_id, bias in logit_bias.items()
        }
    except ValueError as exc:
        raise ValueError('Found token_id in logit_bias that is not '
                         'an integer or string representing an integer') from exc

    # Check if token_id is within the vocab size
    for token_id, bias in clamped_logit_bias.items():
        if token_id < 0 or token_id >= tokenizer.vocab_size:
            raise ValueError(f'token_id {token_id} in logit_bias contains '
                             'out-of-vocab token id')

    def _logit_bias_processor(
        logit_bias,
        token_ids,
        logits,
    ):
        for token_id, bias in logit_bias.items():
            logits[token_id] = logits[token_id] + bias
        return logits

    return partial(_logit_bias_processor, clamped_logit_bias)


@router.post('/v1/chat/completions', dependencies=[Depends(check_api_key)])
async def chat_completions_v1(request: ChatCompletionRequest, raw_request: Request = None):
    """Completion API similar to OpenAI's API.

    Refer to  `https://platform.openai.com/docs/api-reference/chat/create`
    for the API specification.

    The request should be a JSON object with the following fields:
    - model: model name. Available from /v1/models.
    - messages: string prompt or chat history in OpenAI format. Chat history
        example: `[{"role": "user", "content": "hi"}]`.
    - temperature (float): to modulate the next token probability
    - top_p (float): If set to float < 1, only the smallest set of most
        probable tokens with probabilities that add up to top_p or higher
        are kept for generation.
    - n (int): How many chat completion choices to generate for each input
        message. **Only support one here**.
    - stream: whether to stream the results or not. Default to false.
    - stream_options: Options for streaming response. Only set this when you
        set stream: true.
    - max_tokens (int | None): output token nums. Default to None.
    - repetition_penalty (float): The parameter for repetition penalty.
        1.0 means no penalty
    - stop (str | List[str] | None): To stop generating further
        tokens. Only accept stop words that's encoded to one token idex.
    - response_format (Dict | None): Only pytorch backend support formatting
        response. Examples: `{"type": "json_schema", "json_schema": {"name":
        "test","schema": {"properties": {"name": {"type": "string"}},
        "required": ["name"], "type": "object"}}}`
        or `{"type": "regex_schema", "regex_schema": "call me [A-Za-z]{1,10}"}`
    - logit_bias (Dict): Bias to logits. Only supported in pytorch engine.
    - tools (List): A list of tools the model may call. Currently, only
        internlm2 functions are supported as a tool. Use this to specify a
        list of functions for which the model can generate JSON inputs.
    - tool_choice (str | object): Controls which (if any) tool is called by
        the model. `none` means the model will not call any tool and instead
        generates a message. Specifying a particular tool via {"type":
        "function", "function": {"name": "my_function"}} forces the model to
        call that tool. `auto` or `required` will put all the tools information
        to the model.

    Additional arguments supported by LMDeploy:
    - top_k (int): The number of the highest probability vocabulary
        tokens to keep for top-k-filtering
    - ignore_eos (bool): indicator for ignoring eos
    - skip_special_tokens (bool): Whether or not to remove special tokens
        in the decoding. Default to be True.
    - spaces_between_special_tokens (bool): Whether or not to add spaces
        around special tokens. The behavior of Fast tokenizers is to have
        this to False. This is setup to True in slow tokenizers.
    - min_new_tokens (int): To generate at least numbers of tokens.
    - min_p (float): Minimum token probability, which will be scaled by the
        probability of the most likely token. It must be a value between
        0 and 1. Typical values are in the 0.01-0.2 range, comparably
        selective as setting `top_p` in the 0.99-0.8 range (use the
        opposite of normal `top_p` values)

    Currently we do not support the following features:
    - presence_penalty (replaced with repetition_penalty)
    - frequency_penalty (replaced with repetition_penalty)
    """
    if request.session_id == -1:
        VariableInterface.session_id += 1
        request.session_id = VariableInterface.session_id
    error_check_ret = await check_request(request)
    if error_check_ret is not None:
        return error_check_ret
    if VariableInterface.async_engine.id2step.get(request.session_id, 0) != 0:
        return create_error_response(HTTPStatus.BAD_REQUEST, f'The session_id `{request.session_id}` is occupied.')

    model_name = request.model
    adapter_name = None
    if model_name != VariableInterface.async_engine.model_name:
        adapter_name = model_name  # got a adapter name
    request_id = str(request.session_id)
    created_time = int(time.time())

    if isinstance(request.stop, str):
        request.stop = [request.stop]

    gen_logprobs, logits_processors = None, None
    if request.logprobs and request.top_logprobs:
        gen_logprobs = request.top_logprobs
    response_format = None
    if request.response_format and request.response_format.type != 'text':
        if VariableInterface.async_engine.backend != 'pytorch':
            return create_error_response(HTTPStatus.BAD_REQUEST, 'only pytorch backend can use response_format now')
        response_format = request.response_format.model_dump()

    if request.logit_bias is not None:
        try:
            logits_processors = [
                logit_bias_logits_processor(request.logit_bias, VariableInterface.async_engine.tokenizer.model)
            ]
        except Exception as e:
            return create_error_response(HTTPStatus.BAD_REQUEST, str(e))

    random_seed = request.seed if request.seed else None

    gen_config = GenerationConfig(max_new_tokens=request.max_tokens,
                                  do_sample=True,
                                  logprobs=gen_logprobs,
                                  top_k=request.top_k,
                                  top_p=request.top_p,
                                  temperature=request.temperature,
                                  repetition_penalty=request.repetition_penalty,
                                  ignore_eos=request.ignore_eos,
                                  stop_words=request.stop,
                                  skip_special_tokens=request.skip_special_tokens,
                                  response_format=response_format,
                                  logits_processors=logits_processors,
                                  min_new_tokens=request.min_new_tokens,
                                  min_p=request.min_p,
                                  random_seed=random_seed,
                                  spaces_between_special_tokens=request.spaces_between_special_tokens)

    tools = None
    if request.tools and request.tool_choice != 'none':
        gen_config.skip_special_tokens = False
        # internlm2 only uses contents inside function regardless of 'type'
        if not isinstance(request.tool_choice, str):
            tools = [
                item.function.model_dump() for item in request.tools
                if item.function.name == request.tool_choice.function.name
            ]
        else:
            tools = [item.function.model_dump() for item in request.tools]
    result_generator = VariableInterface.async_engine.generate(
        request.messages,
        request.session_id,
        gen_config=gen_config,
        tools=tools,
        stream_response=True,  # always use stream to enable batching
        sequence_start=True,
        sequence_end=True,
        do_preprocess=not isinstance(request.messages, str),  # text completion for string input
        adapter_name=adapter_name,
    )

    def create_stream_response_json(index: int,
                                    delta_message: DeltaMessage,
                                    finish_reason: Optional[str] = None,
                                    logprobs: Optional[LogProbs] = None,
                                    usage: Optional[UsageInfo] = None) -> str:
        choice_data = ChatCompletionResponseStreamChoice(index=index,
                                                         delta=delta_message,
                                                         finish_reason=finish_reason,
                                                         logprobs=logprobs)
        response = ChatCompletionStreamResponse(
            id=request_id,
            created=created_time,
            model=model_name,
            choices=[choice_data],
            usage=usage,
        )
        response_json = response.model_dump_json()

        return response_json

    async def completion_stream_generator() -> AsyncGenerator[str, None]:
        previous_text = ''
        current_text = ''
        previous_token_ids = []
        current_token_ids = []
        delta_token_ids = []
        async for res in result_generator:
            logprobs, usage = None, None
            if gen_logprobs and res.logprobs:
                logprobs = _create_chat_completion_logprobs(VariableInterface.async_engine.tokenizer, res.token_ids,
                                                            res.logprobs)
            if request.stream_options and request.stream_options.include_usage:
                total_tokens = sum([res.history_token_len, res.input_token_len, res.generate_token_len])
                usage = UsageInfo(
                    prompt_tokens=res.input_token_len,
                    completion_tokens=res.generate_token_len,
                    total_tokens=total_tokens,
                )
            delta_message = DeltaMessage(role='assistant', content=res.response)
            if request.tool_choice != 'none' and VariableInterface.tool_parser is not None:
                if res.finish_reason == 'stop':
                    res.finish_reason = 'tool_calls'
                current_text = current_text + res.response
                delta_token_ids = res.token_ids if res.token_ids is not None else []
                current_token_ids = current_token_ids + delta_token_ids
                tool_delta = VariableInterface.tool_parser.extract_tool_calls_streaming(
                    previous_text=previous_text,
                    current_text=current_text,
                    delta_text=res.response,
                    previous_token_ids=previous_token_ids,
                    current_token_ids=current_token_ids,
                    delta_token_ids=delta_token_ids,
                    request=request)
                if tool_delta is not None:
                    delta_message.tool_calls = tool_delta.tool_calls
                    delta_message.content = tool_delta.content
                previous_text = current_text
                previous_token_ids = current_token_ids
            elif VariableInterface.reasoning_parser is not None:
                current_text = current_text + res.response
                delta_token_ids = res.token_ids if res.token_ids is not None else []
                current_token_ids = current_token_ids + delta_token_ids
                reasoning_delta = VariableInterface.reasoning_parser.extract_reasoning_content_streaming(
                    previous_text=previous_text,
                    current_text=current_text,
                    delta_text=res.response,
                    previous_token_ids=previous_token_ids,
                    current_token_ids=current_token_ids,
                    delta_token_ids=delta_token_ids)
                if reasoning_delta is not None:
                    delta_message.reasoning_content = reasoning_delta.reasoning_content
                    delta_message.content = reasoning_delta.content
                previous_text = current_text
                previous_token_ids = current_token_ids
            elif request.tool_choice != 'none' and request.tools is not None and VariableInterface.tool_parser is None:
                logger.error('Please lanuch the api_server with --tool-parser if you want to use tool.')
            response_json = create_stream_response_json(index=0,
                                                        delta_message=delta_message,
                                                        finish_reason=res.finish_reason,
                                                        logprobs=logprobs,
                                                        usage=usage)
            yield f'data: {response_json}\n\n'
        yield 'data: [DONE]\n\n'

    # Streaming response
    if request.stream:
        return StreamingResponse(completion_stream_generator(), media_type='text/event-stream')

    # Non-streaming response
    final_logprobs = []
    final_token_ids = []
    final_res = None
    text = ''
    async for res in result_generator:
        if await raw_request.is_disconnected():
            # Abort the request if the client disconnects.
<<<<<<< HEAD
            await VariableInterface.async_engine.handle_exception(
                request.session_id)
            return create_error_response(HTTPStatus.BAD_REQUEST,
                                         'Client disconnected')
=======
            await VariableInterface.async_engine.stop_session(request.session_id)
            return create_error_response(HTTPStatus.BAD_REQUEST, 'Client disconnected')
>>>>>>> 42167c85
        final_res = res
        text += res.response
        if res.token_ids:
            final_token_ids.extend(res.token_ids)
        if res.logprobs:
            final_logprobs.extend(res.logprobs)

    tool_calls = None
    reasoning_content = None
    if request.tool_choice != 'none' and VariableInterface.tool_parser is not None:
        if final_res.finish_reason == 'stop':
            final_res.finish_reason = 'tool_calls'
        try:  # TODO add json_schema guidance to turbomind
            tool_call_info = VariableInterface.tool_parser.extract_tool_calls(text, request=request)
            text, tool_calls = tool_call_info.content, tool_call_info.tool_calls
        except Exception as e:
            logger.error(f'Failed to parse {text}. Exception: {e}.')
            return create_error_response(HTTPStatus.BAD_REQUEST, 'Failed to parse fc related info to json format!')
    # assume reasoning uncompatible with tool call
    elif VariableInterface.reasoning_parser is not None:
        reasoning_content, text = VariableInterface.reasoning_parser.extract_reasoning_content(text, request)
    elif request.tool_choice != 'none' and request.tools is not None and VariableInterface.tool_parser is None:
        logger.error('Please lanuch the api_server with --tool-parser if you want to use tool.')

    logprobs = None
    if gen_logprobs and len(final_logprobs):
        logprobs = _create_chat_completion_logprobs(VariableInterface.async_engine.tokenizer, final_token_ids,
                                                    final_logprobs)

    assert final_res is not None
    choices = []
    choice_data = ChatCompletionResponseChoice(
        index=0,
        message=ChatMessage(role='assistant', content=text, tool_calls=tool_calls, reasoning_content=reasoning_content),
        logprobs=logprobs,
        finish_reason=final_res.finish_reason,
    )
    choices.append(choice_data)

    total_tokens = sum([final_res.history_token_len, final_res.input_token_len, final_res.generate_token_len])
    usage = UsageInfo(
        prompt_tokens=final_res.input_token_len,
        completion_tokens=final_res.generate_token_len,
        total_tokens=total_tokens,
    )
    response = ChatCompletionResponse(
        id=request_id,
        created=created_time,
        model=model_name,
        choices=choices,
        usage=usage,
    )

    return response


@router.post('/v1/completions', dependencies=[Depends(check_api_key)])
async def completions_v1(request: CompletionRequest, raw_request: Request = None):
    """Completion API similar to OpenAI's API.

    Go to `https://platform.openai.com/docs/api-reference/completions/create`
    for the API specification.

    The request should be a JSON object with the following fields:
    - model (str): model name. Available from /v1/models.
    - prompt (str): the input prompt.
    - suffix (str): The suffix that comes after a completion of inserted text.
    - max_tokens (int): output token nums. Default to 16.
    - temperature (float): to modulate the next token probability
    - top_p (float): If set to float < 1, only the smallest set of most
        probable tokens with probabilities that add up to top_p or higher
        are kept for generation.
    - n (int): How many chat completion choices to generate for each input
        message. **Only support one here**.
    - stream: whether to stream the results or not. Default to false.
    - stream_options: Options for streaming response. Only set this when you
        set stream: true.
    - repetition_penalty (float): The parameter for repetition penalty.
        1.0 means no penalty
    - user (str): A unique identifier representing your end-user.
    - stop (str | List[str] | None): To stop generating further
        tokens. Only accept stop words that's encoded to one token idex.

    Additional arguments supported by LMDeploy:
    - ignore_eos (bool): indicator for ignoring eos
    - skip_special_tokens (bool): Whether or not to remove special tokens
        in the decoding. Default to be True.
    - spaces_between_special_tokens (bool): Whether or not to add spaces
        around special tokens. The behavior of Fast tokenizers is to have
        this to False. This is setup to True in slow tokenizers.
    - top_k (int): The number of the highest probability vocabulary
        tokens to keep for top-k-filtering

    Currently we do not support the following features:
    - logprobs (not supported yet)
    - presence_penalty (replaced with repetition_penalty)
    - frequency_penalty (replaced with repetition_penalty)
    """
    if request.session_id == -1:
        VariableInterface.session_id += 1
        request.session_id = VariableInterface.session_id
    error_check_ret = await check_request(request)
    if error_check_ret is not None:
        return error_check_ret
    if VariableInterface.async_engine.id2step.get(request.session_id, 0) != 0:
        return create_error_response(HTTPStatus.BAD_REQUEST, f'The session_id `{request.session_id}` is occupied.')

    model_name = request.model
    adapter_name = None
    if model_name != VariableInterface.async_engine.model_name:
        adapter_name = model_name  # got a adapter name
    request_id = str(request.session_id)
    created_time = int(time.time())
    if isinstance(request.prompt, str):
        request.prompt = [request.prompt]
    if isinstance(request.stop, str):
        request.stop = [request.stop]
    random_seed = request.seed if request.seed else None

    gen_config = GenerationConfig(max_new_tokens=request.max_tokens if request.max_tokens else 512,
                                  do_sample=True,
                                  logprobs=request.logprobs,
                                  top_k=request.top_k,
                                  top_p=request.top_p,
                                  temperature=request.temperature,
                                  repetition_penalty=request.repetition_penalty,
                                  ignore_eos=request.ignore_eos,
                                  stop_words=request.stop,
                                  skip_special_tokens=request.skip_special_tokens,
                                  random_seed=random_seed,
                                  spaces_between_special_tokens=request.spaces_between_special_tokens)
    generators = []
    for i in range(len(request.prompt)):
        result_generator = VariableInterface.async_engine.generate(
            request.prompt[i],
            request.session_id + i,
            gen_config=gen_config,
            stream_response=True,  # always use stream to enable batching
            sequence_start=True,
            sequence_end=True,
            do_preprocess=False,
            adapter_name=adapter_name)
        generators.append(result_generator)

    def create_stream_response_json(index: int,
                                    text: str,
                                    finish_reason: Optional[str] = None,
                                    logprobs: Optional[LogProbs] = None,
                                    usage: Optional[UsageInfo] = None) -> str:
        choice_data = CompletionResponseStreamChoice(index=index,
                                                     text=text,
                                                     finish_reason=finish_reason,
                                                     logprobs=logprobs)
        response = CompletionStreamResponse(
            id=request_id,
            created=created_time,
            model=model_name,
            choices=[choice_data],
            usage=usage,
        )
        response_json = response.model_dump_json()

        return response_json

    async def completion_stream_generator() -> AsyncGenerator[str, None]:
        # First chunk with role
        for generator in generators:
            offset = 0
            all_token_ids = []
            state = DetokenizeState()
            async for res in generator:
                logprobs = None
                usage = None
                if request.logprobs and res.logprobs:
                    logprobs, offset, all_token_ids, state = _create_completion_logprobs(  # noqa E501
                        VariableInterface.async_engine.tokenizer, res.token_ids, res.logprobs,
                        gen_config.skip_special_tokens, offset, all_token_ids, state,
                        gen_config.spaces_between_special_tokens)
                if request.stream_options and request.stream_options.include_usage:  # noqa E501
                    final_res = res
                    total_tokens = sum(
                        [final_res.history_token_len, final_res.input_token_len, final_res.generate_token_len])
                    usage = UsageInfo(
                        prompt_tokens=final_res.input_token_len,
                        completion_tokens=final_res.generate_token_len,
                        total_tokens=total_tokens,
                    )
                response_json = create_stream_response_json(index=0,
                                                            text=res.response,
                                                            finish_reason=res.finish_reason,
                                                            logprobs=logprobs,
                                                            usage=usage)
                yield f'data: {response_json}\n\n'
        yield 'data: [DONE]\n\n'

    # Streaming response
    if request.stream:
        return StreamingResponse(completion_stream_generator(), media_type='text/event-stream')

    # Non-streaming response
    usage = UsageInfo()
    choices = [None] * len(generators)

    async def _inner_call(i, generator):
        final_logprobs = []
        final_token_ids = []
        final_res = None
        text = ''
        async for res in generator:
            if await raw_request.is_disconnected():
                # Abort the request if the client disconnects.
<<<<<<< HEAD
                await VariableInterface.async_engine.handle_exception(
                    request.session_id)
                return create_error_response(HTTPStatus.BAD_REQUEST,
                                             'Client disconnected')
=======
                await VariableInterface.async_engine.stop_session(request.session_id)
                return create_error_response(HTTPStatus.BAD_REQUEST, 'Client disconnected')
>>>>>>> 42167c85
            final_res = res
            text += res.response
            if res.token_ids:
                final_token_ids.extend(res.token_ids)
            if res.logprobs:
                final_logprobs.extend(res.logprobs)

        logprobs = None
        if request.logprobs and len(final_logprobs):
            logprobs, _, _, _ = _create_completion_logprobs(
                VariableInterface.async_engine.tokenizer,
                final_token_ids,
                final_logprobs,
                gen_config.skip_special_tokens,
                spaces_between_special_tokens=gen_config.spaces_between_special_tokens)

        assert final_res is not None
        choice_data = CompletionResponseChoice(
            index=i,
            text=text,
            finish_reason=final_res.finish_reason,
            logprobs=logprobs,
        )
        choices[i] = choice_data

        total_tokens = sum([final_res.history_token_len, final_res.input_token_len, final_res.generate_token_len])
        usage.prompt_tokens += final_res.input_token_len
        usage.completion_tokens += final_res.generate_token_len
        usage.total_tokens += total_tokens

    await asyncio.gather(*[_inner_call(i, generators[i]) for i in range(len(generators))])

    response = CompletionResponse(
        id=request_id,
        created=created_time,
        model=model_name,
        choices=choices,
        usage=usage,
    )

    return response


@router.post('/v1/embeddings', tags=['unsupported'])
async def create_embeddings(request: EmbeddingsRequest, raw_request: Request = None):
    """Creates embeddings for the text."""
    return create_error_response(HTTPStatus.BAD_REQUEST, 'Unsupported by turbomind.')


@router.post('/v1/encode', dependencies=[Depends(check_api_key)])
async def encode(request: EncodeRequest, raw_request: Request = None):
    """Encode prompts.

    The request should be a JSON object with the following fields:
    - input: the prompt to be encoded. In str or List[str] format.
    - do_preprocess: whether do preprocess or not. Default to False.
    - add_bos: True when it is the beginning of a conversation. False when it
        is not. Default to True.
    """

    def encode(prompt: str, do_preprocess: bool, add_bos: bool):
        if do_preprocess:
            prompt = VariableInterface.async_engine.chat_template.get_prompt(prompt, sequence_start=add_bos)
        input_ids = VariableInterface.async_engine.tokenizer.encode(prompt, add_bos=add_bos)
        return input_ids

    if isinstance(request.input, str):
        encoded = encode(request.input, request.do_preprocess, request.add_bos)
        return EncodeResponse(input_ids=encoded, length=len(encoded))
    else:
        encoded, length = [], []
        for prompt in request.input:
            ids = encode(prompt, request.do_preprocess, request.add_bos)
            encoded.append(ids)
            length.append(len(ids))
        return EncodeResponse(input_ids=encoded, length=length)


@router.post('/v1/chat/interactive', dependencies=[Depends(check_api_key)])
async def chat_interactive_v1(request: GenerateRequest, raw_request: Request = None):
    """Generate completion for the request.

    - On interactive mode, the chat history is kept on the server. Please set
    `interactive_mode = True`.
    - On normal mode, no chat history is kept on the server. Set
    `interactive_mode = False`.

    The request should be a JSON object with the following fields:
    - prompt: the prompt to use for the generation.
    - image_url(str | List[str] | None): the image url or base64 encoded string
        for VL models.
    - session_id: determine which instance will be called. If not specified
        with a value other than -1, using random value directly.
    - interactive_mode (bool): turn on interactive mode or not. On interactive
        mode, session history is kept on the server (and vice versa).
    - stream: whether to stream the results or not.
    - stop (str | List[str] | None): To stop generating further
        tokens. Only accept stop words that's encoded to one token idex.
    - request_output_len (int): output token nums. If not specified, will use
        maximum possible number for a session.
    - top_p (float): If set to float < 1, only the smallest set of most
        probable tokens with probabilities that add up to top_p or higher
        are kept for generation.
    - top_k (int): The number of the highest probability vocabulary
        tokens to keep for top-k-filtering
    - temperature (float): to modulate the next token probability
    - repetition_penalty (float): The parameter for repetition penalty.
        1.0 means no penalty
    - ignore_eos (bool): indicator for ignoring eos
    - skip_special_tokens (bool): Whether or not to remove special tokens
        in the decoding. Default to be True.
    - spaces_between_special_tokens (bool): Whether or not to add spaces
        around special tokens. The behavior of Fast tokenizers is to have
        this to False. This is setup to True in slow tokenizers.
    - adapter_name (str): For slora inference. Choose which lora to do the
        inference.
    - min_new_tokens (int): To generate at least numbers of tokens.
    - min_p (float): Minimum token probability, which will be scaled by the
        probability of the most likely token. It must be a value between
        0 and 1. Typical values are in the 0.01-0.2 range, comparably
        selective as setting `top_p` in the 0.99-0.8 range (use the
        opposite of normal `top_p` values)
    """
    if request.cancel:
        if request.session_id != -1:
<<<<<<< HEAD
            await VariableInterface.async_engine.handle_exception(
                request.session_id)
            return {
                'text': '',
                'tokens': 0,
                'input_tokens': 0,
                'history_tokens': 0,
                'finish_reason': 'stop'
            }
=======
            await VariableInterface.async_engine.stop_session(request.session_id)
            return {'text': '', 'tokens': 0, 'input_tokens': 0, 'history_tokens': 0, 'finish_reason': 'stop'}
>>>>>>> 42167c85
        else:
            return create_error_response(HTTPStatus.BAD_REQUEST, 'please set a session_id to cancel a request')
    error_check_ret = await check_request(request)
    if error_check_ret is not None:
        return error_check_ret
    if request.session_id == -1:
        VariableInterface.session_id += 1
        request.session_id = VariableInterface.session_id

    async_engine = VariableInterface.async_engine
    sequence_start = async_engine.id2step.get(request.session_id, 0) == 0
    sequence_end = not request.interactive_mode
    if isinstance(request.stop, str):
        request.stop = [request.stop]

    end_session = sequence_end and request.prompt == '' and request.request_output_len == 0
    if end_session:
        await async_engine.end_session(request.session_id)
        return JSONResponse(dict(text='', tokens=0, input_tokens=0, history_tokens=0, finish_reason='stop'))

    random_seed = request.seed if request.seed else None

    gen_config = GenerationConfig(max_new_tokens=request.request_output_len,
                                  do_sample=True,
                                  top_p=request.top_p,
                                  top_k=request.top_k,
                                  temperature=request.temperature,
                                  repetition_penalty=request.repetition_penalty,
                                  ignore_eos=request.ignore_eos,
                                  stop_words=request.stop,
                                  skip_special_tokens=request.skip_special_tokens,
                                  spaces_between_special_tokens=request.spaces_between_special_tokens,
                                  min_new_tokens=request.min_new_tokens,
                                  min_p=request.min_p,
                                  random_seed=random_seed)
    if request.image_url:
        from lmdeploy.vl import load_image
        if isinstance(request.image_url, List):
            request.prompt = (request.prompt, [load_image(url) for url in request.image_url])
        else:
            request.prompt = (request.prompt, load_image(request.image_url))
        if not hasattr(async_engine, '_convert_prompts'):
            return create_error_response(HTTPStatus.BAD_REQUEST, '`image_url` argument only works for VL model')
        request.prompt = async_engine._convert_prompts(request.prompt)
    generation = async_engine.generate(
        request.prompt,
        request.session_id,
        gen_config=gen_config,
        stream_response=True,  # always use stream to enable batching
        sequence_start=sequence_start,
        sequence_end=sequence_end,
        adapter_name=request.adapter_name)

    # Streaming case
    async def stream_results() -> AsyncGenerator[bytes, None]:
        async for out in generation:
            chunk = GenerateResponse(text=out.response,
                                     tokens=out.generate_token_len,
                                     input_tokens=out.input_token_len,
                                     history_tokens=out.history_token_len,
                                     finish_reason=out.finish_reason)
            data = chunk.model_dump_json()
            yield f'{data}\n'

    if request.stream:
        return StreamingResponse(stream_results(), media_type='text/event-stream')
    else:
        ret = {}
        text = ''
        tokens, input_tokens, history_tokens = 0, 0, 0
        finish_reason = None
        async for out in generation:
            if await raw_request.is_disconnected():
                # Abort the request if the client disconnects.
<<<<<<< HEAD
                await async_engine.handle_exception(request.session_id)
                return create_error_response(HTTPStatus.BAD_REQUEST,
                                             'Client disconnected')
=======
                await async_engine.stop_session(request.session_id)
                return create_error_response(HTTPStatus.BAD_REQUEST, 'Client disconnected')
>>>>>>> 42167c85
            text += out.response
            tokens = out.generate_token_len
            input_tokens = out.input_token_len
            history_tokens = out.history_token_len
            finish_reason = out.finish_reason
        ret = {
            'text': text,
            'tokens': tokens,
            'input_tokens': input_tokens,
            'history_tokens': history_tokens,
            'finish_reason': finish_reason
        }
        return JSONResponse(ret)


def handle_torchrun():
    """To disable mmengine logging logic when using torchrun."""

    def dummy_get_device_id():
        return 0

    if int(os.environ.get('LOCAL_RANK', -1)) > 0:
        from lmdeploy.vl.model.utils import _set_func

        # the replacement can't be recovered
        _set_func('mmengine.logging.logger._get_device_id', dummy_get_device_id)


@router.on_event('startup')
async def startup_event():
    if VariableInterface.proxy_url is None:
        return
    try:
        import requests
        url = f'{VariableInterface.proxy_url}/nodes/add'
        data = {'url': VariableInterface.api_server_url, 'status': {'models': get_model_list()}}
        headers = {'accept': 'application/json', 'Content-Type': 'application/json'}
        response = requests.post(url, headers=headers, json=data)

        if response.status_code != 200:
            raise HTTPException(status_code=400, detail='Service registration failed')
        print(response.text)
    except Exception as e:
        print(f'Service registration failed: {e}')


class ConcurrencyLimitMiddleware(BaseHTTPMiddleware):

    def __init__(self, app: FastAPI, max_concurrent_requests: int):
        super().__init__(app)
        self.semaphore = asyncio.Semaphore(max_concurrent_requests)

    async def dispatch(self, request: Request, call_next):
        async with self.semaphore:
            response = await call_next(request)
            return response


def set_parsers(reasoning_parser: Optional[str] = None, tool_parser: Optional[str] = None):
    """Set tool parser and reasoning parsers."""
    # set reasoning parser
    if reasoning_parser is not None:
        if reasoning_parser in ReasoningParserManager.module_dict:
            tokenizer = VariableInterface.async_engine.tokenizer
            VariableInterface.reasoning_parser = ReasoningParserManager.get(reasoning_parser)(tokenizer)
        else:
            raise ValueError(
                f'The reasoning parser {reasoning_parser} is not in the parser list: {ReasoningParserManager.module_dict.keys()}'  # noqa
            )
    # set tool parsers
    if tool_parser is not None:
        if tool_parser in ToolParserManager.module_dict:
            tokenizer = VariableInterface.async_engine.tokenizer
            VariableInterface.tool_parser = ToolParserManager.get(tool_parser)(tokenizer)
        else:
            raise ValueError(
                f'The reasoning parser {tool_parser} is not in the parser list: {ToolParserManager.module_dict.keys()}'  # noqa
            )


def serve(model_path: str,
          model_name: Optional[str] = None,
          backend: Literal['turbomind', 'pytorch'] = 'turbomind',
          backend_config: Optional[Union[PytorchEngineConfig, TurbomindEngineConfig]] = None,
          chat_template_config: Optional[ChatTemplateConfig] = None,
          server_name: str = '0.0.0.0',
          server_port: int = 23333,
          allow_origins: List[str] = ['*'],
          allow_credentials: bool = True,
          allow_methods: List[str] = ['*'],
          allow_headers: List[str] = ['*'],
          log_level: str = 'ERROR',
          api_keys: Optional[Union[List[str], str]] = None,
          ssl: bool = False,
          proxy_url: Optional[str] = None,
          max_log_len: int = None,
          disable_fastapi_docs: bool = False,
<<<<<<< HEAD
          metrics: bool = False,
=======
          max_concurrent_requests: Optional[int] = None,
          reasoning_parser: Optional[str] = None,
          tool_call_parser: Optional[str] = None,
>>>>>>> 42167c85
          **kwargs):
    """An example to perform model inference through the command line
    interface.

    Args:
        model_path (str): the path of a model.
            It could be one of the following options:
                - i) A local directory path of a turbomind model which is
                    converted by `lmdeploy convert` command or download from
                    ii) and iii).
                - ii) The model_id of a lmdeploy-quantized model hosted
                    inside a model repo on huggingface.co, such as
                    "InternLM/internlm-chat-20b-4bit",
                    "lmdeploy/llama2-chat-70b-4bit", etc.
                - iii) The model_id of a model hosted inside a model repo
                    on huggingface.co, such as "internlm/internlm-chat-7b",
                    "Qwen/Qwen-7B-Chat ", "baichuan-inc/Baichuan2-7B-Chat"
                    and so on.
        model_name (str): the name of the served model. It can be accessed
            by the RESTful API `/v1/models`. If it is not specified,
            `model_path` will be adopted
        backend (str): either `turbomind` or `pytorch` backend. Default to
            `turbomind` backend.
        backend_config (TurbomindEngineConfig | PytorchEngineConfig): beckend
            config instance. Default to none.
        chat_template_config (ChatTemplateConfig): chat template configuration
            Default to None.
        server_name (str): host ip for serving
        server_port (int): server port
        tp (int): tensor parallel
        allow_origins (List[str]): a list of allowed origins for CORS
        allow_credentials (bool): whether to allow credentials for CORS
        allow_methods (List[str]): a list of allowed HTTP methods for CORS
        allow_headers (List[str]): a list of allowed HTTP headers for CORS
        log_level(str): set log level whose value among [CRITICAL, ERROR,
            WARNING, INFO, DEBUG]
        api_keys (List[str] | str | None): Optional list of API keys. Accepts
            string type as a single api_key. Default to None, which means no
            api key applied.
        ssl (bool): Enable SSL. Requires OS Environment variables
            'SSL_KEYFILE' and 'SSL_CERTFILE'.
        proxy_url (str): The proxy url to register the api_server.
        max_log_len (int): Max number of prompt characters or prompt tokens
            being printed in log. Default: Unlimited
<<<<<<< HEAD
        metrics (bool): Whether log stats to prometheus.
=======
        max_concurrent_requests: This refers to the number of concurrent
            requests that the server can handle. The server is designed to
            process the engine’s tasks once the maximum number of concurrent
            requests is reached, regardless of any additional requests sent by
            clients concurrently during that time. Default to None.
        reasoning_parser (str): The reasoning parser name.
        tool_call_parser (str): The tool call parser name.
>>>>>>> 42167c85
    """
    if os.getenv('TM_LOG_LEVEL') is None:
        os.environ['TM_LOG_LEVEL'] = log_level
    logger.setLevel(log_level)

    if disable_fastapi_docs:
        app = FastAPI(
            docs_url=None,
            redoc_url=None,
            openapi_url=None,
        )
    else:
        app = FastAPI(docs_url='/')

    app.include_router(router)

    if metrics is True:
        # Add prometheus asgi middleware to route /metrics requests
        metrics_app = make_asgi_app()
        app.mount('/metrics', metrics_app)

    if allow_origins:
        app.add_middleware(
            CORSMiddleware,
            allow_origins=allow_origins,
            allow_credentials=allow_credentials,
            allow_methods=allow_methods,
            allow_headers=allow_headers,
        )

    # Set the maximum number of concurrent requests
    if max_concurrent_requests is not None:
        app.add_middleware(ConcurrencyLimitMiddleware, max_concurrent_requests=max_concurrent_requests)

    if api_keys is not None:
        if isinstance(api_keys, str):
            api_keys = api_keys.split(',')
        VariableInterface.api_keys = api_keys
    ssl_keyfile, ssl_certfile, http_or_https = None, None, 'http'
    if ssl:
        ssl_keyfile = os.environ['SSL_KEYFILE']
        ssl_certfile = os.environ['SSL_CERTFILE']
        http_or_https = 'https'

    handle_torchrun()
    _, pipeline_class = get_task(model_path)
<<<<<<< HEAD

    VariableInterface.async_engine = pipeline_class(
        model_path=model_path,
        model_name=model_name,
        backend=backend,
        backend_config=backend_config,
        chat_template_config=chat_template_config,
        max_log_len=max_log_len,
        metrics=metrics,
        **kwargs)
=======
    VariableInterface.async_engine = pipeline_class(model_path=model_path,
                                                    model_name=model_name,
                                                    backend=backend,
                                                    backend_config=backend_config,
                                                    chat_template_config=chat_template_config,
                                                    max_log_len=max_log_len,
                                                    **kwargs)
    # set reasoning parser and tool parser
    set_parsers(reasoning_parser, tool_call_parser)
>>>>>>> 42167c85

    if proxy_url is not None:
        VariableInterface.proxy_url = proxy_url
        VariableInterface.api_server_url = f'{http_or_https}://{server_name}:{server_port}'  # noqa
    for i in range(3):
        print(f'HINT:    Please open \033[93m\033[1m{http_or_https}://'
              f'{server_name}:{server_port}\033[0m in a browser for detailed api'
              ' usage!!!')
    uvicorn.run(app=app,
                host=server_name,
                port=server_port,
                log_level='info',
                ssl_keyfile=ssl_keyfile,
                ssl_certfile=ssl_certfile)


if __name__ == '__main__':
    import fire

    fire.Fire(serve)<|MERGE_RESOLUTION|>--- conflicted
+++ resolved
@@ -13,11 +13,8 @@
 from fastapi.middleware.cors import CORSMiddleware
 from fastapi.responses import JSONResponse, Response, StreamingResponse
 from fastapi.security.http import HTTPAuthorizationCredentials, HTTPBearer
-<<<<<<< HEAD
 from prometheus_client import make_asgi_app
-=======
 from starlette.middleware.base import BaseHTTPMiddleware
->>>>>>> 42167c85
 
 from lmdeploy.archs import get_task
 from lmdeploy.messages import GenerationConfig, LogitsProcessor, PytorchEngineConfig, TurbomindEngineConfig
@@ -501,15 +498,8 @@
     async for res in result_generator:
         if await raw_request.is_disconnected():
             # Abort the request if the client disconnects.
-<<<<<<< HEAD
-            await VariableInterface.async_engine.handle_exception(
-                request.session_id)
-            return create_error_response(HTTPStatus.BAD_REQUEST,
-                                         'Client disconnected')
-=======
-            await VariableInterface.async_engine.stop_session(request.session_id)
+            await VariableInterface.async_engine.handle_exception(request.session_id)
             return create_error_response(HTTPStatus.BAD_REQUEST, 'Client disconnected')
->>>>>>> 42167c85
         final_res = res
         text += res.response
         if res.token_ids:
@@ -721,15 +711,8 @@
         async for res in generator:
             if await raw_request.is_disconnected():
                 # Abort the request if the client disconnects.
-<<<<<<< HEAD
-                await VariableInterface.async_engine.handle_exception(
-                    request.session_id)
-                return create_error_response(HTTPStatus.BAD_REQUEST,
-                                             'Client disconnected')
-=======
-                await VariableInterface.async_engine.stop_session(request.session_id)
+                await VariableInterface.async_engine.handle_exception(request.session_id)
                 return create_error_response(HTTPStatus.BAD_REQUEST, 'Client disconnected')
->>>>>>> 42167c85
             final_res = res
             text += res.response
             if res.token_ids:
@@ -855,20 +838,8 @@
     """
     if request.cancel:
         if request.session_id != -1:
-<<<<<<< HEAD
-            await VariableInterface.async_engine.handle_exception(
-                request.session_id)
-            return {
-                'text': '',
-                'tokens': 0,
-                'input_tokens': 0,
-                'history_tokens': 0,
-                'finish_reason': 'stop'
-            }
-=======
-            await VariableInterface.async_engine.stop_session(request.session_id)
+            await VariableInterface.async_engine.handle_exception(request.session_id)
             return {'text': '', 'tokens': 0, 'input_tokens': 0, 'history_tokens': 0, 'finish_reason': 'stop'}
->>>>>>> 42167c85
         else:
             return create_error_response(HTTPStatus.BAD_REQUEST, 'please set a session_id to cancel a request')
     error_check_ret = await check_request(request)
@@ -943,14 +914,8 @@
         async for out in generation:
             if await raw_request.is_disconnected():
                 # Abort the request if the client disconnects.
-<<<<<<< HEAD
                 await async_engine.handle_exception(request.session_id)
-                return create_error_response(HTTPStatus.BAD_REQUEST,
-                                             'Client disconnected')
-=======
-                await async_engine.stop_session(request.session_id)
                 return create_error_response(HTTPStatus.BAD_REQUEST, 'Client disconnected')
->>>>>>> 42167c85
             text += out.response
             tokens = out.generate_token_len
             input_tokens = out.input_token_len
@@ -1048,13 +1013,10 @@
           proxy_url: Optional[str] = None,
           max_log_len: int = None,
           disable_fastapi_docs: bool = False,
-<<<<<<< HEAD
           metrics: bool = False,
-=======
           max_concurrent_requests: Optional[int] = None,
           reasoning_parser: Optional[str] = None,
           tool_call_parser: Optional[str] = None,
->>>>>>> 42167c85
           **kwargs):
     """An example to perform model inference through the command line
     interface.
@@ -1099,9 +1061,7 @@
         proxy_url (str): The proxy url to register the api_server.
         max_log_len (int): Max number of prompt characters or prompt tokens
             being printed in log. Default: Unlimited
-<<<<<<< HEAD
         metrics (bool): Whether log stats to prometheus.
-=======
         max_concurrent_requests: This refers to the number of concurrent
             requests that the server can handle. The server is designed to
             process the engine’s tasks once the maximum number of concurrent
@@ -1109,7 +1069,6 @@
             clients concurrently during that time. Default to None.
         reasoning_parser (str): The reasoning parser name.
         tool_call_parser (str): The tool call parser name.
->>>>>>> 42167c85
     """
     if os.getenv('TM_LOG_LEVEL') is None:
         os.environ['TM_LOG_LEVEL'] = log_level
@@ -1156,28 +1115,16 @@
 
     handle_torchrun()
     _, pipeline_class = get_task(model_path)
-<<<<<<< HEAD
-
-    VariableInterface.async_engine = pipeline_class(
-        model_path=model_path,
-        model_name=model_name,
-        backend=backend,
-        backend_config=backend_config,
-        chat_template_config=chat_template_config,
-        max_log_len=max_log_len,
-        metrics=metrics,
-        **kwargs)
-=======
     VariableInterface.async_engine = pipeline_class(model_path=model_path,
                                                     model_name=model_name,
                                                     backend=backend,
                                                     backend_config=backend_config,
                                                     chat_template_config=chat_template_config,
                                                     max_log_len=max_log_len,
+                                                    metrics=metrics,
                                                     **kwargs)
     # set reasoning parser and tool parser
     set_parsers(reasoning_parser, tool_call_parser)
->>>>>>> 42167c85
 
     if proxy_url is not None:
         VariableInterface.proxy_url = proxy_url
