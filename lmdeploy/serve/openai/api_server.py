# Copyright (c) OpenMMLab. All rights reserved.
# yapf: disable
import asyncio
import copy
import json
import os
import time
from functools import partial
from http import HTTPStatus
from typing import AsyncGenerator, Dict, List, Literal, Optional, Union

import uvicorn
from fastapi import APIRouter, Depends, FastAPI, HTTPException, Request
from fastapi.middleware.cors import CORSMiddleware
from fastapi.responses import JSONResponse, Response, StreamingResponse
from fastapi.security.http import HTTPAuthorizationCredentials, HTTPBearer
from starlette.middleware.base import BaseHTTPMiddleware

from lmdeploy.archs import get_task
from lmdeploy.messages import GenerationConfig, LogitsProcessor, PytorchEngineConfig, TurbomindEngineConfig
from lmdeploy.model import ChatTemplateConfig
from lmdeploy.pytorch.disagg.config import DistServeEngineConfig
from lmdeploy.pytorch.disagg.request import DistServeConnectionRequest, DistServeInitRequest, MigrationRequest
from lmdeploy.serve.async_engine import AsyncEngine
from lmdeploy.serve.openai.protocol import ChatCompletionResponse  # noqa: E501
from lmdeploy.serve.openai.protocol import (ChatCompletionRequest, ChatCompletionResponseChoice,
                                            ChatCompletionResponseStreamChoice, ChatCompletionStreamResponse,
                                            ChatCompletionTokenLogprob, ChatMessage, ChoiceLogprobs, CompletionRequest,
                                            CompletionResponse, CompletionResponseChoice,
                                            CompletionResponseStreamChoice, CompletionStreamResponse, DeltaMessage,
                                            EmbeddingsRequest, EncodeRequest, EncodeResponse, ErrorResponse,
                                            GenerateRequest, GenerateResponse, LogProbs, ModelCard, ModelList,
                                            ModelPermission, TopLogprob, UpdateParamsRequest, UsageInfo)
from lmdeploy.serve.openai.reasoning_parser.reasoning_parser import ReasoningParser, ReasoningParserManager
from lmdeploy.serve.openai.tool_parser.tool_parser import ToolParser, ToolParserManager
from lmdeploy.tokenizer import DetokenizeState, Tokenizer
from lmdeploy.utils import get_logger

# yapf: enable

logger = get_logger('lmdeploy')


class VariableInterface:
    """A IO interface maintaining variables."""
    async_engine: AsyncEngine = None
    session_id: int = 0
    api_keys: Optional[List[str]] = None
    request_hosts = []
    # following are for registering to proxy server
    proxy_url: Optional[str] = None
    api_server_url: Optional[str] = None
    # following are for reasoning parsers
    reasoning_parser: Optional[ReasoningParser] = None
    # following is for tool parsers
    tool_parser: Optional[ToolParser] = None


router = APIRouter()
get_bearer_token = HTTPBearer(auto_error=False)


async def check_api_key(auth: Optional[HTTPAuthorizationCredentials] = Depends(get_bearer_token), ) -> str:
    """Check if client provide valid api key.

    Adopted from https://github.com/lm-sys/FastChat/blob/v0.2.35/fastchat/serve/openai_api_server.py#L108-L127
    """  # noqa
    if VariableInterface.api_keys:
        if auth is None or (token := auth.credentials) not in VariableInterface.api_keys:
            raise HTTPException(
                status_code=401,
                detail={
                    'error': {
                        'message': 'Please request with valid api key!',
                        'type': 'invalid_request_error',
                        'param': None,
                        'code': 'invalid_api_key',
                    }
                },
            )
        return token
    else:
        # api_keys not set; allow all
        return None


def get_model_list():
    """Available models.

    If it is a slora serving. The model list would be [model_name, adapter_name1, adapter_name2, ...]
    """
    model_names = [VariableInterface.async_engine.model_name]
    cfg = VariableInterface.async_engine.backend_config
    model_names += getattr(cfg, 'adapters', None) or []
    return model_names


@router.get('/v1/models', dependencies=[Depends(check_api_key)])
def available_models():
    """Show available models."""
    model_cards = []
    for model_name in get_model_list():
        model_cards.append(ModelCard(id=model_name, root=model_name, permission=[ModelPermission()]))
    return ModelList(data=model_cards)


def create_error_response(status: HTTPStatus, message: str, error_type='invalid_request_error'):
    """Create error response according to http status and message.

    Args:
        status (HTTPStatus): HTTP status codes and reason phrases
        message (str): error message
        error_type (str): error type
    """
    return JSONResponse(ErrorResponse(message=message, type=error_type, code=status.value).model_dump(),
                        status_code=status.value)


async def check_request(request) -> Optional[JSONResponse]:
    """Check if a request is valid."""
    if hasattr(request, 'model') and request.model not in get_model_list():
        return create_error_response(HTTPStatus.NOT_FOUND, f'The model `{request.model}` does not exist.')
    if hasattr(request, 'n') and request.n <= 0:
        return create_error_response(HTTPStatus.BAD_REQUEST, f'The n `{request.n}` must be a positive int.')
    if hasattr(request, 'top_p') and not (request.top_p > 0 and request.top_p <= 1):
        return create_error_response(HTTPStatus.BAD_REQUEST, f'The top_p `{request.top_p}` must be in (0, 1].')
    if hasattr(request, 'top_k') and request.top_k < 0:
        return create_error_response(HTTPStatus.BAD_REQUEST,
                                     f'The top_k `{request.top_k}` cannot be a negative integer.')
    if hasattr(request, 'temperature') and not (request.temperature <= 2 and request.temperature >= 0):
        return create_error_response(HTTPStatus.BAD_REQUEST,
                                     f'The temperature `{request.temperature}` must be in [0, 2]')
    return


def _create_completion_logprobs(tokenizer: Tokenizer,
                                token_ids: List[int] = None,
                                logprobs: List[Dict[int, float]] = None,
                                skip_special_tokens: bool = True,
                                offset: int = 0,
                                all_token_ids: List[int] = None,
                                state: DetokenizeState = None,
                                spaces_between_special_tokens: bool = True):
    """create openai LogProbs for completion.

    Args:
        tokenizer (Tokenizer): tokenizer.
        token_ids (List[int]): output token ids.
        logprobs (List[Dict[int, float]]): the top logprobs for each output
            position.
        skip_special_tokens (bool): Whether or not to remove special tokens
            in the decoding. Default to be True.
        offset (int): text offset.
        all_token_ids (int): the history output token ids.
        state (DetokenizeState): tokenizer decode state.
        spaces_between_special_tokens (bool): Whether or not to add spaces
            around special tokens. The behavior of Fast tokenizers is to have
            this to False. This is setup to True in slow tokenizers.
    """
    if logprobs is None or len(logprobs) == 0:
        return None, None, None, None

    if all_token_ids is None:
        all_token_ids = []
    if state is None:
        state = DetokenizeState()

    out_logprobs = LogProbs()
    out_logprobs.top_logprobs = []
    for token_id, tops in zip(token_ids, logprobs):
        out_logprobs.text_offset.append(offset)
        out_logprobs.token_logprobs.append(tops[token_id])

        res = {}
        out_state = None
        for top_id, prob in tops.items():
            response, _state = tokenizer.detokenize_incrementally(
                all_token_ids + [top_id],
                copy.deepcopy(state),
                skip_special_tokens=skip_special_tokens,
                spaces_between_special_tokens=spaces_between_special_tokens)
            res[response] = prob
            if top_id == token_id:
                out_state = _state
                offset += len(response)
                out_logprobs.tokens.append(response)

        out_logprobs.top_logprobs.append(res)
        state = out_state
        all_token_ids.append(token_id)

    return out_logprobs, offset, all_token_ids, state


def _create_chat_completion_logprobs(tokenizer: Tokenizer,
                                     token_ids: List[int] = None,
                                     logprobs: List[Dict[int, float]] = None):
    """create openai LogProbs for chat.completion.

    Args:
        tokenizer (Tokenizer): tokenizer.
        token_ids (List[int]): output token ids.
        logprobs (List[Dict[int, float]]): the top logprobs for each output
            position.
    Returns:
        ChoiceLogprobs: logprob result.
    """
    if token_ids is None or logprobs is None:
        return None

    content: List[ChatCompletionTokenLogprob] = []
    for token_id, tops in zip(token_ids, logprobs):
        item = ChatCompletionTokenLogprob(token='', bytes=[], logprob=0.0, top_logprobs=[])
        for top_id, prob in tops.items():
            token = tokenizer.model.model.convert_ids_to_tokens(top_id)
            if isinstance(token, bytes):
                _bytes = list(token)
                token = token.decode('utf-8', errors='backslashreplace')
            else:
                _bytes = list(token.encode())  # token is str
            if top_id == token_id:
                item.token = token
                item.bytes = _bytes
                item.logprob = prob
            else:
                item.top_logprobs.append(TopLogprob(token=token, bytes=_bytes, logprob=prob))
        content.append(item)
    return ChoiceLogprobs(content=content)


@router.get('/health')
async def health() -> Response:
    """Health check."""
    return Response(status_code=200)


# modified from https://github.com/vllm-project/vllm/blob/v0.5.4/vllm/entrypoints/openai/logits_processors.py#L51  # noqa
def logit_bias_logits_processor(logit_bias: Union[Dict[int, float], Dict[str, float]], tokenizer) -> LogitsProcessor:
    try:
        # Convert token_id to integer
        # Clamp the bias between -100 and 100 per OpenAI API spec
        clamped_logit_bias: Dict[int, float] = {
            int(token_id): min(100.0, max(-100.0, bias))
            for token_id, bias in logit_bias.items()
        }
    except ValueError as exc:
        raise ValueError('Found token_id in logit_bias that is not '
                         'an integer or string representing an integer') from exc

    # Check if token_id is within the vocab size
    for token_id, bias in clamped_logit_bias.items():
        if token_id < 0 or token_id >= tokenizer.vocab_size:
            raise ValueError(f'token_id {token_id} in logit_bias contains '
                             'out-of-vocab token id')

    def _logit_bias_processor(
        logit_bias,
        token_ids,
        logits,
    ):
        for token_id, bias in logit_bias.items():
            logits[token_id] = logits[token_id] + bias
        return logits

    return partial(_logit_bias_processor, clamped_logit_bias)


@router.post('/v1/chat/completions', dependencies=[Depends(check_api_key)])
async def chat_completions_v1(raw_request: Request = None):
    """Completion API similar to OpenAI's API.

    Refer to  `https://platform.openai.com/docs/api-reference/chat/create`
    for the API specification.

    The request should be a JSON object with the following fields:
    - model: model name. Available from /v1/models.
    - messages: string prompt or chat history in OpenAI format. Chat history
        example: `[{"role": "user", "content": "hi"}]`.
    - temperature (float): to modulate the next token probability
    - top_p (float): If set to float < 1, only the smallest set of most
        probable tokens with probabilities that add up to top_p or higher
        are kept for generation.
    - n (int): How many chat completion choices to generate for each input
        message. **Only support one here**.
    - stream: whether to stream the results or not. Default to false.
    - stream_options: Options for streaming response. Only set this when you
        set stream: true.
    - max_tokens (int | None): output token nums. Default to None.
    - repetition_penalty (float): The parameter for repetition penalty.
        1.0 means no penalty
    - stop (str | List[str] | None): To stop generating further
        tokens. Only accept stop words that's encoded to one token idex.
    - response_format (Dict | None): Only pytorch backend support formatting
        response. Examples: `{"type": "json_schema", "json_schema": {"name":
        "test","schema": {"properties": {"name": {"type": "string"}},
        "required": ["name"], "type": "object"}}}`
        or `{"type": "regex_schema", "regex_schema": "call me [A-Za-z]{1,10}"}`
    - logit_bias (Dict): Bias to logits. Only supported in pytorch engine.
    - tools (List): A list of tools the model may call. Currently, only
        internlm2 functions are supported as a tool. Use this to specify a
        list of functions for which the model can generate JSON inputs.
    - tool_choice (str | object): Controls which (if any) tool is called by
        the model. `none` means the model will not call any tool and instead
        generates a message. Specifying a particular tool via {"type":
        "function", "function": {"name": "my_function"}} forces the model to
        call that tool. `auto` or `required` will put all the tools information
        to the model.

    Additional arguments supported by LMDeploy:
    - top_k (int): The number of the highest probability vocabulary
        tokens to keep for top-k-filtering
    - ignore_eos (bool): indicator for ignoring eos
    - skip_special_tokens (bool): Whether or not to remove special tokens
        in the decoding. Default to be True.
    - spaces_between_special_tokens (bool): Whether or not to add spaces
        around special tokens. The behavior of Fast tokenizers is to have
        this to False. This is setup to True in slow tokenizers.
    - min_new_tokens (int): To generate at least numbers of tokens.
    - min_p (float): Minimum token probability, which will be scaled by the
        probability of the most likely token. It must be a value between
        0 and 1. Typical values are in the 0.01-0.2 range, comparably
        selective as setting `top_p` in the 0.99-0.8 range (use the
        opposite of normal `top_p` values)

    Currently we do not support the following features:
    - presence_penalty (replaced with repetition_penalty)
    - frequency_penalty (replaced with repetition_penalty)
    """
    json_request = await raw_request.json()
    request = ChatCompletionRequest.model_validate(json_request)
    migration_request = json_request.pop('migration_request', None)
    with_cache = json_request.pop('with_cache', False)
    preserve_cache = json_request.pop('preserve_cache', False)
    if migration_request:
        migration_request = MigrationRequest.model_validate(migration_request)

    if request.session_id == -1:
        VariableInterface.session_id += 1
        request.session_id = VariableInterface.session_id
    error_check_ret = await check_request(request)
    if error_check_ret is not None:
        return error_check_ret
    if VariableInterface.async_engine.id2step.get(request.session_id, 0) != 0:
        return create_error_response(HTTPStatus.BAD_REQUEST, f'The session_id `{request.session_id}` is occupied.')

    model_name = request.model
    adapter_name = None
    if model_name != VariableInterface.async_engine.model_name:
        adapter_name = model_name  # got a adapter name
    request_id = str(request.session_id)
    created_time = int(time.time())

    if isinstance(request.stop, str):
        request.stop = [request.stop]

    gen_logprobs, logits_processors = None, None
    if request.logprobs and request.top_logprobs:
        gen_logprobs = request.top_logprobs
    response_format = None
    if request.response_format and request.response_format.type != 'text':
        if VariableInterface.async_engine.backend != 'pytorch':
            return create_error_response(HTTPStatus.BAD_REQUEST, 'only pytorch backend can use response_format now')
        response_format = request.response_format.model_dump()

    if request.logit_bias is not None:
        try:
            logits_processors = [
                logit_bias_logits_processor(request.logit_bias, VariableInterface.async_engine.tokenizer.model)
            ]
        except Exception as e:
            return create_error_response(HTTPStatus.BAD_REQUEST, str(e))

    random_seed = request.seed if request.seed else None

    gen_config = GenerationConfig(max_new_tokens=request.max_tokens,
                                  do_sample=True,
                                  logprobs=gen_logprobs,
                                  top_k=request.top_k,
                                  top_p=request.top_p,
                                  temperature=request.temperature,
                                  repetition_penalty=request.repetition_penalty,
                                  ignore_eos=request.ignore_eos,
                                  stop_words=request.stop,
                                  skip_special_tokens=request.skip_special_tokens,
                                  response_format=response_format,
                                  logits_processors=logits_processors,
                                  min_new_tokens=request.min_new_tokens,
                                  min_p=request.min_p,
                                  random_seed=random_seed,
                                  spaces_between_special_tokens=request.spaces_between_special_tokens,
                                  migration_request=migration_request,
                                  with_cache=with_cache,
                                  preserve_cache=preserve_cache)

    tools = None
    if request.tools and request.tool_choice != 'none':
        gen_config.skip_special_tokens = False
        # internlm2 only uses contents inside function regardless of 'type'
        if not isinstance(request.tool_choice, str):
            tools = [
                item.function.model_dump() for item in request.tools
                if item.function.name == request.tool_choice.function.name
            ]
        else:
            tools = [item.function.model_dump() for item in request.tools]
    result_generator = VariableInterface.async_engine.generate(
        request.messages,
        request.session_id,
        gen_config=gen_config,
        tools=tools,
        stream_response=True,  # always use stream to enable batching
        sequence_start=True,
        sequence_end=True,
        do_preprocess=not isinstance(request.messages, str),  # text completion for string input
        adapter_name=adapter_name,
    )

    def create_stream_response_json(index: int,
                                    delta_message: DeltaMessage,
                                    finish_reason: Optional[str] = None,
                                    logprobs: Optional[LogProbs] = None,
                                    usage: Optional[UsageInfo] = None) -> str:
        choice_data = ChatCompletionResponseStreamChoice(index=index,
                                                         delta=delta_message,
                                                         finish_reason=finish_reason,
                                                         logprobs=logprobs)
        response = ChatCompletionStreamResponse(
            id=request_id,
            created=created_time,
            model=model_name,
            choices=[choice_data],
            usage=usage,
        )
        response_json = response.model_dump_json()

        return response_json

    async def completion_stream_generator() -> AsyncGenerator[str, None]:
        previous_text = ''
        current_text = ''
        previous_token_ids = []
        current_token_ids = []
        delta_token_ids = []
        streaming_tools = False
        async for res in result_generator:
            logprobs, usage = None, None
            if gen_logprobs and res.logprobs:
                logprobs = _create_chat_completion_logprobs(VariableInterface.async_engine.tokenizer, res.token_ids,
                                                            res.logprobs)
            if request.stream_options and request.stream_options.include_usage:
                total_tokens = sum([res.history_token_len, res.input_token_len, res.generate_token_len])
                usage = UsageInfo(
                    prompt_tokens=res.input_token_len,
                    completion_tokens=res.generate_token_len,
                    total_tokens=total_tokens,
                )
            delta_message = DeltaMessage(role='assistant', content=res.response)
            if request.tool_choice != 'none' and VariableInterface.tool_parser is not None:
                if res.finish_reason == 'stop' and streaming_tools is True:
                    res.finish_reason = 'tool_calls'
                current_text = current_text + res.response
                delta_token_ids = res.token_ids if res.token_ids is not None else []
                current_token_ids = current_token_ids + delta_token_ids
                tool_delta = VariableInterface.tool_parser.extract_tool_calls_streaming(
                    previous_text=previous_text,
                    current_text=current_text,
                    delta_text=res.response,
                    previous_token_ids=previous_token_ids,
                    current_token_ids=current_token_ids,
                    delta_token_ids=delta_token_ids,
                    request=request)
                if tool_delta is not None:
                    delta_message.tool_calls = tool_delta.tool_calls
                    delta_message.content = tool_delta.content
                    if isinstance(tool_delta.tool_calls, List) and len(tool_delta.tool_calls):
                        streaming_tools = True
                previous_text = current_text
                previous_token_ids = current_token_ids
            elif VariableInterface.reasoning_parser is not None:
                current_text = current_text + res.response
                delta_token_ids = res.token_ids if res.token_ids is not None else []
                current_token_ids = current_token_ids + delta_token_ids
                reasoning_delta = VariableInterface.reasoning_parser.extract_reasoning_content_streaming(
                    previous_text=previous_text,
                    current_text=current_text,
                    delta_text=res.response,
                    previous_token_ids=previous_token_ids,
                    current_token_ids=current_token_ids,
                    delta_token_ids=delta_token_ids)
                if reasoning_delta is not None:
                    delta_message.reasoning_content = reasoning_delta.reasoning_content
                    delta_message.content = reasoning_delta.content
                previous_text = current_text
                previous_token_ids = current_token_ids
            elif request.tool_choice != 'none' and request.tools is not None and VariableInterface.tool_parser is None:
                logger.error('Please lanuch the api_server with --tool-call-parser if you want to use tool.')
            response_json = create_stream_response_json(index=0,
                                                        delta_message=delta_message,
                                                        finish_reason=res.finish_reason,
                                                        logprobs=logprobs,
                                                        usage=usage)
            if res.cache_block_ids is not None:
                response_json['cache_block_ids'] = res.cache_block_ids
                response_json['remote_token_ids'] = res.token_ids
            yield f'data: {response_json}\n\n'
        yield 'data: [DONE]\n\n'

    # Streaming response
    if request.stream:
        return StreamingResponse(completion_stream_generator(), media_type='text/event-stream')

    # Non-streaming response
    final_logprobs = []
    final_token_ids = []
    final_res = None
    text = ''
    cache_block_ids = []
    remote_token_ids = []
    async for res in result_generator:
        if await raw_request.is_disconnected():
            # Abort the request if the client disconnects.
            await VariableInterface.async_engine.stop_session(request.session_id)
            return create_error_response(HTTPStatus.BAD_REQUEST, 'Client disconnected')
        final_res = res
        text += res.response
        if res.token_ids:
            final_token_ids.extend(res.token_ids)
        if res.logprobs:
            final_logprobs.extend(res.logprobs)
        cache_block_ids.append(res.cache_block_ids)
        remote_token_ids.append(res.token_ids)

    tool_calls = None
    reasoning_content = None
    if request.tool_choice != 'none' and VariableInterface.tool_parser is not None:
        try:  # TODO add json_schema guidance to turbomind
            tool_call_info = VariableInterface.tool_parser.extract_tool_calls(text, request=request)
            text, tool_calls = tool_call_info.content, tool_call_info.tool_calls
            if isinstance(tool_calls, List) and len(tool_calls):
                if final_res.finish_reason == 'stop':
                    final_res.finish_reason = 'tool_calls'

        except Exception as e:
            logger.error(f'Failed to parse {text}. Exception: {e}.')
            return create_error_response(HTTPStatus.BAD_REQUEST, 'Failed to parse fc related info to json format!')
    # assume reasoning uncompatible with tool call
    elif VariableInterface.reasoning_parser is not None:
        reasoning_content, text = VariableInterface.reasoning_parser.extract_reasoning_content(text, request)
    elif request.tool_choice != 'none' and request.tools is not None and VariableInterface.tool_parser is None:
        logger.error('Please lanuch the api_server with --tool-call-parser if you want to use tool.')

    logprobs = None
    if gen_logprobs and len(final_logprobs):
        logprobs = _create_chat_completion_logprobs(VariableInterface.async_engine.tokenizer, final_token_ids,
                                                    final_logprobs)

    assert final_res is not None
    choices = []
    choice_data = ChatCompletionResponseChoice(
        index=0,
        message=ChatMessage(role='assistant', content=text, tool_calls=tool_calls, reasoning_content=reasoning_content),
        logprobs=logprobs,
        finish_reason=final_res.finish_reason,
    )
    choices.append(choice_data)

    if with_cache:
        cache_block_ids = cache_block_ids[0]
        remote_token_ids = [remote_token_ids[0][-1]]

    total_tokens = sum([final_res.history_token_len, final_res.input_token_len, final_res.generate_token_len])
    usage = UsageInfo(
        prompt_tokens=final_res.input_token_len,
        completion_tokens=final_res.generate_token_len,
        total_tokens=total_tokens,
    )
    response = ChatCompletionResponse(
        id=request_id,
        created=created_time,
        model=model_name,
        choices=choices,
        usage=usage,
    ).model_dump()

    if with_cache:
        response['cache_block_ids'] = cache_block_ids
        response['remote_token_ids'] = remote_token_ids

    return response


@router.post('/v1/completions', dependencies=[Depends(check_api_key)])
async def completions_v1(raw_request: Request = None):
    """Completion API similar to OpenAI's API.

    Go to `https://platform.openai.com/docs/api-reference/completions/create`
    for the API specification.

    The request should be a JSON object with the following fields:
    - model (str): model name. Available from /v1/models.
    - prompt (str): the input prompt.
    - suffix (str): The suffix that comes after a completion of inserted text.
    - max_tokens (int): output token nums. Default to 16.
    - temperature (float): to modulate the next token probability
    - top_p (float): If set to float < 1, only the smallest set of most
        probable tokens with probabilities that add up to top_p or higher
        are kept for generation.
    - n (int): How many chat completion choices to generate for each input
        message. **Only support one here**.
    - stream: whether to stream the results or not. Default to false.
    - stream_options: Options for streaming response. Only set this when you
        set stream: true.
    - repetition_penalty (float): The parameter for repetition penalty.
        1.0 means no penalty
    - user (str): A unique identifier representing your end-user.
    - stop (str | List[str] | None): To stop generating further
        tokens. Only accept stop words that's encoded to one token idex.

    Additional arguments supported by LMDeploy:
    - ignore_eos (bool): indicator for ignoring eos
    - skip_special_tokens (bool): Whether or not to remove special tokens
        in the decoding. Default to be True.
    - spaces_between_special_tokens (bool): Whether or not to add spaces
        around special tokens. The behavior of Fast tokenizers is to have
        this to False. This is setup to True in slow tokenizers.
    - top_k (int): The number of the highest probability vocabulary
        tokens to keep for top-k-filtering
    - min_p (float): Minimum token probability, which will be scaled by the
        probability of the most likely token. It must be a value between
        0 and 1. Typical values are in the 0.01-0.2 range, comparably
        selective as setting `top_p` in the 0.99-0.8 range (use the
        opposite of normal `top_p` values)

    Currently we do not support the following features:
    - logprobs (not supported yet)
    - presence_penalty (replaced with repetition_penalty)
    - frequency_penalty (replaced with repetition_penalty)
    """
    json_request = await raw_request.json()
    request = CompletionRequest.model_validate(json_request)
    migration_request = json_request.pop('migration_request', None)
    with_cache = json_request.pop('with_cache', False)
    preserve_cache = json_request.pop('preserve_cache', False)
    if migration_request:
        migration_request = MigrationRequest.model_validate(migration_request)

    if request.session_id == -1:
        VariableInterface.session_id += 1
        request.session_id = VariableInterface.session_id
    error_check_ret = await check_request(request)
    if error_check_ret is not None:
        return error_check_ret
    if VariableInterface.async_engine.id2step.get(request.session_id, 0) != 0:
        return create_error_response(HTTPStatus.BAD_REQUEST, f'The session_id `{request.session_id}` is occupied.')

    model_name = request.model
    adapter_name = None
    if model_name != VariableInterface.async_engine.model_name:
        adapter_name = model_name  # got a adapter name
    request_id = str(request.session_id)
    created_time = int(time.time())
    if isinstance(request.prompt, str):
        request.prompt = [request.prompt]
    if isinstance(request.stop, str):
        request.stop = [request.stop]
    random_seed = request.seed if request.seed else None

    gen_config = GenerationConfig(max_new_tokens=request.max_tokens if request.max_tokens else 512,
                                  do_sample=True,
                                  logprobs=request.logprobs,
                                  top_k=request.top_k,
                                  top_p=request.top_p,
                                  temperature=request.temperature,
                                  repetition_penalty=request.repetition_penalty,
                                  ignore_eos=request.ignore_eos,
                                  stop_words=request.stop,
                                  skip_special_tokens=request.skip_special_tokens,
                                  min_p=request.min_p,
                                  random_seed=random_seed,
                                  spaces_between_special_tokens=request.spaces_between_special_tokens,
                                  migration_request=migration_request,
                                  with_cache=with_cache,
                                  preserve_cache=preserve_cache)
    generators = []
    for i in range(len(request.prompt)):
        result_generator = VariableInterface.async_engine.generate(
            request.prompt[i],
            request.session_id + i,
            gen_config=gen_config,
            stream_response=True,  # always use stream to enable batching
            sequence_start=True,
            sequence_end=True,
            do_preprocess=False,
            adapter_name=adapter_name)
        generators.append(result_generator)

    def create_stream_response_json(index: int,
                                    text: str,
                                    finish_reason: Optional[str] = None,
                                    logprobs: Optional[LogProbs] = None,
                                    usage: Optional[UsageInfo] = None) -> str:
        choice_data = CompletionResponseStreamChoice(index=index,
                                                     text=text,
                                                     finish_reason=finish_reason,
                                                     logprobs=logprobs)
        response = CompletionStreamResponse(
            id=request_id,
            created=created_time,
            model=model_name,
            choices=[choice_data],
            usage=usage,
        )
        response_json = response.model_dump()
        return response_json

    async def completion_stream_generator() -> AsyncGenerator[str, None]:
        # First chunk with role
        for generator in generators:
            offset = 0
            all_token_ids = []
            state = DetokenizeState()
            async for res in generator:
                logprobs = None
                usage = None
                if request.logprobs and res.logprobs:
                    logprobs, offset, all_token_ids, state = _create_completion_logprobs(  # noqa E501
                        VariableInterface.async_engine.tokenizer, res.token_ids, res.logprobs,
                        gen_config.skip_special_tokens, offset, all_token_ids, state,
                        gen_config.spaces_between_special_tokens)
                if request.stream_options and request.stream_options.include_usage:  # noqa E501
                    final_res = res
                    total_tokens = sum(
                        [final_res.history_token_len, final_res.input_token_len, final_res.generate_token_len])
                    usage = UsageInfo(
                        prompt_tokens=final_res.input_token_len,
                        completion_tokens=final_res.generate_token_len,
                        total_tokens=total_tokens,
                    )
                response_json = create_stream_response_json(index=0,
                                                            text=res.response,
                                                            finish_reason=res.finish_reason,
                                                            logprobs=logprobs,
                                                            usage=usage)
                if res.cache_block_ids is not None:
                    response_json['cache_block_ids'] = res.cache_block_ids
                    response_json['remote_token_ids'] = res.token_ids
                yield f'data: {json.dumps(response_json)}\n\n'
        yield 'data: [DONE]\n\n'

    # Streaming response
    if request.stream:
        return StreamingResponse(completion_stream_generator(), media_type='text/event-stream')

    # Non-streaming response
    usage = UsageInfo()
    choices = [None] * len(generators)
    cache_block_ids = []
    remote_token_ids = []

    async def _inner_call(i, generator):
        nonlocal cache_block_ids, remote_token_ids
        final_logprobs = []
        final_token_ids = []
        final_res = None
        text = ''
        async for res in generator:
            if await raw_request.is_disconnected():
                # Abort the request if the client disconnects.
                await VariableInterface.async_engine.stop_session(request.session_id)
                return create_error_response(HTTPStatus.BAD_REQUEST, 'Client disconnected')
            final_res = res
            text += res.response
            cache_block_ids.append(res.cache_block_ids)
            remote_token_ids.append(res.token_ids)
            if res.token_ids:
                final_token_ids.extend(res.token_ids)
            if res.logprobs:
                final_logprobs.extend(res.logprobs)

        logprobs = None
        if request.logprobs and len(final_logprobs):
            logprobs, _, _, _ = _create_completion_logprobs(
                VariableInterface.async_engine.tokenizer,
                final_token_ids,
                final_logprobs,
                gen_config.skip_special_tokens,
                spaces_between_special_tokens=gen_config.spaces_between_special_tokens)

        assert final_res is not None
        choice_data = CompletionResponseChoice(
            index=i,
            text=text,
            finish_reason=final_res.finish_reason,
            logprobs=logprobs,
        )
        choices[i] = choice_data

        if with_cache:
            cache_block_ids = cache_block_ids[0]
            remote_token_ids = [remote_token_ids[0][-1]]

        total_tokens = sum([final_res.history_token_len, final_res.input_token_len, final_res.generate_token_len])
        usage.prompt_tokens += final_res.input_token_len
        usage.completion_tokens += final_res.generate_token_len
        usage.total_tokens += total_tokens

    await asyncio.gather(*[_inner_call(i, generators[i]) for i in range(len(generators))])

    response = CompletionResponse(
        id=request_id,
        created=created_time,
        model=model_name,
        choices=choices,
        usage=usage,
    ).model_dump()

    if with_cache:
        response['cache_block_ids'] = cache_block_ids
        response['remote_token_ids'] = remote_token_ids

    return response


@router.post('/v1/embeddings', tags=['unsupported'])
async def create_embeddings(request: EmbeddingsRequest, raw_request: Request = None):
    """Creates embeddings for the text."""
    return create_error_response(HTTPStatus.BAD_REQUEST, 'Unsupported by turbomind.')


@router.post('/v1/encode', dependencies=[Depends(check_api_key)])
async def encode(request: EncodeRequest, raw_request: Request = None):
    """Encode prompts.

    The request should be a JSON object with the following fields:
    - input: the prompt to be encoded. In str or List[str] format.
    - do_preprocess: whether do preprocess or not. Default to False.
    - add_bos: True when it is the beginning of a conversation. False when it
        is not. Default to True.
    """

    def encode(prompt: str, do_preprocess: bool, add_bos: bool):
        if do_preprocess:
            prompt = VariableInterface.async_engine.chat_template.get_prompt(prompt, sequence_start=add_bos)
        input_ids = VariableInterface.async_engine.tokenizer.encode(prompt, add_bos=add_bos)
        return input_ids

    if isinstance(request.input, str):
        encoded = encode(request.input, request.do_preprocess, request.add_bos)
        return EncodeResponse(input_ids=encoded, length=len(encoded))
    else:
        encoded, length = [], []
        for prompt in request.input:
            ids = encode(prompt, request.do_preprocess, request.add_bos)
            encoded.append(ids)
            length.append(len(ids))
        return EncodeResponse(input_ids=encoded, length=length)


<<<<<<< HEAD
@router.post('/update_params', dependencies=[Depends(check_api_key)])
def update_params(request: UpdateParamsRequest, raw_request: Request = None):
    """Update weights for the model."""
    if VariableInterface.async_engine.backend != 'pytorch':
        return create_error_response(HTTPStatus.BAD_REQUEST, 'Unsupported by turbomind.')
    VariableInterface.async_engine.engine.update_params(request)
    return JSONResponse(content=None)
=======
""" PD Disaggregation API Begin """


@router.get('/distserve/engine_info')
async def engine_info():
    engine = VariableInterface.async_engine.engine

    response = DistServeEngineConfig(tp_size=engine.engine_config.tp,
                                     dp_size=engine.engine_config.dp,
                                     pp_size=None,
                                     ep_size=engine.engine_config.ep,
                                     dp_rank=engine.engine_config.dp_rank,
                                     block_size=engine.engine_config.block_size,
                                     num_cpu_blocks=engine.scheduler.block_manager.num_cpu_blocks,
                                     num_gpu_blocks=engine.scheduler.block_manager.num_gpu_blocks)

    return response.model_dump_json()


@router.post('/distserve/p2p_initialize')
async def p2p_initialize(init_request: DistServeInitRequest):
    return VariableInterface.async_engine.p2p_initialize(init_request)


@router.post('/distserve/p2p_connect')
async def p2p_connect(conn_request: List[DistServeConnectionRequest]):
    return VariableInterface.async_engine.p2p_connect(conn_request)


@router.post('/distserve/free_cache')
async def free_cache(raw_request: Request) -> JSONResponse:
    config = await raw_request.json()
    session_id = int(config['session_id'])
    VariableInterface.async_engine.free_cache(session_id)
    return {'status': 'SUCCESS'}


""" PD Disaggregation API End """
>>>>>>> 50b0ef78


@router.post('/v1/chat/interactive', dependencies=[Depends(check_api_key)])
async def chat_interactive_v1(request: GenerateRequest, raw_request: Request = None):
    """Generate completion for the request.

    - On interactive mode, the chat history is kept on the server. Please set
    `interactive_mode = True`.
    - On normal mode, no chat history is kept on the server. Set
    `interactive_mode = False`.

    The request should be a JSON object with the following fields:
    - prompt: the prompt to use for the generation.
    - image_url(str | List[str] | None): the image url or base64 encoded string
        for VL models.
    - session_id: determine which instance will be called. If not specified
        with a value other than -1, using random value directly.
    - interactive_mode (bool): turn on interactive mode or not. On interactive
        mode, session history is kept on the server (and vice versa).
    - stream: whether to stream the results or not.
    - stop (str | List[str] | None): To stop generating further
        tokens. Only accept stop words that's encoded to one token idex.
    - request_output_len (int): output token nums. If not specified, will use
        maximum possible number for a session.
    - top_p (float): If set to float < 1, only the smallest set of most
        probable tokens with probabilities that add up to top_p or higher
        are kept for generation.
    - top_k (int): The number of the highest probability vocabulary
        tokens to keep for top-k-filtering
    - temperature (float): to modulate the next token probability
    - repetition_penalty (float): The parameter for repetition penalty.
        1.0 means no penalty
    - ignore_eos (bool): indicator for ignoring eos
    - skip_special_tokens (bool): Whether or not to remove special tokens
        in the decoding. Default to be True.
    - spaces_between_special_tokens (bool): Whether or not to add spaces
        around special tokens. The behavior of Fast tokenizers is to have
        this to False. This is setup to True in slow tokenizers.
    - adapter_name (str): For slora inference. Choose which lora to do the
        inference.
    - min_new_tokens (int): To generate at least numbers of tokens.
    - min_p (float): Minimum token probability, which will be scaled by the
        probability of the most likely token. It must be a value between
        0 and 1. Typical values are in the 0.01-0.2 range, comparably
        selective as setting `top_p` in the 0.99-0.8 range (use the
        opposite of normal `top_p` values)
    """
    if request.cancel:
        if request.session_id != -1:
            await VariableInterface.async_engine.stop_session(request.session_id)
            return {'text': '', 'tokens': 0, 'input_tokens': 0, 'history_tokens': 0, 'finish_reason': 'stop'}
        else:
            return create_error_response(HTTPStatus.BAD_REQUEST, 'please set a session_id to cancel a request')
    error_check_ret = await check_request(request)
    if error_check_ret is not None:
        return error_check_ret
    if request.session_id == -1:
        VariableInterface.session_id += 1
        request.session_id = VariableInterface.session_id

    async_engine = VariableInterface.async_engine
    sequence_start = async_engine.id2step.get(request.session_id, 0) == 0
    sequence_end = not request.interactive_mode
    if isinstance(request.stop, str):
        request.stop = [request.stop]

    end_session = sequence_end and request.prompt == '' and request.request_output_len == 0
    if end_session:
        await async_engine.end_session(request.session_id)
        return JSONResponse(dict(text='', tokens=0, input_tokens=0, history_tokens=0, finish_reason='stop'))

    random_seed = request.seed if request.seed else None

    gen_config = GenerationConfig(max_new_tokens=request.request_output_len,
                                  do_sample=True,
                                  top_p=request.top_p,
                                  top_k=request.top_k,
                                  temperature=request.temperature,
                                  repetition_penalty=request.repetition_penalty,
                                  ignore_eos=request.ignore_eos,
                                  stop_words=request.stop,
                                  skip_special_tokens=request.skip_special_tokens,
                                  spaces_between_special_tokens=request.spaces_between_special_tokens,
                                  min_new_tokens=request.min_new_tokens,
                                  min_p=request.min_p,
                                  random_seed=random_seed)
    if request.image_url:
        from lmdeploy.vl import load_image
        if isinstance(request.image_url, List):
            request.prompt = (request.prompt, [load_image(url) for url in request.image_url])
        else:
            request.prompt = (request.prompt, load_image(request.image_url))
        if not hasattr(async_engine, '_convert_prompts'):
            return create_error_response(HTTPStatus.BAD_REQUEST, '`image_url` argument only works for VL model')
        request.prompt = async_engine._convert_prompts(request.prompt)
    generation = async_engine.generate(
        request.prompt,
        request.session_id,
        gen_config=gen_config,
        stream_response=True,  # always use stream to enable batching
        sequence_start=sequence_start,
        sequence_end=sequence_end,
        adapter_name=request.adapter_name)

    # Streaming case
    async def stream_results() -> AsyncGenerator[bytes, None]:
        async for out in generation:
            chunk = GenerateResponse(text=out.response,
                                     tokens=out.generate_token_len,
                                     input_tokens=out.input_token_len,
                                     history_tokens=out.history_token_len,
                                     finish_reason=out.finish_reason)
            data = chunk.model_dump_json()
            yield f'{data}\n'

    if request.stream:
        return StreamingResponse(stream_results(), media_type='text/event-stream')
    else:
        ret = {}
        text = ''
        tokens, input_tokens, history_tokens = 0, 0, 0
        finish_reason = None
        async for out in generation:
            if await raw_request.is_disconnected():
                # Abort the request if the client disconnects.
                await async_engine.stop_session(request.session_id)
                return create_error_response(HTTPStatus.BAD_REQUEST, 'Client disconnected')
            text += out.response
            tokens = out.generate_token_len
            input_tokens = out.input_token_len
            history_tokens = out.history_token_len
            finish_reason = out.finish_reason
        ret = {
            'text': text,
            'tokens': tokens,
            'input_tokens': input_tokens,
            'history_tokens': history_tokens,
            'finish_reason': finish_reason
        }
        return JSONResponse(ret)


def handle_torchrun():
    """To disable mmengine logging logic when using torchrun."""

    def dummy_get_device_id():
        return 0

    if int(os.environ.get('LOCAL_RANK', -1)) > 0:
        from lmdeploy.vl.model.utils import _set_func

        # the replacement can't be recovered
        _set_func('mmengine.logging.logger._get_device_id', dummy_get_device_id)


@router.on_event('startup')
async def startup_event():
    if VariableInterface.proxy_url is None:
        return
    try:
        import requests
        engine_config = VariableInterface.async_engine.engine.engine_config
        url = f'{VariableInterface.proxy_url}/nodes/add'
        data = {
            'url': VariableInterface.api_server_url,
            'status': {
                'models': get_model_list(),
                'role': engine_config.role.value
            }
        }
        headers = {'accept': 'application/json', 'Content-Type': 'application/json'}
        response = requests.post(url, headers=headers, json=data)

        if response.status_code != 200:
            raise HTTPException(status_code=400, detail='Service registration failed')
    except Exception as e:
        print(f'Service registration failed: {e}')


class ConcurrencyLimitMiddleware(BaseHTTPMiddleware):

    def __init__(self, app: FastAPI, max_concurrent_requests: int):
        super().__init__(app)
        self.semaphore = asyncio.Semaphore(max_concurrent_requests)

    async def dispatch(self, request: Request, call_next):
        async with self.semaphore:
            response = await call_next(request)
            return response


def set_parsers(reasoning_parser: Optional[str] = None, tool_parser: Optional[str] = None):
    """Set tool parser and reasoning parsers."""
    # set reasoning parser
    if reasoning_parser is not None:
        if reasoning_parser in ReasoningParserManager.module_dict:
            tokenizer = VariableInterface.async_engine.tokenizer
            VariableInterface.reasoning_parser = ReasoningParserManager.get(reasoning_parser)(tokenizer)
        else:
            raise ValueError(
                f'The reasoning parser {reasoning_parser} is not in the parser list: {ReasoningParserManager.module_dict.keys()}'  # noqa
            )
    # set tool parsers
    if tool_parser is not None:
        if tool_parser in ToolParserManager.module_dict:
            tokenizer = VariableInterface.async_engine.tokenizer
            VariableInterface.tool_parser = ToolParserManager.get(tool_parser)(tokenizer)
        else:
            raise ValueError(
                f'The reasoning parser {tool_parser} is not in the parser list: {ToolParserManager.module_dict.keys()}'  # noqa
            )


def serve(model_path: str,
          model_name: Optional[str] = None,
          backend: Literal['turbomind', 'pytorch'] = 'turbomind',
          backend_config: Optional[Union[PytorchEngineConfig, TurbomindEngineConfig]] = None,
          chat_template_config: Optional[ChatTemplateConfig] = None,
          server_name: str = '0.0.0.0',
          server_port: int = 23333,
          allow_origins: List[str] = ['*'],
          allow_credentials: bool = True,
          allow_methods: List[str] = ['*'],
          allow_headers: List[str] = ['*'],
          log_level: str = 'ERROR',
          api_keys: Optional[Union[List[str], str]] = None,
          ssl: bool = False,
          proxy_url: Optional[str] = None,
          max_log_len: int = None,
          disable_fastapi_docs: bool = False,
          max_concurrent_requests: Optional[int] = None,
          reasoning_parser: Optional[str] = None,
          tool_call_parser: Optional[str] = None,
          **kwargs):
    """An example to perform model inference through the command line
    interface.

    Args:
        model_path (str): the path of a model.
            It could be one of the following options:
                - i) A local directory path of a turbomind model which is
                    converted by `lmdeploy convert` command or download from
                    ii) and iii).
                - ii) The model_id of a lmdeploy-quantized model hosted
                    inside a model repo on huggingface.co, such as
                    "InternLM/internlm-chat-20b-4bit",
                    "lmdeploy/llama2-chat-70b-4bit", etc.
                - iii) The model_id of a model hosted inside a model repo
                    on huggingface.co, such as "internlm/internlm-chat-7b",
                    "Qwen/Qwen-7B-Chat ", "baichuan-inc/Baichuan2-7B-Chat"
                    and so on.
        model_name (str): the name of the served model. It can be accessed
            by the RESTful API `/v1/models`. If it is not specified,
            `model_path` will be adopted
        backend (str): either `turbomind` or `pytorch` backend. Default to
            `turbomind` backend.
        backend_config (TurbomindEngineConfig | PytorchEngineConfig): beckend
            config instance. Default to none.
        chat_template_config (ChatTemplateConfig): chat template configuration
            Default to None.
        server_name (str): host ip for serving
        server_port (int): server port
        tp (int): tensor parallel
        allow_origins (List[str]): a list of allowed origins for CORS
        allow_credentials (bool): whether to allow credentials for CORS
        allow_methods (List[str]): a list of allowed HTTP methods for CORS
        allow_headers (List[str]): a list of allowed HTTP headers for CORS
        log_level(str): set log level whose value among [CRITICAL, ERROR,
            WARNING, INFO, DEBUG]
        api_keys (List[str] | str | None): Optional list of API keys. Accepts
            string type as a single api_key. Default to None, which means no
            api key applied.
        ssl (bool): Enable SSL. Requires OS Environment variables
            'SSL_KEYFILE' and 'SSL_CERTFILE'.
        proxy_url (str): The proxy url to register the api_server.
        max_log_len (int): Max number of prompt characters or prompt tokens
            being printed in log. Default: Unlimited
        max_concurrent_requests: This refers to the number of concurrent
            requests that the server can handle. The server is designed to
            process the engine’s tasks once the maximum number of concurrent
            requests is reached, regardless of any additional requests sent by
            clients concurrently during that time. Default to None.
        reasoning_parser (str): The reasoning parser name.
        tool_call_parser (str): The tool call parser name.
    """
    if os.getenv('TM_LOG_LEVEL') is None:
        os.environ['TM_LOG_LEVEL'] = log_level
    logger.setLevel(log_level)

    if disable_fastapi_docs:
        app = FastAPI(
            docs_url=None,
            redoc_url=None,
            openapi_url=None,
        )
    else:
        app = FastAPI(docs_url='/')

    app.include_router(router)

    if allow_origins:
        app.add_middleware(
            CORSMiddleware,
            allow_origins=allow_origins,
            allow_credentials=allow_credentials,
            allow_methods=allow_methods,
            allow_headers=allow_headers,
        )

    # Set the maximum number of concurrent requests
    if max_concurrent_requests is not None:
        app.add_middleware(ConcurrencyLimitMiddleware, max_concurrent_requests=max_concurrent_requests)

    if api_keys is not None:
        if isinstance(api_keys, str):
            api_keys = api_keys.split(',')
        VariableInterface.api_keys = api_keys
    ssl_keyfile, ssl_certfile, http_or_https = None, None, 'http'
    if ssl:
        ssl_keyfile = os.environ['SSL_KEYFILE']
        ssl_certfile = os.environ['SSL_CERTFILE']
        http_or_https = 'https'

    handle_torchrun()
    _, pipeline_class = get_task(model_path)
    VariableInterface.async_engine = pipeline_class(model_path=model_path,
                                                    model_name=model_name,
                                                    backend=backend,
                                                    backend_config=backend_config,
                                                    chat_template_config=chat_template_config,
                                                    max_log_len=max_log_len,
                                                    **kwargs)
    # set reasoning parser and tool parser
    set_parsers(reasoning_parser, tool_call_parser)

    if proxy_url is not None:
        VariableInterface.proxy_url = proxy_url
        VariableInterface.api_server_url = f'{http_or_https}://{server_name}:{server_port}'  # noqa
    for i in range(3):
        print(f'HINT:    Please open \033[93m\033[1m{http_or_https}://'
              f'{server_name}:{server_port}\033[0m in a browser for detailed api'
              ' usage!!!')
    uvicorn.run(app=app,
                host=server_name,
                port=server_port,
                log_level='info',
                ssl_keyfile=ssl_keyfile,
                ssl_certfile=ssl_certfile)


if __name__ == '__main__':
    import fire

    fire.Fire(serve)<|MERGE_RESOLUTION|>--- conflicted
+++ resolved
@@ -856,7 +856,6 @@
         return EncodeResponse(input_ids=encoded, length=length)
 
 
-<<<<<<< HEAD
 @router.post('/update_params', dependencies=[Depends(check_api_key)])
 def update_params(request: UpdateParamsRequest, raw_request: Request = None):
     """Update weights for the model."""
@@ -864,7 +863,8 @@
         return create_error_response(HTTPStatus.BAD_REQUEST, 'Unsupported by turbomind.')
     VariableInterface.async_engine.engine.update_params(request)
     return JSONResponse(content=None)
-=======
+
+
 """ PD Disaggregation API Begin """
 
 
@@ -903,7 +903,6 @@
 
 
 """ PD Disaggregation API End """
->>>>>>> 50b0ef78
 
 
 @router.post('/v1/chat/interactive', dependencies=[Depends(check_api_key)])
