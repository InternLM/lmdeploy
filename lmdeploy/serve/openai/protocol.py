# Copyright (c) OpenMMLab. All rights reserved.
# Modified from
# https://github.com/lm-sys/FastChat/blob/168ccc29d3f7edc50823016105c024fe2282732a/fastchat/protocol/openai_api_protocol.py
import time
from typing import Any, Dict, List, Literal, Optional, Union

import shortuuid
from pydantic import BaseModel, Field

from lmdeploy.pytorch.disagg.conn.protocol import EncoderResult


class ErrorResponse(BaseModel):
    """Error responses."""
    message: str
    type: str
    code: int
    param: Optional[str] = None
    object: str = 'error'


class ModelPermission(BaseModel):
    """Model permissions."""
    id: str = Field(default_factory=lambda: f'modelperm-{shortuuid.random()}')
    object: str = 'model_permission'
    created: int = Field(default_factory=lambda: int(time.time()))
    allow_create_engine: bool = False
    allow_sampling: bool = True
    allow_logprobs: bool = True
    allow_search_indices: bool = True
    allow_view: bool = True
    allow_fine_tuning: bool = False
    organization: str = '*'
    group: Optional[str] = None
    is_blocking: bool = False


class ModelCard(BaseModel):
    """Model cards."""
    id: str
    object: str = 'model'
    created: int = Field(default_factory=lambda: int(time.time()))
    owned_by: str = 'lmdeploy'
    root: Optional[str] = None
    parent: Optional[str] = None
    permission: List[ModelPermission] = []


class ModelList(BaseModel):
    """Model list consists of model cards."""
    object: str = 'list'
    data: List[ModelCard] = []


class UsageInfo(BaseModel):
    """Usage information."""
    prompt_tokens: int = 0
    total_tokens: int = 0
    completion_tokens: Optional[int] = 0


class Function(BaseModel):
    """Function descriptions."""
    description: Optional[str] = Field(default=None, examples=[None])
    name: str
    parameters: Optional[object] = None


class Tool(BaseModel):
    """Function wrapper."""
    type: str = Field(default='function', examples=['function'])
    function: Function


class ToolChoiceFuncName(BaseModel):
    """The name of tool choice function."""
    name: str


class ToolChoice(BaseModel):
    """The tool choice definition."""
    function: ToolChoiceFuncName
    type: Literal['function'] = Field(default='function', examples=['function'])


class StreamOptions(BaseModel):
    """The stream options."""
    include_usage: Optional[bool] = False


class JsonSchema(BaseModel):
    name: str
    # description is not used since it depends on model
    description: Optional[str] = None
    # use alias since pydantic does not support the OpenAI key `schema`
    json_schema: Optional[Dict[str, Any]] = Field(default=None, alias='schema', examples=[None])
    # strict is not used
    strict: Optional[bool] = False


class ResponseFormat(BaseModel):
    # regex_schema is extended by lmdeploy to support regex output
    type: Literal['text', 'json_object', 'json_schema', 'regex_schema']
    json_schema: Optional[JsonSchema] = None
    regex_schema: Optional[str] = None


class ChatCompletionRequest(BaseModel):
    """Chat completion request."""
    model: str

    messages: Union[str, List[Dict[str, Any]]] = Field(examples=[[{'role': 'user', 'content': 'hi'}]])
    temperature: Optional[float] = 0.7
    top_p: Optional[float] = 1.0
    tools: Optional[List[Tool]] = Field(default=None, examples=[None])
    tool_choice: Union[ToolChoice, Literal['auto', 'required', 'none']] = Field(default='auto', examples=['none'])
    logprobs: Optional[bool] = False
    top_logprobs: Optional[int] = None
    n: Optional[int] = 1
    logit_bias: Optional[Dict[str, float]] = Field(default=None, examples=[None])
    max_completion_tokens: Optional[int] = Field(
        default=None,
        examples=[None],
        description=('An upper bound for the number of tokens that can be generated for a completion, '
                     'including visible output tokens and reasoning tokens'),
    )
    max_tokens: Optional[int] = Field(
        default=None,
        examples=[None],
        deprecated='max_tokens is deprecated in favor of the max_completion_tokens field',
    )
    stop: Optional[Union[str, List[str]]] = Field(default=None, examples=[None])

    stream: Optional[bool] = False
    stream_options: Optional[StreamOptions] = Field(default=None, examples=[None])
    presence_penalty: Optional[float] = 0.0
    frequency_penalty: Optional[float] = 0.0
    user: Optional[str] = None
    reasoning_effort: Optional[Literal['low', 'medium', 'high']] = None
    response_format: Optional[ResponseFormat] = Field(default=None, examples=[None])
    # additional argument of lmdeploy
    do_preprocess: Optional[bool] = True
    repetition_penalty: Optional[float] = 1.0
    session_id: Optional[int] = -1
    ignore_eos: Optional[bool] = False
    skip_special_tokens: Optional[bool] = True
    spaces_between_special_tokens: Optional[bool] = True
    top_k: Optional[int] = 40
    seed: Optional[int] = None
    min_new_tokens: Optional[int] = Field(default=None, examples=[None])
    min_p: float = 0.0
    enable_thinking: Optional[bool] = None
    return_token_ids: Optional[bool] = False
<<<<<<< HEAD
    encoder_result: Optional[EncoderResult] = None
=======
    include_stop_str_in_output: Optional[bool] = False
>>>>>>> 75ce4796


class FunctionCall(BaseModel):
    """Function response."""
    name: str
    arguments: str


class ToolCall(BaseModel):
    """Tool call response."""
    id: str = Field(default_factory=lambda: f'chatcmpl-{shortuuid.random()}')
    type: Literal['function'] = 'function'
    function: FunctionCall


class ExtractedToolCallInformation(BaseModel):
    # modified from https://github.com/vllm-project/vllm/blob/v0.7.3/vllm/entrypoints/openai/protocol.py#L1199
    # indicate if tools were called
    tools_called: bool
    # extracted tool calls
    tool_calls: List[ToolCall]
    # content - per OpenAI spec, content AND tool calls can be returned rarely
    # But some models will do this intentionally
    content: Optional[str] = None


class ChatMessage(BaseModel):
    """Chat messages."""
    role: str
    content: Optional[str] = None
    gen_tokens: Optional[List[int]] = None
    reasoning_content: Optional[str] = Field(default=None, examples=[None])
    tool_calls: Optional[List[ToolCall]] = Field(default=None, examples=[None])


class LogProbs(BaseModel):
    text_offset: List[int] = Field(default_factory=list)
    token_logprobs: List[Optional[float]] = Field(default_factory=list)
    tokens: List[str] = Field(default_factory=list)
    top_logprobs: Optional[List[Optional[Dict[str, float]]]] = None


class TopLogprob(BaseModel):
    token: str
    bytes: Optional[List[int]] = None
    logprob: float


class ChatCompletionTokenLogprob(BaseModel):
    token: str
    bytes: Optional[List[int]] = None
    logprob: float
    top_logprobs: List[TopLogprob]


class ChoiceLogprobs(BaseModel):
    content: Optional[List[ChatCompletionTokenLogprob]] = None


class ChatCompletionResponseChoice(BaseModel):
    """Chat completion response choices."""
    index: int
    message: ChatMessage
    logprobs: Optional[ChoiceLogprobs] = None
    finish_reason: Optional[Literal['stop', 'length', 'tool_calls', 'error']] = None


class ChatCompletionResponse(BaseModel):
    """Chat completion response."""
    id: str = Field(default_factory=lambda: f'chatcmpl-{shortuuid.random()}')
    object: str = 'chat.completion'
    created: int = Field(default_factory=lambda: int(time.time()))
    model: str
    choices: List[ChatCompletionResponseChoice]
    usage: UsageInfo


class DeltaFunctionCall(BaseModel):
    name: Optional[str] = None
    arguments: Optional[str] = None


# a tool call delta where everything is optional
class DeltaToolCall(BaseModel):
    id: str = Field(default_factory=lambda: f'chatcmpl-tool-{shortuuid.random()}')
    type: Literal['function'] = 'function'
    index: int
    function: Optional[DeltaFunctionCall] = None


class DeltaMessage(BaseModel):
    """Delta messages."""
    role: Optional[str] = None
    content: Optional[str] = None
    reasoning_content: Optional[str] = None
    gen_tokens: Optional[List[int]] = None
    tool_calls: List[DeltaToolCall] = Field(default_factory=list)


class ChatCompletionResponseStreamChoice(BaseModel):
    """Chat completion response stream choice."""
    index: int
    delta: DeltaMessage
    logprobs: Optional[ChoiceLogprobs] = None
    finish_reason: Optional[Literal['stop', 'length', 'tool_calls', 'error']] = None


class ChatCompletionStreamResponse(BaseModel):
    """Chat completion stream response."""
    id: str = Field(default_factory=lambda: f'chatcmpl-{shortuuid.random()}')
    object: str = 'chat.completion.chunk'
    created: int = Field(default_factory=lambda: int(time.time()))
    model: str
    choices: List[ChatCompletionResponseStreamChoice]
    usage: Optional[UsageInfo] = None


class CompletionRequest(BaseModel):
    """Completion request."""
    model: str
    prompt: Union[str, List[Any]]
    suffix: Optional[str] = None
    temperature: Optional[float] = 0.7
    n: Optional[int] = 1
    logprobs: Optional[int] = None
    max_completion_tokens: Optional[int] = Field(
        default=None,
        examples=[None],
        description=('An upper bound for the number of tokens that can be generated for a completion, '
                     'including visible output tokens and reasoning tokens'),
    )
    max_tokens: Optional[int] = Field(
        default=16,
        examples=[16],
        deprecated='max_tokens is deprecated in favor of the max_completion_tokens field',
    )
    stop: Optional[Union[str, List[str]]] = Field(default=None, examples=[None])
    stream: Optional[bool] = False
    stream_options: Optional[StreamOptions] = Field(default=None, examples=[None])
    top_p: Optional[float] = 1.0
    echo: Optional[bool] = False
    presence_penalty: Optional[float] = 0.0
    frequency_penalty: Optional[float] = 0.0
    user: Optional[str] = None
    # additional argument of lmdeploy
    repetition_penalty: Optional[float] = 1.0
    session_id: Optional[int] = -1
    ignore_eos: Optional[bool] = False
    skip_special_tokens: Optional[bool] = True
    spaces_between_special_tokens: Optional[bool] = True
    top_k: Optional[int] = 40  # for opencompass
    seed: Optional[int] = None
    min_p: float = 0.0
    return_token_ids: Optional[bool] = False


class CompletionResponseChoice(BaseModel):
    """Completion response choices."""
    index: int
    text: str
    logprobs: Optional[LogProbs] = None
    gen_tokens: Optional[List[int]] = None
    finish_reason: Optional[Literal['stop', 'length', 'tool_calls', 'error']] = None


class CompletionResponse(BaseModel):
    """Completion response."""
    id: str = Field(default_factory=lambda: f'cmpl-{shortuuid.random()}')
    object: str = 'text_completion'
    created: int = Field(default_factory=lambda: int(time.time()))
    model: str
    choices: List[CompletionResponseChoice]
    usage: UsageInfo


class CompletionResponseStreamChoice(BaseModel):
    """Completion response stream choice."""
    index: int
    text: str
    logprobs: Optional[LogProbs] = None
    gen_tokens: Optional[List[int]] = None
    finish_reason: Optional[Literal['stop', 'length', 'tool_calls', 'error']] = None


class CompletionStreamResponse(BaseModel):
    """Completion stream response."""
    id: str = Field(default_factory=lambda: f'cmpl-{shortuuid.random()}')
    object: str = 'text_completion'
    created: int = Field(default_factory=lambda: int(time.time()))
    model: str
    choices: List[CompletionResponseStreamChoice]
    usage: Optional[UsageInfo] = None


class EmbeddingsRequest(BaseModel):
    """Embedding request."""
    model: str = None
    input: Union[str, List[str]]
    user: Optional[str] = None


class EmbeddingsResponse(BaseModel):
    """Embedding response."""
    object: str = 'list'
    data: List[Dict[str, Any]]
    model: str
    usage: UsageInfo


class PoolingRequest(BaseModel):
    """Pooling request.

    Currently we follow vLLM API protocol,
    https://github.com/vllm-project/vllm/blob/main/vllm/entrypoints/openai/protocol.py#L1174

    Notice that ideally we should reuse the input format of embedding API
    https://github.com/vllm-project/vllm/blob/main/vllm/entrypoints/openai/protocol.py#L1174
    https://github.com/sgl-project/sglang/blob/main/python/sglang/srt/entrypoints/http_server.py#L383
    """
    model: Optional[str] = None
    input: Union[List[int], List[List[int]], str, List[str]]
    encoding_format: Literal['float', 'base64'] = 'float'
    dimensions: Optional[int] = None
    user: Optional[str] = None


class PoolingResponse(BaseModel):
    """Pooling response."""
    id: str = Field(default_factory=lambda: f'pool-{shortuuid.random()}')
    object: str = 'list'
    created: int = Field(default_factory=lambda: int(time.time()))
    model: str = None
    data: List[Dict[str, Any]]
    usage: UsageInfo


class EncodeRequest(BaseModel):
    """Encode request."""
    input: Union[str, List[str]]
    do_preprocess: Optional[bool] = False
    add_bos: Optional[bool] = True


class EncodeResponse(BaseModel):
    """Encode response."""
    input_ids: Union[List[int], List[List[int]]]
    length: Union[int, List[int]]


class GenerateRequest(BaseModel):
    """Generate request."""
    prompt: Union[str, List[Dict[str, Any]]]
    image_url: Optional[Union[str, List[str]]] = Field(default=None, examples=[None])
    session_id: int = -1
    interactive_mode: bool = False
    stream: bool = False
    stop: Optional[Union[str, List[str]]] = Field(default=None, examples=[None])
    request_output_len: Optional[int] = Field(default=None, examples=[None])  # noqa
    top_p: float = 0.8
    top_k: int = 40
    temperature: float = 0.8
    repetition_penalty: float = 1.0
    ignore_eos: bool = False
    skip_special_tokens: Optional[bool] = True
    spaces_between_special_tokens: Optional[bool] = True
    cancel: Optional[bool] = False  # cancel a responding request
    adapter_name: Optional[str] = Field(default=None, examples=[None])
    seed: Optional[int] = None
    min_new_tokens: Optional[int] = Field(default=None, examples=[None])
    min_p: float = 0.0


class GenerateResponse(BaseModel):
    """Generate response."""
    text: str
    tokens: int
    input_tokens: int
    history_tokens: int
    finish_reason: Optional[Literal['stop', 'length', 'tool_calls', 'error']] = None


class UpdateParamsRequest(BaseModel):
    """Update weights request."""
    serialized_named_tensors: Union[str, List[str], Dict]
    finished: bool = False<|MERGE_RESOLUTION|>--- conflicted
+++ resolved
@@ -151,11 +151,8 @@
     min_p: float = 0.0
     enable_thinking: Optional[bool] = None
     return_token_ids: Optional[bool] = False
-<<<<<<< HEAD
+    include_stop_str_in_output: Optional[bool] = False
     encoder_result: Optional[EncoderResult] = None
-=======
-    include_stop_str_in_output: Optional[bool] = False
->>>>>>> 75ce4796
 
 
 class FunctionCall(BaseModel):
