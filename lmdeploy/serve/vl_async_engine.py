# Copyright (c) OpenMMLab. All rights reserved.

import asyncio
from typing import Dict, List, Literal, Optional, Tuple, Union

import PIL

from lmdeploy.messages import PytorchEngineConfig, TurbomindEngineConfig, VisionConfig
from lmdeploy.pytorch.check_env import try_import_deeplink
from lmdeploy.serve.async_engine import AsyncEngine
from lmdeploy.utils import get_logger
from lmdeploy.vl.engine import ImageEncoder
from lmdeploy.vl.utils import load_image

logger = get_logger('lmdeploy')

VLPromptType = Union[str, Tuple[str, PIL.Image.Image], Tuple[str, List[PIL.Image.Image]]]


class VLAsyncEngine(AsyncEngine):
    """Visual Language Async inference engine."""

    def __init__(self,
                 model_path: str,
                 backend: Literal['turbomind', 'pytorch'] = 'turbomind',
                 backend_config: Optional[Union[TurbomindEngineConfig, PytorchEngineConfig]] = None,
                 vision_config: Optional[VisionConfig] = None,
                 **kwargs) -> None:
        if backend == 'pytorch':
            try_import_deeplink(backend_config.device_type)
        self.vl_encoder = ImageEncoder(model_path, backend, vision_config, backend_config=backend_config)
        super().__init__(model_path, backend=backend, backend_config=backend_config, **kwargs)
        if self.model_name == 'base':
            raise RuntimeError(
                'please specify chat template as guided in https://lmdeploy.readthedocs.io/en/latest/inference/vl_pipeline.html#set-chat-template'  # noqa: E501
            )

    @classmethod
    def _convert_prompts(cls, prompts: Union[VLPromptType, List[Dict], List[VLPromptType], List[List[Dict]]]):
        """convert prompts to openai GPT4V format."""
        if isinstance(prompts, str) or isinstance(prompts, tuple):
            _prompts = cls.prompt_to_messages(prompts)
        elif isinstance(prompts[0], tuple) or isinstance(prompts[0], str):
            _prompts = [cls.prompt_to_messages(x) for x in prompts]
        else:
            _prompts = prompts
        return _prompts

    async def _get_prompt_input(self,
                                messages: Union[str, List[Dict]],
                                do_preprocess: bool,
                                sequence_start: bool,
                                adapter_name: str,
                                tools: Optional[List[object]] = None,
                                **kwargs):
        """process messages and return the required data for the inference
        engines.

        Refer to pytorch.engine.EngineInstance.async_stream_infer and turbomind.TurboMindInstance.async_stream_infer for
        the argument specification.
        """
        if isinstance(messages, str):
            return await super()._get_prompt_input(messages, do_preprocess, sequence_start, adapter_name, tools,
                                                   **kwargs)
        elif isinstance(messages, List):
            has_multimodal_input = any(
                isinstance(message['content'], list) and any(item['type'] in ['image_url', 'image_data']
                                                             for item in message['content']) for message in messages)
            if not has_multimodal_input:
                return await super()._get_prompt_input(messages, do_preprocess, sequence_start, adapter_name, tools,
                                                       **kwargs)
        else:
            raise RuntimeError(f'unsupported messages {messages}')

        messages = await self.async_convert_to_pil_images(messages)
        results = await self.vl_encoder.preprocess(messages)
        if self.backend == 'turbomind':
            # for tm engine, this module perform vision embedding after image
            # preprocessing. It utilizes the hf model's vision embeddings
            # functions and returns the input_ids, input_embeddings,
            # embedding_ranges and so on. All the returned values are passed
            # to tm engine for token generation
            results = await self.vl_encoder.async_infer(results)
            results = await self.vl_encoder.wrap_for_turbomind(results, self.chat_template, self.tokenizer,
                                                               sequence_start)
        elif self.backend == 'pytorch':
            # for pt engine, this module only conduct the image preprocessing
            # It leaves the vision embedding to the pt engine
            results = await self.vl_encoder.wrap_for_pytorch(results, self.chat_template, self.tokenizer,
                                                             sequence_start)
        return results

    @classmethod
    async def async_convert_to_pil_images(cls, messages: List[Dict]) -> List[Dict]:
        """Scan the provided messages to find image URLs or base64-encoded
        image data. Loads the images into Pillow image objects.

        Args:
            messages (List[Dict]): a user request of GPT4V message format
        """
        if isinstance(messages, Dict):
            messages = [messages]
        assert isinstance(messages, List)

        out_messages = [None] * len(messages)

        def _inner_call(i, in_messages, out_messages):
            role = in_messages[i]['role']
            content = in_messages[i]['content']
            assert role in ['system', 'user', 'assistant'], \
                f'unsupported role "{role}"'
            if role != 'user' or isinstance(content, str):
                # the content is a user's prompt or an assistant's prompt,
                # returning it directly
                out_messages[i] = in_messages[i]
                return
            # the role is a user and the content is a list, in which there
            # might be image_url or image_data
            assert isinstance(content, List)
            message = dict(role=role, content=[])
            for item in content:
                # image url or base64-encoded image data
                if item['type'] == 'image_url':
                    """
                    convert the following item:
                    {
                        'type': 'image_url',
                        'image_url': {
                            'url': 'image url or base64-encoded image data',
                            'key': 'value'  # parameters used in image processing
                            ...
                        }
                    }
                    to:
                    {
                        'type': 'image',
                        'image': Pillow.Image,
                        'key': 'value'   # parameters used in image processing
                        ...
                    }
                    """  # noqa
                    data = item['image_url'].copy()
                    try:
                        url = data.pop('url')
                        image = load_image(url)
                        data.update(type='image', image=image)
                        message['content'].append(data)
                    except KeyError:
                        logger.error(f'invalid format {message}')
                elif item['type'] == 'image_data':
                    """
                    convert the following item:
                    {
                        'type': 'image_data',
                        'image_data': {
                            'data': Pillow.Image,
                            'key': 'value'  # parameters used in image processing
                            ...
                        }
                    }
                    to:
                    {
                        'type': 'image',
                        'image': Pillow.Image,
                        'key': 'value'   # parameters used in image processing
                        ...
                    }
                    """  # noqa
                    data = item['image_data'].copy()
                    try:
                        image = data.pop('data')
                        data.update(type='image', image=image)
                        message['content'].append(data)
                    except KeyError:
                        logger.error(f'invalid format {message}')
                elif item['type'] == 'text':
                    message['content'].append(item)
                else:
                    logger.error(f'unexpected content type {message}')
            out_messages[i] = message

        await asyncio.gather(*[
            asyncio.get_event_loop().run_in_executor(None, _inner_call, i, messages, out_messages)
            for i in range(len(messages))
        ])
        return out_messages

    def batch_infer(self, prompts: Union[VLPromptType, List[Dict], List[VLPromptType], List[List[Dict]]], *args,
                    **kwargs):
        """Inference a batch of prompts."""
        prompts = self._convert_prompts(prompts)
        return super().batch_infer(prompts, *args, **kwargs)

    def stream_infer(self, prompts: Union[VLPromptType, List[Dict], List[VLPromptType], List[List[Dict]]], *args,
                     **kwargs):
        """Inference a batch of prompts with stream mode."""
        prompts = self._convert_prompts(prompts)
        return super().stream_infer(prompts, *args, **kwargs)

    def __call__(self, prompts: Union[VLPromptType, List[Dict], List[VLPromptType], List[List[Dict]]], *args, **kwargs):
        """Inference a batch of prompts."""
        return super().__call__(prompts, *args, **kwargs)

<<<<<<< HEAD
    def close(self):
        del self.vl_encoder
        super().close()

    def chat(self, prompts: VLPromptType, **kwargs):
=======
    def chat(self, prompts: VLPromptType, *args, **kwargs):
>>>>>>> 2a69e0ab
        """chat."""
        _prompts = self._convert_prompts(prompts)
        sess = super().chat(_prompts, *args, **kwargs)

        # recover prompts & history
        sess._prompt = prompts
        last_round = sess.history[-1]
        sess.history[-1] = (prompts, last_round[-1])
        return sess

    @classmethod
    def prompt_to_messages(cls, prompt: VLPromptType):
        """convert prompt to GTP4V format."""
        messages = {
            'role': 'user',
            'content': [{
                'type': 'text',
                'text': '',
            }]
        }
        if isinstance(prompt, str):
            messages['content'][0]['text'] = prompt
        else:
            prompt, images = prompt
            if not isinstance(images, list):
                images = [images]
            messages['content'][0]['text'] = prompt
            for image in images:
                # 'image_url': means url or local path to image.
                # 'image_data': means PIL.Image.Image object.
                if isinstance(image, str):
                    image = load_image(image)
                    item = {'type': 'image_data', 'image_data': {'data': image}}
                elif isinstance(image, PIL.Image.Image):
                    item = {'type': 'image_data', 'image_data': {'data': image}}
                else:
                    raise ValueError('image should be a str(url/path) or PIL.Image.Image')

                messages['content'].append(item)

        return [messages]<|MERGE_RESOLUTION|>--- conflicted
+++ resolved
@@ -201,15 +201,12 @@
         """Inference a batch of prompts."""
         return super().__call__(prompts, *args, **kwargs)
 
-<<<<<<< HEAD
     def close(self):
-        del self.vl_encoder
-        super().close()
-
-    def chat(self, prompts: VLPromptType, **kwargs):
-=======
+        if hasattr(self, 'vl_encoder'):
+            del self.vl_encoder
+            super().close()
+
     def chat(self, prompts: VLPromptType, *args, **kwargs):
->>>>>>> 2a69e0ab
         """chat."""
         _prompts = self._convert_prompts(prompts)
         sess = super().chat(_prompts, *args, **kwargs)
