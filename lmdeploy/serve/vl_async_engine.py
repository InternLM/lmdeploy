--- conflicted
+++ resolved
@@ -37,12 +37,7 @@
         return _prompts
 
     async def _get_prompt_input(self, prompt: Dict, do_preprocess: bool,
-<<<<<<< HEAD
-                                sequence_start: bool, adapter_name: str, *args,
-                                **kwargs):
-=======
                                 sequence_start: bool, adapter_name: str):
->>>>>>> cd2d880a
         """get input_ids, embeddings and offsets."""
         if do_preprocess:
             decorated = self.vl_prompt_template.messages2prompt(
