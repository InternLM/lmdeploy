--- conflicted
+++ resolved
@@ -423,11 +423,7 @@
         from transformers import AutoConfig, PretrainedConfig
         try:
             model_cfg = AutoConfig.from_pretrained(model_path, trust_remote_code=True)
-<<<<<<< HEAD
-        except BaseException:
-=======
         except Exception as e:  # noqa
->>>>>>> e7cbc54c
             model_cfg = PretrainedConfig.from_pretrained(model_path, trust_remote_code=True)
         is_gpt_oss = getattr(model_cfg, 'model_type', '') == 'gpt_oss'
         from transformers.models.auto.tokenization_auto import get_tokenizer_config
