--- conflicted
+++ resolved
@@ -35,154 +35,8 @@
         return (self.ids_offset, self.prev_tokens, self.prefix_offset, self.read_offset)
 
 
-<<<<<<< HEAD
 class Tokenizer:
     """A wrapper of transformers' AutoTokenizer.
-=======
-class SentencePieceTokenizer:
-    """Tokenizer of sentencepiece.
-
-    Args:
-        model_file (str): the path of the tokenizer model
-    """
-
-    def __init__(self, model_file: str):
-        from sentencepiece import SentencePieceProcessor
-        self.model = SentencePieceProcessor(model_file=model_file)
-        self._prefix_space_tokens = None
-        # for stop words
-        self._maybe_decode_bytes: bool = None
-        # TODO maybe lack a constant.py
-        self._indexes_tokens_deque = deque(maxlen=10)
-        self.max_indexes_num = 5
-        self.logger = get_logger('lmdeploy')
-
-    @property
-    def vocab_size(self):
-        """vocabulary size."""
-        return self.model.vocab_size()
-
-    @property
-    def bos_token_id(self):
-        """begine of the sentence token id."""
-        return self.model.bos_id()
-
-    @property
-    def eos_token_id(self):
-        """end of the sentence token id."""
-        return self.model.eos_id()
-
-    @property
-    def prefix_space_tokens(self):
-        """tokens without prefix space."""
-        if self._prefix_space_tokens is None:
-            vocab = self.model.IdToPiece(list(range(self.vocab_size)))
-            self._prefix_space_tokens = {i for i, tok in enumerate(vocab) if tok.startswith('▁')}
-        return self._prefix_space_tokens
-
-    def _maybe_add_prefix_space(self, tokens, decoded):
-        """maybe add prefix space for incremental decoding."""
-        if len(tokens) and not decoded.startswith(' ') and\
-                tokens[0] in self.prefix_space_tokens:
-            return ' ' + decoded
-        else:
-            return decoded
-
-    def indexes_containing_token(self, token: str):
-        """Return all the possible indexes, whose decoding output may contain
-        the input token."""
-        # traversing vocab is time consuming, can not be accelerated with
-        # multi threads (computation) or multi process (can't pickle tokenizer)
-        # so, we maintain latest 10 stop words and return directly if matched
-        for _token, _indexes in self._indexes_tokens_deque:
-            if token == _token:
-                return _indexes
-        if token == ' ':  # ' ' is special
-            token = '▁'
-        vocab = self.model.IdToPiece(list(range(self.vocab_size)))
-        indexes = [i for i, voc in enumerate(vocab) if token in voc]
-        if len(indexes) > self.max_indexes_num:
-            indexes = self.encode(token, add_bos=False)[-1:]
-            self.logger.warning(f'There are too many(>{self.max_indexes_num}) possible '
-                                f'indexes may decoding {token}, we will use {indexes} only')
-        self._indexes_tokens_deque.append((token, indexes))
-        return indexes
-
-    def encode(self, s: str, add_bos: bool = True, **kwargs):
-        """Tokenize a prompt.
-
-        Args:
-            s (str): a prompt
-        Returns:
-            list[int]: token ids
-        """
-        return self.model.Encode(s, add_bos=add_bos, **kwargs)
-
-    def decode(self, t: Sequence[int], offset: Optional[int] = None, skip_special_tokens: bool = True, **kwargs):
-        """De-tokenize.
-
-        Args:
-            t (List[int]): a list of token ids
-            offset (int): for incrementally decoding. Default to None, which
-                means not applied.
-            skip_special_tokens (boo): not used in SentencePieceTokenizer.
-        Returns:
-            str: text of decoding tokens
-        """
-        if isinstance(t, torch.Tensor):
-            t = t.tolist()
-        t = t[offset:]
-        out_string = self.model.Decode(t)
-        if offset:
-            out_string = self._maybe_add_prefix_space(t, out_string)
-        return out_string
-
-    def detokenize_incrementally(self,
-                                 all_input_ids: Sequence[int],
-                                 state: DetokenizeState,
-                                 skip_special_tokens: bool = True,
-                                 spaces_between_special_tokens: bool = True):
-        """Incrementally detokenize the input indexes.
-
-        Args:
-            all_input_ids (List[int]): a list of token ids. Expected to be
-                different sections of a long sequence.
-            state (DetokenizeState): an instance of DetokenizeState. Consists
-                of incrementally decoding states.
-            skip_special_tokens (bool): Whether or not to remove special tokens
-                in the decoding. Default to be True.
-            spaces_between_special_tokens (bool): Whether or not to add spaces
-                between special tokens. Default to be True.
-        Returns:
-            str: decoding output string of the current round.
-            state (DetokenizeState): an instance of DetokenizeState. Consists
-                of incrementally decoding states.
-        """
-        out_string = self.model.Decode(all_input_ids)
-        if state.prev_tokens is not None:
-            out_string = self._maybe_add_prefix_space(all_input_ids, out_string)
-        state.prev_tokens = []  # not None for the above condition
-        return out_string, state
-
-    def __call__(self, s: Union[str, Sequence[str]]):
-        """Tokenize prompts.
-
-        Args:
-            s (str): prompts
-        Returns:
-            list[int]: token ids
-        """
-        import addict
-        add_bos = False
-        add_eos = False
-
-        input_ids = self.model.Encode(s, add_bos=add_bos, add_eos=add_eos)
-        return addict.Addict(input_ids=input_ids)
-
-
-class HuggingFaceTokenizer:
-    """Tokenizer of sentencepiece.
->>>>>>> df06ae3e
 
     Args:
         model_dir (str): the directory of the tokenizer model
@@ -517,141 +371,4 @@
             return original_pad(*args, **kwargs)
 
         # fix for transformers>4.45.0
-<<<<<<< HEAD
-        self.model._pad = __pad
-=======
-        self.model._pad = __pad
-
-
-class Tokenizer:
-    """Tokenize prompts or de-tokenize tokens into texts.
-
-    Args:
-        model_file (str): the path of the tokenizer model
-    """
-
-    def __init__(self, model_file: str):
-        if model_file.endswith('.model'):
-            model_folder = osp.split(model_file)[0]
-        else:
-            model_folder = model_file
-            model_file = osp.join(model_folder, 'tokenizer.model')
-        tokenizer_config_file = osp.join(model_folder, 'tokenizer_config.json')
-
-        model_file_exists = osp.exists(model_file)
-        config_exists = osp.exists(tokenizer_config_file)
-        use_hf_model = config_exists or not model_file_exists
-        self.logger = get_logger('lmdeploy')
-        if not use_hf_model:
-            self.model = SentencePieceTokenizer(model_file)
-        else:
-            from transformers.models.auto.tokenization_auto import get_tokenizer_config
-            tokenizer_config = get_tokenizer_config(model_folder, trust_remote_code=True)
-            config_tokenizer_class = tokenizer_config.get('tokenizer_class')
-            if config_tokenizer_class == 'ChatGLM4Tokenizer':
-                self.model = ChatGLM4Tokenizer(model_folder)
-            elif config_tokenizer_class == 'ChatGLMTokenizer':
-                self.model = ChatGLMTokenizer(model_folder)
-            else:
-                self.model = HuggingFaceTokenizer(model_folder)
-
-    @property
-    def vocab_size(self):
-        """vocabulary size."""
-        return self.model.vocab_size
-
-    @property
-    def bos_token_id(self):
-        """begin of the sentence token id."""
-        return self.model.bos_token_id
-
-    @property
-    def eos_token_id(self):
-        """end of the sentence token id."""
-        return self.model.eos_token_id
-
-    def encode(self, s: str, add_bos: bool = True, add_special_tokens: bool = True, **kwargs):
-        """Tokenize a prompt.
-
-        Args:
-            s (str): a prompt
-            add_bos (bool): Whether to add `bos` token id when encoding
-                the prompt
-            add_special_tokens (bool): Whether or not to add special tokens
-                when encoding the prompt
-        Returns:
-            list[int]: token ids
-        """
-        encoded = self.model.encode(s, add_bos, add_special_tokens, **kwargs)
-        if encoded[:2] == [self.bos_token_id] * 2:
-            get_logger('lmdeploy').warn(f'Detected duplicate bos token {self.bos_token_id} in prompt, '
-                                        'this will likely reduce response quality, one of them will be'
-                                        'removed')
-            encoded = encoded[1:]
-        return encoded
-
-    def decode(
-        self,
-        t: Sequence[int],
-        offset: Optional[int] = None,
-        skip_special_tokens: bool = True,
-    ):
-        """De-tokenize.
-
-        Args:
-            t (List[int]): a list of token ids
-            offset (int): for incrementally decoding. Default to None, which
-                means not applied.
-            skip_special_tokens (bool): Whether or not to remove special
-                tokens in the decoding.
-        Returns:
-            str: text of decoding tokens
-        """
-        return self.model.decode(t, offset, skip_special_tokens)
-
-    def detokenize_incrementally(self,
-                                 all_input_ids: Sequence[int],
-                                 state: DetokenizeState,
-                                 skip_special_tokens: bool = True,
-                                 spaces_between_special_tokens: bool = True):
-        """Incrementally detokenize the input indexes.
-
-        Args:
-            all_input_ids (List[int]): a list of token ids. Expected to be
-                different sections of a long sequence.
-            state (DetokenizeState): an instance of DetokenizeState. Consists
-                of incrementally decoding states.
-            skip_special_tokens (bool): Whether or not to remove special tokens
-                in the decoding. Default to be True.
-            spaces_between_special_tokens (bool): Whether or not to add spaces
-                between special tokens. Default to be True.
-        Returns:
-            str: decoding output string of the current round.
-            state (DetokenizeState): an instance of DetokenizeState. Consists
-                of incrementally decoding states.
-        """
-        return self.model.detokenize_incrementally(all_input_ids,
-                                                   state=state,
-                                                   skip_special_tokens=skip_special_tokens,
-                                                   spaces_between_special_tokens=spaces_between_special_tokens)
-
-    def __call__(self, s: Union[str, Sequence[str]]):
-        """Tokenize prompts.
-
-        Args:
-            s (str): prompts
-        Returns:
-            list[int]: token ids
-        """
-        return self.model(s)
-
-    def indexes_containing_token(self, token):
-        """Return all the possible indexes, whose decoding output may contain
-        the input token."""
-        encoded = self.encode(token, add_bos=False)
-        if len(encoded) > 1:
-            self.logger.warning(f'The token {token}, its length of indexes {encoded} is over '
-                                'than 1. Currently, it can not be used as stop words')
-            return []
-        return self.model.indexes_containing_token(token)
->>>>>>> df06ae3e
+        self.model._pad = __pad