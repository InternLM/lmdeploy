# Copyright (c) OpenMMLab. All rights reserved.
import os
import random

from lmdeploy.messages import EngineGenerationConfig, TurbomindEngineConfig
from lmdeploy.model import MODELS, ChatTemplateConfig, best_match_model
from lmdeploy.serve.async_engine import deduce_a_name
from lmdeploy.tokenizer import DetokenizeState
from lmdeploy.utils import _stop_words

os.environ['TM_LOG_LEVEL'] = 'ERROR'


def input_prompt(model_name):
    """Input a prompt in the consolo interface."""
    if model_name == 'codellama':
        print('\nenter !! to end the input >>>\n', end='')
        sentinel = '!!'
    else:
        print('\ndouble enter to end input >>> ', end='')
        sentinel = ''  # ends when this string is seen
    return '\n'.join(iter(input, sentinel))


def main(model_path: str,
         model_name: str = None,
         session_id: int = 1,
         top_k: float = 40,
         top_p: float = 0.8,
         temperature: float = 0.8,
         repetition_penalty: float = 1.0,
         cap: str = 'chat',
         tp: int = 1,
         max_batch_size: int = 1,
         model_format: str = None,
         quant_policy: int = 0,
         cache_max_entry_count: float = 0.8,
         cache_block_seq_len: int = 64,
         rope_scaling_factor: float = 0.0,
         enable_prefix_caching: bool = False,
         session_len: int = None,
         stream_output: bool = True,
         request_output_len: int = 1024,
         chat_template_config: ChatTemplateConfig = None,
         **kwargs):
    """An example to perform model inference through the command line
    interface.

    Args:
        model_path (str): the path of the deployed model
        model_name (str): the name of deployed model
        session_id (int): the identical id of a session
        top_k (int): sampling top k.
        top_p (int): sampling top p.
        temperature (float): sampling temperature.
        repetition_penalty (float): parameter to penalize repetition
        cap (str): the capability of a model. For example, codellama has the ability among ['completion', 'infilling', 'chat', 'python']
        tp (int): GPU number used in tensor parallelism
        max_batch_size (int): max batch size
        model_format (str): the layout of the deployed model. It can be one of the following values [hf, llama, awq]
        quant_policy (int): default to 0. When k/v is quantized into 8 bit, set it to 4
        cache_max_entry_count (float): the percentage of gpu memory occupied by the k/v cache.
        cache_block_seq_len (int): the length of the token sequence in a k/v block, default to 64
        rope_scaling_factor (float): scaling factor used for dynamic ntk, default to 0. TurboMind follows the implementation of transformer LlamaAttention
        enable_prefix_caching (bool): whether enable prefix caching
        session_len (int): the length input output tokens
        stream_output (bool): indicator for streaming output or not
        request_output_len (int): output token nums
        chat_template_config (ChatTemplateConfig): chat template config
        kwargs (dict): unused args
    """ # noqa: E 501

    # chat template
    model_name = deduce_a_name(model_path, model_name, None,
                               chat_template_config)
    if model_name in MODELS.module_dict.keys():
        chat_template_name = model_name
    else:
        chat_template_name = best_match_model(model_path)
    if chat_template_config is None:
        chat_template_config = ChatTemplateConfig(chat_template_name)
    elif chat_template_config.model_name is None:
        chat_template_config.model_name = chat_template_name
    if chat_template_config.capability is None:
        chat_template_config.capability = cap
    print('chat_template_config:\n', chat_template_config, sep='', flush=True)
    model = chat_template_config.chat_template

    # engine
    if session_len is None:
        session_len = model.session_len

    engine_cfg = TurbomindEngineConfig(
        max_batch_size=max_batch_size,
        model_name=model_name,
        model_format=model_format,
        session_len=session_len,
        cache_max_entry_count=cache_max_entry_count,
        cache_block_seq_len=cache_block_seq_len,
        enable_prefix_caching=enable_prefix_caching,
        quant_policy=quant_policy,
        rope_scaling_factor=rope_scaling_factor,
        tp=tp)
    print('engine_cfg:\n', engine_cfg, sep='', flush=True)

    from lmdeploy import turbomind as tm
    tm_model = tm.TurboMind.from_pretrained(model_path,
                                            engine_config=engine_cfg)
    generator = tm_model.create_instance()

    # generateion config
    tokenizer = tm_model.tokenizer
    stop_words = _stop_words(model.stop_words, tokenizer)
    if stop_words is not None:
        stop_words = stop_words[0][0].tolist()

    gen_config = EngineGenerationConfig(max_new_tokens=request_output_len,
                                        top_k=top_k,
                                        top_p=top_p,
                                        temperature=temperature,
                                        repetition_penalty=repetition_penalty,
                                        stop_words=stop_words)

    nth_round = 1
    step = 0
    seed = random.getrandbits(64)
    while True:
        prompt = input_prompt(model_name)
        if prompt == 'exit':
            exit(0)
        elif prompt == 'end':
            generator.end(session_id)
            nth_round = 1
            step = 0
            seed = random.getrandbits(64)
        else:
            prompt = model.get_prompt(prompt, nth_round == 1)
            input_ids = tokenizer.encode(prompt, nth_round == 1)
            gen_config.random_seed = seed

            if model.capability == 'chat':
                sequence_start = (nth_round == 1)
                sequence_end = False
                step = step
            else:
                sequence_start = True
                sequence_end = True
                step = 0

            if step + len(
                    input_ids) + request_output_len >= tm_model.session_len:
                print('WARNING: exceed session max length.'
                      ' Please end the session.')
                continue

<<<<<<< HEAD
            print(f'{prompt} ', end='', flush=True)
            state = DetokenizeState()
=======
            sequence_start = (nth_round == 1)
            sequence_end = False
            if cap != 'chat':  # not interactive for other capability
                sequence_start, sequence_end = True, True
                step = 0

            print(f'{prompt}', end='', flush=True)
            state = DetokenizeState(len(input_ids))
>>>>>>> c59a7041
            for outputs in generator.stream_infer(
                    session_id=session_id,
                    input_ids=[input_ids],
                    gen_config=gen_config,
                    sequence_start=sequence_start,
                    sequence_end=sequence_end,
                    step=step,
<<<<<<< HEAD
                    stream_output=stream_output):
                res, tokens = outputs.token_ids, outputs.num_token
=======
                    stream_output=stream_output,
                    gen_config=gen_config,
                    ignore_eos=False,
                    random_seed=seed if nth_round == 1 else None):
                res, tokens = input_ids + outputs.token_ids, outputs.num_token
>>>>>>> c59a7041
                # decode res
                response, state = tokenizer.detokenize_incrementally(
                    res, state=state)
                print(response, end='', flush=True)

            # update step
            step += len(input_ids) + tokens
            print()

            nth_round += 1


if __name__ == '__main__':
    import fire

    fire.Fire(main)<|MERGE_RESOLUTION|>--- conflicted
+++ resolved
@@ -153,19 +153,8 @@
                       ' Please end the session.')
                 continue
 
-<<<<<<< HEAD
-            print(f'{prompt} ', end='', flush=True)
-            state = DetokenizeState()
-=======
-            sequence_start = (nth_round == 1)
-            sequence_end = False
-            if cap != 'chat':  # not interactive for other capability
-                sequence_start, sequence_end = True, True
-                step = 0
-
             print(f'{prompt}', end='', flush=True)
             state = DetokenizeState(len(input_ids))
->>>>>>> c59a7041
             for outputs in generator.stream_infer(
                     session_id=session_id,
                     input_ids=[input_ids],
@@ -173,16 +162,9 @@
                     sequence_start=sequence_start,
                     sequence_end=sequence_end,
                     step=step,
-<<<<<<< HEAD
                     stream_output=stream_output):
-                res, tokens = outputs.token_ids, outputs.num_token
-=======
-                    stream_output=stream_output,
-                    gen_config=gen_config,
-                    ignore_eos=False,
-                    random_seed=seed if nth_round == 1 else None):
+
                 res, tokens = input_ids + outputs.token_ids, outputs.num_token
->>>>>>> c59a7041
                 # decode res
                 response, state = tokenizer.detokenize_incrementally(
                     res, state=state)
