--- conflicted
+++ resolved
@@ -32,12 +32,9 @@
     tm_model = tm.TurboMind(model_path, stop_words=model.stop_words)
     generator = tm_model.create_instance()
     tokenizer_model_path = osp.join(model_path, 'triton_models', 'tokenizer')
-<<<<<<< HEAD
-    tokenizer = AutoTokenizer.from_pretrained(tokenizer_model_path)
-=======
-    tokenizer = AutoTokenizer.from_pretrained(tokenizer_model_path, trust_remote_code=True)
+    tokenizer = AutoTokenizer.from_pretrained(
+        tokenizer_model_path, trust_remote_code=True)
     model = MODELS.get(model_name)()
->>>>>>> 22d403f5
 
     nth_round = 1
     step = 0
