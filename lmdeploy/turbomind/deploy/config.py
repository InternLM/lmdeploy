# Copyright (c) OpenMMLab. All rights reserved.
import inspect
import json
from dataclasses import asdict, fields
from typing import List, Union

# use pydantic.dataclasses.dataclass to check data type
from pydantic.dataclasses import dataclass

from lmdeploy.messages import TurbomindEngineConfig
from lmdeploy.utils import get_logger

logger = get_logger('lmdeploy')


def config_from_dict(cls, env):
    """Initiate an instance of a config class from a dict."""
    params = inspect.signature(cls).parameters
    used = {k: v for k, v in env.items() if k in params and v is not None}

    def _remove_none(d: dict):
        for k, v in d.items():
            if isinstance(v, dict):
                d[k] = _remove_none(v)
        return {k: v for k, v in d.items() if v is not None}

    used = _remove_none(used)
    return cls(**used)


def config_to_dict(config):
    """Export config to a dict."""
    if not config:
        return dict()
    assert isinstance(config, (ModelConfig, AttentionConfig, LoraConfig)), \
        f'A dataclass is expected, but got {type(config)}'

    return asdict(config)


@dataclass
class ModelConfig:
    model_name: str = ''
    chat_template: str = ''
    model_arch: str = None
    head_num: int = None
    kv_head_num: int = None
    hidden_units: int = None
    vocab_size: int = None
    # Turbomind used to assume token_embedding and lm_head has the same size
    # at vocab dim, i.e. `vocab_size`
    # But in molmo, embedding.shape is [vocab_size + 128, hidden_units]
    # while lm_head shape is [hidden_units, vocab_size].
    # Therefore, we add a new attr "embedding_size" to represent the vocab dim
    # of token_embedding
    embedding_size: int = 0
    # for some models like qwen2.5, the vocab size of the model is larger than
    # the vocab size of the tokenizer.
    tokenizer_size: int = None
    num_layer: int = None
    inter_size: List[int] = None
    norm_eps: float = None
    attn_bias: int = 0
    qk_norm: bool = False
    size_per_head: int = 128
    group_size: int = 64
    weight_type: str = None
    session_len: int = None
    attn_tp_size: int = 1
    mlp_tp_size: int = 1
    model_format: str = 'hf'
    expert_num: List[int] = ()
    expert_inter_size: int = 0
    experts_per_token: int = 0
    moe_shared_gate: bool = False
    norm_topk_prob: bool = False
    routed_scale: float = 1.0
    topk_group: int = 1
    topk_method: str = 'greedy'
    moe_group_num: int = 1
    # MLA
    q_lora_rank: int = 0
    kv_lora_rank: int = 0
    qk_rope_dim: int = 0
    v_head_dim: int = 0
    # tuning
    tune_layer_num: int = 1

    def verify(self):
        invalid = {}
        for k, v in self.__dict__.items():
            if v is None:
                invalid[k] = v
        assert not invalid, f'incomplete model config: {invalid}'


@dataclass
<<<<<<< HEAD
class DefaultRopeParam:
    base: float
    dim: int


@dataclass
class LinearRopeParam(DefaultRopeParam):
    factor: float


@dataclass
class DynamicRopeParam(DefaultRopeParam):
    max_position_embeddings: int
    factor: float


@dataclass
class YarnRopeParam(DefaultRopeParam):
    max_position_embeddings: int
    factor: float
    attention_factor: float
    beta_fast: float
    beta_slow: float


@dataclass
class Llama3RopeParam(DefaultRopeParam):
    factor: float
    low_freq_factor: float
    high_freq_factor: float
    original_max_position_embeddings: int


@dataclass
class MultimodalRopeParam(DefaultRopeParam):
    mrope_section: List[int]


@dataclass
class RopeParam:
    type: str
    param: Union[DefaultRopeParam, LinearRopeParam, DynamicRopeParam, YarnRopeParam, Llama3RopeParam]

    @classmethod
    def create(cls, type, *args, **kwargs):
        assert type in ['default', 'linear', 'dynamic', 'yarn', 'llama3', 'multimodal']
        cerator = {
            'default': DefaultRopeParam,
            'linear': LinearRopeParam,
            'dynamic': DynamicRopeParam,
            'yarn': YarnRopeParam,
            'llama3': Llama3RopeParam,
            'multimodal': MultimodalRopeParam
        }
        return cls(type=type, param=cerator[type](*args, **kwargs))
=======
class RopeParam:
    type: str
    base: float
    dim: int
    factor: float = 1.0
    max_position_embeddings: int = None
    attention_factor: float = 1.0
    beta_fast: float = 32
    beta_slow: float = 1
    low_freq_factor: float = None
    high_freq_factor: float = None
    original_max_position_embeddings: int = None
>>>>>>> eb4cefd4


@dataclass
class AttentionConfig:
    softmax_scale: float = 0
    cache_block_seq_len: int = 64
    use_logn_attn: int = 0
    max_position_embeddings: int = 0
    rope_param: RopeParam = None


@dataclass
class LoraConfig:
    lora_policy: str = ''
    lora_r: int = 0
    lora_scale: float = 0.0
    lora_max_wo_r: int = 0
    lora_rank_pattern: str = ''
    lora_scale_pattern: str = ''


@dataclass
class TurbomindModelConfig:
    """Config for turbomind model."""
    model_config: ModelConfig = None
    attention_config: AttentionConfig = None
    lora_config: LoraConfig = None

    def update_from_engine_config(self, config: TurbomindEngineConfig):
        """Update the attributes of this instance with the attributes from
        TurbomindEngineConfig.

        Args:
            config (TurbomindEngineConfig): The turbomind engine config
        """
        if config is None:
            return
        for key, value in asdict(config).items():
            if not value:
                continue

            if hasattr(self.model_config, key):
                setattr(self.model_config, key, value)
            if hasattr(self.attention_config, key):
                setattr(self.attention_config, key, value)

<<<<<<< HEAD
        # use dynamic ntk
        if config.rope_scaling_factor:
            rope_param = self.attention_config.rope_param
            rope_param = rope_param or RopeParam(type='default', param=DefaultRopeParam(0, 0))
            if rope_param.type == 'dynamic':
                rope_param.param.factor = config.rope_scaling_factor
            else:
                dynamic_rope_param = DynamicRopeParam(
                    base=rope_param.param.base,
                    dim=rope_param.param.dim,
                    factor=config.rope_scaling_factor,
                    max_position_embeddings=self.attention_config.max_position_embeddings)
                self.attention_config.rope_param = RopeParam(type='dynamic', param=dynamic_rope_param)
=======
        # update from hf_overrides
        if hasattr(config, 'hf_overrides') and config.hf_overrides:
            hf_overrides = config.hf_overrides

            if hf_overrides.get('rope_scaling'):
                override_params = hf_overrides.get('rope_scaling')

                rope_param = self.attention_config.rope_param or RopeParam(type='', base=0, dim=0)
                rope_param.type = override_params.get('rope_type', '')
                rope_param.factor = override_params.get('factor', 1.0)
                rope_param.max_position_embeddings = override_params.get('original_max_position_embeddings', None)

                self.attention_config.rope_param = rope_param
            logger.warning(f'Overriding HF config with {hf_overrides}')

        # use dynamic ntk
        if config.rope_scaling_factor:
            # some ut will create empty RopeParam, will check base/dim in src code
            rope_param = self.attention_config.rope_param or RopeParam(type='', base=0, dim=0)
            rope_param.type = 'dynamic'
            rope_param.factor = config.rope_scaling_factor
            rope_param.max_position_embeddings = self.attention_config.max_position_embeddings

            self.attention_config.rope_param = rope_param
            logger.warning(
                '`--rope-scaling-factor` will be removed in a future release. Please instead use `--hf-overrides`.')
>>>>>>> eb4cefd4

    @classmethod
    def from_dict(cls, config: dict = {}):
        """Construct TurbomindModelConfig instance from config in a dict."""
        _cfg = {field.name: config.get(field.name, {}) for field in fields(TurbomindModelConfig)}

        return TurbomindModelConfig(model_config=config_from_dict(ModelConfig, _cfg['model_config']),
                                    attention_config=config_from_dict(AttentionConfig, _cfg['attention_config']),
                                    lora_config=config_from_dict(LoraConfig, _cfg['lora_config']))

    def to_dict(self):
        """Export to a dict."""
        return dict(model_config=config_to_dict(self.model_config),
                    attention_config=config_to_dict(self.attention_config),
                    lora_config=config_to_dict(self.lora_config))

    @property
    def session_len(self):
        return self.model_config.session_len

    @property
    def weight_type(self):
        return self.model_config.weight_type

    @property
    def group_size(self):
        return self.model_config.group_size

    @property
    def vocab_size(self):
        return self.model_config.vocab_size

    def __str__(self):
        return json.dumps(self.to_dict(), indent=2)<|MERGE_RESOLUTION|>--- conflicted
+++ resolved
@@ -95,63 +95,6 @@
 
 
 @dataclass
-<<<<<<< HEAD
-class DefaultRopeParam:
-    base: float
-    dim: int
-
-
-@dataclass
-class LinearRopeParam(DefaultRopeParam):
-    factor: float
-
-
-@dataclass
-class DynamicRopeParam(DefaultRopeParam):
-    max_position_embeddings: int
-    factor: float
-
-
-@dataclass
-class YarnRopeParam(DefaultRopeParam):
-    max_position_embeddings: int
-    factor: float
-    attention_factor: float
-    beta_fast: float
-    beta_slow: float
-
-
-@dataclass
-class Llama3RopeParam(DefaultRopeParam):
-    factor: float
-    low_freq_factor: float
-    high_freq_factor: float
-    original_max_position_embeddings: int
-
-
-@dataclass
-class MultimodalRopeParam(DefaultRopeParam):
-    mrope_section: List[int]
-
-
-@dataclass
-class RopeParam:
-    type: str
-    param: Union[DefaultRopeParam, LinearRopeParam, DynamicRopeParam, YarnRopeParam, Llama3RopeParam]
-
-    @classmethod
-    def create(cls, type, *args, **kwargs):
-        assert type in ['default', 'linear', 'dynamic', 'yarn', 'llama3', 'multimodal']
-        cerator = {
-            'default': DefaultRopeParam,
-            'linear': LinearRopeParam,
-            'dynamic': DynamicRopeParam,
-            'yarn': YarnRopeParam,
-            'llama3': Llama3RopeParam,
-            'multimodal': MultimodalRopeParam
-        }
-        return cls(type=type, param=cerator[type](*args, **kwargs))
-=======
 class RopeParam:
     type: str
     base: float
@@ -164,7 +107,7 @@
     low_freq_factor: float = None
     high_freq_factor: float = None
     original_max_position_embeddings: int = None
->>>>>>> eb4cefd4
+    mrope_section: List[int] = None
 
 
 @dataclass
@@ -211,21 +154,6 @@
             if hasattr(self.attention_config, key):
                 setattr(self.attention_config, key, value)
 
-<<<<<<< HEAD
-        # use dynamic ntk
-        if config.rope_scaling_factor:
-            rope_param = self.attention_config.rope_param
-            rope_param = rope_param or RopeParam(type='default', param=DefaultRopeParam(0, 0))
-            if rope_param.type == 'dynamic':
-                rope_param.param.factor = config.rope_scaling_factor
-            else:
-                dynamic_rope_param = DynamicRopeParam(
-                    base=rope_param.param.base,
-                    dim=rope_param.param.dim,
-                    factor=config.rope_scaling_factor,
-                    max_position_embeddings=self.attention_config.max_position_embeddings)
-                self.attention_config.rope_param = RopeParam(type='dynamic', param=dynamic_rope_param)
-=======
         # update from hf_overrides
         if hasattr(config, 'hf_overrides') and config.hf_overrides:
             hf_overrides = config.hf_overrides
@@ -252,7 +180,6 @@
             self.attention_config.rope_param = rope_param
             logger.warning(
                 '`--rope-scaling-factor` will be removed in a future release. Please instead use `--hf-overrides`.')
->>>>>>> eb4cefd4
 
     @classmethod
     def from_dict(cls, config: dict = {}):
