--- conflicted
+++ resolved
@@ -17,12 +17,8 @@
 from .source_model.base import INPUT_MODELS
 from .target_model.base import OUTPUT_MODELS, TurbomindModelConfig
 
-<<<<<<< HEAD
 SUPPORTED_FORMATS = ['meta_llama', 'hf', 'awq', 'gptq', None]
-=======
-SUPPORTED_FORMATS = ['meta_llama', 'hf', 'awq', None]
 logger = get_logger('lmdeploy')
->>>>>>> c685f777
 
 
 def get_input_model_registered_name(model_path: str, model_format: str):
@@ -179,19 +175,25 @@
 
     input_model_name = get_input_model_registered_name(model_path,
                                                        model_format)
+    input_policy = get_input_policy(model_format)
     input_model = INPUT_MODELS.get(input_model_name)(model_path=model_path,
-                                                     tokenizer_path=model_path)
-
-    output_model_name, cfg = get_output_model_registered_name_and_config(
-        model_path=model_path,
-        model_format=model_format,
-        group_size=group_size)
+                                                     tokenizer_path=model_path,
+                                                     input_policy=input_policy)
+
+    output_model_name, cfg, exporter_factory = \
+        get_output_model_registered_name_and_config(
+            model_path=model_path,
+            model_format=model_format,
+            group_size=group_size)
 
     cfg.chat_template = chat_template_name
     cfg.tensor_para_size = tp
 
     output_model = OUTPUT_MODELS.get(output_model_name)(
-        input_model=input_model, cfg=cfg, out_dir=out_dir)
+        input_model=input_model,
+        cfg=cfg,
+        exporter_factory=exporter_factory,
+        out_dir=out_dir)
 
     return output_model
 
@@ -261,54 +263,12 @@
         )
         print(f'load model from {model_path}')
 
-<<<<<<< HEAD
-    input_model_name = get_input_model_registered_name(model_path,
-                                                       model_format)
-    print(f'input_model_registered_name : {input_model_name}')
-    register_names = list(INPUT_MODELS.module_dict.keys())
-    if input_model_name not in register_names:
-        print(
-            f'Failed to find the entry in INPUT_MODELS registry with name'
-            f'"{input_model_name}". The registered names are {register_names}')
-        exit(-1)
-
-    output_model_name, cfg, exporter_factory = \
-        get_output_model_registered_name_and_config(
-            model_path, model_format, group_size)
-    print(f'output_model_registered_name: {output_model_name}')
-    register_names = list(OUTPUT_MODELS.module_dict.keys())
-    if output_model_name not in register_names:
-        exit(-1)
-
-    cfg.model_name = model_name
-    cfg.tensor_para_size = tp
-
-=======
->>>>>>> c685f777
     tm_weight_path, tm_tokenizer_path = create_workspace(dst_path)
     copy_tokenizer(model_path, tokenizer_path, tm_tokenizer_path)
 
-<<<<<<< HEAD
-    input_policy = get_input_policy(model_format)
-    input_model = INPUT_MODELS.get(input_model_name)(
-        model_path=model_path,
-        tokenizer_path=tokenizer_path,
-        input_policy=input_policy,
-        ckpt_path=quant_path)
-    output_model = OUTPUT_MODELS.get(output_model_name)(
-        input_model=input_model,
-        cfg=cfg,
-        exporter_factory=exporter_factory,
-        to_file=True,
-        out_dir=tm_weight_path)
-    print(f'turbomind model config: {output_model.cfg}')
-
-    output_model.export()
-=======
     tm_model = get_tm_model(model_path, model_name, chat_template,
                             model_format, group_size, tp, tm_weight_path)
     tm_model.export()
->>>>>>> c685f777
 
 
 if __name__ == '__main__':
