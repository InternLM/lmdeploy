--- conflicted
+++ resolved
@@ -173,30 +173,18 @@
     #     raise RuntimeError(
     #         'group_size should be specified when the model is awq')
 
-<<<<<<< HEAD
-    input_model_name = get_input_model_registered_name(model_path,
-                                                       model_format)
-    input_policy = get_input_policy(model_format)
-=======
     input_model_name = get_input_model_registered_name(
         model_path, engine_config.model_format)
->>>>>>> a316aecf
+    input_policy = get_input_policy(engine_config.model_format)
     input_model = INPUT_MODELS.get(input_model_name)(model_path=model_path,
                                                      tokenizer_path=model_path,
                                                      input_policy=input_policy)
 
-<<<<<<< HEAD
     output_model_name, cfg, exporter_factory = \
         get_output_model_registered_name_and_config(
             model_path=model_path,
-            model_format=model_format,
+            model_format=engine_config.model_format,
             group_size=group_size)
-=======
-    output_model_name, cfg = get_output_model_registered_name_and_config(
-        model_path=model_path,
-        model_format=engine_config.model_format,
-        group_size=group_size)
->>>>>>> a316aecf
 
     cfg.chat_template = chat_template_name
     cfg.model_name = model_name
