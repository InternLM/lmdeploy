# Copyright (c) OpenMMLab. All rights reserved.
import os
import os.path as osp
import shutil

import fire
import torch

from lmdeploy.archs import get_model_arch
from lmdeploy.messages import TurbomindEngineConfig
from lmdeploy.model import MODELS, best_match_model
from lmdeploy.utils import get_logger, get_model

from ...utils import _get_and_verify_max_len
from ..supported_models import SUPPORTED_ARCHS, is_supported
# from .config import TurbomindModelConfig
from .exporter import get_exporter_factory
from .policy import get_input_policy
from .source_model.base import INPUT_MODELS
from .target_model.base import OUTPUT_MODELS

SUPPORTED_FORMATS = ['meta_llama', 'hf', 'awq', 'gptq', None]
logger = get_logger('lmdeploy')


def get_input_model_registered_name(model_path: str, model_format: str):
    """Get the registered name of a model. The name will be used to access the
    INPUT_MODELS registry.

    Args:
        model_path (str): the path of the input model
        model_format (str): the format of the model, which can be one of
            ['meta_llama',  'hf', 'awq']
    """
    arch = get_model_arch(model_path)[0]
    register_name = SUPPORTED_ARCHS[arch]
    return register_name


def create_workspace(_path: str):
    """Create a workspace.

    Args:
        _path (str): the path of the workspace
    """
    if osp.exists(_path):
        print(f'remove workspace in directory {_path}')
        shutil.rmtree(_path)
    print(f'create workspace in directory {_path}')
    weight_path = osp.join(_path, 'triton_models', 'weights')
    tokenizer_path = osp.join(_path, 'triton_models', 'tokenizer')
    os.makedirs(weight_path)
    os.makedirs(tokenizer_path)
    return weight_path, tokenizer_path


def copy_tokenizer(model_path: str, tokenizer_path: str,
                   tm_tokenizer_path: str):
    """Copy tokenizer."""

    if tokenizer_path is not None:
        assert osp.exists(tokenizer_path), f'{tokenizer_path} does not exists.'

        shutil.copy(tokenizer_path,
                    osp.join(tm_tokenizer_path, osp.basename(tokenizer_path)))
    else:
        from transformers import AutoTokenizer
        try:
            _ = AutoTokenizer.from_pretrained(model_path,
                                              trust_remote_code=True)
        except Exception as e:
            assert 0, f'{e}'

    # move tokenizer model to the target path
    candidate = ['tokenizer.model', 'qwen.tiktoken', 'merges.txt']
    for name in candidate:
        tmp_path = osp.join(model_path, name)
        if osp.exists(tmp_path):
            shutil.copy(tmp_path, osp.join(tm_tokenizer_path, name))
    # copy py/json files that are related to tokenizer to the target path
    for _file in os.listdir(model_path):
        if _file.endswith('.json') or _file.endswith('.py'):
            json_path = osp.join(model_path, _file)
            shutil.copy(json_path, osp.join(tm_tokenizer_path, _file))


def get_output_model_registered_name_and_config(model_path: str,
                                                model_format: str,
                                                group_size: int):
    """Get the registered name of the turbomind model and its configuration
    according to the input model path, format and user-input config. The name
    will be used to access the OUTPUT_MODELS registry.

    Args:
        model_path (str): the path of the input model
        model_format (str): the format of the model, which can be one of
            ['meta_llama',  'hf', 'awq']
        group_size (int): the size of group used by awq model
    """
    register_name = 'tm'
    turbomind_model_arch = 'llama'
    weight_type = 'fp16'

    from .config import (AttentionConfig, InternalEngineConfig, LoraConfig,
                         ModelConfig, TurbomindModelConfig,
                         init_config_from_dict)
    config = TurbomindModelConfig(
        model_config=init_config_from_dict(ModelConfig, {}, allow_none=True),
        attention_config=init_config_from_dict(AttentionConfig, {},
                                               allow_none=True),
        lora_config=init_config_from_dict(LoraConfig, {}, allow_none=True),
        engine_config=init_config_from_dict(InternalEngineConfig, {},
                                            allow_none=True))

    if model_format == 'meta_llama':
        session_len = 2048
    else:  # hf, awq, None
        model_arch, model_config = get_model_arch(model_path)
        turbomind_model_arch = SUPPORTED_ARCHS[model_arch]
        session_len = _get_and_verify_max_len(model_config, None)
        if model_format in ['awq', 'gptq']:
            weight_type = 'int4'
            group_size = 128 if group_size == 0 else group_size
        else:
            torch_dtype = getattr(model_config, 'torch_dtype', 'float16')
            TORCH_DTYPE_MAP = {torch.bfloat16: 'bf16', torch.float16: 'fp16'}
            weight_type = TORCH_DTYPE_MAP.get(torch_dtype, 'fp16')

            # Qwen-1 didn't set torch_dtype. It used bf16 as default
            if model_arch == 'QWenLMHeadModel':
                weight_type = 'bf16'
            if not torch.cuda.is_bf16_supported():
                print(
                    'Device does not support bfloat16. Set float16 forcefully')
                weight_type = 'fp16'

    config.model_config.model_arch = model_arch
    config.engine_config.session_len = session_len
    config.model_config.weight_type = weight_type
    config.model_config.group_size = group_size

    lora_type = 'plora' if turbomind_model_arch == 'xcomposer2' else ''

    exporter_factory = get_exporter_factory(weight_type, lora_type)

    return register_name, config, exporter_factory


def pack_model_repository(workspace_path: str):
    """package the model repository.

    Args:
        workspace_path: the path of workspace
    """
    os.symlink(src=osp.join('..', '..', 'tokenizer'),
               dst=osp.join(workspace_path, 'triton_models', 'preprocessing',
                            '1', 'tokenizer'))
    os.symlink(src=osp.join('..', '..', 'tokenizer'),
               dst=osp.join(workspace_path, 'triton_models', 'postprocessing',
                            '1', 'tokenizer'))
    os.symlink(src=osp.join('..', '..', 'weights'),
               dst=osp.join(workspace_path, 'triton_models', 'interactive',
                            '1', 'weights'))
    model_repo_dir = osp.join(workspace_path, 'model_repository')
    os.makedirs(model_repo_dir, exist_ok=True)
    os.symlink(src=osp.join('..', 'triton_models', 'interactive'),
               dst=osp.join(model_repo_dir, 'turbomind'))
    os.symlink(src=osp.join('..', 'triton_models', 'preprocessing'),
               dst=osp.join(model_repo_dir, 'preprocessing'))
    os.symlink(src=osp.join('..', 'triton_models', 'postprocessing'),
               dst=osp.join(model_repo_dir, 'postprocessing'))


def find_quantization_config(nested, target_key):
    if isinstance(nested, dict):
        for key, value in nested.items():
            if key == target_key:
                return value
            if isinstance(value, (dict, list)):
                result = find_quantization_config(value, target_key)
                if result is not None:
                    return result
    elif isinstance(nested, list):
        for item in nested:
            result = find_quantization_config(item, target_key)
            if result is not None:
                return result
    return None


def get_tm_model(model_path,
                 model_name,
                 chat_template_name,
                 engine_config,
                 group_size: int = None,
                 out_dir: str = None):
    """Create turbomind model.

    Args:
        model_path (str): the path of the input model, which is supposed
            to be a local path, or huggingface hub repo_id, or modelscope
            hub repo_id
        model_name (str): user customized model name
        chat_template_name (str): the name of the chat template of
            the input model
        engine_config(TurbomindEngineConfig): user input engine config
        group_size(int): refers to the group_size if the input model
            is a w4a16(awq or gptq) quantized model
        out_dir(str): the output directory where to save to turbomind model.
            If it is None, the turbomind model won't be saved
    """
    _, cfg = get_model_arch(model_path)
    quant_config = find_quantization_config(cfg.to_dict(),
                                            'quantization_config')
    if quant_config:
        quant_method = quant_config.get('quant_method')
        _group_size = int(quant_config.get('group_size', 0))
        version = quant_config.get('version')
        assert engine_config.model_format is None or \
            engine_config.model_format == quant_method, \
            f'mismatched quant method: user input ' \
            f'"{engine_config.model_format}" ' \
            f'vs model quant_config "{quant_method}"'
        assert group_size is None or group_size == _group_size, \
            f'mismatched quant group size: user input "{group_size}" ' \
            f'vs model quant_config "{_group_size}"'

        engine_config.model_format = quant_method
        group_size = _group_size

        if quant_method == 'awq':
            assert version == 'gemm', \
                f'unsupported quant config: {quant_config}'
        elif quant_method == 'gptq':
            assert not quant_config.get('desc_act', False) and \
                quant_config.get('sym', True), \
                f'unsupported quant config: {quant_config}'
        else:
            assert 0, f'unsupported quant_config: {quant_config}'

    # Compatible to awq models that are quantized by lmdeploy (<=v0.3.0)
    if not group_size:
        group_size = 128

    if engine_config.model_format in ['awq', 'gptq']:
        assert group_size == 128, \
            f'model format is "{engine_config.model_format}" ' \
            f'but group_size is {group_size}. Currently, only 128 ' \
            'is supported'

    input_model_name = get_input_model_registered_name(
        model_path, engine_config.model_format)
    input_policy = get_input_policy(engine_config.model_format)
    input_model = INPUT_MODELS.get(input_model_name)(model_path=model_path,
                                                     tokenizer_path=model_path,
                                                     input_policy=input_policy)

    output_model_name, cfg, exporter_factory = \
        get_output_model_registered_name_and_config(
            model_path=model_path,
            model_format=engine_config.model_format,
            group_size=group_size)
<<<<<<< HEAD
    cfg.model_config.chat_template = chat_template_name
    cfg.model_config.model_name = model_name
    cfg.update_engine_config(engine_config)
=======

    cfg.chat_template = chat_template_name
    cfg.model_name = model_name
    cfg.tensor_para_size = engine_config.tp

>>>>>>> ada7285c
    output_model = OUTPUT_MODELS.get(output_model_name)(
        input_model=input_model,
        cfg=cfg,
        exporter_factory=exporter_factory,
        out_dir=out_dir)
    if engine_config.rope_scaling_factor == 0:
        # to avoid `rope_scaling_factor` from engine_config override
        # the rope_scaling_factor in TurbomindModelConfig
        engine_config.rope_scaling_factor = None
    output_model.cfg.update_from_engine_config(engine_config)
    # cast bool to int, otherwise, the bool variables will be saved to
    # config.ini as string
    # TODO(lvhan): change config.ini to config.yaml
    output_model.cfg.enable_prefix_caching = int(
        output_model.cfg.enable_prefix_caching)
    output_model.cfg.use_logn_attn = int(output_model.cfg.use_logn_attn)
    return output_model


def main(model_name: str,
         model_path: str,
         model_format: str = None,
         chat_template: str = None,
         tokenizer_path: str = None,
         dst_path: str = 'workspace',
         tp: int = 1,
         group_size: int = 0,
         revision: str = None,
         download_dir: str = None,
         **kwargs):
    """deploy llama family models via turbomind.

    Args:
        model_name (str): unused any longer
        model_path (str): the directory path of the model
        model_format (str): the format of the model, should choose from
            ['meta_llama', 'hf', 'awq', None]. 'meta_llama' stands for META's
            llama format, 'hf' means huggingface llama format, and 'awq' means
            llama(hf) model quantized by lmdeploy/lite/quantization/awq.py.
            The default value is None
        chat_template (str): the name of the built-in chat template.
        tokenizer_path (str): the path of tokenizer model
        dst_path (str): the destination path that saves outputs
        tp (int): the number of GPUs used for tensor parallelism, should be 2^n
        quant_path (str): Path of the quantized model, which can be None.
        group_size (int): a parameter used in AWQ to quantize fp16 weights
            to 4 bits
        revision (str): The specific model version to use. It can be a branch
            name, a tag name, or a commit id. If unspecified, will use
            the default version.
        download_dir (str): Directory to download and load the weights,
            default to the default cache directory of huggingface.
        kwargs (dict): other params for convert
    """
    if model_name:
        logger.warning(
            'The argument `<model_name>` is deprecated and unused now. '
            'It will be removed on 2024.12.31. It was originally used to '
            'specify the name of the built-in chat template, but now it '
            'is substituted with a clearer parameter `--chat-template`')
    if chat_template is None:
        chat_template = best_match_model(model_path)
    assert chat_template in MODELS.module_dict.keys(), \
        f"chat template '{chat_template}' is not a built-in template. " \
        f'The built-ins are: {MODELS.module_dict.keys()}'
    assert is_supported(model_path), (
        f'turbomind does not support {model_path}. '
        'Plz try pytorch engine instead.')

    assert ((tp & (tp - 1) == 0) and tp != 0), 'tp should be 2^n'

    assert model_format in SUPPORTED_FORMATS, 'the model format ' \
        f'should be in {SUPPORTED_FORMATS}'

    if not os.path.exists(model_path):
        print(f"can't find model from local_path {model_path}, "
              'try to download from huggingface')
        model_path = get_model(
            model_path,
            revision=revision,
            download_dir=download_dir,
        )
        print(f'load model from {model_path}')

    tm_weight_path, tm_tokenizer_path = create_workspace(dst_path)
    copy_tokenizer(model_path, tokenizer_path, tm_tokenizer_path)
    engine_config = TurbomindEngineConfig(tp=tp, model_format=model_format)
    tm_model = get_tm_model(model_path, model_name, chat_template,
                            engine_config, group_size, tm_weight_path)
    tm_model.export()


if __name__ == '__main__':
    fire.Fire(main)<|MERGE_RESOLUTION|>--- conflicted
+++ resolved
@@ -7,13 +7,13 @@
 import torch
 
 from lmdeploy.archs import get_model_arch
-from lmdeploy.messages import TurbomindEngineConfig
 from lmdeploy.model import MODELS, best_match_model
 from lmdeploy.utils import get_logger, get_model
 
 from ...utils import _get_and_verify_max_len
 from ..supported_models import SUPPORTED_ARCHS, is_supported
-# from .config import TurbomindModelConfig
+from .config import (AttentionConfig, InternalEngineConfig, LoraConfig,
+                     ModelConfig, TurbomindModelConfig, init_config_from_dict)
 from .exporter import get_exporter_factory
 from .policy import get_input_policy
 from .source_model.base import INPUT_MODELS
@@ -84,41 +84,37 @@
             shutil.copy(json_path, osp.join(tm_tokenizer_path, _file))
 
 
-def get_output_model_registered_name_and_config(model_path: str,
-                                                model_format: str,
-                                                group_size: int):
+def get_output_model_registered_name_and_config(
+        model_path: str, internal_engine_config: InternalEngineConfig,
+        group_size: int):
     """Get the registered name of the turbomind model and its configuration
     according to the input model path, format and user-input config. The name
     will be used to access the OUTPUT_MODELS registry.
 
     Args:
         model_path (str): the path of the input model
-        model_format (str): the format of the model, which can be one of
-            ['meta_llama',  'hf', 'awq']
+        internal_engine_config (InternalEngineConfig): the internal engine
+            config
         group_size (int): the size of group used by awq model
     """
     register_name = 'tm'
     turbomind_model_arch = 'llama'
     weight_type = 'fp16'
 
-    from .config import (AttentionConfig, InternalEngineConfig, LoraConfig,
-                         ModelConfig, TurbomindModelConfig,
-                         init_config_from_dict)
     config = TurbomindModelConfig(
         model_config=init_config_from_dict(ModelConfig, {}, allow_none=True),
         attention_config=init_config_from_dict(AttentionConfig, {},
                                                allow_none=True),
         lora_config=init_config_from_dict(LoraConfig, {}, allow_none=True),
-        engine_config=init_config_from_dict(InternalEngineConfig, {},
-                                            allow_none=True))
-
-    if model_format == 'meta_llama':
+        engine_config=internal_engine_config)
+
+    if internal_engine_config.model_format == 'meta_llama':
         session_len = 2048
     else:  # hf, awq, None
         model_arch, model_config = get_model_arch(model_path)
         turbomind_model_arch = SUPPORTED_ARCHS[model_arch]
         session_len = _get_and_verify_max_len(model_config, None)
-        if model_format in ['awq', 'gptq']:
+        if internal_engine_config.model_format in ['awq', 'gptq']:
             weight_type = 'int4'
             group_size = 128 if group_size == 0 else group_size
         else:
@@ -135,9 +131,9 @@
                 weight_type = 'fp16'
 
     config.model_config.model_arch = model_arch
-    config.engine_config.session_len = session_len
     config.model_config.weight_type = weight_type
     config.model_config.group_size = group_size
+    config.engine_config.session_len = session_len
 
     lora_type = 'plora' if turbomind_model_arch == 'xcomposer2' else ''
 
@@ -203,7 +199,7 @@
         model_name (str): user customized model name
         chat_template_name (str): the name of the chat template of
             the input model
-        engine_config(TurbomindEngineConfig): user input engine config
+        engine_config(InternalEngineConfig): user input engine config
         group_size(int): refers to the group_size if the input model
             is a w4a16(awq or gptq) quantized model
         out_dir(str): the output directory where to save to turbomind model.
@@ -255,44 +251,36 @@
                                                      tokenizer_path=model_path,
                                                      input_policy=input_policy)
 
-    output_model_name, cfg, exporter_factory = \
+    output_model_name, tm_cfg, exporter_factory = \
         get_output_model_registered_name_and_config(
             model_path=model_path,
-            model_format=engine_config.model_format,
+            internal_engine_config=engine_config,
             group_size=group_size)
-<<<<<<< HEAD
-    cfg.model_config.chat_template = chat_template_name
-    cfg.model_config.model_name = model_name
-    cfg.update_engine_config(engine_config)
-=======
-
-    cfg.chat_template = chat_template_name
-    cfg.model_name = model_name
-    cfg.tensor_para_size = engine_config.tp
-
->>>>>>> ada7285c
+
+    tm_cfg.model_config.chat_template = chat_template_name
+    tm_cfg.model_config.model_name = model_name
+    # update engine_config in turbomind model config
+    tm_cfg.engine_config = engine_config
+    if tm_cfg.engine_config.max_prefill_token_num is not None \
+            and tm_cfg.engine_config.num_tokens_per_iter == 0:
+        tm_cfg.engine_config.num_tokens_per_iter = \
+            tm_cfg.engine_config.max_prefill_token_num
+        tm_cfg.engine_config.max_prefill_iters = (
+            tm_cfg.session_len + tm_cfg.engine_config.max_prefill_token_num -
+            1) // tm_cfg.engine_config.max_prefill_token_num
+
     output_model = OUTPUT_MODELS.get(output_model_name)(
         input_model=input_model,
-        cfg=cfg,
+        cfg=tm_cfg,
         exporter_factory=exporter_factory,
         out_dir=out_dir)
-    if engine_config.rope_scaling_factor == 0:
-        # to avoid `rope_scaling_factor` from engine_config override
-        # the rope_scaling_factor in TurbomindModelConfig
-        engine_config.rope_scaling_factor = None
-    output_model.cfg.update_from_engine_config(engine_config)
-    # cast bool to int, otherwise, the bool variables will be saved to
-    # config.ini as string
-    # TODO(lvhan): change config.ini to config.yaml
-    output_model.cfg.enable_prefix_caching = int(
-        output_model.cfg.enable_prefix_caching)
-    output_model.cfg.use_logn_attn = int(output_model.cfg.use_logn_attn)
+
     return output_model
 
 
 def main(model_name: str,
          model_path: str,
-         model_format: str = None,
+         model_format: str = 'hf',
          chat_template: str = None,
          tokenizer_path: str = None,
          dst_path: str = 'workspace',
@@ -307,10 +295,10 @@
         model_name (str): unused any longer
         model_path (str): the directory path of the model
         model_format (str): the format of the model, should choose from
-            ['meta_llama', 'hf', 'awq', None]. 'meta_llama' stands for META's
-            llama format, 'hf' means huggingface llama format, and 'awq' means
-            llama(hf) model quantized by lmdeploy/lite/quantization/awq.py.
-            The default value is None
+            ['meta_llama', 'hf', 'awq', 'gptq']. 'meta_llama' stands for META's
+            llama format, 'hf' means huggingface model, and 'awq', `gptq`
+            means models quantized by `autoawq` and `autogptq` respectively.
+            The default value is hf
         chat_template (str): the name of the built-in chat template.
         tokenizer_path (str): the path of tokenizer model
         dst_path (str): the destination path that saves outputs
@@ -357,7 +345,11 @@
 
     tm_weight_path, tm_tokenizer_path = create_workspace(dst_path)
     copy_tokenizer(model_path, tokenizer_path, tm_tokenizer_path)
-    engine_config = TurbomindEngineConfig(tp=tp, model_format=model_format)
+
+    engine_config = init_config_from_dict(InternalEngineConfig,
+                                          dict(tensor_para_size=tp,
+                                               model_format=model_format),
+                                          allow_none=True)
     tm_model = get_tm_model(model_path, model_name, chat_template,
                             engine_config, group_size, tm_weight_path)
     tm_model.export()
