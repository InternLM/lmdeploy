# Copyright (c) OpenMMLab. All rights reserved.
import json
import os.path as osp

from .base import INPUT_MODELS
from .llama import LlamaModel, LlamaReader


class DeepSeekVLReader(LlamaReader):
    """DeepSeekVL model reader."""

    attn_layer_prefix = 'language_model.model.layers'
    attn_layer_patten = r'language_model.model.layers.([0-9]+).'
    tok_embeddings_key = 'language_model.model.embed_tokens.weight'
    norm_weight_key = 'language_model.model.norm.weight'
    output_weight_key = 'language_model.lm_head.weight'

    def __init__(self, new_params: dict, unused_params: dict, last_bin: bool,
                 model_cfg: dict, **kwargs):
        model_cfg = model_cfg['language_config']
        super().__init__(new_params, unused_params, last_bin, model_cfg,
                         **kwargs)

    def attn_norm(self, i: int):
        """Get attn norm for layer i."""
        return self.params[
            f'language_model.model.layers.{i}.input_layernorm.weight']

    def ffn_norm(self, i: int):
        """Get ffn norm for layer i."""
        return self.params[
            f'language_model.model.layers.{i}.post_attention_layernorm.weight']


@INPUT_MODELS.register_module(name='deepseekvl')
class DeepSeekVLModel(LlamaModel):
    """DeepSeekVL model in hf format."""

    Reader = DeepSeekVLReader

    def model_info(self):
        """Read model info."""
        params_path = osp.join(self.model_path, 'config.json')
        with open(params_path) as f:
            model_arg = json.load(f)
            if 'language_config' in model_arg and model_arg[
                    'language_config'].get('model_type', None) == 'llama':
                model_arg = model_arg['language_config']  # depseek-vl
            num_layer = model_arg['num_hidden_layers']
            hidden_units = model_arg.get('hidden_size', 4096)
            inter_size = model_arg.get('intermediate_size', 11008)
<<<<<<< HEAD
=======
            vocab_size = model_arg.get('vocab_size', 102400)
>>>>>>> a41a2a29
            norm_eps = model_arg.get('rms_norm_eps', 1e-06)
            attn_head_num = model_arg.get('num_attention_heads', 32)
            if 'num_key_value_heads' in model_arg:
                kv_head_num = model_arg['num_key_value_heads']
            else:
                kv_head_num = model_arg.get('num_attention_heads', 32)
            rope_theta = float(model_arg.get('rope_theta', 10000.0))
            max_position_embeddings = int(
                model_arg.get('max_position_embeddings', 0))
            rope_scaling = model_arg.get('rope_scaling', None)
            scaling_factor = 0.0
            use_dynamic_ntk = 0
            if isinstance(rope_scaling, dict):
                scaling_type = model_arg['rope_scaling'].get('type', '')
                scaling_factor = model_arg['rope_scaling'].get('factor', '')
                if scaling_type == 'dynamic':
                    use_dynamic_ntk = 1

        return dict(num_layer=num_layer,
                    norm_eps=norm_eps,
                    head_num=attn_head_num,
                    kv_head_num=kv_head_num,
                    hidden_units=hidden_units,
                    inter_size=inter_size,
<<<<<<< HEAD
=======
                    vocab_size=vocab_size,
>>>>>>> a41a2a29
                    rope_theta=rope_theta,
                    max_position_embeddings=max_position_embeddings,
                    use_dynamic_ntk=use_dynamic_ntk,
                    rope_scaling_factor=scaling_factor)<|MERGE_RESOLUTION|>--- conflicted
+++ resolved
@@ -49,10 +49,7 @@
             num_layer = model_arg['num_hidden_layers']
             hidden_units = model_arg.get('hidden_size', 4096)
             inter_size = model_arg.get('intermediate_size', 11008)
-<<<<<<< HEAD
-=======
             vocab_size = model_arg.get('vocab_size', 102400)
->>>>>>> a41a2a29
             norm_eps = model_arg.get('rms_norm_eps', 1e-06)
             attn_head_num = model_arg.get('num_attention_heads', 32)
             if 'num_key_value_heads' in model_arg:
@@ -77,10 +74,7 @@
                     kv_head_num=kv_head_num,
                     hidden_units=hidden_units,
                     inter_size=inter_size,
-<<<<<<< HEAD
-=======
                     vocab_size=vocab_size,
->>>>>>> a41a2a29
                     rope_theta=rope_theta,
                     max_position_embeddings=max_position_embeddings,
                     use_dynamic_ntk=use_dynamic_ntk,
