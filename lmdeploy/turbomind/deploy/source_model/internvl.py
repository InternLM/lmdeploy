# Copyright (c) OpenMMLab. All rights reserved.
import json
import os.path as osp

from .base import INPUT_MODELS
from .internlm2 import InternLM2Reader
from .llama import LlamaModel, LlamaReader
<<<<<<< HEAD
=======
from .llama_awq import LlamaAwqReader
from .qwen import Qwen2Reader
>>>>>>> 030c5016


class InternVLReader(LlamaReader):
    """InternVLReader for llama model."""

    attn_layer_prefix = 'language_model.model.layers'
    attn_layer_patten = r'language_model.model.layers.([0-9]+).'
    tok_embeddings_key = 'language_model.model.embed_tokens.weight'
    norm_weight_key = 'language_model.model.norm.weight'
    output_weight_key = 'language_model.lm_head.weight'

    def __init__(self, new_params: dict, unused_params: dict, last_bin: bool,
                 model_cfg: dict, **kwargs):
        model_cfg = model_cfg.get('llm_config')
        super().__init__(new_params, unused_params, last_bin, model_cfg,
                         **kwargs)


class InternVL2Reader(InternLM2Reader):
    """InternVLReader for InternLM2 model."""

    attn_layer_prefix = 'language_model.model.layers'
    attn_layer_patten = r'language_model.model.layers.([0-9]+).'
    tok_embeddings_key = 'language_model.model.tok_embeddings.weight'
    norm_weight_key = 'language_model.model.norm.weight'
    output_weight_key = 'language_model.output.weight'

    def __init__(self, new_params: dict, unused_params: dict, last_bin: bool,
                 model_cfg: dict, **kwargs):
        model_cfg = model_cfg.get('llm_config')
        super().__init__(new_params, unused_params, last_bin, model_cfg,
                         **kwargs)


class InternVL2ProReader(Qwen2Reader):
    """InternVL2 pro reader."""

    attn_layer_prefix = 'language_model.model.layers'
    attn_layer_patten = r'language_model.model.layers.([0-9]+).'
    tok_embeddings_key = 'language_model.model.embed_tokens.weight'
    norm_weight_key = 'language_model.model.norm.weight'
    output_weight_key = 'language_model.lm_head.weight'

    def __init__(self, new_params: dict, unused_params: dict, last_bin: bool,
                 model_cfg: dict):
        model_cfg = model_cfg.get('llm_config')
        super().__init__(new_params, unused_params, last_bin, model_cfg)


@INPUT_MODELS.register_module(name='internvl')
class InternVLModel(LlamaModel):
    """InternVL model in hf format."""

    def __init__(self, model_path: str, tokenizer_path: str, **kwargs):
        super().__init__(model_path, tokenizer_path, **kwargs)
        from transformers import AutoConfig
        config = AutoConfig.from_pretrained(model_path, trust_remote_code=True)
        arch = config.llm_config.architectures[0]
        _readers = dict(InternLM2ForCausalLM=InternVL2Reader,
                        LlamaForCausalLM=InternVLReader,
                        Qwen2ForCausalLM=InternVL2ProReader)
        self.Reader = _readers[arch]

    def model_info(self):
        """Read model info."""
        params_path = osp.join(self.model_path, 'config.json')
        with open(params_path) as f:
            model_arg = json.load(f)['llm_config']
            num_layer = model_arg['num_hidden_layers']
            norm_eps = model_arg['rms_norm_eps']
            attn_head_num = model_arg['num_attention_heads']
            if 'num_key_value_heads' in model_arg:
                kv_head_num = model_arg['num_key_value_heads']
            else:
                kv_head_num = model_arg['num_attention_heads']
            rope_theta = float(model_arg.get('rope_theta', 10000.0))
            max_position_embeddings = int(
                model_arg.get('max_position_embeddings', 0))
            rope_scaling = model_arg.get('rope_scaling', None)
            scaling_factor = 0.0
            use_dynamic_ntk = 0
            if isinstance(rope_scaling, dict):
                scaling_type = model_arg['rope_scaling'].get('type', '')
                scaling_factor = model_arg['rope_scaling'].get('factor', '')
                if scaling_type == 'dynamic':
                    use_dynamic_ntk = 1

        return dict(num_layer=num_layer,
                    norm_eps=norm_eps,
                    attn_head_num=attn_head_num,
                    kv_head_num=kv_head_num,
                    rope_theta=rope_theta,
                    max_position_embeddings=max_position_embeddings,
                    use_dynamic_ntk=use_dynamic_ntk,
                    rope_scaling_factor=scaling_factor)<|MERGE_RESOLUTION|>--- conflicted
+++ resolved
@@ -5,11 +5,6 @@
 from .base import INPUT_MODELS
 from .internlm2 import InternLM2Reader
 from .llama import LlamaModel, LlamaReader
-<<<<<<< HEAD
-=======
-from .llama_awq import LlamaAwqReader
-from .qwen import Qwen2Reader
->>>>>>> 030c5016
 
 
 class InternVLReader(LlamaReader):
@@ -28,6 +23,7 @@
                          **kwargs)
 
 
+# Note the subtle difference in keys
 class InternVL2Reader(InternLM2Reader):
     """InternVLReader for InternLM2 model."""
 
@@ -44,21 +40,6 @@
                          **kwargs)
 
 
-class InternVL2ProReader(Qwen2Reader):
-    """InternVL2 pro reader."""
-
-    attn_layer_prefix = 'language_model.model.layers'
-    attn_layer_patten = r'language_model.model.layers.([0-9]+).'
-    tok_embeddings_key = 'language_model.model.embed_tokens.weight'
-    norm_weight_key = 'language_model.model.norm.weight'
-    output_weight_key = 'language_model.lm_head.weight'
-
-    def __init__(self, new_params: dict, unused_params: dict, last_bin: bool,
-                 model_cfg: dict):
-        model_cfg = model_cfg.get('llm_config')
-        super().__init__(new_params, unused_params, last_bin, model_cfg)
-
-
 @INPUT_MODELS.register_module(name='internvl')
 class InternVLModel(LlamaModel):
     """InternVL model in hf format."""
@@ -70,7 +51,7 @@
         arch = config.llm_config.architectures[0]
         _readers = dict(InternLM2ForCausalLM=InternVL2Reader,
                         LlamaForCausalLM=InternVLReader,
-                        Qwen2ForCausalLM=InternVL2ProReader)
+                        Qwen2ForCausalLM=InternVLReader)
         self.Reader = _readers[arch]
 
     def model_info(self):
