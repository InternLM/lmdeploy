# Copyright (c) OpenMMLab. All rights reserved.
import json
import os.path as osp

from ..config import RopeParam
from .base import INPUT_MODELS
from .internlm2 import InternLM2Reader
from .llama import LlamaModel, LlamaReader


class InternVLReader(LlamaReader):
    """InternVLReader for llama model."""

    attn_layer_prefix = 'language_model.model.layers'
    attn_layer_patten = r'language_model.model.layers.([0-9]+).'
    tok_embeddings_key = 'language_model.model.embed_tokens.weight'
    norm_weight_key = 'language_model.model.norm.weight'
    output_weight_key = 'language_model.lm_head.weight'

    def __init__(self, new_params: dict, unused_params: dict, last_bin: bool, model_cfg: dict, **kwargs):
        model_cfg = model_cfg.get('llm_config')
        super().__init__(new_params, unused_params, last_bin, model_cfg, **kwargs)


# Note the subtle difference in keys
class InternVL2Reader(InternLM2Reader):
    """InternVLReader for InternLM2 model."""

    attn_layer_prefix = 'language_model.model.layers'
    attn_layer_patten = r'language_model.model.layers.([0-9]+).'
    tok_embeddings_key = 'language_model.model.tok_embeddings.weight'
    norm_weight_key = 'language_model.model.norm.weight'
    output_weight_key = 'language_model.output.weight'

    def __init__(self, new_params: dict, unused_params: dict, last_bin: bool, model_cfg: dict, **kwargs):
        model_cfg = model_cfg.get('llm_config')
        super().__init__(new_params, unused_params, last_bin, model_cfg, **kwargs)


@INPUT_MODELS.register_module(name='internvl')
class InternVLModel(LlamaModel):
    """InternVL model in hf format."""

    def __init__(self, model_path: str, tokenizer_path: str, **kwargs):
        super().__init__(model_path, tokenizer_path, **kwargs)
        from transformers import AutoConfig
        config = AutoConfig.from_pretrained(model_path, trust_remote_code=True)
        arch = config.llm_config.architectures[0]
        _readers = dict(InternLM2ForCausalLM=InternVL2Reader,
                        LlamaForCausalLM=InternVLReader,
                        Qwen2ForCausalLM=InternVLReader)
        self.Reader = _readers[arch]

    def model_info(self):
        """Read model info."""
        params_path = osp.join(self.model_path, 'config.json')
        with open(params_path) as f:
            model_arg = json.load(f)['llm_config']
            num_layer = model_arg['num_hidden_layers']
            norm_eps = model_arg['rms_norm_eps']
            hidden_units = model_arg['hidden_size']
            attn_head_num = model_arg['num_attention_heads']
            vocab_size = model_arg['vocab_size']
            inter_size = model_arg['intermediate_size']
            if 'num_key_value_heads' in model_arg:
                kv_head_num = model_arg['num_key_value_heads']
            else:
                kv_head_num = model_arg['num_attention_heads']
            rope_theta = float(model_arg.get('rope_theta', 10000.0))
            max_position_embeddings = int(model_arg.get('max_position_embeddings', 0))
            rope_scaling = model_arg.get('rope_scaling', None)
            scaling_factor = 0.0
            use_dynamic_ntk = 0
            if isinstance(rope_scaling, dict):
                scaling_type = model_arg['rope_scaling'].get('type', '')
                scaling_factor = model_arg['rope_scaling'].get('factor', '')
                if scaling_type == 'dynamic':
                    use_dynamic_ntk = 1
            attn_bias = 1 if model_arg['architectures'][0] == 'Qwen2ForCausalLM' else 0
            rotary_embedding = hidden_units // attn_head_num
            if use_dynamic_ntk:
<<<<<<< HEAD
                rope_param = RopeParam.create_dynamic(base=rope_theta,
                                                      dim=rotary_embedding,
                                                      max_position_embeddings=max_position_embeddings,
                                                      factor=scaling_factor)
            else:
                rope_param = RopeParam.create_default(base=rope_theta, dim=rotary_embedding)
=======
                rope_param = RopeParam.create('dynamic',
                                              base=rope_theta,
                                              dim=rotary_embedding,
                                              max_position_embeddings=max_position_embeddings,
                                              factor=scaling_factor)
            else:
                rope_param = RopeParam.create('default', base=rope_theta, dim=rotary_embedding)
>>>>>>> 4a5640d1

        return dict(num_layer=num_layer,
                    size_per_head=hidden_units // attn_head_num,
                    attn_bias=attn_bias,
                    norm_eps=norm_eps,
                    hidden_units=hidden_units,
                    inter_size=inter_size,
                    vocab_size=vocab_size,
                    head_num=attn_head_num,
                    kv_head_num=kv_head_num,
                    max_position_embeddings=max_position_embeddings,
                    rope_param=rope_param)<|MERGE_RESOLUTION|>--- conflicted
+++ resolved
@@ -79,14 +79,6 @@
             attn_bias = 1 if model_arg['architectures'][0] == 'Qwen2ForCausalLM' else 0
             rotary_embedding = hidden_units // attn_head_num
             if use_dynamic_ntk:
-<<<<<<< HEAD
-                rope_param = RopeParam.create_dynamic(base=rope_theta,
-                                                      dim=rotary_embedding,
-                                                      max_position_embeddings=max_position_embeddings,
-                                                      factor=scaling_factor)
-            else:
-                rope_param = RopeParam.create_default(base=rope_theta, dim=rotary_embedding)
-=======
                 rope_param = RopeParam.create('dynamic',
                                               base=rope_theta,
                                               dim=rotary_embedding,
@@ -94,7 +86,6 @@
                                               factor=scaling_factor)
             else:
                 rope_param = RopeParam.create('default', base=rope_theta, dim=rotary_embedding)
->>>>>>> 4a5640d1
 
         return dict(num_layer=num_layer,
                     size_per_head=hidden_units // attn_head_num,
