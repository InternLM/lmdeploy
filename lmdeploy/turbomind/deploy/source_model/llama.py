# Copyright (c) OpenMMLab. All rights reserved.
import json
import os
import os.path as osp
from glob import glob

import torch
from safetensors.torch import load_file

from lmdeploy.archs import get_model_arch
from lmdeploy.tokenizer import Tokenizer

from .base import INPUT_MODELS, BaseInputModel, BaseReader


class LlamaReader(BaseReader):
    """LlamaReader."""

    attn_layer_prefix = 'model.layers'
    attn_layer_patten = r'model.layers.([0-9]+).'
    tok_embeddings_key = 'model.embed_tokens.weight'
    norm_weight_key = 'model.norm.weight'
    output_weight_key = 'lm_head.weight'

    def __init__(self, new_params: dict, unused_params: dict, last_bin: bool,
                 model_cfg: dict, policy):
        super().__init__()
        self.params = unused_params
        self.params.update(new_params)
        self.last_bin = last_bin
        self.model_cfg = model_cfg
        tie_word_embeddings = self.model_cfg.get('tie_word_embeddings', False)
        if tie_word_embeddings:
            self.output_weight_key = self.tok_embeddings_key
        self.weight_suffix, self.processor = policy
        self.init_layer_id()

    def init_layer_id(self):
        """Get start/end transformer layer id."""
        super().init_layer_id()

    def clean_up(self, last: bool) -> None:
        """Clean up unused params."""
        super().clean_up(last)

    @property
    def start_layer_id(self):
        """Get start transformer layer id."""
        return self._start_layer_id

    @property
    def end_layer_id(self):
        """Get end transformer layer id."""
        return self._end_layer_id

    def tok_embeddings(self):
        """Get embeddings."""
        return self.params.get(self.tok_embeddings_key, None)

    def norm_weight(self):
        """Get norm."""
        return self.params.get(self.norm_weight_key, None)

    def output_weight(self):
        """Get output."""
        return self.params.get(self.output_weight_key, None)

    def _transform(self, x: torch.Tensor, kind: str):
        return self.processor(x, kind)

    def _attn(self, i: int, kind: str):
        """Get q, k, v, o kind for layer i."""
        result = []
        for key in ['q', 'k', 'v', 'o']:
            tensor = self.params.get(
                f'{self.attn_layer_prefix}.{i}.self_attn.{key}_proj.{kind}')
            tensor = self.transform(tensor, kind)
            result.append(tensor)
        return (*result, )

    def attn(self, i: int):
        """Get q, k, v, o weight for layer i."""
        return self._attn(i, self.weight_suffix)

    def attn_bias(self, i: int):
        """Get q, k, v, o bias for layer i."""
        return self._attn(i, 'bias')

    def attn_zero(self, i: int):
        """Get q, k, v, o zero point for layer i."""
        return self._attn(i, 'qzeros')

    def attn_scale(self, i: int):
        """Get q, k, v, o scale for layer i."""
        return self._attn(i, 'scales')

    def attn_norm(self, i: int):
        """Get attn norm for layer i."""
        return self.params[
            f'{self.attn_layer_prefix}.{i}.input_layernorm.weight']

    def _ffn(self, i: int, kind: str):
        """Get ffn kind for layer i."""
        result = []
        for key in ['gate', 'down', 'up']:
            tensor = self.params[
                f'{self.attn_layer_prefix}.{i}.mlp.{key}_proj.{kind}']
            tensor = self.transform(tensor, kind)
            result.append(tensor)
        return (*result, )

    def ffn(self, i: int):
        """Get ffn weight for layer i."""
        return self._ffn(i, self.weight_suffix)

    def ffn_zero(self, i: int):
        """Get ffn zero point for layer i."""
        return self._ffn(i, 'qzeros')

    def ffn_scale(self, i: int):
        """Get ffn scale for layer i."""
        return self._ffn(i, 'scales')

    def ffn_norm(self, i: int):
        """Get ffn norm for layer i."""
        return self.params[
            f'{self.attn_layer_prefix}.{i}.post_attention_layernorm.weight']


@INPUT_MODELS.register_module(name='llama')
class LlamaModel(BaseInputModel):
    """Llama model in hf format."""

    Reader = LlamaReader

    def __init__(self, model_path: str, tokenizer_path: str, **kwargs: dict):
        super().__init__(model_path, tokenizer_path)
        ckpt_path = kwargs.get('ckpt_path')
        self.policy = kwargs.get('input_policy')
        if ckpt_path is None:
            ckpt_path = model_path
        self.ckpt_path = ckpt_path
        self.ckpt_files = self.get_ckpt()
        _, self.model_config = get_model_arch(model_path)
        self.model_config = self.model_config.to_dict()

    def get_ckpt(self):
        """Get weight files."""
        patterns = ['*.safetensors', 'pytorch_model*.bin']
        files = []
        for pattern in patterns:
            files = glob(os.path.join(self.ckpt_path, pattern))
            files = [os.path.basename(file) for file in files]
            if len(files) > 0:
                break
        files = sorted(files)
        return files

    @property
    def nmgrs(self):
        """Get number of checkpoint."""
        return len(self.ckpt_files)

    def get_mgrs(self):
        """Conctruct all Reader."""
        assert self.nmgrs > 0, \
            f'could not find checkpoints in {self.ckpt_path}'
        unused_params = {}
        try:
            for i, ckpt in enumerate(self.ckpt_files):
                is_last_bin = i == len(self.ckpt_files) - 1
                if ckpt.endswith('.bin'):
                    new_params = torch.load(osp.join(self.ckpt_path, ckpt),
                                            map_location='cpu')
                else:
                    new_params = load_file(osp.join(self.ckpt_path, ckpt))
                ret = self.Reader(new_params,
                                  unused_params,
                                  i == self.nmgrs - 1,
                                  self.model_config,
                                  policy=self.policy)
                yield ret
                ret.clean_up(is_last_bin)
        except GeneratorExit:
            ret.clean_up(True)

    def tokenizer_info(self):
        """Read tokenizer info."""
        assert osp.isdir(self.model_path), self.model_path
        tk_model = Tokenizer(self.model_path)
        n_words = tk_model.vocab_size
        bos_id = tk_model.bos_token_id
        eos_id = tk_model.eos_token_id
        # bos_id may be None
        bos_id = bos_id or 0
        return n_words, bos_id, eos_id

    def model_info(self):
        """Read model info."""
        params_path = osp.join(self.model_path, 'config.json')
        with open(params_path) as f:
            model_arg = json.load(f)
            num_layer = model_arg['num_hidden_layers']
            norm_eps = model_arg['rms_norm_eps']
            attn_head_num = model_arg['num_attention_heads']
            if 'num_key_value_heads' in model_arg:
                kv_head_num = model_arg['num_key_value_heads']
            else:
                kv_head_num = model_arg['num_attention_heads']
<<<<<<< HEAD
            tie_word_embeddings = model_arg.get('tie_word_embeddings', False)
=======
            hidden_units = model_arg['hidden_size']
>>>>>>> ada7285c
            rope_theta = float(model_arg.get('rope_theta', 10000.0))
            max_position_embeddings = int(
                model_arg.get('max_position_embeddings', 0))
            rope_scaling = model_arg.get('rope_scaling', None)
            scaling_factor = 0.0
            use_dynamic_ntk = 0
            scaling_type = ''
            low_freq_factor = 1.0
            high_freq_factor = 1.0
            original_max_position_embeddings = 0
            if isinstance(rope_scaling, dict):
                llama2_scaling_type = model_arg['rope_scaling'].get('type', '')
                llama3_scaling_type = model_arg['rope_scaling'].get(
                    'rope_type', '')
                scaling_factor = model_arg['rope_scaling'].get('factor', '')
                low_freq_factor = model_arg['rope_scaling'].get(
                    'low_freq_factor', 1.0)
                high_freq_factor = model_arg['rope_scaling'].get(
                    'high_freq_factor', 1.0)
                original_max_position_embeddings = model_arg[
                    'rope_scaling'].get('original_max_position_embeddings', 0)
                if llama2_scaling_type and llama3_scaling_type:
                    raise ValueError(
                        f'Ambiguous rope_scaling in config: {model_arg}')
                scaling_type = llama2_scaling_type if llama2_scaling_type \
                    else llama3_scaling_type
                if scaling_type == 'dynamic':
                    use_dynamic_ntk = 1

        return dict(
            num_layer=num_layer,
            norm_eps=norm_eps,
            head_num=attn_head_num,
            kv_head_num=kv_head_num,
<<<<<<< HEAD
            tie_word_embeddings=tie_word_embeddings,
=======
            hidden_units=hidden_units,
>>>>>>> ada7285c
            rope_theta=rope_theta,
            max_position_embeddings=max_position_embeddings,
            original_max_position_embeddings=original_max_position_embeddings,
            use_dynamic_ntk=use_dynamic_ntk,
            rope_scaling_type=scaling_type,
            rope_scaling_factor=scaling_factor,
            low_freq_factor=low_freq_factor,
            high_freq_factor=high_freq_factor)<|MERGE_RESOLUTION|>--- conflicted
+++ resolved
@@ -207,11 +207,8 @@
                 kv_head_num = model_arg['num_key_value_heads']
             else:
                 kv_head_num = model_arg['num_attention_heads']
-<<<<<<< HEAD
             tie_word_embeddings = model_arg.get('tie_word_embeddings', False)
-=======
             hidden_units = model_arg['hidden_size']
->>>>>>> ada7285c
             rope_theta = float(model_arg.get('rope_theta', 10000.0))
             max_position_embeddings = int(
                 model_arg.get('max_position_embeddings', 0))
@@ -246,11 +243,8 @@
             norm_eps=norm_eps,
             head_num=attn_head_num,
             kv_head_num=kv_head_num,
-<<<<<<< HEAD
             tie_word_embeddings=tie_word_embeddings,
-=======
             hidden_units=hidden_units,
->>>>>>> ada7285c
             rope_theta=rope_theta,
             max_position_embeddings=max_position_embeddings,
             original_max_position_embeddings=original_max_position_embeddings,
