# Copyright (c) OpenMMLab. All rights reserved.
import json
import math
import os.path as osp
import re

import torch

from lmdeploy.archs import get_model_arch

<<<<<<< HEAD
from ..config import (DefaultRopeParam, DynamicRopeParam, LinearRopeParam, Llama3RopeParam, MultimodalRopeParam,
                      RopeParam, YarnRopeParam)
=======
from ..config import RopeParam
>>>>>>> 4a5640d1
from ..loader import create_loader
from .base import INPUT_MODELS, BaseInputModel, BaseReader


class LlamaReader(BaseReader):
    """LlamaReader."""

    attn_layer_prefix = 'model.layers'
    attn_layer_patten = r'model.layers.([0-9]+).'
    tok_embeddings_key = 'model.embed_tokens.weight'
    norm_weight_key = 'model.norm.weight'
    output_weight_key = 'lm_head.weight'

    attn_pattern = r'self_attn'
    ffn_pattern = r'mlp'

    def __init__(self, new_params: dict, unused_params: dict, last_bin: bool, model_cfg: dict, policy):
        super().__init__()
        self.params = unused_params
        self.params.update(new_params)
        self.last_bin = last_bin
        self.model_cfg = model_cfg
        tie_word_embeddings = self.model_cfg.get('tie_word_embeddings', False)
        if tie_word_embeddings:
            self.output_weight_key = self.tok_embeddings_key
        self.processor = policy

    def filter(self, pattern: str):
        params = []
        for k in self.params.keys():
            if re.search(pattern, k):
                params.append(k)
        return params

    def tok_embeddings(self):
        """Get embeddings."""
        return self.params.get(self.tok_embeddings_key, None)

    def norm_weight(self):
        """Get norm."""
        return self.params.get(self.norm_weight_key, None)

    def output_weight(self):
        """Get output."""
        return self.params.get(self.output_weight_key, None)

    def _transform(self, x: torch.Tensor, kind: str):
        return self.processor(x, kind)

    def _attn(self, i: int, kind: str):
        """Get q, k, v, o kind for layer i."""
        result = []
        for key in ['q', 'k', 'v', 'o']:
            tensor = self.params.get(f'{self.attn_layer_prefix}.{i}.self_attn.{key}_proj.{kind}')
            tensor = self.transform(tensor, kind)
            result.append(tensor)
        return (*result, )

    def attn(self, i: int, kind: str):
        if not kind:
            return self.filter(self.attn_pattern)
        return self._attn(i, kind)

    def attn_norm(self, i: int):
        """Get attn norm for layer i."""
        return self.params[f'{self.attn_layer_prefix}.{i}.input_layernorm.weight']

    def _ffn(self, i: int, kind: str):
        """Get ffn kind for layer i."""
        if not kind:
            return self.filter(self.ffn_pattern)
        result = []
        for key in ['gate', 'down', 'up']:
            tensor = self.params[f'{self.attn_layer_prefix}.{i}.mlp.{key}_proj.{kind}']
            tensor = self.transform(tensor, kind)
            result.append(tensor)
        return (*result, )

    def ffn(self, i: int, kind: str):
        if not kind:
            return self.filter(self.ffn_pattern)
        return self._ffn(i, kind)

    def ffn_norm(self, i: int):
        """Get ffn norm for layer i."""
        return self.params[f'{self.attn_layer_prefix}.{i}.post_attention_layernorm.weight']


@INPUT_MODELS.register_module(name='llama')
class LlamaModel(BaseInputModel):
    """Llama model in hf format."""

    Reader = LlamaReader

    def __init__(self, model_path: str, tokenizer_path: str, **kwargs: dict):
        super().__init__(model_path, tokenizer_path)
        self.policy = kwargs.get('input_policy')
        _, self.model_config = get_model_arch(model_path)
        self.model_config = self.model_config.to_dict()

    def readers(self):
        loader = create_loader(self.model_path, self.Reader.attn_layer_patten)
        for i, param in loader.items():
            reader = self.Reader(param, {}, False, self.model_config, policy=self.policy)
            yield i, reader

    def model_info(self):
        """Read model info."""
        params_path = osp.join(self.model_path, 'config.json')
        with open(params_path) as f:
            model_arg = json.load(f)
            num_layer = model_arg['num_hidden_layers']
            norm_eps = model_arg['rms_norm_eps']
            attn_head_num = model_arg['num_attention_heads']
            vocab_size = model_arg['vocab_size']
            inter_size = model_arg['intermediate_size']
            if 'num_key_value_heads' in model_arg:
                kv_head_num = model_arg['num_key_value_heads']
            else:
                kv_head_num = model_arg['num_attention_heads']
            hidden_units = model_arg['hidden_size']
            head_dim = model_arg.get('head_dim', hidden_units // attn_head_num)
            # compute rope param
            rope_theta = float(model_arg.get('rope_theta', 10000.0))
            max_position_embeddings = int(model_arg.get('max_position_embeddings', 0))
            rope_scaling = model_arg.get('rope_scaling', None)
            if isinstance(rope_scaling, dict):
                llama2_scaling_type = rope_scaling.get('type', '')
                llama3_scaling_type = rope_scaling.get('rope_type', '')
                if llama2_scaling_type and llama3_scaling_type:
                    raise ValueError(f'Ambiguous rope_scaling in config: {model_arg}')
                scaling_type = llama2_scaling_type if llama2_scaling_type \
                    else llama3_scaling_type
                scaling_factor = rope_scaling.get('factor', 0.0)
                if scaling_type == 'dynamic':
<<<<<<< HEAD
                    dynamic_rope_param = DynamicRopeParam(base=rope_theta,
                                                          dim=head_dim,
                                                          max_position_embeddings=max_position_embeddings,
                                                          factor=scaling_factor)
                    rope_param = RopeParam(type='dynamic', param=dynamic_rope_param)
                elif scaling_type == 'linear':
                    linear_rope_param = LinearRopeParam(base=rope_theta, dim=head_dim, factor=scaling_factor)
                    rope_param = RopeParam(type='linear', param=linear_rope_param)
=======
                    rope_param = RopeParam.create('dynamic',
                                                  base=rope_theta,
                                                  dim=head_dim,
                                                  max_position_embeddings=max_position_embeddings,
                                                  factor=scaling_factor)
                elif scaling_type == 'linear':
                    rope_param = RopeParam.create('linear', base=rope_theta, dim=head_dim, factor=scaling_factor)
>>>>>>> 4a5640d1
                elif scaling_type == 'llama3':
                    low_freq_factor = rope_scaling.get('low_freq_factor', 1.0)
                    high_freq_factor = rope_scaling.get('high_freq_factor', 1.0)
                    original_max_position_embeddings = model_arg['rope_scaling'].get(
                        'original_max_position_embeddings', 0)
<<<<<<< HEAD
                    llama3_rope_param = Llama3RopeParam(
                        base=rope_theta,
                        dim=head_dim,
                        factor=scaling_factor,
                        low_freq_factor=low_freq_factor,
                        high_freq_factor=high_freq_factor,
                        original_max_position_embeddings=original_max_position_embeddings)
                    rope_param = RopeParam(type='llama3', param=llama3_rope_param)
=======
                    rope_param = RopeParam.create('llama3',
                                                  base=rope_theta,
                                                  dim=head_dim,
                                                  factor=scaling_factor,
                                                  low_freq_factor=low_freq_factor,
                                                  high_freq_factor=high_freq_factor,
                                                  original_max_position_embeddings=original_max_position_embeddings)
>>>>>>> 4a5640d1
                elif scaling_type == 'yarn':
                    attention_factor = rope_scaling.get('attention_factor', None)
                    if attention_factor is None:
                        attention_factor = 0.1 * math.log(scaling_factor) + 1.0
                    beta_fast = rope_scaling.get('beta_fast', 32.0)
                    beta_slow = rope_scaling.get('beta_slow', 1.0)
<<<<<<< HEAD
                    yarn_rope_param = YarnRopeParam(base=rope_theta,
                                                    dim=head_dim,
                                                    max_position_embeddings=max_position_embeddings,
                                                    factor=scaling_factor,
                                                    attention_factor=attention_factor,
                                                    beta_fast=beta_fast,
                                                    beta_slow=beta_slow)
                    rope_param = RopeParam(type='yarn', param=yarn_rope_param)
                elif scaling_type == 'mrope':
                    mrope_section = rope_scaling.get('mrope_section')
                    multimodal_rope_param = MultimodalRopeParam(base=rope_theta,
                                                                dim=head_dim,
                                                                mrope_section=mrope_section)
                    rope_param = RopeParam('multimodal', param=multimodal_rope_param)
                else:
                    raise RuntimeError(f'Unsupported rope type: {scaling_type}')
            else:
                rope_param = RopeParam('default', DefaultRopeParam(base=rope_theta, dim=head_dim))
=======
                    rope_param = RopeParam.create('yarn',
                                                  base=rope_theta,
                                                  dim=head_dim,
                                                  max_position_embeddings=max_position_embeddings,
                                                  factor=scaling_factor,
                                                  attention_factor=attention_factor,
                                                  beta_fast=beta_fast,
                                                  beta_slow=beta_slow)
                else:
                    raise RuntimeError(f'Unsupported rope type: {scaling_type}')
            else:
                rope_param = RopeParam.create('default', base=rope_theta, dim=head_dim)
>>>>>>> 4a5640d1

        return dict(size_per_head=head_dim,
                    num_layer=num_layer,
                    norm_eps=norm_eps,
                    head_num=attn_head_num,
                    kv_head_num=kv_head_num,
                    hidden_units=hidden_units,
                    inter_size=inter_size,
                    vocab_size=vocab_size,
                    max_position_embeddings=max_position_embeddings,
                    rope_param=rope_param)<|MERGE_RESOLUTION|>--- conflicted
+++ resolved
@@ -8,12 +8,7 @@
 
 from lmdeploy.archs import get_model_arch
 
-<<<<<<< HEAD
-from ..config import (DefaultRopeParam, DynamicRopeParam, LinearRopeParam, Llama3RopeParam, MultimodalRopeParam,
-                      RopeParam, YarnRopeParam)
-=======
 from ..config import RopeParam
->>>>>>> 4a5640d1
 from ..loader import create_loader
 from .base import INPUT_MODELS, BaseInputModel, BaseReader
 
@@ -149,16 +144,6 @@
                     else llama3_scaling_type
                 scaling_factor = rope_scaling.get('factor', 0.0)
                 if scaling_type == 'dynamic':
-<<<<<<< HEAD
-                    dynamic_rope_param = DynamicRopeParam(base=rope_theta,
-                                                          dim=head_dim,
-                                                          max_position_embeddings=max_position_embeddings,
-                                                          factor=scaling_factor)
-                    rope_param = RopeParam(type='dynamic', param=dynamic_rope_param)
-                elif scaling_type == 'linear':
-                    linear_rope_param = LinearRopeParam(base=rope_theta, dim=head_dim, factor=scaling_factor)
-                    rope_param = RopeParam(type='linear', param=linear_rope_param)
-=======
                     rope_param = RopeParam.create('dynamic',
                                                   base=rope_theta,
                                                   dim=head_dim,
@@ -166,22 +151,11 @@
                                                   factor=scaling_factor)
                 elif scaling_type == 'linear':
                     rope_param = RopeParam.create('linear', base=rope_theta, dim=head_dim, factor=scaling_factor)
->>>>>>> 4a5640d1
                 elif scaling_type == 'llama3':
                     low_freq_factor = rope_scaling.get('low_freq_factor', 1.0)
                     high_freq_factor = rope_scaling.get('high_freq_factor', 1.0)
                     original_max_position_embeddings = model_arg['rope_scaling'].get(
                         'original_max_position_embeddings', 0)
-<<<<<<< HEAD
-                    llama3_rope_param = Llama3RopeParam(
-                        base=rope_theta,
-                        dim=head_dim,
-                        factor=scaling_factor,
-                        low_freq_factor=low_freq_factor,
-                        high_freq_factor=high_freq_factor,
-                        original_max_position_embeddings=original_max_position_embeddings)
-                    rope_param = RopeParam(type='llama3', param=llama3_rope_param)
-=======
                     rope_param = RopeParam.create('llama3',
                                                   base=rope_theta,
                                                   dim=head_dim,
@@ -189,33 +163,12 @@
                                                   low_freq_factor=low_freq_factor,
                                                   high_freq_factor=high_freq_factor,
                                                   original_max_position_embeddings=original_max_position_embeddings)
->>>>>>> 4a5640d1
                 elif scaling_type == 'yarn':
                     attention_factor = rope_scaling.get('attention_factor', None)
                     if attention_factor is None:
                         attention_factor = 0.1 * math.log(scaling_factor) + 1.0
                     beta_fast = rope_scaling.get('beta_fast', 32.0)
                     beta_slow = rope_scaling.get('beta_slow', 1.0)
-<<<<<<< HEAD
-                    yarn_rope_param = YarnRopeParam(base=rope_theta,
-                                                    dim=head_dim,
-                                                    max_position_embeddings=max_position_embeddings,
-                                                    factor=scaling_factor,
-                                                    attention_factor=attention_factor,
-                                                    beta_fast=beta_fast,
-                                                    beta_slow=beta_slow)
-                    rope_param = RopeParam(type='yarn', param=yarn_rope_param)
-                elif scaling_type == 'mrope':
-                    mrope_section = rope_scaling.get('mrope_section')
-                    multimodal_rope_param = MultimodalRopeParam(base=rope_theta,
-                                                                dim=head_dim,
-                                                                mrope_section=mrope_section)
-                    rope_param = RopeParam('multimodal', param=multimodal_rope_param)
-                else:
-                    raise RuntimeError(f'Unsupported rope type: {scaling_type}')
-            else:
-                rope_param = RopeParam('default', DefaultRopeParam(base=rope_theta, dim=head_dim))
-=======
                     rope_param = RopeParam.create('yarn',
                                                   base=rope_theta,
                                                   dim=head_dim,
@@ -224,11 +177,16 @@
                                                   attention_factor=attention_factor,
                                                   beta_fast=beta_fast,
                                                   beta_slow=beta_slow)
+                elif scaling_type == 'mrope':
+                    mrope_section = rope_scaling.get('mrope_section')
+                    rope_param = RopeParam.create('multimodal',
+                                                  base=rope_theta,
+                                                  dim=head_dim,
+                                                  mrope_section=mrope_section)
                 else:
                     raise RuntimeError(f'Unsupported rope type: {scaling_type}')
             else:
                 rope_param = RopeParam.create('default', base=rope_theta, dim=head_dim)
->>>>>>> 4a5640d1
 
         return dict(size_per_head=head_dim,
                     num_layer=num_layer,
