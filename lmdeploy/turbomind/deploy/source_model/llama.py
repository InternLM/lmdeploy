--- conflicted
+++ resolved
@@ -1,10 +1,6 @@
 # Copyright (c) OpenMMLab. All rights reserved.
 import json
-<<<<<<< HEAD
 import math
-import os
-=======
->>>>>>> a8b2765c
 import os.path as osp
 import re
 
