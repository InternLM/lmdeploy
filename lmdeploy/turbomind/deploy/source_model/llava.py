--- conflicted
+++ resolved
@@ -68,25 +68,12 @@
             if isinstance(rope_scaling, dict):
                 scaling_type = model_arg['rope_scaling'].get('type', '')
                 scaling_factor = model_arg['rope_scaling'].get('factor', '')
-<<<<<<< HEAD
-                if scaling_type == 'dynamic':
-                    use_dynamic_ntk = 1
-            if use_dynamic_ntk:
-                rope_param = RopeParam.create('dynamic',
-                                              base=rope_theta,
-                                              dim=hidden_units // attn_head_num,
-                                              max_position_embeddings=max_position_embeddings,
-                                              factor=scaling_factor)
-            else:
-                rope_param = RopeParam.create('default', base=rope_theta, dim=hidden_units // attn_head_num)
-=======
 
             rope_param = RopeParam(type=scaling_type,
                                    base=rope_theta,
                                    dim=hidden_units // attn_head_num,
                                    max_position_embeddings=max_position_embeddings,
                                    factor=scaling_factor)
->>>>>>> eb4cefd4
 
         return dict(num_layer=num_layer,
                     norm_eps=norm_eps,
