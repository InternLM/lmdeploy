--- conflicted
+++ resolved
@@ -71,14 +71,6 @@
                 if scaling_type == 'dynamic':
                     use_dynamic_ntk = 1
             if use_dynamic_ntk:
-<<<<<<< HEAD
-                rope_param = RopeParam.create_dynamic(base=rope_theta,
-                                                      dim=hidden_units // attn_head_num,
-                                                      max_position_embeddings=max_position_embeddings,
-                                                      factor=scaling_factor)
-            else:
-                rope_param = RopeParam.create_default(base=rope_theta, dim=hidden_units)
-=======
                 rope_param = RopeParam.create('dynamic',
                                               base=rope_theta,
                                               dim=hidden_units // attn_head_num,
@@ -86,7 +78,6 @@
                                               factor=scaling_factor)
             else:
                 rope_param = RopeParam.create('default', base=rope_theta, dim=hidden_units // attn_head_num)
->>>>>>> 4a5640d1
 
         return dict(num_layer=num_layer,
                     norm_eps=norm_eps,
