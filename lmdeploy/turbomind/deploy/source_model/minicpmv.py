# Copyright (c) OpenMMLab. All rights reserved.

from .base import INPUT_MODELS
from .llama import LlamaModel, LlamaReader
from .qwen import Qwen2Reader


class MiniCPMVReader(LlamaReader):
    """MiniCPMVReader for llama model."""

    attn_layer_prefix = 'llm.model.layers'
    attn_layer_patten = r'llm.model.layers.([0-9]+).'
    tok_embeddings_key = 'llm.model.embed_tokens.weight'
    norm_weight_key = 'llm.model.norm.weight'
    output_weight_key = 'llm.lm_head.weight'


class MiniCPMV26Reader(Qwen2Reader):
    """MiniCPMV26Reader."""
    attn_layer_prefix = 'llm.model.layers'
    attn_layer_patten = r'llm.model.layers.([0-9]+).'
    tok_embeddings_key = 'llm.model.embed_tokens.weight'
    norm_weight_key = 'llm.model.norm.weight'
    output_weight_key = 'llm.lm_head.weight'


@INPUT_MODELS.register_module(name='minicpmv')
class MiniCPMVModel(LlamaModel):
    """MiniCPMV model in hf format."""
<<<<<<< HEAD

    def __init__(self, model_path: str, tokenizer_path: str, **kwargs):
        super().__init__(model_path, tokenizer_path, **kwargs)
        from transformers.dynamic_module_utils import \
            get_class_from_dynamic_module

        def check_llm(name):
            try:
                cls = '.'.join(['modeling_minicpmv', name])
                _ = get_class_from_dynamic_module(cls, model_path)
                return True
            except Exception:
                return False

        if check_llm('LlamaForCausalLM'):
            reader = MiniCPMVReader
        elif check_llm('Qwen2ForCausalLM'):
            reader = MiniCPMV26Reader
        else:
            raise NotImplementedError
        self.Reader = reader
=======
    Reader = MiniCPMVReader
>>>>>>> 0f571282
<|MERGE_RESOLUTION|>--- conflicted
+++ resolved
@@ -2,7 +2,6 @@
 
 from .base import INPUT_MODELS
 from .llama import LlamaModel, LlamaReader
-from .qwen import Qwen2Reader
 
 
 class MiniCPMVReader(LlamaReader):
@@ -15,40 +14,7 @@
     output_weight_key = 'llm.lm_head.weight'
 
 
-class MiniCPMV26Reader(Qwen2Reader):
-    """MiniCPMV26Reader."""
-    attn_layer_prefix = 'llm.model.layers'
-    attn_layer_patten = r'llm.model.layers.([0-9]+).'
-    tok_embeddings_key = 'llm.model.embed_tokens.weight'
-    norm_weight_key = 'llm.model.norm.weight'
-    output_weight_key = 'llm.lm_head.weight'
-
-
 @INPUT_MODELS.register_module(name='minicpmv')
 class MiniCPMVModel(LlamaModel):
     """MiniCPMV model in hf format."""
-<<<<<<< HEAD
-
-    def __init__(self, model_path: str, tokenizer_path: str, **kwargs):
-        super().__init__(model_path, tokenizer_path, **kwargs)
-        from transformers.dynamic_module_utils import \
-            get_class_from_dynamic_module
-
-        def check_llm(name):
-            try:
-                cls = '.'.join(['modeling_minicpmv', name])
-                _ = get_class_from_dynamic_module(cls, model_path)
-                return True
-            except Exception:
-                return False
-
-        if check_llm('LlamaForCausalLM'):
-            reader = MiniCPMVReader
-        elif check_llm('Qwen2ForCausalLM'):
-            reader = MiniCPMV26Reader
-        else:
-            raise NotImplementedError
-        self.Reader = reader
-=======
-    Reader = MiniCPMVReader
->>>>>>> 0f571282
+    Reader = MiniCPMVReader