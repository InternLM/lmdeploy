--- conflicted
+++ resolved
@@ -98,11 +98,7 @@
         additional_vocab_size = 128
         inter_size = config['intermediate_size'] // 2
         attn_bias = config['qkv_bias']
-<<<<<<< HEAD
-        rope_param = RopeParam.create('default', base=rope_theta, dim=hidden_units // attn_head_num)
-=======
         rope_param = RopeParam(type='default', base=rope_theta, dim=hidden_units // attn_head_num)
->>>>>>> eb4cefd4
         return dict(
             num_layer=num_layer,
             norm_eps=norm_eps,
