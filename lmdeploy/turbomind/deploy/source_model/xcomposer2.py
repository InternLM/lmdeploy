# Copyright (c) OpenMMLab. All rights reserved.

from .base import INPUT_MODELS
from .internlm2 import InternLM2Model, InternLM2Reader


class Xcomposer2Reader(InternLM2Reader):
    """Xcomposer2 model reader."""

<<<<<<< HEAD
    attn_pattern = r'attention'
    ffn_pattern = r'feed_forward'
=======
    # include only Plora and ignore other lora weights
    attn_pattern = r'attention.\w+(.Plora_[AB])?.\w+$'
    ffn_pattern = r'feed_forward.\w+(.Plora_[AB])?.\w+$'
>>>>>>> a41a2a29

    def _attn(self, i, kind):
        if 'Plora_A' in kind:
            qkv = self.params[
                f'model.layers.{i}.attention.wqkv.Plora_A.weight']
            o = self.params[f'model.layers.{i}.attention.wo.Plora_A.weight']
            return qkv, o
        return super()._attn(i, kind)


@INPUT_MODELS.register_module(name='xcomposer2')
class Xcomposer2Model(InternLM2Model):
    """Xcomposer2 model in hf format."""

    Reader = Xcomposer2Reader

    def _lora_cfg_7b(self):
        """lora config for internlm-xcomposer2-7b."""
        return dict(lora_r=256,
                    lora_scale=1.0,
                    lora_policy='plora',
                    lora_max_wo_r=256)

    def _lora_cfg_4khd_7b(self, model_info: dict):
        """lora config for internlm-xcomposer2-4khd-7b."""
        rank_pattern = ['attention.w_qkv:8', 'attention.wo:256']
        scale_pattern = ['attention.w_qkv:2.0', 'attention.wo:1.0']
        rank_pattern = ','.join(rank_pattern)
        scale_pattern = ','.join(scale_pattern)
        return dict(lora_r=256,
                    lora_scale=1.0,
                    lora_max_wo_r=256,
                    lora_policy='plora',
                    lora_rank_pattern=rank_pattern,
                    lora_scale_pattern=scale_pattern)

    def model_info(self):
        out = super().model_info()
        from lmdeploy.vl.model.xcomposer2 import ModelType, get_xcomposer_type
        model_type, _ = get_xcomposer_type(self.model_path)
        if model_type == ModelType.XCOMPOSER2_4KHD:
            out.update(self._lora_cfg_4khd_7b(out))
        else:
            out.update(self._lora_cfg_7b())
        return out<|MERGE_RESOLUTION|>--- conflicted
+++ resolved
@@ -7,14 +7,9 @@
 class Xcomposer2Reader(InternLM2Reader):
     """Xcomposer2 model reader."""
 
-<<<<<<< HEAD
-    attn_pattern = r'attention'
-    ffn_pattern = r'feed_forward'
-=======
     # include only Plora and ignore other lora weights
     attn_pattern = r'attention.\w+(.Plora_[AB])?.\w+$'
     ffn_pattern = r'feed_forward.\w+(.Plora_[AB])?.\w+$'
->>>>>>> a41a2a29
 
     def _attn(self, i, kind):
         if 'Plora_A' in kind:
