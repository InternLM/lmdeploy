--- conflicted
+++ resolved
@@ -120,32 +120,19 @@
         tp = self.cfg.tensor_para_size
         size_per_head = self.cfg.size_per_head
         # attn
-<<<<<<< HEAD
         q_w, k_w, v_w, o_w = transpose_tensor(bin.attn(i))
         q_z, k_z, v_z, o_z = transpose_tensor(bin.attn_zero(i))
         q_s, k_s, v_s, o_s = transpose_tensor(bin.attn_scale(i))
 
         # print(q_w.shape, k_w.shape, q_z.shape, k_z.shape, q_s.shape, k_s.shape)
 
-        q_w = permute(q_w, size_per_head)
-        k_w = permute(k_w, size_per_head)
-        q_z = permute(q_z, size_per_head)
-        k_z = permute(k_z, size_per_head)
-        q_s = permute(q_s, size_per_head)
-        k_s = permute(k_s, size_per_head)
-=======
-        q_qw, k_qw, v_qw, o_qw = get_cuda_tensor(bin.attn(i))
-        q_qz, k_qz, v_qz, o_qz = get_cuda_tensor(bin.attn_zero(i))
-        q_s, k_s, v_s, o_s = get_cuda_tensor(bin.attn_scale(i))
-
         if self.permute_qk:
-            q_qw = transpose_qk_s4(q_qw, group_size)
-            k_qw = transpose_qk_s4(k_qw, group_size)
-            q_qz = transpose_qk_s4(q_qz, group_size)
-            k_qz = transpose_qk_s4(k_qz, group_size)
+            q_w = permute(q_w, size_per_head)
+            k_w = permute(k_w, size_per_head)
+            q_z = permute(q_z, size_per_head)
+            k_z = permute(k_z, size_per_head)
             q_s = permute(q_s, size_per_head)
             k_s = permute(k_s, size_per_head)
->>>>>>> 01885377
 
         # print(q_w.shape, k_w.shape, q_z.shape, q_z.shape, q_s.shape, k_s.shape)
 
