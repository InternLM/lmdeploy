# Copyright (c) OpenMMLab. All rights reserved.
from transformers import AutoConfig

from lmdeploy.utils import get_logger

logger = get_logger('lmdeploy')

SUPPORTED_ARCHS = dict(
    # baichuan-7b
    BaiChuanForCausalLM='baichuan',
    # baichuan2-7b, baichuan-13b, baichuan2-13b
    BaichuanForCausalLM='baichuan2',
    # internlm
    InternLMForCausalLM='llama',
    # internlm2
    InternLM2ForCausalLM='internlm2',
    # internlm-xcomposer
    InternLMXComposerForCausalLM='llama',
    # llama, llama2, alpaca, vicuna, codellama, ultracm, yi,
    # deepseek-coder, deepseek-llm
    LlamaForCausalLM='llama',
    # Qwen 7B-72B, Qwen-VL-7B
    QWenLMHeadModel='qwen',
    # Qwen2
    Qwen2ForCausalLM='qwen2',
    # llava
    LlavaLlamaForCausalLM='llama',
<<<<<<< HEAD
    # xcomposer2
    InternLMXComposer2ForCausalLM='xcomposer2',
=======
    # internvl
    InternVLChatModel='internvl',
>>>>>>> e8a0c9aa
    # deepseek-vl
    MultiModalityCausalLM='deepseekvl')


def get_model_arch(model_path: str):
    try:
        cfg = AutoConfig.from_pretrained(model_path,
                                         trust_remote_code=True).to_dict()
    except Exception as e:  # noqa
        from transformers import PretrainedConfig
        cfg = PretrainedConfig.get_config_dict(model_path)[0]

    if cfg.get('architectures', None):
        arch = cfg['architectures'][0]
        if cfg.get('auto_map'):
            for _, v in cfg['auto_map'].items():
                if 'InternLMXComposer2ForCausalLM' in v:
                    arch = 'InternLMXComposer2ForCausalLM'
    elif cfg.get('auto_map',
                 None) and 'AutoModelForCausalLM' in cfg['auto_map']:
        arch = cfg['auto_map']['AutoModelForCausalLM'].split('.')[-1]
    else:
        raise RuntimeError(
            f'Could not find model architecture from config: {cfg}')
    return arch, cfg


def is_supported(model_path: str):
    """Check whether supported by turbomind engine.

    Args:
        model_path (str): the path of a model.
            It could be one of the following options:
                - i) A local directory path of a turbomind model which is
                    converted by `lmdeploy convert` command or download from
                    ii) and iii).
                - ii) The model_id of a lmdeploy-quantized model hosted
                    inside a model repo on huggingface.co, such as
                    "InternLM/internlm-chat-20b-4bit",
                    "lmdeploy/llama2-chat-70b-4bit", etc.
                - iii) The model_id of a model hosted inside a model repo
                    on huggingface.co, such as "internlm/internlm-chat-7b",
                    "Qwen/Qwen-7B-Chat ", "baichuan-inc/Baichuan2-7B-Chat"
                    and so on.
    Returns:
        support_by_turbomind (bool): Whether input model is supported by turbomind engine
    """  # noqa: E501
    import os

    support_by_turbomind = False
    triton_model_path = os.path.join(model_path, 'triton_models')
    if os.path.exists(triton_model_path):
        support_by_turbomind = True
    else:
        arch, cfg = get_model_arch(model_path)

        if arch in SUPPORTED_ARCHS.keys():
            support_by_turbomind = True
            # special cases
            if arch == 'BaichuanForCausalLM':
                num_attn_head = cfg['num_attention_heads']
                if num_attn_head == 40:
                    # baichuan-13B, baichuan2-13B not supported by turbomind
                    support_by_turbomind = False
            elif arch == 'Qwen2ForCausalLM':
                num_attn_head = cfg['num_attention_heads']
                hidden_size = cfg['hidden_size']
                # qwen2 0.5b size_per_head is 64, which hasn't been supported
                # by turbomind yet
                if hidden_size // num_attn_head != 128:
                    support_by_turbomind = False
    return support_by_turbomind<|MERGE_RESOLUTION|>--- conflicted
+++ resolved
@@ -25,13 +25,10 @@
     Qwen2ForCausalLM='qwen2',
     # llava
     LlavaLlamaForCausalLM='llama',
-<<<<<<< HEAD
     # xcomposer2
     InternLMXComposer2ForCausalLM='xcomposer2',
-=======
     # internvl
     InternVLChatModel='internvl',
->>>>>>> e8a0c9aa
     # deepseek-vl
     MultiModalityCausalLM='deepseekvl')
 
