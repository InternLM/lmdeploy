# Copyright (c) OpenMMLab. All rights reserved.
from lmdeploy.archs import get_model_arch
from lmdeploy.utils import get_logger

logger = get_logger('lmdeploy')

SUPPORTED_ARCHS = dict(
    # baichuan-7b
    BaiChuanForCausalLM='baichuan',
    # baichuan2-7b, baichuan-13b, baichuan2-13b
    BaichuanForCausalLM='baichuan2',
    # internlm
    InternLMForCausalLM='llama',
    # internlm2
    InternLM2ForCausalLM='internlm2',
    # llama, llama2, alpaca, vicuna, codellama, ultracm, yi,
    # deepseek-coder, deepseek-llm
    LlamaForCausalLM='llama',
    # Qwen 7B-72B, Qwen-VL-7B
    QWenLMHeadModel='qwen',
    # Qwen2
    Qwen2ForCausalLM='qwen2',
    # mistral
    MistralForCausalLM='llama',
    # llava
    LlavaLlamaForCausalLM='llama',
    LlavaMistralForCausalLM='llama',
    # Llava_interleave
    LlavaForConditionalGeneration='llava_qwen2',
    # xcomposer2
    InternLMXComposer2ForCausalLM='xcomposer2',
    # internvl
    InternVLChatModel='internvl',
    # deepseek-vl
    MultiModalityCausalLM='deepseekvl',
    # MiniCPMV
    MiniCPMV='minicpmv',
    # mini gemini
    MGMLlamaForCausalLM='llama',
    MiniGeminiLlamaForCausalLM='llama',
    # chatglm2/3, glm4
    ChatGLMModel='glm4',
    ChatGLMForConditionalGeneration='glm4',
    # mixtral
    MixtralForCausalLM='mixtral')


def is_supported(model_path: str):
    """Check whether supported by turbomind engine.

    Args:
        model_path (str): the path of a model.
            It could be one of the following options:
                - i) A local directory path of a turbomind model which is
                    converted by `lmdeploy convert` command or download from
                    ii) and iii).
                - ii) The model_id of a lmdeploy-quantized model hosted
                    inside a model repo on huggingface.co, such as
                    "InternLM/internlm-chat-20b-4bit",
                    "lmdeploy/llama2-chat-70b-4bit", etc.
                - iii) The model_id of a model hosted inside a model repo
                    on huggingface.co, such as "internlm/internlm-chat-7b",
                    "Qwen/Qwen-7B-Chat ", "baichuan-inc/Baichuan2-7B-Chat"
                    and so on.
    Returns:
        support_by_turbomind (bool): Whether input model is supported by turbomind engine
    """  # noqa: E501
    import os

    def _is_head_dim_supported(cfg):
        num_attn_head = cfg.num_attention_heads
        hidden_size = cfg.hidden_size
        return (hidden_size // num_attn_head) in [128, 64]

    support_by_turbomind = False
    triton_model_path = os.path.join(model_path, 'triton_models')
    if os.path.exists(triton_model_path):
        support_by_turbomind = True
    else:
        arch, cfg = get_model_arch(model_path)

        if arch in SUPPORTED_ARCHS.keys():
            support_by_turbomind = True
            # special cases
            if arch == 'BaichuanForCausalLM':
                num_attn_head = cfg.num_attention_heads
                if num_attn_head == 40:
                    # baichuan-13B, baichuan2-13B not supported by turbomind
                    support_by_turbomind = False
            elif arch in ['Qwen2ForCausalLM', 'LlamaForCausalLM']:
                support_by_turbomind = _is_head_dim_supported(cfg)
            elif arch in ('ChatGLMModel', 'ChatGLMForConditionalGeneration'):
                # chatglm1/2/3 is not working yet
                support_by_turbomind = cfg.num_layers == 40
                if getattr(cfg, 'vision_config', None) is not None:
                    # glm-4v-9b not supported
                    support_by_turbomind = False
            elif arch == 'InternVLChatModel':
<<<<<<< HEAD
                # internvl2-4b,internlm2-1b are not working yet
                support_by_turbomind = _is_head_dim_128(cfg.llm_config)
            elif arch == 'LlavaForConditionalGeneration':
                support_by_turbomind = _is_head_dim_128(cfg.text_config)
=======
                support_by_turbomind = _is_head_dim_supported(cfg.llm_config)
>>>>>>> e7886b43

    return support_by_turbomind<|MERGE_RESOLUTION|>--- conflicted
+++ resolved
@@ -96,13 +96,9 @@
                     # glm-4v-9b not supported
                     support_by_turbomind = False
             elif arch == 'InternVLChatModel':
-<<<<<<< HEAD
                 # internvl2-4b,internlm2-1b are not working yet
-                support_by_turbomind = _is_head_dim_128(cfg.llm_config)
+                support_by_turbomind = _is_head_dim_supported(cfg.llm_config)
             elif arch == 'LlavaForConditionalGeneration':
-                support_by_turbomind = _is_head_dim_128(cfg.text_config)
-=======
-                support_by_turbomind = _is_head_dim_supported(cfg.llm_config)
->>>>>>> e7886b43
+                support_by_turbomind = _is_head_dim_supported(cfg.text_config)
 
     return support_by_turbomind