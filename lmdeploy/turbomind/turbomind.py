--- conflicted
+++ resolved
@@ -12,16 +12,9 @@
 from torch.nn.utils.rnn import pad_sequence
 
 import lmdeploy
-<<<<<<< HEAD
-from lmdeploy.messages import (EngineGenerationConfig, ResponseType,
-                               TurbomindEngineConfig)
-from lmdeploy.model import best_match_model
-=======
 from lmdeploy.messages import (EngineGenerationConfig, EngineOutput,
                                ResponseType, TurbomindEngineConfig)
-from lmdeploy.model import (MODELS, BaseModel, ChatTemplateConfig,
-                            best_match_model)
->>>>>>> bd431bfc
+from lmdeploy.model import best_match_model
 from lmdeploy.tokenizer import Tokenizer
 from lmdeploy.utils import get_logger, get_model
 
@@ -304,26 +297,13 @@
         return model_comm
 
     @classmethod
-<<<<<<< HEAD
     def from_pretrained(cls,
                         pretrained_model_name_or_path: str,
                         engine_config: TurbomindEngineConfig = None,
-                        model_name: Optional[str] = None,
                         model_format: Optional[str] = None,
                         group_size: Optional[int] = None,
                         tp: Optional[int] = None,
                         **kwargs):
-=======
-    def from_pretrained(
-            cls,
-            pretrained_model_name_or_path: str,
-            engine_config: TurbomindEngineConfig = None,
-            model_format: Optional[str] = None,
-            group_size: Optional[int] = None,
-            tp: Optional[int] = None,
-            chat_template_config: Optional[ChatTemplateConfig] = None,
-            **kwargs):
->>>>>>> bd431bfc
         """LMDeploy's turbomind inference engine.
 
         Args:
