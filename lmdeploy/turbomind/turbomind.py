# Copyright (c) OpenMMLab. All rights reserved.
import asyncio
import os.path as osp
import sys
from concurrent.futures import ThreadPoolExecutor
from configparser import ConfigParser
from itertools import repeat
from queue import LifoQueue, Queue
from typing import Dict, Iterable, List, Union

import numpy as np
import torch
from torch.nn.utils.rnn import pad_sequence

import lmdeploy
from lmdeploy.messages import (EngineGenerationConfig, EngineOutput,
                               ResponseType, TurbomindEngineConfig)
from lmdeploy.tokenizer import Tokenizer
from lmdeploy.utils import get_logger, get_model

from .deploy.converter import SUPPORTED_FORMATS, get_tm_model
from .deploy.target_model.base import TurbomindModelConfig
from .supported_models import is_supported
from .utils import ModelSource, get_model_source

# TODO: find another way import _turbomind
lmdeploy_dir = osp.split(lmdeploy.__file__)[0]
sys.path.append(osp.join(lmdeploy_dir, 'lib'))
import _turbomind as _tm  # noqa: E402

logger = get_logger('lmdeploy')

MAX_LOGPROBS = 1024


def _construct_stop_or_bad_words(words: List[int] = None):
    if words is None or len(words) == 0:
        return None
    offsets = range(1, len(words) + 1)
    combined = np.array([[words, offsets]]).astype(np.int32)
    return combined


def _np_dict_to_tm_dict(np_dict: dict):
    """map numpy.ndarray to turbomind's tensor."""
    ret = _tm.TensorMap()
    for k, v in np_dict.items():
        ret[k] = _tm.from_dlpack(v)

    return ret


def _tm_dict_to_torch_dict(tm_dict: _tm.TensorMap):
    """map turbomind's tensor to torch's tensor."""
    ret = dict()
    for k, v in tm_dict.items():
        if v.type == _tm.DataType.TYPE_UINT32:
            v = v.view(_tm.DataType.TYPE_INT32)
        ret[k] = torch.from_dlpack(v)

    return ret


class TurboMind:
    """LMDeploy's inference engine.

    Args:
        model_path (str): the path of turbomind's model
        model_source (int): model source
        model_format (str): needed when model_path is a hf model and not
            managed by lmdeploy
        group_size (int): needed when model_path is a hf model and not
            managed by lmdeploy
        tp (int): tensor parallel
    """

    def __init__(self,
                 model_path: str,
                 model_name: str = None,
                 chat_template_name: str = None,
                 engine_config: TurbomindEngineConfig = None,
                 model_source: ModelSource = ModelSource.WORKSPACE,
                 **kwargs):
        self.model_name = model_name
        self.chat_template_name = chat_template_name

        tp = 1 if engine_config is None else engine_config.tp
        assert ((tp & (tp - 1) == 0) and tp != 0), 'tp should be 2^n'
        self.gpu_count = tp

        if model_source == ModelSource.WORKSPACE:
            tokenizer_model_path = osp.join(model_path, 'triton_models',
                                            'tokenizer')
            self.tokenizer = Tokenizer(tokenizer_model_path)
            self.model_comm = self._from_workspace(model_path=model_path,
                                                   engine_config=engine_config)
        else:
            if not osp.exists(model_path):
                model_path = get_model(model_path, engine_config.download_dir,
                                       engine_config.revision)
            self.tokenizer = Tokenizer(model_path)
            self.model_comm = self._from_hf(model_source=model_source,
                                            model_path=model_path,
                                            engine_config=engine_config)

        with ThreadPoolExecutor(max_workers=self.gpu_count) as e:
            ranks = [
                self.node_id * self.gpu_count + device_id
                for device_id in range(self.gpu_count)
            ]
            for _ in e.map(self.model_comm.process_weight,
                           range(self.gpu_count), ranks):
                pass
            # implicit synchronization
            for _ in e.map(self.model_comm.create_engine,
                           range(self.gpu_count), ranks,
                           repeat(self.nccl_params)):
                pass

        self.session_len = self.config.session_len
        self.eos_id = self.tokenizer.eos_token_id

    def _create_weight(self, model_comm):
        """Allocate weight buffer, load params if from_workspace."""

        # TODO: support mpi
        self.node_id = 0
        self.node_num = 1
        self.nccl_params = model_comm.create_nccl_params(self.node_id)
        torch.cuda.synchronize()

        # create weight
        def _create_weight_func(device_id):
            rank = self.node_id * self.gpu_count + device_id
            model_comm.create_shared_weights(device_id, rank)

        with ThreadPoolExecutor(max_workers=self.gpu_count) as executor:
            futures = []
            for device_id in range(self.gpu_count):
                futures.append(executor.submit(_create_weight_func, device_id))
            for future in futures:
                future.result()

    def _get_model_params(self, model_comm, tm_params):
        """Get turbomind model params when loading from hf."""

        def _get_params(device_id, que):
            rank = self.node_id * self.gpu_count + device_id
            out = model_comm.get_params(device_id, rank)
            que.put(out)

        que = Queue()
        with ThreadPoolExecutor(max_workers=self.gpu_count) as executor:
            futures = []
            for device_id in range(self.gpu_count):
                futures.append(executor.submit(_get_params, device_id, que))
            for future in futures:
                future.result()

        for _ in range(self.gpu_count):
            tensor_map = que.get()
            for k, v in tensor_map.items():
                if k not in tm_params:
                    tm_params[k] = []
                tm_params[k].append(v)

    def _from_hf(self, model_source: ModelSource, model_path: str,
                 engine_config: TurbomindEngineConfig):
        """Load model which is in hf format."""
        assert model_source == ModelSource.HF_MODEL, \
            f'{model_source} is not supported'
        if engine_config is None:
            logger.warning('input engine config is None, using the default')
            engine_config = TurbomindEngineConfig()
        assert engine_config.model_format in SUPPORTED_FORMATS, \
            f'The model format should be in {SUPPORTED_FORMATS}'

<<<<<<< HEAD
=======
        group_size = 0
        if engine_config.model_format is None:
            _, cfg = get_model_arch(model_path)
            quant_config = getattr(cfg, 'quantization_config', None)
            if quant_config:
                quant_method = quant_config.get('quant_method')
                group_size = int(quant_config.get('group_size', 0))
                version = quant_config.get('version')
                if quant_method == 'awq' and group_size == 128 and \
                        version == 'gemm':
                    engine_config.model_format = 'awq'
                elif all((quant_method == 'gptq', group_size == 128,
                          not quant_config.get('desc_act', False),
                          quant_config.get('sym', True))):
                    engine_config.model_format = 'gptq'
                else:
                    raise AssertionError(
                        f'unsupported quant config: {quant_config}')

>>>>>>> b28a1d04
        assert is_supported(model_path), (
            f'turbomind does not support {model_path}. '
            'Plz try pytorch engine instead.')

        # convert transformers model into turbomind model format
        tm_model = get_tm_model(model_path, self.model_name,
                                self.chat_template_name, engine_config)

        self.config = tm_model.cfg
        logger.info(f'model_config:\n\n{self.config.toini()}')

        model_comm = _tm.AbstractTransformerModel.create_llama_model(
            model_dir='',
            config=self.config.toini(),
            tensor_para_size=self.gpu_count,
            data_type=self.config.weight_type)

        # create empty weight
        self._create_weight(model_comm)

        # copy hf model weight to turbomind weight
        tm_params = tm_model.tm_params
        self._get_model_params(model_comm, tm_params)
        logger.warning(f'get {len(tm_params)} model params')
        tm_model.export()
        # there should be no left turbomind params.
        if len(tm_params) > 0:
            uninitialized = list(tm_params.keys())
            logger.warning(
                'the model may not be loaded successfully '
                f'with {len(tm_params)} uninitialized params:\n{uninitialized}'
            )
        return model_comm

    def _from_workspace(self, model_path: str,
                        engine_config: TurbomindEngineConfig):
        """Load model which is converted by `lmdeploy convert`"""
        ini_path = osp.join(model_path, 'triton_models', 'weights',
                            'config.ini')
        # load cfg
        with open(ini_path, 'r') as f:
            parser = ConfigParser()
            parser.read_file(f)
        section_name = 'llama'
        _cfg = parser._sections[section_name]
        cfg = TurbomindModelConfig.from_dict(_cfg)

        # check whether input tp is valid
        if cfg.tensor_para_size != 1 and \
                self.gpu_count != cfg.tensor_para_size:
            logger.info(f'found tp={cfg.tensor_para_size} in config.ini.')
            self.gpu_count = cfg.tensor_para_size

        if engine_config is not None:
            engine_config.tp = cfg.tensor_para_size
            cfg.update_from_engine_config(engine_config)
        if self.model_name:
            cfg.model_name = self.model_name
        if self.chat_template_name:
            cfg.chat_template_name = self.chat_template_name
        # update cfg
        self.config = cfg

        # create model
        logger.warning(f'model_config:\n\n{cfg.toini()}')
        weight_dir = osp.join(model_path, 'triton_models', 'weights')
        model_comm = _tm.AbstractTransformerModel.create_llama_model(
            model_dir=weight_dir,
            config=cfg.toini(),
            tensor_para_size=self.gpu_count,
            data_type=self.config.weight_type)

        # create weight and load params
        self._create_weight(model_comm)
        return model_comm

    @classmethod
    def from_pretrained(cls,
                        pretrained_model_name_or_path: str,
                        model_name: str = None,
                        chat_template_name: str = None,
                        engine_config: TurbomindEngineConfig = None,
                        **kwargs):
        """LMDeploy's turbomind inference engine.

        Args:
            pretrained_model_name_or_path (str):
                It could be one of the following options:
                    - i) A local directory path of a turbomind model which is
                      converted by `lmdeploy convert` command or download from
                      ii) and iii)
                    - ii) The model_id of a lmdeploy-quantized model hosted
                      inside a model repo on huggingface.co, such as
                      "InternLM/internlm-chat-20b-4bit",
                      "lmdeploy/llama2-chat-70b-4bit", etc.
                    - iii) The model_id of a model hosted inside a model repo
                      on huggingface.co, such as "internlm/internlm-chat-7b",
                      "Qwen/Qwen-7B-Chat ", "baichuan-inc/Baichuan2-7B-Chat"
                      and so on.
            kwargs (remaining dictionary of keyword arguments, *optional*):
                Can be used to update configuration when initialize the engine.
        """
        model_source = get_model_source(pretrained_model_name_or_path)
        logger.info(f'model_source: {model_source}')
        return cls(model_path=pretrained_model_name_or_path,
                   model_name=model_name,
                   chat_template_name=chat_template_name,
                   engine_config=engine_config,
                   model_source=model_source,
                   **kwargs)

    def create_instance(self, cuda_stream_id=0):
        """Create a turbomind instance.

        Args:
            cuda_stream_id(int): identity of a cuda stream
        Returns:
            TurboMindInstance: an instance of turbomind
        """
        return TurboMindInstance(self, cuda_stream_id)


class TurboMindInstance:
    """Instance of TurboMind.

    Args:
        tm_model (str): turbomind's model path
        cuda_stream_id(int): identity of a cuda stream
    """

    def __init__(self, tm_model: TurboMind, cuda_stream_id: int = 0):
        self.tm_model = tm_model
        self.cuda_stream_id = cuda_stream_id

        self.node_id = tm_model.node_id
        self.gpu_count = tm_model.gpu_count

        self.eos_id = tm_model.eos_id
        self.session_len = tm_model.session_len

        self.nccl_params = tm_model.nccl_params

        # create model instances
        model_insts = [None] * self.gpu_count
        with ThreadPoolExecutor(max_workers=self.gpu_count) as executor:
            futures = []
            for device_id in range(self.gpu_count):
                futures.append(
                    executor.submit(self._create_model_instance, device_id,
                                    model_insts))
            for future in futures:
                future.result()

        self.model_insts = model_insts
        self.que = Queue()
        self.executor: ThreadPoolExecutor = None
        self.futures = [None] * self.gpu_count

    def _create_model_instance(self, device_id, model_insts):
        rank = self.node_id * self.gpu_count + device_id
        model_inst = self.tm_model.model_comm.create_model_instance(
            device_id, rank, self.cuda_stream_id, self.nccl_params)
        model_insts[device_id] = model_inst

    def _forward_callback(self, result, ctx):
        self.que.put((False, result))

    def _forward_thread(self, inputs):
        instance_comm = self.tm_model.model_comm.create_instance_comm(
            self.gpu_count)

        def _func(device_id, enque_output):
            output = self.model_insts[device_id].forward(inputs, instance_comm)
            if enque_output:
                self.que.put((True, output))

        self.executor = ThreadPoolExecutor(self.gpu_count)
        for device_id in range(self.gpu_count):
            f = self.executor.submit(_func, device_id, device_id == 0)
            self.futures[device_id] = f

    def _async_forward_callback(self, result, ctx, que: LifoQueue):
        que.put((False, result))

    def _async_forward_thread(self, inputs, que: LifoQueue):
        instance_comm = self.tm_model.model_comm.create_instance_comm(
            self.gpu_count)

        def _func(device_id, enque_output):
            output = self.model_insts[device_id].forward(inputs, instance_comm)
            if enque_output:
                que.put((True, output))

        self.executor = ThreadPoolExecutor(self.gpu_count)
        for device_id in range(self.gpu_count):
            f = self.executor.submit(_func, device_id, device_id == 0)
            self.futures[device_id] = f

    def _get_logprobs(self,
                      logprob_vals: torch.Tensor,
                      logprob_indexes: torch.Tensor,
                      logprob_nums: torch.Tensor,
                      output_ids: torch.Tensor,
                      logprobs: int = None,
                      length: int = None,
                      out_logprobs: List[Dict[int, float]] = None,
                      session_id: int = None):
        if logprobs is None:
            return None
        if out_logprobs is None:
            out_logprobs = []
        if len(output_ids) <= len(out_logprobs):
            return out_logprobs
        offset = len(out_logprobs)
        for (token_id, idx, val, n) in zip(output_ids[offset:length],
                                           logprob_indexes[offset:length],
                                           logprob_vals[offset:length],
                                           logprob_nums[offset:length]):
            topn = min(n.item(), logprobs)
            tok_res = {idx[i].item(): val[i].item() for i in range(topn)}
            if token_id.item() not in tok_res:
                valid_n = n.item()
                tok_res[token_id.item()] = \
                    val[:valid_n][idx[:valid_n] == token_id].item()
            ids = list(tok_res.keys())
            for k in ids:
                if tok_res[k] == float('-inf'):
                    tok_res.pop(k)
            out_logprobs.append(tok_res)
        return out_logprobs

    def end(self, session_id: int):
        """End the given session."""
        input_ids = [self.tm_model.tokenizer.eos_token_id]
        end_generator = self.tm_model.create_instance()
        for outputs in end_generator.stream_infer(
                session_id,
                input_ids,
                sequence_start=False,
                sequence_end=True,
                gen_config=EngineGenerationConfig(max_new_tokens=0)):
            pass

    async def async_end(self, session_id: int):
        """End the given session."""
        self.end(session_id)

    def cancel(self, session_id: int):
        """Stop current streaming inference."""
        input_ids = [self.tm_model.tokenizer.eos_token_id]
        stop_generator = self.tm_model.create_instance()
        for outputs in stop_generator.stream_infer(
                session_id,
                input_ids,
                sequence_start=False,
                sequence_end=False,
                stop=True,
                gen_config=EngineGenerationConfig(max_new_tokens=0)):
            pass

    async def async_cancel(self, session_id: int):
        """End the given session."""
        self.cancel(session_id)

    def prepare_embeddings(self,
                           input_embeddings=None,
                           input_embedding_ranges=None):
        """Convert embeddings."""
        if input_embeddings is None:
            return None, None

        assert len(input_embeddings) == len(input_embedding_ranges)
        if not isinstance(input_embeddings[0], (list, type(None))):
            input_embeddings = [input_embeddings]
            input_embedding_ranges = [input_embedding_ranges]

        if all([isinstance(x, type(None)) for x in input_embeddings]):
            return None, None

        hidden_dim = None
        for embeddings in input_embeddings:
            if embeddings is not None:
                hidden_dim = embeddings[0].squeeze().shape[-1]
                break
        assert hidden_dim is not None

        # construct input_embeddings
        for i in range(len(input_embeddings)):
            item = input_embeddings[i] or []
            # convert to torch.Tensor if input is np.ndarray
            if item and isinstance(item[0], np.ndarray):
                item = [torch.from_numpy(x).squeeze() for x in item]
            # convert to lookup table type
            _MAP = dict(fp32=torch.float, bf16=torch.bfloat16)
            dtype = _MAP.get(self.tm_model.config.weight_type, torch.float16)
            item = [x.to(dtype=dtype) for x in item]
            item = item or [torch.zeros(0, hidden_dim, dtype=dtype)]
            input_embeddings[i] = item
        input_embeddings = [torch.cat(x) for x in input_embeddings]
        input_embeddings = pad_sequence(input_embeddings, batch_first=True)
        input_embeddings = input_embeddings.reshape(input_embeddings.shape[0],
                                                    -1).view(torch.int8)
        # construct input_embedding_ranges
        for i in range(len(input_embedding_ranges)):
            item = input_embedding_ranges[i] or []
            item = torch.IntTensor(item).reshape(-1, 2)
            input_embedding_ranges[i] = item
        input_embedding_ranges = pad_sequence(input_embedding_ranges,
                                              batch_first=True,
                                              padding_value=-1)

        return input_embeddings, input_embedding_ranges

    def prepare_inputs(self,
                       session_id,
                       input_ids,
                       gen_config: EngineGenerationConfig,
                       input_embeddings=None,
                       input_embedding_ranges=None,
                       sequence_start: bool = True,
                       sequence_end: bool = False,
                       step=0,
                       stop=False):
        """Convert inputs format."""
        if len(input_ids) == 0:
            input_ids = [[]]
        if isinstance(input_ids[0], int):
            input_ids = [input_ids]

        batch_size = len(input_ids)

        def _broadcast_np(data, dtype, shape=(batch_size, )):
            if isinstance(data, Iterable):
                assert len(data) == batch_size
                return data

            return np.full(shape, data, dtype=dtype)

        input_ids = [torch.IntTensor(ids) for ids in input_ids]
        input_lengths = torch.IntTensor([len(ids) for ids in input_ids])
        input_ids = pad_sequence(input_ids,
                                 batch_first=True,
                                 padding_value=self.eos_id)

        if isinstance(session_id, int):
            session_id = [session_id]
        assert len(session_id) == batch_size

        step = _broadcast_np(step, np.int32)

        inputs = dict(
            input_ids=input_ids,
            input_lengths=input_lengths,
            request_output_len=np.full(input_lengths.shape,
                                       gen_config.max_new_tokens,
                                       dtype=np.uint32),
            runtime_top_k=_broadcast_np(gen_config.top_k, np.uint32),
            runtime_top_p=_broadcast_np(gen_config.top_p, np.float32),
            temperature=_broadcast_np(gen_config.temperature, np.float32),
            repetition_penalty=_broadcast_np(gen_config.repetition_penalty,
                                             np.float32),
            step=step,

            # session input
            START=_broadcast_np((1 if sequence_start else 0), np.int32),
            END=_broadcast_np((1 if sequence_end else 0), np.int32),
            CORRID=np.array(session_id, dtype=np.uint64),
            STOP=_broadcast_np((1 if stop else 0), np.int32))

        input_embeddings, input_embedding_ranges = self.prepare_embeddings(
            input_embeddings, input_embedding_ranges)
        if input_embeddings is not None:
            inputs['input_embeddings'] = input_embeddings
            inputs['input_embedding_ranges'] = input_embedding_ranges

        if gen_config.min_new_tokens is not None:
            inputs['min_length'] = _broadcast_np(gen_config.min_new_tokens,
                                                 np.int32)

        if gen_config.logprobs is not None and gen_config.logprobs > 0:
            if gen_config.logprobs > MAX_LOGPROBS:
                gen_config.logprobs = MAX_LOGPROBS
                logger.warning('logprobs shoudd be in range [1, 1024]'
                               f'update logprobs={gen_config.logprobs}')
            inputs['logprobs'] = _broadcast_np(gen_config.logprobs, np.int32)

        bad_words = []
        if gen_config.bad_words is not None:
            bad_words.extend(gen_config.bad_words)
        if gen_config.ignore_eos:
            stop_words = None
            bad_words.append(self.eos_id)
        else:
            stop_words = gen_config.stop_words
        stop_words = _construct_stop_or_bad_words(stop_words)
        bad_words = _construct_stop_or_bad_words(bad_words)

        if stop_words is not None:
            inputs['stop_words_list'] = stop_words
        if bad_words is not None:
            inputs['bad_words_list'] = bad_words

        if gen_config.random_seed is not None:
            inputs['random_seed'] = _broadcast_np(gen_config.random_seed,
                                                  np.uint64)
        return inputs, input_lengths

    async def async_stream_infer(self,
                                 session_id,
                                 input_ids,
                                 input_embeddings=None,
                                 input_embedding_ranges=None,
                                 sequence_start: bool = True,
                                 sequence_end: bool = False,
                                 step=0,
                                 stop=False,
                                 gen_config: EngineGenerationConfig = None,
                                 stream_output=False,
                                 **kwargs):
        """Perform model inference.

        Args:
            session_id (int): the id of a session
            input_ids (numpy.ndarray): the token ids of a prompt
            input_embeddings (List[numpy.ndarray]): embeddings features
            input_embedding_ranges (List[Tuple[int,int]]): the begin/end
              offsets of input_embeddings to input_ids
            sequence_start (bool): indicator for starting a sequence
            sequence_end (bool): indicator for ending a sequence
            step (int): the offset of the k/v cache
            stop (bool): indicator for cancelling the session
            gen_config (EngineGenerationConfig): generation config
            stream_output (bool): indicator for stream output
            kwargs (dict): kwargs for backward compatibility
        """
        # start forward thread
        que = LifoQueue()
        from functools import partial
        _forward_callback = partial(self._async_forward_callback, que=que)
        _forward_thread = partial(self._async_forward_thread, que=que)
        if stream_output and not stop:
            logger.info(f'Register stream callback for {session_id}')
            self.model_insts[0].register_callback(_forward_callback)

        inputs, input_lengths = self.prepare_inputs(
            session_id=session_id,
            input_ids=input_ids,
            input_embeddings=input_embeddings,
            input_embedding_ranges=input_embedding_ranges,
            sequence_start=sequence_start,
            sequence_end=sequence_end,
            step=step,
            stop=stop,
            gen_config=gen_config)

        tm_inputs = _np_dict_to_tm_dict(inputs)
        _forward_thread(tm_inputs)

        seq_start = input_lengths + input_lengths.new_tensor(step)

        out_logprobs = None
        prev_len = 0
        # generator
        while True:
            while que.qsize() == 0:  # let other requests in
                await asyncio.sleep(0.002)

            finish, tm_outputs = que.get()

            outputs = _tm_dict_to_torch_dict(tm_outputs)

            output_ids = outputs['output_ids'][:, 0, :]
            sequence_length = outputs['sequence_length'].long()[:, 0]
            output_ids = [
                output_id[s:l] for output_id, s, l in zip(
                    output_ids, seq_start, sequence_length)
            ]
            sequence_length -= seq_start.to(sequence_length.device)

            if 'logprob_vals' in outputs:
                logprob_vals = outputs['logprob_vals'][0, 0]
                logprob_indexes = outputs['logprob_indexes'][0, 0]
                logprob_nums = outputs['logprob_nums'][0, 0]
                out_logprobs = self._get_logprobs(logprob_vals,
                                                  logprob_indexes,
                                                  logprob_nums, output_ids[0],
                                                  gen_config.logprobs,
                                                  sequence_length.cpu().item(),
                                                  out_logprobs, session_id)

            outputs = []
            status = ResponseType.FINISH if finish else ResponseType.SUCCESS
            for output, len_ in zip(output_ids, sequence_length):
                output, len_ = output, len_.item()
                if len(output) > 0 and output[-1].item() == self.eos_id \
                        and not gen_config.ignore_eos:
                    outputs = EngineOutput(status, output[:-1].tolist(),
                                           len_ - 1)
                elif len(output) > 0 and \
                    gen_config.stop_words is not None and \
                        output[-1].item() in gen_config.stop_words:
                    outputs = EngineOutput(status, output[:-1].tolist(), len_)
                else:
                    outputs = EngineOutput(status, output.tolist(), len_)
            if outputs.num_token < prev_len and not finish:
                continue
            else:
                prev_len = outputs.num_token

            if out_logprobs:
                output_token_len = len(outputs.token_ids)
                outputs.logprobs = out_logprobs[:output_token_len]

            yield outputs

            if finish:
                for f in self.futures:
                    f.result()
                self.executor.shutdown()
                break

        if stream_output and not stop:
            logger.info(f'UN-register stream callback for {session_id}')
            self.model_insts[0].unregister_callback()

    def stream_infer(self,
                     session_id,
                     input_ids,
                     input_embeddings=None,
                     input_embedding_ranges=None,
                     sequence_start: bool = True,
                     sequence_end: bool = False,
                     step=0,
                     stop=False,
                     gen_config: EngineGenerationConfig = None,
                     stream_output=False,
                     **kwargs):
        """Perform model inference.

        Args:
            session_id (int): the id of a session
            input_ids (numpy.ndarray): the token ids of a prompt
            input_embeddings (List[numpy.ndarray]): embeddings features
            input_embedding_ranges (List[Tuple[int,int]]): the begin/end
              offsets of input_embeddings to input_ids
            sequence_start (bool): indicator for starting a sequence
            sequence_end (bool): indicator for ending a sequence
            step (int): the offset of the k/v cache
            stop (bool): indicator for cancelling the session
            gen_config (EngineGenerationConfig): generation config
            stream_output (bool): indicator for stream output
            kwargs (dict): kwargs for backward compatibility
        """
        if stream_output and not stop:
            logger.info(f'Register stream callback for {session_id}')
            self.model_insts[0].register_callback(self._forward_callback)

        inputs, input_lengths = self.prepare_inputs(
            session_id=session_id,
            input_ids=input_ids,
            input_embeddings=input_embeddings,
            input_embedding_ranges=input_embedding_ranges,
            sequence_start=sequence_start,
            sequence_end=sequence_end,
            step=step,
            stop=stop,
            gen_config=gen_config)

        tm_inputs = _np_dict_to_tm_dict(inputs)
        # start forward thread
        self.que = Queue()
        self._forward_thread(tm_inputs)

        seq_start = input_lengths + input_lengths.new_tensor(step)
        out_logprobs = None

        # generator
        while True:
            while self.que.qsize() > 1:
                self.que.get()

            finish, tm_outputs = self.que.get()

            outputs = _tm_dict_to_torch_dict(tm_outputs)

            output_ids = outputs['output_ids'][:, 0, :]
            sequence_length = outputs['sequence_length'].long()[:, 0]
            output_ids = [
                output_id[s:l] for output_id, s, l in zip(
                    output_ids, seq_start, sequence_length)
            ]
            sequence_length -= seq_start.to(sequence_length.device)

            if 'logprob_vals' in outputs:
                logprob_vals = outputs['logprob_vals'][0, 0]
                logprob_indexes = outputs['logprob_indexes'][0, 0]
                logprob_nums = outputs['logprob_nums'][0, 0]
                out_logprobs = self._get_logprobs(logprob_vals,
                                                  logprob_indexes,
                                                  logprob_nums, output_ids[0],
                                                  gen_config.logprobs,
                                                  sequence_length.cpu().item(),
                                                  out_logprobs, session_id)

            outputs = []
            status = ResponseType.FINISH if finish else ResponseType.SUCCESS
            for output, len_ in zip(output_ids, sequence_length):
                output, len_ = output, len_.item()
                if len(output) > 0 and output[-1].item() == self.eos_id \
                        and not gen_config.ignore_eos:
                    outputs = EngineOutput(status, output[:-1].tolist(),
                                           len_ - 1, out_logprobs)
                elif len(output) > 0 and \
                    gen_config.stop_words is not None and \
                        output[-1].item() in gen_config.stop_words:
                    outputs = EngineOutput(status, output[:-1].tolist(), len_,
                                           out_logprobs)
                else:
                    outputs = EngineOutput(status, output.tolist(), len_,
                                           out_logprobs)

            if out_logprobs:
                output_token_len = len(outputs.token_ids)
                outputs.logprobs = out_logprobs[:output_token_len]

            yield outputs

            if finish:
                for f in self.futures:
                    f.result()
                self.executor.shutdown()
                while self.que.qsize() > 0:
                    self.que.get()
                break

        if stream_output and not stop:
            logger.info(f'UN-register stream callback for {session_id}')
            self.model_insts[0].unregister_callback()

    def decode(self,
               input_ids,
               steps: List[int] = None,
               input_embeddings=None,
               input_embedding_ranges=None,
               sequence_start: bool = True,
               sequence_end: bool = True):
        """Perform context decode on input tokens.

        Args:
            input_ids (numpy.ndarray): the batch of input token ids
            steps (List[int]): the offset of the k/v cache
            input_embeddings (List[List[Union[torch.Tensor, np.ndarray]]]):
                embeddings features
            input_embedding_ranges: (List[List[Tuple[int, int]]]):
                the begin/end offsets of input_embeddings to input_ids
            sequence_start (bool): indicator for starting a sequence
            sequence_end (bool): indicator for ending a sequence
        """

        if len(input_ids) == 0:
            input_ids = [[]]
        if isinstance(input_ids[0], int):
            input_ids = [input_ids]
        if steps is None:
            steps = [0] * len(input_ids)
        assert isinstance(steps, List) and len(steps) == len(input_ids)

        # append an extra token since input_len-1 tokens will be
        # decoded by context decoder
        input_ids = [x[:] for x in input_ids]
        for inputs in input_ids:
            inputs.append(0)

        batch_size = len(input_ids)

        def _broadcast_np(data, dtype, shape=(batch_size, )):
            if isinstance(data, Iterable):
                assert len(data) == batch_size
                return data

            return np.full(shape, data, dtype=dtype)

        input_ids = [torch.IntTensor(ids) for ids in input_ids]
        input_lengths = torch.IntTensor([len(ids) for ids in input_ids])
        input_ids = pad_sequence(input_ids,
                                 batch_first=True,
                                 padding_value=self.eos_id)
        steps = torch.IntTensor([step for step in steps])

        inputs = dict(input_ids=input_ids,
                      input_lengths=input_lengths,
                      request_output_len=_broadcast_np(0, dtype=np.uint32),
                      is_return_logits=_broadcast_np(1, np.uint32),
                      START=_broadcast_np((1 if sequence_start else 0),
                                          np.int32),
                      END=_broadcast_np((1 if sequence_end else 0), np.int32),
                      step=steps)

        input_embeddings, input_embedding_ranges = self.prepare_embeddings(
            input_embeddings, input_embedding_ranges)
        if input_embeddings is not None:
            inputs['input_embeddings'] = input_embeddings
            inputs['input_embedding_ranges'] = input_embedding_ranges

        tm_inputs = _np_dict_to_tm_dict(inputs)

        # start forward thread
        self._forward_thread(tm_inputs)

        _, tm_outputs = self.que.get()

        outputs = _tm_dict_to_torch_dict(tm_outputs)
        logits = outputs['logits']

        return logits[:, :-1, :]

    def get_ppl(self, input_ids: Union[List[int], List[List[int]]]):
        """Get perplexity scores given a list of input tokens.

        Args:
            input_ids (Union[List[int], List[List[int]]]): the batch of input token ids
        """  # noqa 501

        if len(input_ids) == 0:
            input_ids = [[]]
        if isinstance(input_ids[0], int):
            input_ids = [input_ids]

        max_input_len = 16 * 1024
        # max_input_len = 16
        n_max_iter = np.ceil(
            max([len(input_id)
                 for input_id in input_ids]) / max_input_len).astype(int)

        device = 'cpu' if n_max_iter > 1 else 'cuda'

        index_range_starts = []
        index_range_ends = []
        for input_id in input_ids:
            index_range_start = np.array(
                [i * max_input_len for i in range(n_max_iter)])
            index_range_end = index_range_start + max_input_len
            index_range_start[index_range_start >= len(input_id)] = len(
                input_id)
            index_range_end[index_range_end >= len(input_id)] = len(input_id)
            index_range_starts.append(index_range_start)
            index_range_ends.append(index_range_end)

        logits = []
        for i in range(n_max_iter):
            steps = [start[i] for start in index_range_starts]
            _input_ids = [
                input_id[start[i]:end[i]] for input_id, start, end in zip(
                    input_ids, index_range_starts, index_range_ends)
            ]
            _logits = self.decode(_input_ids,
                                  steps,
                                  sequence_start=(i == 0),
                                  sequence_end=(i == n_max_iter - 1))
            _logits = _logits.to(device=device)
            logits.append(_logits)

        # concat logits. Shape is [bsz, seq_len, vocab_size]
        logits = torch.cat(logits, dim=1)

        # get target ids
        padding_token_id = -100
        target_ids = [(_input_ids + [padding_token_id])[1:]
                      for _input_ids in input_ids]
        target_ids = [
            torch.Tensor(torch.LongTensor(_target_ids))
            for _target_ids in target_ids
        ]
        target_ids = pad_sequence(target_ids,
                                  batch_first=True,
                                  padding_value=padding_token_id)
        target_ids = target_ids.to(logits.device)
        target_mask = target_ids != padding_token_id
        target_count = torch.sum(target_mask, dim=-1)

        # compute cross entropy loss
        bsz, seq_len, vocab_size = logits.shape
        flat_logits = logits.contiguous().view(-1, vocab_size)
        flat_target_ids = target_ids.contiguous().view(-1)
        flat_loss_matrix = torch.nn.functional.cross_entropy(
            flat_logits,
            flat_target_ids,
            reduction='none',
            ignore_index=padding_token_id)

        loss_matrix = flat_loss_matrix.view(bsz, seq_len)
        loss_sum = torch.sum(loss_matrix * target_mask, dim=1)
        loss_avg = loss_sum / target_count
        loss_avg = loss_avg.cpu().numpy()
        return loss_avg<|MERGE_RESOLUTION|>--- conflicted
+++ resolved
@@ -175,28 +175,6 @@
         assert engine_config.model_format in SUPPORTED_FORMATS, \
             f'The model format should be in {SUPPORTED_FORMATS}'
 
-<<<<<<< HEAD
-=======
-        group_size = 0
-        if engine_config.model_format is None:
-            _, cfg = get_model_arch(model_path)
-            quant_config = getattr(cfg, 'quantization_config', None)
-            if quant_config:
-                quant_method = quant_config.get('quant_method')
-                group_size = int(quant_config.get('group_size', 0))
-                version = quant_config.get('version')
-                if quant_method == 'awq' and group_size == 128 and \
-                        version == 'gemm':
-                    engine_config.model_format = 'awq'
-                elif all((quant_method == 'gptq', group_size == 128,
-                          not quant_config.get('desc_act', False),
-                          quant_config.get('sym', True))):
-                    engine_config.model_format = 'gptq'
-                else:
-                    raise AssertionError(
-                        f'unsupported quant config: {quant_config}')
-
->>>>>>> b28a1d04
         assert is_supported(model_path), (
             f'turbomind does not support {model_path}. '
             'Plz try pytorch engine instead.')
