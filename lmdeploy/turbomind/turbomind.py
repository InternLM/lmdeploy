# Copyright (c) OpenMMLab. All rights reserved.

import asyncio
import base64
import copy
import json
import math
import os
import os.path as osp
import sys
from collections.abc import Sequence
from concurrent.futures import ThreadPoolExecutor
from dataclasses import asdict
from functools import partial
from multiprocessing.reduction import ForkingPickler
from queue import Queue
from typing import Any, Dict, List, Optional

import numpy as np
import torch
import yaml
from torch.nn.utils.rnn import pad_sequence

import lmdeploy
from lmdeploy.messages import EngineOutput, GenerationConfig, ResponseType, ScheduleMetrics, TurbomindEngineConfig
from lmdeploy.serve.openai.protocol import UpdateParamsRequest
from lmdeploy.tokenizer import Tokenizer
from lmdeploy.utils import get_logger, get_max_batch_size, get_model

from .deploy.config import TurbomindModelConfig
from .supported_models import is_supported

# TODO: find another way import _turbomind
lmdeploy_dir = osp.split(lmdeploy.__file__)[0]
sys.path.append(osp.join(lmdeploy_dir, 'lib'))
import _turbomind as _tm  # noqa: E402
import _xgrammar as _xgr  # noqa: E402

from .tokenizer_info import TokenizerInfo  # noqa: E402

logger = get_logger('lmdeploy')

MAX_LOGPROBS = 1024


def _construct_stop_or_bad_words(words: List[int] = None):
    if words is None or len(words) == 0:
        return None
    offsets = list(range(1, len(words) + 1))
    combined = [words, offsets]
    return combined


def _np_dict_to_tm_dict(np_dict: dict):
    """Map numpy.ndarray to turbomind's tensor."""
    ret = _tm.TensorMap()
    for k, v in np_dict.items():
        ret[k] = _tm.from_dlpack(v)

    return ret


def _tm_dict_to_torch_dict(tm_dict: _tm.TensorMap):
    """Map turbomind's tensor to torch's tensor."""
    ret = dict()
    for k, v in tm_dict.items():
        if v.type == _tm.DataType.TYPE_UINT32:
            v = v.view(_tm.DataType.TYPE_INT32)
        ret[k] = torch.from_dlpack(v)

    return ret


def complete_parallel_config(cfg: TurbomindEngineConfig):
    if any((cfg.attn_dp_size, cfg.attn_tp_size, cfg.mlp_dp_size, cfg.mlp_tp_size, cfg.outer_dp_size)):
        cfg.attn_dp_size = cfg.attn_dp_size or 1
        cfg.attn_tp_size = cfg.attn_tp_size or 1
        cfg.mlp_dp_size = cfg.mlp_dp_size or 1
        cfg.mlp_tp_size = cfg.mlp_tp_size or 1
        cfg.outer_dp_size = cfg.outer_dp_size or 1
        gcd = math.gcd(cfg.mlp_dp_size, cfg.attn_dp_size)
        cfg.outer_dp_size *= gcd
        cfg.mlp_dp_size //= gcd
        cfg.attn_dp_size //= gcd
        return True
    return False


def update_parallel_config(cfg: TurbomindEngineConfig):
    if cfg.nnodes > 1:
        assert cfg.ngpus_per_node is not None or cfg.devices is not None
        cfg.devices = cfg.devices or list(range(cfg.ngpus_per_node))
        cfg.ngpus_per_node = cfg.ngpus_per_node or len(cfg.devices)
        cfg.device_num = cfg.device_num or len(cfg.devices) * cfg.nnodes

    if not complete_parallel_config(cfg):
        total = cfg.dp * cfg.tp
        if not cfg.device_num:
            count = torch.cuda.device_count()
            if total < count:
                count = total
            cfg.device_num = count
        assert total % cfg.device_num == 0
        overlap = total // cfg.device_num
        attn_dp_size = overlap
        mlp_tp_size = overlap
        inner_tp_size = cfg.tp // mlp_tp_size
        cfg.outer_dp_size = cfg.dp // attn_dp_size
        cfg.attn_dp_size = attn_dp_size
        cfg.attn_tp_size = inner_tp_size
        cfg.mlp_dp_size = 1
        cfg.mlp_tp_size = mlp_tp_size * inner_tp_size
    assert cfg.attn_dp_size * cfg.attn_tp_size == cfg.mlp_dp_size * cfg.mlp_tp_size
    assert cfg.attn_dp_size * cfg.attn_tp_size * cfg.outer_dp_size == cfg.device_num
    cfg.devices = cfg.devices or list(range(cfg.device_num))

    # update devices
    if cfg.nnodes == 1:
        cfg.devices = cfg.devices if cfg.devices else list(range(cfg.device_num))
        cfg.ngpus_per_node = cfg.ngpus_per_node or len(cfg.devices)
    # for simplicity, each node has dp
    assert cfg.outer_dp_size * cfg.attn_dp_size % cfg.nnodes == 0


class TurboMind:
    """LMDeploy's inference engine.

    Args:
        model_path (str): the path of turbomind's model
        mode_name (str): the name of the served model
        chat_template_name (str): the name of the chat template, which is
            supposed to be a builtin chat template defined in
            `lmdeploy/model.py`
        engine_config (TurbomindEngineConfig): the config of the inference
            engine
        model_source (int): the source of the model, which is either
            turbomind model, or a transformers model
    """

    def __init__(self,
                 model_path: str,
                 model_name: str = None,
                 chat_template_name: str = None,
                 engine_config: TurbomindEngineConfig = None,
                 **kwargs):
        self.model_name = model_name
        self.chat_template_name = chat_template_name

        _engine_config = copy.deepcopy(engine_config)
        if _engine_config is None:
            _engine_config = TurbomindEngineConfig()
        if _engine_config.max_batch_size is None:
            _engine_config.max_batch_size = get_max_batch_size('cuda')
        assert _engine_config.max_batch_size > 0, 'max_batch_size should be' \
            f' greater than 0, but got {_engine_config.max_batch_size}'

        update_parallel_config(_engine_config)
        if _engine_config.nnodes > 1 and _engine_config.node_rank == 0:
            from torch.distributed import TCPStore
            master_addr = os.environ.get('LMDEPLOY_DP_MASTER_ADDR')
            master_port = os.environ.get('LMDEPLOY_DP_MASTER_PORT')
            assert master_addr is not None and master_port is not None, \
                'LMDEPLOY_DP_MASTER_ADDR and LMDEPLOY_DP_MASTER_PORT should be set when using multi-node'
            self.store = TCPStore(host_name=master_addr, port=int(master_port), is_master=True)

        self.gpu_count = len(_engine_config.devices)
        self.devices = _engine_config.devices
        self._engine_created = False

        if not osp.exists(model_path):
            model_path = get_model(model_path, _engine_config.download_dir, _engine_config.revision)
        self.model_comm = self._from_hf(model_path=model_path, engine_config=_engine_config)
        self.tokenizer = Tokenizer(model_path)
        if not _engine_config.empty_init:
            self._load_weights()
            self._process_weights()
            self._create_engine()

        self.session_len = self.config.session_len

    def _check_unloaded_tm_params(self):
        tm_params = self._tm_model.tm_params
        if len(tm_params) > 0:
            uninitialized = list(tm_params.keys())
            logger.warning('the model may not be loaded successfully '
                           f'with {len(tm_params)} uninitialized params:\n{uninitialized}')

    def _load_weights(self):
        """Load weights."""
        self._get_model_params()

        with torch.cuda.device(self.devices[0]):
            self._tm_model.export()

        self._check_unloaded_tm_params()

    def _process_weights(self):
        """Process weight."""
        with ThreadPoolExecutor(max_workers=self.gpu_count) as e:
            ranks = [self.node_id * self.gpu_count + device_id for device_id in range(self.gpu_count)]
            for _ in e.map(self.model_comm.process_weight, range(self.gpu_count), ranks):
                pass

    def _create_engine(self):
        """Create engine."""
        with ThreadPoolExecutor(max_workers=self.gpu_count) as e:
            ranks = [self.node_id * self.gpu_count + device_id for device_id in range(self.gpu_count)]
            for _ in e.map(self.model_comm.create_engine, range(self.gpu_count), ranks):
                pass
        self._engine_created = True

    def _create_weight(self, model_comm):
        """Allocate weight buffer, load params if from_workspace."""

        engine_cfg = self.config_dict['engine_config']
        self.node_id = engine_cfg['node_rank']

        # create weight
        def _create_weight_func(device_id):
            rank = self.node_id * self.gpu_count + device_id
            model_comm.create_shared_weights(device_id, rank)

        with ThreadPoolExecutor(max_workers=self.gpu_count) as executor:
            futures = []
            for device_id in range(self.gpu_count):
                futures.append(executor.submit(_create_weight_func, device_id))
            for future in futures:
                future.result()

    def _get_model_params(self):
        """Get turbomind model params when loading from hf."""

        model_comm = self.model_comm
        tm_params = self._tm_model.tm_params
        tm_params.clear()

        def _get_params(device_id, que):
            rank = self.node_id * self.gpu_count + device_id
            out = model_comm.get_params(device_id, rank)
            que.put(out)

        que = Queue()
        with ThreadPoolExecutor(max_workers=self.gpu_count) as executor:
            futures = []
            for device_id in range(self.gpu_count):
                futures.append(executor.submit(_get_params, device_id, que))
            for future in futures:
                future.result()

        for _ in range(self.gpu_count):
            tensor_map = que.get()
            for k, v in tensor_map.items():
                if k not in tm_params:
                    tm_params[k] = [v]
                else:
                    tm_params[k].append(v)
        logger.warning(f'get {len(tm_params)} model params')

    def _postprocess_config(self, tm_config: TurbomindModelConfig, engine_config: TurbomindEngineConfig):
        """Postprocess turbomind config by."""
        import copy
        self.config = copy.deepcopy(tm_config)
        # Update the attribute values in `self.config` with the valid values
        # from the corresponding attributes in `engine_config`, such as
        # `session_len`, `quant_policy`, `rope_scaling_factor`, etc.
        self.config.update_from_engine_config(engine_config)

        # update some attributes of `engine_config` which depends on
        # `session_len`
        self.engine_config = engine_config
        if engine_config.max_prefill_token_num is not None \
                and engine_config.num_tokens_per_iter == 0:
            self.engine_config.num_tokens_per_iter = \
                engine_config.max_prefill_token_num
            self.engine_config.max_prefill_iters = (self.config.session_len + engine_config.max_prefill_token_num -
                                                    1) // engine_config.max_prefill_token_num

        # pack `self.config` and `self.engine_config` into a dict
        self.config_dict = self.config.to_dict()
        self.config_dict.update(dict(engine_config=asdict(self.engine_config)))
        logger.info(f'turbomind model config:\n\n'
                    f'{json.dumps(self.config_dict, indent=2)}')

    def _from_hf(self, model_path: str, engine_config: TurbomindEngineConfig):
        """Load model which is in hf format."""
        assert is_supported(model_path), (f'turbomind does not support {model_path}. '
                                          'Plz try pytorch engine instead.')

        # convert transformers model into turbomind model
        from .deploy.converter import get_tm_model
        tm_model = get_tm_model(model_path, self.model_name, self.chat_template_name, engine_config)

        self._postprocess_config(tm_model.tm_config, engine_config)

        model_comm = _tm.AbstractTransformerModel.create_llama_model(model_dir='',
                                                                     config=yaml.safe_dump(self.config_dict),
                                                                     weight_type=self.config.model_config.weight_type)

        # create empty weight
        self._create_weight(model_comm)
        # output model
        self._tm_model = tm_model
        return model_comm

    def sleep(self, level: int = 1):
        """Sleep the model."""
        with ThreadPoolExecutor(max_workers=self.gpu_count) as e:
            for _ in e.map(self.model_comm.sleep, range(self.gpu_count), [level] * self.gpu_count):
                pass

    def wakeup(self, tags: Optional[list[str]] = None):
        """Wakeup the model."""
        if tags is None:
            tags = ['weights', 'kv_cache']
        with ThreadPoolExecutor(max_workers=self.gpu_count) as e:
            ranks = [self.node_id * self.gpu_count + device_id for device_id in range(self.gpu_count)]
            for _ in e.map(self.model_comm.wakeup, range(self.gpu_count), [tags] * self.gpu_count, ranks):
                pass

    def update_params(self, request: UpdateParamsRequest):
        """Update params.

        When using the this function, you need to set empty_init=True when creating the engine.

        For each request, the serialized_named_tensors should be the full weights of a decoder layer or the misc weights
        (embedding, norm, lm_haed). You should set finished=True when you call this function for the last time.
        """

        def _construct(item):
            """ Deserialize torch.Tensor
            Args:
                item (Tuple[Callable, Tuple]): the return of reduce_tensor
            """
            func, args = item
            args = list(args)
            args[6] = torch.cuda.current_device()  # device id.
            return func(*args).clone()

        if not hasattr(self, '_export_iter'):
            self._get_model_params()
            que = Queue()
            tm_model = self._tm_model
            tm_model.input_model.model_path = que
            self._update_params_que = que
            self._export_iter = tm_model.export_iter()

        with torch.cuda.device(self.devices[0]):
            if isinstance(request.serialized_named_tensors, str):
                weights = ForkingPickler.loads(base64.b64decode(request.serialized_named_tensors))
                weights = {k: _construct(v) for k, v in weights}
            else:
                weights = request.serialized_named_tensors
            self._update_params_que.put(weights)
            next(self._export_iter)

        if request.finished:
            self._check_unloaded_tm_params()
            self._process_weights()
            if self._engine_created is False:
                self._create_engine()

    @classmethod
    def from_pretrained(cls,
                        pretrained_model_name_or_path: str,
                        model_name: str = None,
                        chat_template_name: str = None,
                        engine_config: TurbomindEngineConfig = None,
                        **kwargs):
        """LMDeploy's turbomind inference engine.

        Args:
            pretrained_model_name_or_path (str):
                It could be one of the following options:
                    - i) A local directory path of a turbomind model which is
                      converted by `lmdeploy convert` command or download from
                      ii) and iii)
                    - ii) The model_id of a lmdeploy-quantized model hosted
                      inside a model repo on huggingface.co, such as
                      "InternLM/internlm-chat-20b-4bit",
                      "lmdeploy/llama2-chat-70b-4bit", etc.
                    - iii) The model_id of a model hosted inside a model repo
                      on huggingface.co, such as "internlm/internlm-chat-7b",
                      "Qwen/Qwen-7B-Chat ", "baichuan-inc/Baichuan2-7B-Chat"
                      and so on.
            kwargs (remaining dictionary of keyword arguments, *optional*):
                Can be used to update configuration when initialize the engine.
        """
        return cls(model_path=pretrained_model_name_or_path,
                   model_name=model_name,
                   chat_template_name=chat_template_name,
                   engine_config=engine_config,
                   **kwargs)

    def close(self):
        if hasattr(self, '_tm_model'):
            # close immediately after init engine with empty_init=True
            self._tm_model.tm_params.clear()
        if hasattr(self, '_export_iter'):
            del self._export_iter
        if self.model_comm is not None:
            self.model_comm = None
<<<<<<< HEAD
        if hasattr(self, 'store'):
            del self.store
=======
        self._engine_created = False
>>>>>>> f63730de

    def create_instance(self, cuda_stream_id=0):
        """Create a turbomind instance.

        Args:
            cuda_stream_id(int): identity of a cuda stream
        Returns:
            TurboMindInstance: an instance of turbomind
        """
        return TurboMindInstance(self, self.config, cuda_stream_id)

    def get_schedule_metrics(self):
        # TODO: support dp
        tm_metrics = self.model_comm.get_schedule_metrics(0, 0)
        return ScheduleMetrics(active_seqs=tm_metrics.active_seqs,
                               waiting_seqs=tm_metrics.waiting_seqs,
                               total_blocks=tm_metrics.total_blocks,
                               active_blocks=tm_metrics.active_blocks,
                               free_blocks=tm_metrics.free_blocks)


def _get_logits(outputs, offset: int):
    logits = outputs['logits']

    def _func(out: EngineOutput, step: int, **kwargs):
        out.logits = logits[:step - offset - 1, :]

    return _func


def _get_last_hidden_state(outputs, offset: int):
    last_hidden_state = outputs['last_hidden_state']

    def _func(out: EngineOutput, step: int, **kwargs):
        out.last_hidden_state = last_hidden_state[:step - offset - 1, :]

    return _func


def _get_logprobs_impl(logprob_vals: torch.Tensor, logprob_idxs: torch.Tensor, logprob_nums: torch.Tensor,
                       output_ids: List[int], logprobs: int, offset: int):
    """Get logprob of each generated token.

    Args:
        logprob_vals (torch.Tensor): shape (max_new_tokens, 1024),
            1024 is the max_logprobs that turbomind engine can output
        logprob_idxs (torch.Tensor): shape (max_new_tokens, 1024)
        logprob_nums (torch.Tensor): shape (max_new_tokens,)
        output_ids (List[int]): new generated token ids
        logprobs (int): top n logprobs to return
        offset (int): offset to index logprob_vals, logprob_idxs and logprob_nums.
            It indicates where to start getting logprobs for the current generated tokens `output_ids`
    """
    out_logprobs = []
    # the total generated token number until now
    length = len(output_ids) + offset
    for (pos, idx, val, n) in zip(range(len(output_ids)), logprob_idxs[offset:length], logprob_vals[offset:length],
                                  logprob_nums[offset:length]):
        topn = min(n.item(), logprobs)
        tok_res = {idx[i].item(): val[i].item() for i in range(topn)}
        token_id = output_ids[pos]
        if token_id not in tok_res:
            valid_n = n.item()
            tok_res[token_id] = \
                val[:valid_n][idx[:valid_n] == token_id].item()
        ids = list(tok_res.keys())
        for k in ids:
            if tok_res[k] == float('-inf'):
                tok_res.pop(k)
        out_logprobs.append(tok_res)
    return out_logprobs


def _get_logprobs(outputs, output_logprobs: int):
    logprob_vals = outputs['logprob_vals']  # shape {max_new_tokens, 1024}
    logprob_idxs = outputs['logprob_indexes']  # shape {max_new_tokens, 1024}
    logprob_nums = outputs['logprob_nums']  # shape {max_new_tokens,}
    offset = 0  # offset to index logprob_vals, logprob_idxs and logprob_nums

    def _func(out: EngineOutput, step: int, **kwargs):
        nonlocal offset
        out.logprobs = _get_logprobs_impl(logprob_vals, logprob_idxs, logprob_nums, out.token_ids, output_logprobs,
                                          offset)
        offset += len(out.token_ids)

    return _func


def _get_metrics(metrics):
    import time

    from lmdeploy.messages import EngineEvent, EventType, RequestMetrics

    is_first = True

    def _func(out: EngineOutput, step: int, **kwargs):
        nonlocal is_first
        if not is_first:
            out.req_metrics = RequestMetrics(token_timestamp=time.time())
        else:
            events = [
                EngineEvent(EventType.QUEUED, metrics.enque_time / 1000000),
                EngineEvent(EventType.SCHEDULED, metrics.scheduled_time / 1000000),
            ]
            out.req_metrics = RequestMetrics(token_timestamp=time.time(), engine_events=events)
            is_first = False

    return _func


class StreamingSemaphore:

    def __init__(self):
        self.loop = asyncio.get_running_loop()
        self.fut = None
        self.val = 0

    async def acquire(self):
        if self.val:
            self.val = 0
            return
        self.fut = self.loop.create_future()
        await self.fut
        self.fut = None
        self.val = 0

    def release(self):
        if not self.val:
            self.val = 1
            if self.fut:
                self.fut.set_result(None)


class TurboMindInstance:
    """Instance of TurboMind.

    Args:
        tm_model (str): turbomind's model path
        cuda_stream_id(int): identity of a cuda stream
    """

    def __init__(self, tm_model: TurboMind, config: TurbomindModelConfig, cuda_stream_id: int = 0):
        self.tm_model = tm_model
        self.cuda_stream_id = cuda_stream_id

        # create model instances
        lazy_init = self.tm_model.config_dict['engine_config'].get('empty_init', False)
        self._model_inst = None if lazy_init else self._create_model_instance(0)

        self.config = config
        self.lock = None
        # error code map from csrc (refer to `struct Request` in src/turbomind/engine/request.h)
        # to lmdeploy.messages.ResponseType
        self.errcode_map = {
            0: ResponseType.SUCCESS,
            1: ResponseType.SESSION_NOT_EXIST,
            2: ResponseType.SESSION_REPEAT,
            3: ResponseType.SESSION_REPEAT,
            4: ResponseType.INTERNAL_ENGINE_ERROR,
            5: ResponseType.INTERNAL_ENGINE_ERROR,
            6: ResponseType.INPUT_LENGTH_ERROR,
            7: ResponseType.FINISH,
            8: ResponseType.CANCEL,
            9: ResponseType.PREFIX_CACHE_CONFLICT_INTERACTIVE_MODE,
            -1: ResponseType.INTERNAL_ENGINE_ERROR,
        }

    @property
    def model_inst(self):
        if self._model_inst is None:
            self._model_inst = self._create_model_instance(0)
        return self._model_inst

    def _create_model_instance(self, device_id):
        model_inst = self.tm_model.model_comm.create_model_instance(device_id)
        return model_inst

    def _get_extra_output_processors(self, outputs: Dict[str, torch.Tensor], gen_config: GenerationConfig,
                                     input_len: int, metrics: '_tm.RequestMetrics'):

        def _get_offset(type):
            return input_len - 1 if type == 'generation' else 0

        fs = []
        if gen_config.output_logits:
            offset = _get_offset(gen_config.output_logits)
            fs.append(_get_logits(outputs, offset))
        if gen_config.output_last_hidden_state:
            offset = _get_offset(gen_config.output_last_hidden_state)
            fs.append(_get_last_hidden_state(outputs, offset))
        if gen_config.logprobs:
            fs.append(_get_logprobs(outputs, gen_config.logprobs))
        if self.tm_model.engine_config.enable_metrics:
            fs.append(_get_metrics(metrics))
        return fs

    def prepare_embeddings(self, input_embeddings=None, input_embedding_ranges=None):
        """Convert embeddings."""
        if input_embeddings is None:
            return None, None

        assert len(input_embeddings) == len(input_embedding_ranges)
        if not isinstance(input_embeddings[0], (list, type(None))):
            input_embeddings = [input_embeddings]
            input_embedding_ranges = [input_embedding_ranges]

        if all([isinstance(x, type(None)) for x in input_embeddings]):
            return None, None

        hidden_dim = None
        for embeddings in input_embeddings:
            if embeddings is not None:
                hidden_dim = embeddings[0].squeeze().shape[-1]
                break
        assert hidden_dim is not None

        # construct input_embeddings
        for i in range(len(input_embeddings)):
            item = input_embeddings[i] or []
            # convert to torch.Tensor if input is np.ndarray
            if item and isinstance(item[0], np.ndarray):
                item = [torch.from_numpy(x).squeeze() for x in item]
            # convert to lookup table type
            _MAP = dict(float=torch.float, bfloat16=torch.bfloat16, float16=torch.float16, fp8=torch.bfloat16)
            dtype = _MAP.get(self.tm_model.config.weight_type, torch.float16)
            item = [x.to(dtype=dtype) for x in item]
            item = item or [torch.zeros(0, hidden_dim, dtype=dtype)]
            input_embeddings[i] = item
        input_embeddings = [torch.cat(x) for x in input_embeddings]
        input_embeddings = pad_sequence(input_embeddings, batch_first=True)
        input_embeddings = input_embeddings.reshape(input_embeddings.shape[0], -1).view(torch.int8)
        # construct input_embedding_ranges
        for i in range(len(input_embedding_ranges)):
            item = input_embedding_ranges[i] or []
            item = torch.IntTensor(item).reshape(-1, 2)
            input_embedding_ranges[i] = item
        input_embedding_ranges = pad_sequence(input_embedding_ranges, batch_first=True, padding_value=-1)

        return input_embeddings, input_embedding_ranges

    def prepare_mrope(self, input_meta: Dict[str, Any], input_len: int):
        mrope_position_ids = input_meta['mrope_position_ids']
        mrope_position_delta = input_meta['mrope_position_delta']
        assert mrope_position_ids.size(-1) == input_len
        mrope_position_ids = mrope_position_ids.t().contiguous()
        return mrope_position_ids, mrope_position_delta

    def prepare_inputs(self,
                       input_ids,
                       gen_config: GenerationConfig,
                       input_embeddings=None,
                       input_embedding_ranges=None,
                       input_meta: Dict[str, Any] = None):
        """Convert inputs format."""
        assert isinstance(input_ids, Sequence)

        input_ids = torch.IntTensor(input_ids)
        input_len = len(input_ids)

        inputs = dict(input_ids=input_ids, )

        input_embeddings, input_embedding_ranges = self.prepare_embeddings(input_embeddings, input_embedding_ranges)
        if input_embeddings is not None:
            inputs['input_embeddings'] = input_embeddings.cpu()
            inputs['input_embedding_ranges'] = input_embedding_ranges

        if input_meta and 'mrope_position_ids' in input_meta:
            mrope_position_ids, mrope_position_delta = self.prepare_mrope(input_meta, input_len)
            inputs['mrope_position_ids'] = mrope_position_ids.type(torch.int32)
            inputs['mrope_position_delta'] = mrope_position_delta.type(torch.int32)
            inputs['mrope_length'] = torch.IntTensor([mrope_position_ids.shape[0]])

        return inputs, input_len

    async def async_cancel(self, session_id: int = None):
        self.model_inst.cancel()

    def async_end_cb(self, fut: asyncio.Future, status: int):
        """Executing on engine's signaling thread."""
        logger.info(f'[async_end_cb] session ended, status = {status}')
        fut.get_loop().call_soon_threadsafe(fut.set_result, status)

    async def async_end(self, session_id):
        fut = asyncio.get_running_loop().create_future()
        self.model_inst.end(partial(self.async_end_cb, fut), session_id)
        await fut

    def async_signal_cb(self, s: StreamingSemaphore):
        """Executing on engine's signaling thread."""
        s.loop.call_soon_threadsafe(s.release)

    async def async_stream_infer(self,
                                 session_id,
                                 input_ids,
                                 input_embeddings=None,
                                 input_embedding_ranges=None,
                                 input_meta: Dict[str, Any] = None,
                                 sequence_start: bool = True,
                                 sequence_end: bool = False,
                                 step=0,
                                 gen_config: GenerationConfig = None,
                                 stream_output=False,
                                 **kwargs):
        """Perform model inference.

        Args:
            session_id (int): the id of a session
            input_ids (numpy.ndarray): the token ids of a prompt
            input_embeddings (List[numpy.ndarray]): embeddings features
            input_embedding_ranges (List[Tuple[int,int]]): the begin/end
              offsets of input_embeddings to input_ids
            sequence_start (bool): indicator for starting a sequence
            sequence_end (bool): indicator for ending a sequence
            step (int): the offset of the k/v cache
            stop (bool): indicator for cancelling the session
            gen_config (GenerationConfig): generation config
            stream_output (bool): indicator for stream output
            kwargs (dict): kwargs for backward compatibility
        """
        logger.info(f'[async_stream_infer] session {session_id} start')
        gen_cfg = self._get_generation_config(gen_config)

        inputs, input_len = self.prepare_inputs(input_ids=input_ids,
                                                input_embeddings=input_embeddings,
                                                input_embedding_ranges=input_embedding_ranges,
                                                input_meta=input_meta,
                                                gen_config=gen_config)

        if gen_config.response_format is not None:
            tokenizer = self.tm_model.tokenizer
            vocab_size = self.tm_model.config.model_config.vocab_size

            try:
                tokenizer_info = TokenizerInfo.from_huggingface(tokenizer.model.model, vocab_size=vocab_size)
                decode_grammar_type = gen_config.response_format['type']
                if decode_grammar_type == 'json_schema':
                    decode_grammar = gen_config.response_format[decode_grammar_type]['schema']
                elif decode_grammar_type == 'regex_schema':
                    decode_grammar = gen_config.response_format[decode_grammar_type]
                elif decode_grammar_type == 'json_object':
                    decode_grammar = '{"type" : "object", "additionalProperties": true}'

                compiler = _xgr.GrammarCompiler(tokenizer_info)

                if decode_grammar_type == 'json_schema':
                    decode_grammar = json.dumps(decode_grammar)
                    grammar = compiler.compile_json_schema(decode_grammar)
                elif decode_grammar_type == 'regex_schema':
                    decode_grammar = str(decode_grammar)
                    grammar = compiler.compile_regex(decode_grammar)
                elif decode_grammar_type == 'json_object':
                    decode_grammar = str(decode_grammar)
                    grammar = compiler.compile_json_schema(decode_grammar)
                else:
                    assert False, f'Decode grammar type {decode_grammar_type} should be in ' \
                                   '["json_schema", "regex_schema", "json_object"]'

                self.model_inst.set_grammar(grammar)
            except ValueError as e:
                logger.warning(f'Failed to initialize guided decoding for tokenizer {tokenizer}, '
                               f'disable guided decoding: {e}')
                gen_config.response_format = None

        session = _tm.SessionParam(id=session_id, step=step, start=sequence_start, end=sequence_end)

        inputs = _np_dict_to_tm_dict(inputs)

        sem = StreamingSemaphore()
        signal_cb = partial(self.async_signal_cb, sem)

        outputs, shared_state, metrics = self.model_inst.forward(inputs, session, gen_cfg, stream_output,
                                                                 self.tm_model.engine_config.enable_metrics, signal_cb)

        outputs = _tm_dict_to_torch_dict(outputs)

        extra_fs = self._get_extra_output_processors(outputs, gen_config, input_len, metrics)

        output_ids_buf = outputs['output_ids']

        finish = False
        state = None

        output_ids = []
        prev_len = step + input_len
        try:
            while True:
                await sem.acquire()
                state = shared_state.consume()

                status, seq_len = state.status, state.seq_len
                ret_status = ResponseType.SUCCESS

                if status in [7, 8]:  # finish / canceled
                    finish = True
                    ret_status = ResponseType.FINISH if status == 7 else ResponseType.CANCEL
                elif status:
                    logger.error(f'internal error. status_code {status}')
                    yield self._get_error_output(status)
                    break

                if seq_len == prev_len and not finish:
                    continue

                output_ids = output_ids_buf[prev_len:seq_len].tolist()
                output = EngineOutput(ret_status, output_ids)

                for f in extra_fs:
                    f(output, seq_len)

                prev_len = seq_len

                yield output

                if finish:
                    break

        except (GeneratorExit, asyncio.CancelledError) as e:
            logger.info(f'[async_stream_infer] {type(e).__name__}')
            self.model_inst.cancel()
        except Exception as e:
            logger.error(f'[async_stream_infer] {type(e).__name__} {e}')
            self.model_inst.cancel()
            yield self._get_error_output(-1)
        finally:
            # Contract: `cb` won't be called again if status is non-zero
            # wait for status to be set as `finish` or `error`
            while not state or state.status == 0:
                await sem.acquire()
                state = shared_state.consume()
            logger.info(f'[async_stream_infer] session {session_id} done')

    def _get_error_output(self, status):
        return EngineOutput(status=self.errcode_map[status], token_ids=[])

    def _get_generation_config(self, cfg: GenerationConfig):
        c = _tm.GenerationConfig()
        c.max_new_tokens = cfg.max_new_tokens
        c.top_k = cfg.top_k
        c.top_p = cfg.top_p
        c.min_p = cfg.min_p
        c.temperature = cfg.temperature
        if cfg.stop_token_ids:
            c.eos_ids = cfg.stop_token_ids
        if cfg.bad_token_ids:
            c.bad_ids = _construct_stop_or_bad_words(cfg.bad_token_ids)
        if not cfg.ignore_eos and cfg.stop_token_ids:
            c.stop_ids = _construct_stop_or_bad_words(cfg.stop_token_ids)
        c.repetition_penalty = cfg.repetition_penalty
        if cfg.min_new_tokens:
            c.min_new_tokens = cfg.min_new_tokens
        output_type = dict(all=1, generation=2)
        if cfg.output_last_hidden_state:
            c.output_last_hidden_state = output_type[cfg.output_last_hidden_state]
        if cfg.output_logits:
            c.output_logits = output_type[cfg.output_logits]
        if cfg.logprobs:
            if cfg.logprobs > MAX_LOGPROBS:
                cfg.logprobs = MAX_LOGPROBS
                logger.warning(f'logprobs shoudd be in range [1, {MAX_LOGPROBS}]'
                               f'update logprobs={cfg.logprobs}')
            c.output_logprobs = cfg.logprobs
        if cfg.random_seed is not None:
            c.random_seed = cfg.random_seed
        # print (c)
        return c<|MERGE_RESOLUTION|>--- conflicted
+++ resolved
@@ -399,12 +399,9 @@
             del self._export_iter
         if self.model_comm is not None:
             self.model_comm = None
-<<<<<<< HEAD
+        self._engine_created = False
         if hasattr(self, 'store'):
             del self.store
-=======
-        self._engine_created = False
->>>>>>> f63730de
 
     def create_instance(self, cuda_stream_id=0):
         """Create a turbomind instance.
