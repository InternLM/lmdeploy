# Copyright (c) OpenMMLab. All rights reserved.

import asyncio
import copy
import json
import os.path as osp
import sys
<<<<<<< HEAD
import os
=======
from collections.abc import Sequence
>>>>>>> 3f2c74c1
from concurrent.futures import ThreadPoolExecutor
from dataclasses import asdict
from functools import partial
from itertools import repeat
from queue import Queue
from typing import Dict, List

import numpy as np
import torch
import yaml
from torch.nn.utils.rnn import pad_sequence

import lmdeploy
from lmdeploy.messages import EngineOutput, GenerationConfig, ResponseType, TurbomindEngineConfig
from lmdeploy.utils import get_logger, get_max_batch_size, get_model

from .deploy.config import TurbomindModelConfig
from .supported_models import is_supported
from .utils import ModelSource, get_model_source

# TODO: find another way import _turbomind
lmdeploy_dir = osp.split(lmdeploy.__file__)[0]
sys.path.append(osp.join(lmdeploy_dir, 'lib'))
import _turbomind as _tm  # noqa: E402

logger = get_logger('lmdeploy')

MAX_LOGPROBS = 1024


def _construct_stop_or_bad_words(words: List[int] = None):
    if words is None or len(words) == 0:
        return None
    offsets = range(1, len(words) + 1)
    combined = np.array([[words, offsets]]).astype(np.int32)
    return combined


def _np_dict_to_tm_dict(np_dict: dict):
    """map numpy.ndarray to turbomind's tensor."""
    ret = _tm.TensorMap()
    for k, v in np_dict.items():
        ret[k] = _tm.from_dlpack(v)

    return ret


def _tm_dict_to_torch_dict(tm_dict: _tm.TensorMap):
    """map turbomind's tensor to torch's tensor."""
    ret = dict()
    for k, v in tm_dict.items():
        if v.type == _tm.DataType.TYPE_UINT32:
            v = v.view(_tm.DataType.TYPE_INT32)
        ret[k] = torch.from_dlpack(v)

    return ret


class TurboMind:
    """LMDeploy's inference engine.

    Args:
        model_path (str): the path of turbomind's model
        mode_name (str): the name of the served model
        chat_template_name (str): the name of the chat template, which is
            supposed to be a builtin chat template defined in
            `lmdeploy/model.py`
        engine_config (TurbomindEngineConfig): the config of the inference
            engine
        model_source (int): the source of the model, which is either
            turbomind model, or a transformers model
    """

    def __init__(self,
                 model_path: str,
                 tokenizer: object,
                 model_name: str = None,
                 chat_template_name: str = None,
                 engine_config: TurbomindEngineConfig = None,
                 model_source: ModelSource = ModelSource.WORKSPACE,
                 **kwargs):
        self.model_name = model_name
        self.chat_template_name = chat_template_name

        _engine_config = copy.deepcopy(engine_config)
        if _engine_config is None:
            _engine_config = TurbomindEngineConfig()
        if _engine_config.max_batch_size is None:
            _engine_config.max_batch_size = get_max_batch_size('cuda')
        assert _engine_config.max_batch_size > 0, 'max_batch_size should be' \
            f' greater than 0, but got {_engine_config.max_batch_size}'

        self.gpu_count = _engine_config.tp
        self.gpu_list = _engine_config.devices
        os.environ['LMDEPLOY_DEVICE_LIST'] = str(_engine_config.devices)

        self.tokenizer = tokenizer
        if model_source == ModelSource.WORKSPACE:
            self.model_comm = self._from_workspace(model_path=model_path, engine_config=_engine_config)
        else:
            if not osp.exists(model_path):
                model_path = get_model(model_path, _engine_config.download_dir, _engine_config.revision)
            self.model_comm = self._from_hf(model_source=model_source,
                                            model_path=model_path,
                                            engine_config=_engine_config)


        with ThreadPoolExecutor(max_workers=self.gpu_count) as e:
<<<<<<< HEAD
            ranks = [
                self.node_id * self.gpu_count + device_id
                for device_id in range(self.gpu_count)
            ]
            # This is for load_state_dict
            # process_weight will optimizer the kernel by col major matrix and pack_b
            # This will result in the failure of get_params
            # for _ in e.map(self.model_comm.process_weight,
            #                self.gpu_list, ranks):
            #     pass

            # implicit synchronization
            for _ in e.map(self.model_comm.create_engine,
                           self.gpu_list, ranks,
                           repeat(self.nccl_params)):
=======
            ranks = [self.node_id * self.gpu_count + device_id for device_id in range(self.gpu_count)]
            for _ in e.map(self.model_comm.process_weight, range(self.gpu_count), ranks):
                pass
            # implicit synchronization
            for _ in e.map(self.model_comm.create_engine, range(self.gpu_count), ranks, repeat(self.nccl_params)):
>>>>>>> 3f2c74c1
                pass

        self.session_len = self.config.session_len
        self.eos_id = self.tokenizer.eos_token_id

    def _create_weight(self, model_comm):
        """Allocate weight buffer, load params if from_workspace."""

        # TODO: support mpi
        self.node_id = 0
        self.node_num = 1
        self.nccl_params = model_comm.create_nccl_params(self.node_id)
        torch.cuda.synchronize()

        # create weight
        def _create_weight_func(index, device_id):
            rank = self.node_id * self.gpu_count + index
            model_comm.create_shared_weights(device_id, rank)

        with ThreadPoolExecutor(max_workers=self.gpu_count) as executor:
            futures = []
            for idx, device_id in enumerate(self.gpu_list):
                futures.append(executor.submit(_create_weight_func, idx, device_id))
            for future in futures:
                future.result()

    def _get_model_params(self, model_comm, tm_params):
        """Get turbomind model params when loading from hf."""

        def _get_params(idx, device_id, que):
            rank = self.node_id * self.gpu_count + idx
            out = model_comm.get_params(device_id, rank)
            que.put(out)

        que = Queue()
        with ThreadPoolExecutor(max_workers=self.gpu_count) as executor:
            futures = []
            for idx, device_id in enumerate(self.gpu_list):
                futures.append(executor.submit(_get_params, idx, device_id, que))
            for future in futures:
                future.result()

        for _ in range(self.gpu_count):
            tensor_map = que.get()
            for k, v in tensor_map.items():
                if k not in tm_params:
                    tm_params[k] = []
                tm_params[k].append(v)

    def _postprocess_config(self, tm_config, engine_config):
        """postprocess turbomind config by."""
        import copy
        self.config = copy.deepcopy(tm_config)
        # Update the attribute values in `self.config` with the valid values
        # from the corresponding attributes in `engine_config`, such as
        # `session_len`, `quant_policy`, `rope_scaling_factor`, etc.
        self.config.update_from_engine_config(engine_config)

        # update some attributes of `engine_config` which depends on
        # `session_len`
        self.engine_config = engine_config
        if engine_config.max_prefill_token_num is not None \
                and engine_config.num_tokens_per_iter == 0:
            self.engine_config.num_tokens_per_iter = \
                engine_config.max_prefill_token_num
            self.engine_config.max_prefill_iters = (self.config.session_len + engine_config.max_prefill_token_num -
                                                    1) // engine_config.max_prefill_token_num

        # pack `self.config` and `self.engine_config` into a dict
        self.config_dict = self.config.to_dict()
        self.config_dict.update(dict(engine_config=asdict(self.engine_config)))
        logger.info(f'turbomind model config:\n\n'
                    f'{json.dumps(self.config_dict, indent=2)}')

    def _from_hf(self, model_source: ModelSource, model_path: str, engine_config: TurbomindEngineConfig):
        """Load model which is in hf format."""
        assert model_source == ModelSource.HF_MODEL, \
            f'{model_source} is not supported'
        assert is_supported(model_path), (f'turbomind does not support {model_path}. '
                                          'Plz try pytorch engine instead.')

        # convert transformers model into turbomind model
        from .deploy.converter import get_tm_model
        tm_model = get_tm_model(model_path, self.model_name, self.chat_template_name, engine_config)

        self._postprocess_config(tm_model.tm_config, engine_config)

        model_comm = _tm.AbstractTransformerModel.create_llama_model(model_dir='',
                                                                     config=yaml.safe_dump(self.config_dict),
                                                                     tensor_para_size=self.gpu_count,
                                                                     data_type=self.config.model_config.weight_type)

        # create empty weight
        self._create_weight(model_comm)

        # copy hf model weight to turbomind weight
        tm_params = tm_model.tm_params
        self._get_model_params(model_comm, tm_params)
        logger.warning(f'get {len(tm_params)} model params')
        tm_model.export()
        self.tm_model = tm_model
        # there should be no left turbomind params.
        if len(tm_params) > 0:
            uninitialized = list(tm_params.keys())
            logger.warning('the model may not be loaded successfully '
                           f'with {len(tm_params)} uninitialized params:\n{uninitialized}')
        return model_comm

<<<<<<< HEAD
    def load_weights(self, state_dict):
        tm_params = self.tm_model.tm_params
        self._get_model_params(self.model_comm, tm_params)
        input_model = self.tm_model.input_model
        model_path = input_model.model_path
        input_model.model_path = state_dict
        self.tm_model.export()
        input_model.model_path = model_path

    def _from_workspace(self, model_path: str,
                        engine_config: TurbomindEngineConfig):
=======
    def _from_workspace(self, model_path: str, engine_config: TurbomindEngineConfig):
>>>>>>> 3f2c74c1
        """Load model which is converted by `lmdeploy convert`"""
        config_path = osp.join(model_path, 'triton_models', 'weights', 'config.yaml')
        # load TurbomindModelConfig from config file
        with open(config_path, 'r') as f:
            _cfg = yaml.safe_load(f)
        cfg = TurbomindModelConfig.from_dict(_cfg)

        # always use tp in converted model (config.yaml)
        if cfg.tensor_para_size != engine_config.tp:
            logger.warning('tp in engine_config is different from in config.yaml'
                           f'({config_path}), {engine_config.tp} vs '
                           f'{cfg.tensor_para_size}, using tp={cfg.tensor_para_size}')
        self.gpu_count = cfg.tensor_para_size
        engine_config.tp = self.gpu_count

        self._postprocess_config(cfg, engine_config)

        weight_dir = osp.join(model_path, 'triton_models', 'weights')
        model_comm = _tm.AbstractTransformerModel.create_llama_model(model_dir=weight_dir,
                                                                     config=yaml.safe_dump(self.config_dict),
                                                                     tensor_para_size=self.gpu_count,
                                                                     data_type=self.config.weight_type)

        # create weight and load params
        self._create_weight(model_comm)
        return model_comm

    @classmethod
    def from_pretrained(cls,
                        pretrained_model_name_or_path: str,
                        tokenizer: object,
                        model_name: str = None,
                        chat_template_name: str = None,
                        engine_config: TurbomindEngineConfig = None,
                        **kwargs):
        """LMDeploy's turbomind inference engine.

        Args:
            pretrained_model_name_or_path (str):
                It could be one of the following options:
                    - i) A local directory path of a turbomind model which is
                      converted by `lmdeploy convert` command or download from
                      ii) and iii)
                    - ii) The model_id of a lmdeploy-quantized model hosted
                      inside a model repo on huggingface.co, such as
                      "InternLM/internlm-chat-20b-4bit",
                      "lmdeploy/llama2-chat-70b-4bit", etc.
                    - iii) The model_id of a model hosted inside a model repo
                      on huggingface.co, such as "internlm/internlm-chat-7b",
                      "Qwen/Qwen-7B-Chat ", "baichuan-inc/Baichuan2-7B-Chat"
                      and so on.
            kwargs (remaining dictionary of keyword arguments, *optional*):
                Can be used to update configuration when initialize the engine.
        """
        model_source = get_model_source(pretrained_model_name_or_path)
        logger.info(f'model_source: {model_source}')
        return cls(model_path=pretrained_model_name_or_path,
                   tokenizer=tokenizer,
                   model_name=model_name,
                   chat_template_name=chat_template_name,
                   engine_config=engine_config,
                   model_source=model_source,
                   **kwargs)

    def close(self):
        if self.nccl_params is not None:
            self.model_comm.destroy_nccl_params(self.nccl_params)
            self.nccl_params = None
        if self.model_comm is not None:
            self.model_comm = None

    def create_instance(self, cuda_stream_id=0):
        """Create a turbomind instance.

        Args:
            cuda_stream_id(int): identity of a cuda stream
        Returns:
            TurboMindInstance: an instance of turbomind
        """
        return TurboMindInstance(self, self.config, cuda_stream_id)


def _get_logits(outputs, offset: int):
    logits = outputs['logits']

    def _func(out: EngineOutput, step: int):
        out.logits = logits[:step - offset - 1, :]

    return _func


def _get_last_hidden_state(outputs, offset: int):
    last_hidden_state = outputs['last_hidden_state']

    def _func(out: EngineOutput, step: int):
        out.last_hidden_state = last_hidden_state[:step - offset - 1, :]

    return _func


def _get_logprobs_impl(logprob_vals: torch.Tensor,
                       logprob_idxs: torch.Tensor,
                       logprob_nums: torch.Tensor,
                       output_ids: List[int],
                       logprobs: int,
                       out_logprobs: List[Dict[int, float]] = None):
    length = len(output_ids)
    offset = len(out_logprobs)
    if length == offset:
        return out_logprobs
    for (pos, idx, val, n) in zip(range(offset, length), logprob_idxs[offset:length], logprob_vals[offset:length],
                                  logprob_nums[offset:length]):
        topn = min(n.item(), logprobs)
        tok_res = {idx[i].item(): val[i].item() for i in range(topn)}
        token_id = output_ids[pos]
        if token_id not in tok_res:
            print(token_id, tok_res)
            valid_n = n.item()
            tok_res[token_id] = \
                val[:valid_n][idx[:valid_n] == token_id].item()
        ids = list(tok_res.keys())
        for k in ids:
            if tok_res[k] == float('-inf'):
                tok_res.pop(k)
        out_logprobs.append(tok_res)
    return out_logprobs


def _get_logprobs(outputs, output_logprobs: int):
    logprob_vals = outputs['logprob_vals']
    logprob_idxs = outputs['logprob_indexes']
    logprob_nums = outputs['logprob_nums']

    logprobs = []

    def _func(out: EngineOutput, step: int):
        _get_logprobs_impl(logprob_vals, logprob_idxs, logprob_nums, out.token_ids, output_logprobs, logprobs)
        out.logprobs = logprobs

    return _func


class StreamingSemaphore:

    def __init__(self):
        self.loop = asyncio.get_running_loop()
        self.fut = None
        self.val = 0

    async def acquire(self):
        if self.val:
            self.val = 0
            return
        self.fut = self.loop.create_future()
        await self.fut
        self.fut = None
        self.val = 0

    def release(self):
        if not self.val:
            self.val = 1
            if self.fut:
                self.fut.set_result(None)


class TurboMindInstance:
    """Instance of TurboMind.

    Args:
        tm_model (str): turbomind's model path
        cuda_stream_id(int): identity of a cuda stream
    """

    def __init__(self, tm_model: TurboMind, config: TurbomindModelConfig, cuda_stream_id: int = 0):
        self.tm_model = tm_model
        self.cuda_stream_id = cuda_stream_id

        self.node_id = tm_model.node_id
        self.gpu_count = tm_model.gpu_count

        self.eos_id = tm_model.eos_id
        self.session_len = tm_model.session_len

        self.nccl_params = tm_model.nccl_params

        # create model instances
        self.model_inst = self._create_model_instance(0)

        self.config = config
        self.lock = None

    def _create_model_instance(self, device_id):
<<<<<<< HEAD
        rank = self.node_id * self.gpu_count + device_id
        model_inst = self.tm_model.model_comm.create_model_instance(
            eval(os.environ['LMDEPLOY_DEVICE_LIST'])[0], rank, self.cuda_stream_id, self.nccl_params)
=======
        model_inst = self.tm_model.model_comm.create_model_instance(device_id)
>>>>>>> 3f2c74c1
        return model_inst

    def _get_extra_output_processors(self, outputs: Dict[str, torch.Tensor], gen_config: GenerationConfig,
                                     input_len: int):

        def _get_offset(type):
            return input_len - 1 if type == 'generation' else 0

        fs = []
        if gen_config.output_logits:
            offset = _get_offset(gen_config.output_logits)
            fs.append(_get_logits(outputs, offset))
        if gen_config.output_last_hidden_state:
            offset = _get_offset(gen_config.output_last_hidden_state)
            fs.append(_get_last_hidden_state(outputs, offset))
        if gen_config.logprobs:
            fs.append(_get_logprobs(outputs, gen_config.logprobs))
        return fs

    def prepare_embeddings(self, input_embeddings=None, input_embedding_ranges=None):
        """Convert embeddings."""
        if input_embeddings is None:
            return None, None

        assert len(input_embeddings) == len(input_embedding_ranges)
        if not isinstance(input_embeddings[0], (list, type(None))):
            input_embeddings = [input_embeddings]
            input_embedding_ranges = [input_embedding_ranges]

        if all([isinstance(x, type(None)) for x in input_embeddings]):
            return None, None

        hidden_dim = None
        for embeddings in input_embeddings:
            if embeddings is not None:
                hidden_dim = embeddings[0].squeeze().shape[-1]
                break
        assert hidden_dim is not None

        # construct input_embeddings
        for i in range(len(input_embeddings)):
            item = input_embeddings[i] or []
            # convert to torch.Tensor if input is np.ndarray
            if item and isinstance(item[0], np.ndarray):
                item = [torch.from_numpy(x).squeeze() for x in item]
            # convert to lookup table type
            _MAP = dict(float=torch.float, bfloat16=torch.bfloat16, float16=torch.float16)
            dtype = _MAP.get(self.tm_model.config.weight_type, torch.float16)
            item = [x.to(dtype=dtype) for x in item]
            item = item or [torch.zeros(0, hidden_dim, dtype=dtype)]
            input_embeddings[i] = item
        input_embeddings = [torch.cat(x) for x in input_embeddings]
        input_embeddings = pad_sequence(input_embeddings, batch_first=True)
        input_embeddings = input_embeddings.reshape(input_embeddings.shape[0], -1).view(torch.int8)
        # construct input_embedding_ranges
        for i in range(len(input_embedding_ranges)):
            item = input_embedding_ranges[i] or []
            item = torch.IntTensor(item).reshape(-1, 2)
            input_embedding_ranges[i] = item
        input_embedding_ranges = pad_sequence(input_embedding_ranges, batch_first=True, padding_value=-1)

        return input_embeddings, input_embedding_ranges

    def prepare_inputs(self,
                       input_ids,
                       gen_config: GenerationConfig,
                       input_embeddings=None,
                       input_embedding_ranges=None):
        """Convert inputs format."""
        assert isinstance(input_ids, Sequence)

        input_ids = torch.IntTensor(input_ids)
        input_len = len(input_ids)

        inputs = dict(input_ids=input_ids, )

        input_embeddings, input_embedding_ranges = self.prepare_embeddings(input_embeddings, input_embedding_ranges)
        if input_embeddings is not None:
            inputs['input_embeddings'] = input_embeddings
            inputs['input_embedding_ranges'] = input_embedding_ranges

        bad_words = []
        if gen_config.bad_token_ids is not None:
            bad_words.extend(gen_config.bad_token_ids)
        if gen_config.ignore_eos:
            stop_words = None
            bad_words.append(self.eos_id)
        else:
            stop_words = gen_config.stop_token_ids or []
            if self.eos_id not in stop_words:
                stop_words.append(self.eos_id)
        stop_words = _construct_stop_or_bad_words(stop_words)
        bad_words = _construct_stop_or_bad_words(bad_words)

        if stop_words is not None:
            inputs['stop_words_list'] = stop_words
        if bad_words is not None:
            inputs['bad_words_list'] = bad_words

        return inputs, input_len

    async def async_cancel(self, session_id: int = None):
        self.model_inst.cancel()

    def async_end_cb(self, fut: asyncio.Future, status: int):
        """executing on engine's signaling thread."""
        logger.info(f'[async_end_cb] session ended, status = {status}')
        fut.get_loop().call_soon_threadsafe(fut.set_result, status)

    async def async_end(self, session_id):
        fut = asyncio.get_running_loop().create_future()
        self.model_inst.end(partial(self.async_end_cb, fut), session_id)
        await fut

    def async_signal_cb(self, s: StreamingSemaphore):
        """executing on engine's signaling thread."""
        s.loop.call_soon_threadsafe(s.release)

    async def async_stream_infer(self,
                                 session_id,
                                 input_ids,
                                 input_embeddings=None,
                                 input_embedding_ranges=None,
                                 sequence_start: bool = True,
                                 sequence_end: bool = False,
                                 step=0,
                                 gen_config: GenerationConfig = None,
                                 stream_output=False,
                                 **kwargs):
        """Perform model inference.

        Args:
            session_id (int): the id of a session
            input_ids (numpy.ndarray): the token ids of a prompt
            input_embeddings (List[numpy.ndarray]): embeddings features
            input_embedding_ranges (List[Tuple[int,int]]): the begin/end
              offsets of input_embeddings to input_ids
            sequence_start (bool): indicator for starting a sequence
            sequence_end (bool): indicator for ending a sequence
            step (int): the offset of the k/v cache
            stop (bool): indicator for cancelling the session
            gen_config (GenerationConfig): generation config
            stream_output (bool): indicator for stream output
            kwargs (dict): kwargs for backward compatibility
        """
        logger.info(f'[async_stream_infer] session {session_id} start')
        gen_cfg = self._get_generation_config(gen_config)

        inputs, input_len = self.prepare_inputs(input_ids=input_ids,
                                                input_embeddings=input_embeddings,
                                                input_embedding_ranges=input_embedding_ranges,
                                                gen_config=gen_config)

        session = _tm.SessionParam(id=session_id, step=step, start=sequence_start, end=sequence_end)

        inputs = _np_dict_to_tm_dict(inputs)

        sem = StreamingSemaphore()
        signal_cb = partial(self.async_signal_cb, sem)

        outputs, shared_state = self.model_inst.forward(inputs, session, gen_cfg, stream_output, signal_cb)

        outputs = _tm_dict_to_torch_dict(outputs)

        extra_fs = self._get_extra_output_processors(outputs, gen_config, input_len)

        output_ids_buf = outputs['output_ids']

        finish = False
        state = None

        output_ids = []
        output_len = 0
        prev_len = step + input_len
        try:
            while True:
                await sem.acquire()
                state = shared_state.consume()

                status, seq_len = state.status, state.seq_len

                if status in [7, 8]:  # finish / canceled
                    finish, status = True, 0
                elif status:
                    yield self._get_error_output()
                    break

                if seq_len == prev_len and not finish:
                    continue

                output_ids += output_ids_buf[prev_len:seq_len].tolist()
                output_len += seq_len - prev_len
                status = ResponseType.FINISH if finish else ResponseType.SUCCESS  # noqa
                output = EngineOutput(status, output_ids, output_len)

                for f in extra_fs:
                    f(output, seq_len)

                prev_len = seq_len

                yield output

                if finish:
                    break

        except (GeneratorExit, asyncio.CancelledError) as e:
            logger.info(f'[async_stream_infer] {type(e).__name__}')
            self.model_inst.cancel()
        except Exception as e:
            logger.error(f'[async_stream_infer] {type(e).__name__} {e}')
            self.model_inst.cancel()
            yield self._get_error_output()
        finally:
            # Contract: `cb` won't be called again if status is non-zero
            # wait for status to be set as `finish` or `error`
            while not state or state.status == 0:
                await sem.acquire()
                state = shared_state.consume()
            logger.info(f'[async_stream_infer] session {session_id} done')

    def _get_error_output(self):
        return EngineOutput(status=ResponseType.INTERNAL_ENGINE_ERROR, token_ids=[], num_token=0)

    def _get_generation_config(self, cfg: GenerationConfig):
        c = _tm.GenerationConfig()
        c.max_new_tokens = cfg.max_new_tokens
        c.top_k = cfg.top_k
        c.top_p = cfg.top_p
        c.min_p = cfg.min_p
        c.temperature = cfg.temperature
        c.repetition_penalty = cfg.repetition_penalty
        if cfg.min_new_tokens:
            c.min_new_tokens = cfg.min_new_tokens
        output_type = dict(all=1, generation=2)
        if cfg.output_last_hidden_state:
            c.output_last_hidden_state = output_type[cfg.output_last_hidden_state]
        if cfg.output_logits:
            c.output_logits = output_type[cfg.output_logits]
        if cfg.logprobs:
            if cfg.logprobs > MAX_LOGPROBS:
                cfg.logprobs = MAX_LOGPROBS
                logger.warning(f'logprobs shoudd be in range [1, {MAX_LOGPROBS}]'
                               f'update logprobs={cfg.logprobs}')
            c.output_logprobs = cfg.logprobs
        if cfg.random_seed is not None:
            c.random_seed = cfg.random_seed
        # print (c)
        return c<|MERGE_RESOLUTION|>--- conflicted
+++ resolved
@@ -5,11 +5,7 @@
 import json
 import os.path as osp
 import sys
-<<<<<<< HEAD
-import os
-=======
 from collections.abc import Sequence
->>>>>>> 3f2c74c1
 from concurrent.futures import ThreadPoolExecutor
 from dataclasses import asdict
 from functools import partial
@@ -104,7 +100,7 @@
 
         self.gpu_count = _engine_config.tp
         self.gpu_list = _engine_config.devices
-        os.environ['LMDEPLOY_DEVICE_LIST'] = str(_engine_config.devices)
+        os.environ['LMDEPLOY_DEVICE_LIST'] = ','.join(_engine_config.devices)
 
         self.tokenizer = tokenizer
         if model_source == ModelSource.WORKSPACE:
@@ -116,31 +112,15 @@
                                             model_path=model_path,
                                             engine_config=_engine_config)
 
-
         with ThreadPoolExecutor(max_workers=self.gpu_count) as e:
-<<<<<<< HEAD
-            ranks = [
-                self.node_id * self.gpu_count + device_id
-                for device_id in range(self.gpu_count)
-            ]
+            ranks = [self.node_id * self.gpu_count + device_id for device_id in range(self.gpu_count)]
             # This is for load_state_dict
             # process_weight will optimizer the kernel by col major matrix and pack_b
             # This will result in the failure of get_params
-            # for _ in e.map(self.model_comm.process_weight,
-            #                self.gpu_list, ranks):
+            # for _ in e.map(self.model_comm.process_weight, range(self.gpu_count), ranks):
             #     pass
-
-            # implicit synchronization
-            for _ in e.map(self.model_comm.create_engine,
-                           self.gpu_list, ranks,
-                           repeat(self.nccl_params)):
-=======
-            ranks = [self.node_id * self.gpu_count + device_id for device_id in range(self.gpu_count)]
-            for _ in e.map(self.model_comm.process_weight, range(self.gpu_count), ranks):
-                pass
             # implicit synchronization
             for _ in e.map(self.model_comm.create_engine, range(self.gpu_count), ranks, repeat(self.nccl_params)):
->>>>>>> 3f2c74c1
                 pass
 
         self.session_len = self.config.session_len
@@ -249,7 +229,6 @@
                            f'with {len(tm_params)} uninitialized params:\n{uninitialized}')
         return model_comm
 
-<<<<<<< HEAD
     def load_weights(self, state_dict):
         tm_params = self.tm_model.tm_params
         self._get_model_params(self.model_comm, tm_params)
@@ -258,12 +237,8 @@
         input_model.model_path = state_dict
         self.tm_model.export()
         input_model.model_path = model_path
-
-    def _from_workspace(self, model_path: str,
-                        engine_config: TurbomindEngineConfig):
-=======
+		
     def _from_workspace(self, model_path: str, engine_config: TurbomindEngineConfig):
->>>>>>> 3f2c74c1
         """Load model which is converted by `lmdeploy convert`"""
         config_path = osp.join(model_path, 'triton_models', 'weights', 'config.yaml')
         # load TurbomindModelConfig from config file
@@ -456,13 +431,7 @@
         self.lock = None
 
     def _create_model_instance(self, device_id):
-<<<<<<< HEAD
-        rank = self.node_id * self.gpu_count + device_id
-        model_inst = self.tm_model.model_comm.create_model_instance(
-            eval(os.environ['LMDEPLOY_DEVICE_LIST'])[0], rank, self.cuda_stream_id, self.nccl_params)
-=======
-        model_inst = self.tm_model.model_comm.create_model_instance(device_id)
->>>>>>> 3f2c74c1
+        model_inst = self.tm_model.model_comm.create_model_instance(os.environ['LMDEPLOY_DEVICE_LIST'].split(',')[0])
         return model_inst
 
     def _get_extra_output_processors(self, outputs: Dict[str, torch.Tensor], gen_config: GenerationConfig,
