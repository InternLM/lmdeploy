--- conflicted
+++ resolved
@@ -237,24 +237,11 @@
         output_model = OUTPUT_MODELS.get(output_model_name)(
             input_model=input_model, cfg=cfg, to_file=False, out_dir='')
 
-<<<<<<< HEAD
-        cfg = output_model.cfg
-        if engine_config.session_len is not None:
-            cfg.session_len = engine_config.session_len
-
-        cfg.update_prefill_conifg(engine_config)
-        self.model_name = cfg.model_name
-        self.config = cfg
-        self.data_type = data_type
-
-        logger.warning(f'model_config:\n\n{cfg.toini()}')
-=======
         self.config = output_model.cfg
         self.config.model_name = match_name \
             if match_name is not None else 'base'
         self.model_name = self.config.model_name
         logger.info(f'model_config:\n\n{self.config.toini()}')
->>>>>>> bd431bfc
 
         model_comm = _tm.AbstractTransformerModel.create_llama_model(
             model_dir='',
