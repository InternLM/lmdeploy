# Copyright (c) OpenMMLab. All rights reserved.
import asyncio
import os.path as osp
import sys
from concurrent.futures import ThreadPoolExecutor
from configparser import ConfigParser
from itertools import repeat
from queue import LifoQueue, Queue
from typing import Dict, Iterable, List, Union

import numpy as np
import torch
from torch.nn.utils.rnn import pad_sequence

import lmdeploy
from lmdeploy.messages import (EngineGenerationConfig, EngineOutput,
                               ResponseType, TurbomindEngineConfig)
from lmdeploy.tokenizer import Tokenizer
from lmdeploy.utils import get_logger, get_model

<<<<<<< HEAD
from .deploy.converter import (SUPPORTED_FORMATS,
                               get_input_model_registered_name,
                               get_output_model_registered_name_and_config)
from .deploy.policy import get_input_policy
from .deploy.source_model.base import INPUT_MODELS
from .deploy.target_model.base import OUTPUT_MODELS, TurbomindModelConfig
=======
from ..archs import get_model_arch
from .deploy.converter import SUPPORTED_FORMATS, get_tm_model
from .deploy.target_model.base import TurbomindModelConfig
>>>>>>> c685f777
from .supported_models import is_supported
from .utils import ModelSource, get_model_source

# TODO: find another way import _turbomind
lmdeploy_dir = osp.split(lmdeploy.__file__)[0]
sys.path.append(osp.join(lmdeploy_dir, 'lib'))
import _turbomind as _tm  # noqa: E402

logger = get_logger('lmdeploy')

MAX_LOGPROBS = 1024


def _construct_stop_or_bad_words(words: List[int] = None):
    if words is None or len(words) == 0:
        return None
    offsets = range(1, len(words) + 1)
    combined = np.array([[words, offsets]]).astype(np.int32)
    return combined


def _np_dict_to_tm_dict(np_dict: dict):
    """map numpy.ndarray to turbomind's tensor."""
    ret = _tm.TensorMap()
    for k, v in np_dict.items():
        ret[k] = _tm.from_dlpack(v)

    return ret


def _tm_dict_to_torch_dict(tm_dict: _tm.TensorMap):
    """map turbomind's tensor to torch's tensor."""
    ret = dict()
    for k, v in tm_dict.items():
        if v.type == _tm.DataType.TYPE_UINT32:
            v = v.view(_tm.DataType.TYPE_INT32)
        ret[k] = torch.from_dlpack(v)

    return ret


class TurboMind:
    """LMDeploy's inference engine.

    Args:
        model_path (str): the path of turbomind's model
        model_source (int): model source
        model_format (str): needed when model_path is a hf model and not
            managed by lmdeploy
        group_size (int): needed when model_path is a hf model and not
            managed by lmdeploy
        tp (int): tensor parallel
    """

    def __init__(self,
                 model_path: str,
                 model_name: str = None,
                 chat_template_name: str = None,
                 engine_config: TurbomindEngineConfig = None,
                 model_source: ModelSource = ModelSource.WORKSPACE,
                 **kwargs):
        self.model_name = model_name
        self.chat_template_name = chat_template_name

        tp = 1 if engine_config is None else engine_config.tp
        assert ((tp & (tp - 1) == 0) and tp != 0), 'tp should be 2^n'
        self.gpu_count = tp

        if model_source == ModelSource.WORKSPACE:
            tokenizer_model_path = osp.join(model_path, 'triton_models',
                                            'tokenizer')
            self.tokenizer = Tokenizer(tokenizer_model_path)
            self.model_comm = self._from_workspace(model_path=model_path,
                                                   engine_config=engine_config)
        else:
            if not osp.exists(model_path):
                model_path = get_model(model_path, engine_config.download_dir,
                                       engine_config.revision)
            self.tokenizer = Tokenizer(model_path)
            self.model_comm = self._from_hf(model_source=model_source,
                                            model_path=model_path,
                                            engine_config=engine_config)

        with ThreadPoolExecutor(max_workers=self.gpu_count) as e:
            ranks = [
                self.node_id * self.gpu_count + device_id
                for device_id in range(self.gpu_count)
            ]
            for _ in e.map(self.model_comm.process_weight,
                           range(self.gpu_count), ranks):
                pass
            # implicit synchronization
            for _ in e.map(self.model_comm.create_engine,
                           range(self.gpu_count), ranks,
                           repeat(self.nccl_params)):
                pass

        self.session_len = self.config.session_len
        self.eos_id = self.tokenizer.eos_token_id

    def _create_weight(self, model_comm):
        """Allocate weight buffer, load params if from_workspace."""

        # TODO: support mpi
        self.node_id = 0
        self.node_num = 1
        self.nccl_params = model_comm.create_nccl_params(self.node_id)
        torch.cuda.synchronize()

        # create weight
        def _create_weight_func(device_id):
            rank = self.node_id * self.gpu_count + device_id
            model_comm.create_shared_weights(device_id, rank)

        with ThreadPoolExecutor(max_workers=self.gpu_count) as executor:
            futures = []
            for device_id in range(self.gpu_count):
                futures.append(executor.submit(_create_weight_func, device_id))
            for future in futures:
                future.result()

    def _get_model_params(self, model_comm, tm_params):
        """Get turbomind model params when loading from hf."""

        def _get_params(device_id, que):
            rank = self.node_id * self.gpu_count + device_id
            out = model_comm.get_params(device_id, rank)
            que.put(out)

        que = Queue()
        with ThreadPoolExecutor(max_workers=self.gpu_count) as executor:
            futures = []
            for device_id in range(self.gpu_count):
                futures.append(executor.submit(_get_params, device_id, que))
            for future in futures:
                future.result()

        for _ in range(self.gpu_count):
            tensor_map = que.get()
            for k, v in tensor_map.items():
                if k not in tm_params:
                    tm_params[k] = []
                tm_params[k].append(v)

    def _from_hf(self, model_source: ModelSource, model_path: str,
                 engine_config: TurbomindEngineConfig):
        """Load model which is in hf format."""
        assert model_source == ModelSource.HF_MODEL, \
            f'{model_source} is not supported'
        if engine_config is None:
            logger.warning('input engine config is None, using the default')
            engine_config = TurbomindEngineConfig()
        assert engine_config.model_format in SUPPORTED_FORMATS, \
            f'The model format should be in {SUPPORTED_FORMATS}'

        group_size = 0
        if engine_config.model_format is None:
            _, cfg = get_model_arch(model_path)
            quant_config = getattr(cfg, 'quantization_config', None)
            if quant_config:
                quant_method = quant_config.get('quant_method')
                group_size = int(quant_config.get('group_size', 0))
                version = quant_config.get('version')
                if quant_method == 'awq' and group_size == 128 and \
                        version == 'gemm':
                    engine_config.model_format = 'awq'

        assert is_supported(model_path), (
            f'turbomind does not support {model_path}. '
            'Plz try pytorch engine instead.')

        # convert transformers model into turbomind model format
<<<<<<< HEAD
        match_name = best_match_model(model_path)
        input_model_name = get_input_model_registered_name(
            model_path, engine_config.model_format)
        input_policy = get_input_policy(engine_config.model_format)
        input_model = INPUT_MODELS.get(input_model_name)(
            model_path=model_path,
            tokenizer_path=model_path,
            input_policy=input_policy,
            ckpt_path=None)

        output_model_name, cfg, exporter_factory = \
            get_output_model_registered_name_and_config(
                model_path=model_path,
                model_format=engine_config.model_format,
                group_size=0)
        cfg.update_from_engine_config(engine_config)
        output_model = OUTPUT_MODELS.get(output_model_name)(
            input_model=input_model,
            cfg=cfg,
            exporter_factory=exporter_factory,
            to_file=False,
            out_dir='')

        self.config = output_model.cfg
        self.config.model_name = match_name \
            if match_name is not None else 'base'
        self.model_name = self.config.model_name
=======
        tm_model = get_tm_model(model_path, self.model_name,
                                self.chat_template_name,
                                engine_config.model_format, group_size,
                                engine_config.tp)

        self.config = tm_model.cfg
>>>>>>> c685f777
        logger.info(f'model_config:\n\n{self.config.toini()}')

        model_comm = _tm.AbstractTransformerModel.create_llama_model(
            model_dir='',
            config=self.config.toini(),
            tensor_para_size=self.gpu_count,
            data_type=self.config.weight_type)

        # create empty weight
        self._create_weight(model_comm)

        # copy hf model weight to turbomind weight
        tm_params = tm_model.tm_params
        self._get_model_params(model_comm, tm_params)
        logger.warning(f'get {len(tm_params)} model params')
        tm_model.export()
        # there should be no left turbomind params.
        if len(tm_params) > 0:
            uninitialized = list(tm_params.keys())
            logger.warning(
                'the model may not be loaded successfully '
                f'with {len(tm_params)} uninitialized params:\n{uninitialized}'
            )
        return model_comm

    def _from_workspace(self, model_path: str,
                        engine_config: TurbomindEngineConfig):
        """Load model which is converted by `lmdeploy convert`"""
        ini_path = osp.join(model_path, 'triton_models', 'weights',
                            'config.ini')
        # load cfg
        with open(ini_path, 'r') as f:
            parser = ConfigParser()
            parser.read_file(f)
        section_name = 'llama'
        _cfg = parser._sections[section_name]
        cfg = TurbomindModelConfig.from_dict(_cfg)

        # check whether input tp is valid
        if cfg.tensor_para_size != 1 and \
                self.gpu_count != cfg.tensor_para_size:
            logger.info(f'found tp={cfg.tensor_para_size} in config.ini.')
            self.gpu_count = cfg.tensor_para_size

        if engine_config is not None:
            engine_config.tp = cfg.tensor_para_size
            cfg.update_from_engine_config(engine_config)
        if self.model_name:
            cfg.model_name = self.model_name
        if self.chat_template_name:
            cfg.chat_template_name = self.chat_template_name
        # update cfg
        self.config = cfg

        # create model
        logger.warning(f'model_config:\n\n{cfg.toini()}')
        weight_dir = osp.join(model_path, 'triton_models', 'weights')
        model_comm = _tm.AbstractTransformerModel.create_llama_model(
            model_dir=weight_dir,
            config=cfg.toini(),
            tensor_para_size=self.gpu_count,
            data_type=self.config.weight_type)

        # create weight and load params
        self._create_weight(model_comm)
        return model_comm

    @classmethod
    def from_pretrained(cls,
                        pretrained_model_name_or_path: str,
                        model_name: str = None,
                        chat_template_name: str = None,
                        engine_config: TurbomindEngineConfig = None,
                        **kwargs):
        """LMDeploy's turbomind inference engine.

        Args:
            pretrained_model_name_or_path (str):
                It could be one of the following options:
                    - i) A local directory path of a turbomind model which is
                      converted by `lmdeploy convert` command or download from
                      ii) and iii)
                    - ii) The model_id of a lmdeploy-quantized model hosted
                      inside a model repo on huggingface.co, such as
                      "InternLM/internlm-chat-20b-4bit",
                      "lmdeploy/llama2-chat-70b-4bit", etc.
                    - iii) The model_id of a model hosted inside a model repo
                      on huggingface.co, such as "internlm/internlm-chat-7b",
                      "Qwen/Qwen-7B-Chat ", "baichuan-inc/Baichuan2-7B-Chat"
                      and so on.
            kwargs (remaining dictionary of keyword arguments, *optional*):
                Can be used to update configuration when initialize the engine.
        """
        model_source = get_model_source(pretrained_model_name_or_path)
        logger.info(f'model_source: {model_source}')
        return cls(model_path=pretrained_model_name_or_path,
                   model_name=model_name,
                   chat_template_name=chat_template_name,
                   engine_config=engine_config,
                   model_source=model_source,
                   **kwargs)

    def create_instance(self, cuda_stream_id=0):
        """Create a turbomind instance.

        Args:
            cuda_stream_id(int): identity of a cuda stream
        Returns:
            TurboMindInstance: an instance of turbomind
        """
        return TurboMindInstance(self, cuda_stream_id)


class TurboMindInstance:
    """Instance of TurboMind.

    Args:
        tm_model (str): turbomind's model path
        cuda_stream_id(int): identity of a cuda stream
    """

    def __init__(self, tm_model: TurboMind, cuda_stream_id: int = 0):
        self.tm_model = tm_model
        self.cuda_stream_id = cuda_stream_id

        self.node_id = tm_model.node_id
        self.gpu_count = tm_model.gpu_count

        self.eos_id = tm_model.eos_id
        self.session_len = tm_model.session_len

        self.nccl_params = tm_model.nccl_params

        # create model instances
        model_insts = [None] * self.gpu_count
        with ThreadPoolExecutor(max_workers=self.gpu_count) as executor:
            futures = []
            for device_id in range(self.gpu_count):
                futures.append(
                    executor.submit(self._create_model_instance, device_id,
                                    model_insts))
            for future in futures:
                future.result()

        self.model_insts = model_insts
        self.que = Queue()
        self.executor: ThreadPoolExecutor = None
        self.futures = [None] * self.gpu_count

    def _create_model_instance(self, device_id, model_insts):
        rank = self.node_id * self.gpu_count + device_id
        model_inst = self.tm_model.model_comm.create_model_instance(
            device_id, rank, self.cuda_stream_id, self.nccl_params)
        model_insts[device_id] = model_inst

    def _forward_callback(self, result, ctx):
        self.que.put((False, result))

    def _forward_thread(self, inputs):
        instance_comm = self.tm_model.model_comm.create_instance_comm(
            self.gpu_count)

        def _func(device_id, enque_output):
            output = self.model_insts[device_id].forward(inputs, instance_comm)
            if enque_output:
                self.que.put((True, output))

        self.executor = ThreadPoolExecutor(self.gpu_count)
        for device_id in range(self.gpu_count):
            f = self.executor.submit(_func, device_id, device_id == 0)
            self.futures[device_id] = f

    def _async_forward_callback(self, result, ctx, que: LifoQueue):
        que.put((False, result))

    def _async_forward_thread(self, inputs, que: LifoQueue):
        instance_comm = self.tm_model.model_comm.create_instance_comm(
            self.gpu_count)

        def _func(device_id, enque_output):
            output = self.model_insts[device_id].forward(inputs, instance_comm)
            if enque_output:
                que.put((True, output))

        self.executor = ThreadPoolExecutor(self.gpu_count)
        for device_id in range(self.gpu_count):
            f = self.executor.submit(_func, device_id, device_id == 0)
            self.futures[device_id] = f

    def _get_logprobs(self,
                      logprob_vals: torch.Tensor,
                      logprob_indexes: torch.Tensor,
                      logprob_nums: torch.Tensor,
                      output_ids: torch.Tensor,
                      logprobs: int = None,
                      length: int = None,
                      out_logprobs: List[Dict[int, float]] = None,
                      session_id: int = None):
        if logprobs is None:
            return None
        if out_logprobs is None:
            out_logprobs = []
        if len(output_ids) <= len(out_logprobs):
            return out_logprobs
        offset = len(out_logprobs)
        for (token_id, idx, val, n) in zip(output_ids[offset:length],
                                           logprob_indexes[offset:length],
                                           logprob_vals[offset:length],
                                           logprob_nums[offset:length]):
            topn = min(n.item(), logprobs)
            tok_res = {idx[i].item(): val[i].item() for i in range(topn)}
            if token_id.item() not in tok_res:
                valid_n = n.item()
                tok_res[token_id.item()] = \
                    val[:valid_n][idx[:valid_n] == token_id].item()
            ids = list(tok_res.keys())
            for k in ids:
                if tok_res[k] == float('-inf'):
                    tok_res.pop(k)
            out_logprobs.append(tok_res)
        return out_logprobs

    def end(self, session_id: int):
        """End the given session."""
        input_ids = [self.tm_model.tokenizer.eos_token_id]
        end_generator = self.tm_model.create_instance()
        for outputs in end_generator.stream_infer(
                session_id,
                input_ids,
                sequence_start=False,
                sequence_end=True,
                gen_config=EngineGenerationConfig(max_new_tokens=0)):
            pass

    async def async_end(self, session_id: int):
        """End the given session."""
        self.end(session_id)

    def cancel(self, session_id: int):
        """Stop current streaming inference."""
        input_ids = [self.tm_model.tokenizer.eos_token_id]
        stop_generator = self.tm_model.create_instance()
        for outputs in stop_generator.stream_infer(
                session_id,
                input_ids,
                sequence_start=False,
                sequence_end=False,
                stop=True,
                gen_config=EngineGenerationConfig(max_new_tokens=0)):
            pass

    async def async_cancel(self, session_id: int):
        """End the given session."""
        self.cancel(session_id)

    def prepare_embeddings(self,
                           input_embeddings=None,
                           input_embedding_ranges=None):
        """Convert embeddings."""
        if input_embeddings is None:
            return None, None

        assert len(input_embeddings) == len(input_embedding_ranges)
        if not isinstance(input_embeddings[0], (list, type(None))):
            input_embeddings = [input_embeddings]
            input_embedding_ranges = [input_embedding_ranges]

        if all([isinstance(x, type(None)) for x in input_embeddings]):
            return None, None

        hidden_dim = None
        for embeddings in input_embeddings:
            if embeddings is not None:
                hidden_dim = embeddings[0].squeeze().shape[-1]
                break
        assert hidden_dim is not None

        # construct input_embeddings
        for i in range(len(input_embeddings)):
            item = input_embeddings[i] or []
            # convert to torch.Tensor if input is np.ndarray
            if item and isinstance(item[0], np.ndarray):
                item = [torch.from_numpy(x).squeeze() for x in item]
            # convert to lookup table type
            _MAP = dict(fp32=torch.float, bf16=torch.bfloat16)
            dtype = _MAP.get(self.tm_model.config.weight_type, torch.float16)
            item = [x.to(dtype=dtype) for x in item]
            item = item or [torch.zeros(0, hidden_dim, dtype=dtype)]
            input_embeddings[i] = item
        input_embeddings = [torch.cat(x) for x in input_embeddings]
        input_embeddings = pad_sequence(input_embeddings, batch_first=True)
        input_embeddings = input_embeddings.reshape(input_embeddings.shape[0],
                                                    -1).view(torch.int8)
        # construct input_embedding_ranges
        for i in range(len(input_embedding_ranges)):
            item = input_embedding_ranges[i] or []
            item = torch.IntTensor(item).reshape(-1, 2)
            input_embedding_ranges[i] = item
        input_embedding_ranges = pad_sequence(input_embedding_ranges,
                                              batch_first=True,
                                              padding_value=-1)

        return input_embeddings, input_embedding_ranges

    def prepare_inputs(self,
                       session_id,
                       input_ids,
                       gen_config: EngineGenerationConfig,
                       input_embeddings=None,
                       input_embedding_ranges=None,
                       sequence_start: bool = True,
                       sequence_end: bool = False,
                       step=0,
                       stop=False):
        """Convert inputs format."""
        if len(input_ids) == 0:
            input_ids = [[]]
        if isinstance(input_ids[0], int):
            input_ids = [input_ids]

        batch_size = len(input_ids)

        def _broadcast_np(data, dtype, shape=(batch_size, )):
            if isinstance(data, Iterable):
                assert len(data) == batch_size
                return data

            return np.full(shape, data, dtype=dtype)

        input_ids = [torch.IntTensor(ids) for ids in input_ids]
        input_lengths = torch.IntTensor([len(ids) for ids in input_ids])
        input_ids = pad_sequence(input_ids,
                                 batch_first=True,
                                 padding_value=self.eos_id)

        if isinstance(session_id, int):
            session_id = [session_id]
        assert len(session_id) == batch_size

        step = _broadcast_np(step, np.int32)

        inputs = dict(
            input_ids=input_ids,
            input_lengths=input_lengths,
            request_output_len=np.full(input_lengths.shape,
                                       gen_config.max_new_tokens,
                                       dtype=np.uint32),
            runtime_top_k=_broadcast_np(gen_config.top_k, np.uint32),
            runtime_top_p=_broadcast_np(gen_config.top_p, np.float32),
            temperature=_broadcast_np(gen_config.temperature, np.float32),
            repetition_penalty=_broadcast_np(gen_config.repetition_penalty,
                                             np.float32),
            step=step,

            # session input
            START=_broadcast_np((1 if sequence_start else 0), np.int32),
            END=_broadcast_np((1 if sequence_end else 0), np.int32),
            CORRID=np.array(session_id, dtype=np.uint64),
            STOP=_broadcast_np((1 if stop else 0), np.int32))

        input_embeddings, input_embedding_ranges = self.prepare_embeddings(
            input_embeddings, input_embedding_ranges)
        if input_embeddings is not None:
            inputs['input_embeddings'] = input_embeddings
            inputs['input_embedding_ranges'] = input_embedding_ranges

        if gen_config.min_new_tokens is not None:
            inputs['min_length'] = _broadcast_np(gen_config.min_new_tokens,
                                                 np.int32)

        if gen_config.logprobs is not None and gen_config.logprobs > 0:
            if gen_config.logprobs > MAX_LOGPROBS:
                gen_config.logprobs = MAX_LOGPROBS
                logger.warning('logprobs shoudd be in range [1, 1024]'
                               f'update logprobs={gen_config.logprobs}')
            inputs['logprobs'] = _broadcast_np(gen_config.logprobs, np.int32)

        bad_words = []
        if gen_config.bad_words is not None:
            bad_words.extend(gen_config.bad_words)
        if gen_config.ignore_eos:
            stop_words = None
            bad_words.append(self.eos_id)
        else:
            stop_words = gen_config.stop_words
        stop_words = _construct_stop_or_bad_words(stop_words)
        bad_words = _construct_stop_or_bad_words(bad_words)

        if stop_words is not None:
            inputs['stop_words_list'] = stop_words
        if bad_words is not None:
            inputs['bad_words_list'] = bad_words

        if gen_config.random_seed is not None:
            inputs['random_seed'] = _broadcast_np(gen_config.random_seed,
                                                  np.uint64)
        return inputs, input_lengths

    async def async_stream_infer(self,
                                 session_id,
                                 input_ids,
                                 input_embeddings=None,
                                 input_embedding_ranges=None,
                                 sequence_start: bool = True,
                                 sequence_end: bool = False,
                                 step=0,
                                 stop=False,
                                 gen_config: EngineGenerationConfig = None,
                                 stream_output=False,
                                 **kwargs):
        """Perform model inference.

        Args:
            session_id (int): the id of a session
            input_ids (numpy.ndarray): the token ids of a prompt
            input_embeddings (List[numpy.ndarray]): embeddings features
            input_embedding_ranges (List[Tuple[int,int]]): the begin/end
              offsets of input_embeddings to input_ids
            sequence_start (bool): indicator for starting a sequence
            sequence_end (bool): indicator for ending a sequence
            step (int): the offset of the k/v cache
            stop (bool): indicator for cancelling the session
            gen_config (EngineGenerationConfig): generation config
            stream_output (bool): indicator for stream output
            kwargs (dict): kwargs for backward compatibility
        """
        # start forward thread
        que = LifoQueue()
        from functools import partial
        _forward_callback = partial(self._async_forward_callback, que=que)
        _forward_thread = partial(self._async_forward_thread, que=que)
        if stream_output and not stop:
            logger.info(f'Register stream callback for {session_id}')
            self.model_insts[0].register_callback(_forward_callback)

        inputs, input_lengths = self.prepare_inputs(
            session_id=session_id,
            input_ids=input_ids,
            input_embeddings=input_embeddings,
            input_embedding_ranges=input_embedding_ranges,
            sequence_start=sequence_start,
            sequence_end=sequence_end,
            step=step,
            stop=stop,
            gen_config=gen_config)

        tm_inputs = _np_dict_to_tm_dict(inputs)
        _forward_thread(tm_inputs)

        seq_start = input_lengths + input_lengths.new_tensor(step)

        out_logprobs = None
        prev_len = 0
        # generator
        while True:
            while que.qsize() == 0:  # let other requests in
                await asyncio.sleep(0.002)

            finish, tm_outputs = que.get()

            outputs = _tm_dict_to_torch_dict(tm_outputs)

            output_ids = outputs['output_ids'][:, 0, :]
            sequence_length = outputs['sequence_length'].long()[:, 0]
            output_ids = [
                output_id[s:l] for output_id, s, l in zip(
                    output_ids, seq_start, sequence_length)
            ]
            sequence_length -= seq_start.to(sequence_length.device)

            if 'logprob_vals' in outputs:
                logprob_vals = outputs['logprob_vals'][0, 0]
                logprob_indexes = outputs['logprob_indexes'][0, 0]
                logprob_nums = outputs['logprob_nums'][0, 0]
                out_logprobs = self._get_logprobs(logprob_vals,
                                                  logprob_indexes,
                                                  logprob_nums, output_ids[0],
                                                  gen_config.logprobs,
                                                  sequence_length.cpu().item(),
                                                  out_logprobs, session_id)

            outputs = []
            status = ResponseType.FINISH if finish else ResponseType.SUCCESS
            for output, len_ in zip(output_ids, sequence_length):
                output, len_ = output, len_.item()
                if len(output) > 0 and output[-1].item() == self.eos_id \
                        and not gen_config.ignore_eos:
                    outputs = EngineOutput(status, output[:-1].tolist(),
                                           len_ - 1)
                elif len(output) > 0 and \
                    gen_config.stop_words is not None and \
                        output[-1].item() in gen_config.stop_words:
                    outputs = EngineOutput(status, output[:-1].tolist(), len_)
                else:
                    outputs = EngineOutput(status, output.tolist(), len_)
            if outputs.num_token < prev_len and not finish:
                continue
            else:
                prev_len = outputs.num_token

            if out_logprobs:
                output_token_len = len(outputs.token_ids)
                outputs.logprobs = out_logprobs[:output_token_len]

            yield outputs

            if finish:
                for f in self.futures:
                    f.result()
                self.executor.shutdown()
                break

        if stream_output and not stop:
            logger.info(f'UN-register stream callback for {session_id}')
            self.model_insts[0].unregister_callback()

    def stream_infer(self,
                     session_id,
                     input_ids,
                     input_embeddings=None,
                     input_embedding_ranges=None,
                     sequence_start: bool = True,
                     sequence_end: bool = False,
                     step=0,
                     stop=False,
                     gen_config: EngineGenerationConfig = None,
                     stream_output=False,
                     **kwargs):
        """Perform model inference.

        Args:
            session_id (int): the id of a session
            input_ids (numpy.ndarray): the token ids of a prompt
            input_embeddings (List[numpy.ndarray]): embeddings features
            input_embedding_ranges (List[Tuple[int,int]]): the begin/end
              offsets of input_embeddings to input_ids
            sequence_start (bool): indicator for starting a sequence
            sequence_end (bool): indicator for ending a sequence
            step (int): the offset of the k/v cache
            stop (bool): indicator for cancelling the session
            gen_config (EngineGenerationConfig): generation config
            stream_output (bool): indicator for stream output
            kwargs (dict): kwargs for backward compatibility
        """
        if stream_output and not stop:
            logger.info(f'Register stream callback for {session_id}')
            self.model_insts[0].register_callback(self._forward_callback)

        inputs, input_lengths = self.prepare_inputs(
            session_id=session_id,
            input_ids=input_ids,
            input_embeddings=input_embeddings,
            input_embedding_ranges=input_embedding_ranges,
            sequence_start=sequence_start,
            sequence_end=sequence_end,
            step=step,
            stop=stop,
            gen_config=gen_config)

        tm_inputs = _np_dict_to_tm_dict(inputs)
        # start forward thread
        self.que = Queue()
        self._forward_thread(tm_inputs)

        seq_start = input_lengths + input_lengths.new_tensor(step)
        out_logprobs = None

        # generator
        while True:
            while self.que.qsize() > 1:
                self.que.get()

            finish, tm_outputs = self.que.get()

            outputs = _tm_dict_to_torch_dict(tm_outputs)

            output_ids = outputs['output_ids'][:, 0, :]
            sequence_length = outputs['sequence_length'].long()[:, 0]
            output_ids = [
                output_id[s:l] for output_id, s, l in zip(
                    output_ids, seq_start, sequence_length)
            ]
            sequence_length -= seq_start.to(sequence_length.device)

            if 'logprob_vals' in outputs:
                logprob_vals = outputs['logprob_vals'][0, 0]
                logprob_indexes = outputs['logprob_indexes'][0, 0]
                logprob_nums = outputs['logprob_nums'][0, 0]
                out_logprobs = self._get_logprobs(logprob_vals,
                                                  logprob_indexes,
                                                  logprob_nums, output_ids[0],
                                                  gen_config.logprobs,
                                                  sequence_length.cpu().item(),
                                                  out_logprobs, session_id)

            outputs = []
            status = ResponseType.FINISH if finish else ResponseType.SUCCESS
            for output, len_ in zip(output_ids, sequence_length):
                output, len_ = output, len_.item()
                if len(output) > 0 and output[-1].item() == self.eos_id \
                        and not gen_config.ignore_eos:
                    outputs = EngineOutput(status, output[:-1].tolist(),
                                           len_ - 1, out_logprobs)
                elif len(output) > 0 and \
                    gen_config.stop_words is not None and \
                        output[-1].item() in gen_config.stop_words:
                    outputs = EngineOutput(status, output[:-1].tolist(), len_,
                                           out_logprobs)
                else:
                    outputs = EngineOutput(status, output.tolist(), len_,
                                           out_logprobs)

            if out_logprobs:
                output_token_len = len(outputs.token_ids)
                outputs.logprobs = out_logprobs[:output_token_len]

            yield outputs

            if finish:
                for f in self.futures:
                    f.result()
                self.executor.shutdown()
                while self.que.qsize() > 0:
                    self.que.get()
                break

        if stream_output and not stop:
            logger.info(f'UN-register stream callback for {session_id}')
            self.model_insts[0].unregister_callback()

    def decode(self,
               input_ids,
               steps: List[int] = None,
               input_embeddings=None,
               input_embedding_ranges=None,
               sequence_start: bool = True,
               sequence_end: bool = True):
        """Perform context decode on input tokens.

        Args:
            input_ids (numpy.ndarray): the batch of input token ids
            steps (List[int]): the offset of the k/v cache
            input_embeddings (List[List[Union[torch.Tensor, np.ndarray]]]):
                embeddings features
            input_embedding_ranges: (List[List[Tuple[int, int]]]):
                the begin/end offsets of input_embeddings to input_ids
            sequence_start (bool): indicator for starting a sequence
            sequence_end (bool): indicator for ending a sequence
        """

        if len(input_ids) == 0:
            input_ids = [[]]
        if isinstance(input_ids[0], int):
            input_ids = [input_ids]
        if steps is None:
            steps = [0] * len(input_ids)
        assert isinstance(steps, List) and len(steps) == len(input_ids)

        # append an extra token since input_len-1 tokens will be
        # decoded by context decoder
        input_ids = [x[:] for x in input_ids]
        for inputs in input_ids:
            inputs.append(0)

        batch_size = len(input_ids)

        def _broadcast_np(data, dtype, shape=(batch_size, )):
            if isinstance(data, Iterable):
                assert len(data) == batch_size
                return data

            return np.full(shape, data, dtype=dtype)

        input_ids = [torch.IntTensor(ids) for ids in input_ids]
        input_lengths = torch.IntTensor([len(ids) for ids in input_ids])
        input_ids = pad_sequence(input_ids,
                                 batch_first=True,
                                 padding_value=self.eos_id)
        steps = torch.IntTensor([step for step in steps])

        inputs = dict(input_ids=input_ids,
                      input_lengths=input_lengths,
                      request_output_len=_broadcast_np(0, dtype=np.uint32),
                      is_return_logits=_broadcast_np(1, np.uint32),
                      START=_broadcast_np((1 if sequence_start else 0),
                                          np.int32),
                      END=_broadcast_np((1 if sequence_end else 0), np.int32),
                      step=steps)

        input_embeddings, input_embedding_ranges = self.prepare_embeddings(
            input_embeddings, input_embedding_ranges)
        if input_embeddings is not None:
            inputs['input_embeddings'] = input_embeddings
            inputs['input_embedding_ranges'] = input_embedding_ranges

        tm_inputs = _np_dict_to_tm_dict(inputs)

        # start forward thread
        self._forward_thread(tm_inputs)

        _, tm_outputs = self.que.get()

        outputs = _tm_dict_to_torch_dict(tm_outputs)
        logits = outputs['logits']

        return logits[:, :-1, :]

    def get_ppl(self, input_ids: Union[List[int], List[List[int]]]):
        """Get perplexity scores given a list of input tokens.

        Args:
            input_ids (Union[List[int], List[List[int]]]): the batch of input token ids
        """  # noqa 501

        if len(input_ids) == 0:
            input_ids = [[]]
        if isinstance(input_ids[0], int):
            input_ids = [input_ids]

        max_input_len = 16 * 1024
        # max_input_len = 16
        n_max_iter = np.ceil(
            max([len(input_id)
                 for input_id in input_ids]) / max_input_len).astype(int)

        device = 'cpu' if n_max_iter > 1 else 'cuda'

        index_range_starts = []
        index_range_ends = []
        for input_id in input_ids:
            index_range_start = np.array(
                [i * max_input_len for i in range(n_max_iter)])
            index_range_end = index_range_start + max_input_len
            index_range_start[index_range_start >= len(input_id)] = len(
                input_id)
            index_range_end[index_range_end >= len(input_id)] = len(input_id)
            index_range_starts.append(index_range_start)
            index_range_ends.append(index_range_end)

        logits = []
        for i in range(n_max_iter):
            steps = [start[i] for start in index_range_starts]
            _input_ids = [
                input_id[start[i]:end[i]] for input_id, start, end in zip(
                    input_ids, index_range_starts, index_range_ends)
            ]
            _logits = self.decode(_input_ids,
                                  steps,
                                  sequence_start=(i == 0),
                                  sequence_end=(i == n_max_iter - 1))
            _logits = _logits.to(device=device)
            logits.append(_logits)

        # concat logits. Shape is [bsz, seq_len, vocab_size]
        logits = torch.cat(logits, dim=1)

        # get target ids
        padding_token_id = -100
        target_ids = [(_input_ids + [padding_token_id])[1:]
                      for _input_ids in input_ids]
        target_ids = [
            torch.Tensor(torch.LongTensor(_target_ids))
            for _target_ids in target_ids
        ]
        target_ids = pad_sequence(target_ids,
                                  batch_first=True,
                                  padding_value=padding_token_id)
        target_ids = target_ids.to(logits.device)
        target_mask = target_ids != padding_token_id
        target_count = torch.sum(target_mask, dim=-1)

        # compute cross entropy loss
        bsz, seq_len, vocab_size = logits.shape
        flat_logits = logits.contiguous().view(-1, vocab_size)
        flat_target_ids = target_ids.contiguous().view(-1)
        flat_loss_matrix = torch.nn.functional.cross_entropy(
            flat_logits,
            flat_target_ids,
            reduction='none',
            ignore_index=padding_token_id)

        loss_matrix = flat_loss_matrix.view(bsz, seq_len)
        loss_sum = torch.sum(loss_matrix * target_mask, dim=1)
        loss_avg = loss_sum / target_count
        loss_avg = loss_avg.cpu().numpy()
        return loss_avg<|MERGE_RESOLUTION|>--- conflicted
+++ resolved
@@ -18,18 +18,9 @@
 from lmdeploy.tokenizer import Tokenizer
 from lmdeploy.utils import get_logger, get_model
 
-<<<<<<< HEAD
-from .deploy.converter import (SUPPORTED_FORMATS,
-                               get_input_model_registered_name,
-                               get_output_model_registered_name_and_config)
-from .deploy.policy import get_input_policy
-from .deploy.source_model.base import INPUT_MODELS
-from .deploy.target_model.base import OUTPUT_MODELS, TurbomindModelConfig
-=======
 from ..archs import get_model_arch
 from .deploy.converter import SUPPORTED_FORMATS, get_tm_model
 from .deploy.target_model.base import TurbomindModelConfig
->>>>>>> c685f777
 from .supported_models import is_supported
 from .utils import ModelSource, get_model_source
 
@@ -202,42 +193,12 @@
             'Plz try pytorch engine instead.')
 
         # convert transformers model into turbomind model format
-<<<<<<< HEAD
-        match_name = best_match_model(model_path)
-        input_model_name = get_input_model_registered_name(
-            model_path, engine_config.model_format)
-        input_policy = get_input_policy(engine_config.model_format)
-        input_model = INPUT_MODELS.get(input_model_name)(
-            model_path=model_path,
-            tokenizer_path=model_path,
-            input_policy=input_policy,
-            ckpt_path=None)
-
-        output_model_name, cfg, exporter_factory = \
-            get_output_model_registered_name_and_config(
-                model_path=model_path,
-                model_format=engine_config.model_format,
-                group_size=0)
-        cfg.update_from_engine_config(engine_config)
-        output_model = OUTPUT_MODELS.get(output_model_name)(
-            input_model=input_model,
-            cfg=cfg,
-            exporter_factory=exporter_factory,
-            to_file=False,
-            out_dir='')
-
-        self.config = output_model.cfg
-        self.config.model_name = match_name \
-            if match_name is not None else 'base'
-        self.model_name = self.config.model_name
-=======
         tm_model = get_tm_model(model_path, self.model_name,
                                 self.chat_template_name,
                                 engine_config.model_format, group_size,
                                 engine_config.tp)
 
         self.config = tm_model.cfg
->>>>>>> c685f777
         logger.info(f'model_config:\n\n{self.config.toini()}')
 
         model_comm = _tm.AbstractTransformerModel.create_llama_model(
