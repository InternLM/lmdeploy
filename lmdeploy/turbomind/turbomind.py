--- conflicted
+++ resolved
@@ -166,33 +166,42 @@
                     tm_params[k] = []
                 tm_params[k].append(v)
 
+    def _get_internal_engine_config(self,
+                                    engine_config: TurbomindEngineConfig):
+        cfg = engine_config.__dict__ if engine_config else dict()
+        return init_config_from_dict(InternalEngineConfig,
+                                     cfg,
+                                     allow_none=True)
+
+    def _update_internal_engine_config(self, internal_engine_config,
+                                       engine_config):
+        pass
+
     def _from_hf(self, model_source: ModelSource, model_path: str,
                  engine_config: TurbomindEngineConfig):
         """Load model which is in hf format."""
         assert model_source == ModelSource.HF_MODEL, \
             f'{model_source} is not supported'
-        if engine_config is None:
-            logger.warning('input engine config is None, using the default')
-            engine_config = TurbomindEngineConfig()
-
-        from .deploy.converter import SUPPORTED_FORMATS
-        assert engine_config.model_format in SUPPORTED_FORMATS, \
-            f'The model format should be in {SUPPORTED_FORMATS}'
-
         assert is_supported(model_path), (
             f'turbomind does not support {model_path}. '
             'Plz try pytorch engine instead.')
 
-        # convert transformers model into turbomind model format
+        dict_config = asdict(engine_config) if engine_config else dict()
+        internal_engine_config = init_config_from_dict(InternalEngineConfig,
+                                                       dict_config,
+                                                       allow_none=True)
+
+        # convert transformers model into turbomind model
         from .deploy.converter import get_tm_model
         tm_model = get_tm_model(model_path, self.model_name,
-                                self.chat_template_name, engine_config)
-
-        self.config = tm_model.cfg
-        logger.info(f'model_config:\n\n{self.config}')
+                                self.chat_template_name,
+                                internal_engine_config)
+
+        self.config = tm_model.tm_config
+        logger.info(f'turbomind model config:\n\n{self.config}')
         model_comm = _tm.AbstractTransformerModel.create_llama_model(
             model_dir='',
-            config=yaml.safe_dump(asdict(self.config)),
+            config=yaml.safe_dump(self.config.to_dict()),
             tensor_para_size=self.gpu_count,
             data_type=self.config.model_config.weight_type)
 
@@ -239,15 +248,7 @@
 
         if engine_config is not None:
             engine_config.tp = cfg.tensor_para_size
-<<<<<<< HEAD
             cfg.update_engine_config(engine_config)
-=======
-            if engine_config.rope_scaling_factor == 0:
-                # to avoid `rope_scaling_factor` from engine_config override
-                # the rope_scaling_factor in TurbomindModelConfig
-                engine_config.rope_scaling_factor = None
-            cfg.update_from_engine_config(engine_config)
->>>>>>> ada7285c
         if self.model_name:
             cfg.model_config.model_name = self.model_name
         if self.chat_template_name:
