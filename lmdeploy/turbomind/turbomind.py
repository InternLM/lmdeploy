--- conflicted
+++ resolved
@@ -41,17 +41,11 @@
     if stop_words is None:
         return None
     assert isinstance(stop_words, List) and \
-<<<<<<< HEAD
         all(isinstance(elem, str) for elem in stop_words), \
         f'stop_words must be a list but got {type(stop_words)}'
-    stop_words = [tokenizer.encode(stop_word)[-1] for stop_word in stop_words]
-=======
-           all(isinstance(elem, str) for elem in stop_words), \
-           f'stop_words must be a list but got {type(stop_words)}'
     stop_words = [
         tokenizer.encode(stop_word, False)[-1] for stop_word in stop_words
     ]
->>>>>>> 73386e21
     assert isinstance(stop_words, List) and all(
         isinstance(elem, int) for elem in stop_words), 'invalid stop_words'
     # each id in stop_words represents a stop word
