--- conflicted
+++ resolved
@@ -729,11 +729,7 @@
                 self.model_inst.set_grammar(grammar)
             except ValueError as e:
                 logger.warning(f'Failed to initialize guided decoding for tokenizer {tokenizer}, '
-<<<<<<< HEAD
-                               f'disable guided decoding: {e.message}')
-=======
                                f'disable guided decoding: {e}')
->>>>>>> deacf91a
                 gen_config.response_format = None
 
         session = _tm.SessionParam(id=session_id, step=step, start=sequence_start, end=sequence_end)
