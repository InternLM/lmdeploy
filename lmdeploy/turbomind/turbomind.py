# Copyright (c) OpenMMLab. All rights reserved.

import asyncio
import base64
import copy
import json
import math
import os.path as osp
import sys
from collections import defaultdict
from collections.abc import Sequence
from concurrent.futures import ThreadPoolExecutor
from dataclasses import asdict
from functools import partial
from multiprocessing.reduction import ForkingPickler
from queue import Queue
from typing import Any, Dict, List, Optional

import numpy as np
import torch
import yaml
from torch.nn.utils.rnn import pad_sequence

import lmdeploy
from lmdeploy.messages import EngineOutput, GenerationConfig, ResponseType, TurbomindEngineConfig
from lmdeploy.serve.openai.protocol import UpdateParamsRequest
from lmdeploy.utils import get_logger, get_max_batch_size, get_model

from .deploy.config import TurbomindModelConfig
from .supported_models import is_supported

# TODO: find another way import _turbomind
lmdeploy_dir = osp.split(lmdeploy.__file__)[0]
sys.path.append(osp.join(lmdeploy_dir, 'lib'))
import _turbomind as _tm  # noqa: E402

logger = get_logger('lmdeploy')

MAX_LOGPROBS = 1024


def _construct_stop_or_bad_words(words: List[int] = None):
    if words is None or len(words) == 0:
        return None
    offsets = list(range(1, len(words) + 1))
    combined = [words, offsets]
    return combined


def _np_dict_to_tm_dict(np_dict: dict):
    """Map numpy.ndarray to turbomind's tensor."""
    ret = _tm.TensorMap()
    for k, v in np_dict.items():
        ret[k] = _tm.from_dlpack(v)

    return ret


def _tm_dict_to_torch_dict(tm_dict: _tm.TensorMap):
    """Map turbomind's tensor to torch's tensor."""
    ret = dict()
    for k, v in tm_dict.items():
        if v.type == _tm.DataType.TYPE_UINT32:
            v = v.view(_tm.DataType.TYPE_INT32)
        ret[k] = torch.from_dlpack(v)

    return ret


def complete_parallel_config(cfg: TurbomindEngineConfig):
    if any((cfg.attn_dp_size, cfg.attn_tp_size, cfg.mlp_dp_size, cfg.mlp_tp_size, cfg.outer_dp_size)):
        cfg.attn_dp_size = cfg.attn_dp_size or 1
        cfg.attn_tp_size = cfg.attn_tp_size or 1
        cfg.mlp_dp_size = cfg.mlp_dp_size or 1
        cfg.mlp_tp_size = cfg.mlp_tp_size or 1
        cfg.outer_dp_size = cfg.outer_dp_size or 1
        gcd = math.gcd(cfg.mlp_dp_size, cfg.attn_dp_size)
        cfg.outer_dp_size *= gcd
        cfg.mlp_dp_size //= gcd
        cfg.attn_dp_size //= gcd
        return True
    return False


def update_parallel_config(cfg: TurbomindEngineConfig):
    if not complete_parallel_config(cfg):
        total = cfg.dp * cfg.tp
        if not cfg.device_num:
            count = torch.cuda.device_count()
            if total < count:
                count = total
            cfg.device_num = count
        assert total % cfg.device_num == 0
        overlap = total // cfg.device_num
        attn_dp_size = overlap
        mlp_tp_size = overlap
        inner_tp_size = cfg.tp // mlp_tp_size
        cfg.outer_dp_size = cfg.dp // attn_dp_size
        cfg.attn_dp_size = attn_dp_size
        cfg.attn_tp_size = inner_tp_size
        cfg.mlp_dp_size = 1
        cfg.mlp_tp_size = mlp_tp_size * inner_tp_size
    assert cfg.attn_dp_size * cfg.attn_tp_size == cfg.mlp_dp_size * cfg.mlp_tp_size
    assert cfg.attn_dp_size * cfg.attn_tp_size * cfg.outer_dp_size == cfg.device_num
    cfg.devices = cfg.devices or list(range(cfg.device_num))


class TurboMind:
    """LMDeploy's inference engine.

    Args:
        model_path (str): the path of turbomind's model
        mode_name (str): the name of the served model
        chat_template_name (str): the name of the chat template, which is
            supposed to be a builtin chat template defined in
            `lmdeploy/model.py`
        engine_config (TurbomindEngineConfig): the config of the inference
            engine
        model_source (int): the source of the model, which is either
            turbomind model, or a transformers model
    """

    def __init__(self,
                 model_path: str,
                 tokenizer: object,
                 model_name: str = None,
                 chat_template_name: str = None,
                 engine_config: TurbomindEngineConfig = None,
                 **kwargs):
        self.model_name = model_name
        self.chat_template_name = chat_template_name

        _engine_config = copy.deepcopy(engine_config)
        if _engine_config is None:
            _engine_config = TurbomindEngineConfig()
        if _engine_config.max_batch_size is None:
            _engine_config.max_batch_size = get_max_batch_size('cuda')
        assert _engine_config.max_batch_size > 0, 'max_batch_size should be' \
            f' greater than 0, but got {_engine_config.max_batch_size}'

        update_parallel_config(_engine_config)

        self.gpu_count = _engine_config.device_num
        self.devices = _engine_config.devices
        self._engine_created = False

        self.tokenizer = tokenizer

        if not osp.exists(model_path):
            model_path = get_model(model_path, _engine_config.download_dir, _engine_config.revision)
        self.model_comm = self._from_hf(model_path=model_path, engine_config=_engine_config)

        if not _engine_config.empty_init:
            self._load_weights()
            self._process_weights()
            self._create_engine()

        self.session_len = self.config.session_len

    def _check_unloaded_tm_params(self):
        tm_params = self._tm_model.tm_params
        if len(tm_params) > 0:
            uninitialized = list(tm_params.keys())
            logger.warning('the model may not be loaded successfully '
                           f'with {len(tm_params)} uninitialized params:\n{uninitialized}')

    def _load_weights(self):
        """Load weights."""

        with torch.cuda.device(self.devices[0]):
            self._tm_model.export()

        self._check_unloaded_tm_params()

    def _process_weights(self):
        """Process weight."""
        with ThreadPoolExecutor(max_workers=self.gpu_count) as e:
            ranks = [self.node_id * self.gpu_count + device_id for device_id in range(self.gpu_count)]
            for _ in e.map(self.model_comm.process_weight, range(self.gpu_count), ranks):
                pass

    def _create_engine(self):
        """Create engine."""
        with ThreadPoolExecutor(max_workers=self.gpu_count) as e:
            ranks = [self.node_id * self.gpu_count + device_id for device_id in range(self.gpu_count)]
            for _ in e.map(self.model_comm.create_engine, range(self.gpu_count), ranks):
                pass
        self._engine_created = True

    def _create_weight(self, model_comm):
        """Allocate weight buffer, load params if from_workspace."""

        # TODO: support mpi
        self.node_id = 0
        self.node_num = 1
        torch.cuda.synchronize()

        # create weight
        def _create_weight_func(device_id):
            rank = self.node_id * self.gpu_count + device_id
            model_comm.create_shared_weights(device_id, rank)

        with ThreadPoolExecutor(max_workers=self.gpu_count) as executor:
            futures = []
            for device_id in range(self.gpu_count):
                futures.append(executor.submit(_create_weight_func, device_id))
            for future in futures:
                future.result()

    def _get_model_params(self, model_comm, tm_params: defaultdict):
        """Get turbomind model params when loading from hf."""

        def _get_params(device_id, que):
            rank = self.node_id * self.gpu_count + device_id
            out = model_comm.get_params(device_id, rank)
            que.put(out)

        que = Queue()
        with ThreadPoolExecutor(max_workers=self.gpu_count) as executor:
            futures = []
            for device_id in range(self.gpu_count):
                futures.append(executor.submit(_get_params, device_id, que))
            for future in futures:
                future.result()

        for _ in range(self.gpu_count):
            tensor_map = que.get()
            for k, v in tensor_map.items():
                tm_params[k].append(v)

    def _postprocess_config(self, tm_config: TurbomindModelConfig, engine_config: TurbomindEngineConfig):
        """Postprocess turbomind config by."""
        import copy
        self.config = copy.deepcopy(tm_config)
        # Update the attribute values in `self.config` with the valid values
        # from the corresponding attributes in `engine_config`, such as
        # `session_len`, `quant_policy`, `rope_scaling_factor`, etc.
        self.config.update_from_engine_config(engine_config)

        # update some attributes of `engine_config` which depends on
        # `session_len`
        self.engine_config = engine_config
        if engine_config.max_prefill_token_num is not None \
                and engine_config.num_tokens_per_iter == 0:
            self.engine_config.num_tokens_per_iter = \
                engine_config.max_prefill_token_num
            self.engine_config.max_prefill_iters = (self.config.session_len + engine_config.max_prefill_token_num -
                                                    1) // engine_config.max_prefill_token_num

        # pack `self.config` and `self.engine_config` into a dict
        self.config_dict = self.config.to_dict()
        engine_config_dict = asdict(engine_config)
        # Sanitize `engine_config` for YAML serialization.
        # `PyYAML` raises a `RepresenterError` on `mmengine.ConfigDict` objects
        # passed by frameworks like OpenCompass. This ensures a standard dict.
        engine_config_dict = json.loads(json.dumps(engine_config_dict))
        self.config_dict.update(dict(engine_config=engine_config_dict))
        logger.info(f'turbomind model config:\n\n'
                    f'{json.dumps(self.config_dict, indent=2)}')

    def _from_hf(self, model_path: str, engine_config: TurbomindEngineConfig):
        """Load model which is in hf format."""
        assert is_supported(model_path), (f'turbomind does not support {model_path}. '
                                          'Plz try pytorch engine instead.')

        # convert transformers model into turbomind model
        from .deploy.converter import get_tm_model
        tm_model = get_tm_model(model_path, self.model_name, self.chat_template_name, engine_config)

        self._postprocess_config(tm_model.tm_config, engine_config)

        model_comm = _tm.AbstractTransformerModel.create_llama_model(model_dir='',
                                                                     config=yaml.safe_dump(self.config_dict),
                                                                     weight_type=self.config.model_config.weight_type)

        # create empty weight
        self._create_weight(model_comm)
        # output model
        self._tm_model = tm_model
        # get tm params
        tm_params = tm_model.tm_params
        self._get_model_params(model_comm, tm_params)
        logger.warning(f'get {len(tm_params)} model params')
        return model_comm

<<<<<<< HEAD
    def _from_workspace(self, model_path: str, engine_config: TurbomindEngineConfig):
        """Load model which is converted by `lmdeploy convert`"""
        config_path = osp.join(model_path, 'triton_models', 'weights', 'config.yaml')
        # load TurbomindModelConfig from config file
        with open(config_path, 'r') as f:
            _cfg = yaml.safe_load(f)
        cfg = TurbomindModelConfig.from_dict(_cfg)

        # always use tp in converted model (config.yaml)
        assert cfg.model_config.attn_tp_size == engine_config.attn_tp_size, \
            f'tp size mismatch ({cfg.model_config.attn_tp_size} vs {engine_config.attn_tp_size})'

        self._postprocess_config(cfg, engine_config)

        weight_dir = osp.join(model_path, 'triton_models', 'weights')
        model_comm = _tm.AbstractTransformerModel.create_llama_model(model_dir=weight_dir,
                                                                     config=yaml.safe_dump(self.config_dict),
                                                                     weight_type=self.config.weight_type)

        # create weight and load params
        self._create_weight(model_comm)
        return model_comm

    def sleep(self, level: int = 1):
        """Sleep the model."""
        with ThreadPoolExecutor(max_workers=self.gpu_count) as e:
            for _ in e.map(self.model_comm.sleep, range(self.gpu_count), [level] * self.gpu_count):
                pass

    def wakeup(self, tags: Optional[list[str]] = None):
        """Wakeup the model."""
        if tags is None:
            tags = ['weights', 'kv_cache']
        with ThreadPoolExecutor(max_workers=self.gpu_count) as e:
            for _ in e.map(self.model_comm.wakeup, range(self.gpu_count), [tags] * self.gpu_count):
                pass

=======
>>>>>>> 54575dbb
    def update_params(self, request: UpdateParamsRequest):
        """Update params.

        When using the this function, you need to set empty_init=True when creating the engine.

        For each request, the serialized_named_tensors should be the full weights of a decoder layer or the misc weights
        (embedding, norm, lm_haed). You should set finished=True when you call this function for the last time.
        """

        def _construct(item):
            """ Deserialize torch.Tensor
            Args:
                item (Tuple[Callable, Tuple]): the return of reduce_tensor
            """
            func, args = item
            args = list(args)
            args[6] = torch.cuda.current_device()  # device id.
            return func(*args).clone()

        if not hasattr(self, '_export_iter'):
            que = Queue()
            tm_model = self._tm_model
            tm_model.input_model.model_path = que
            self._update_params_que = que
            self._export_iter = tm_model.export_iter()

        with torch.cuda.device(self.devices[0]):
            if isinstance(request.serialized_named_tensors, str):
                weights = ForkingPickler.loads(base64.b64decode(request.serialized_named_tensors))
                weights = {k: _construct(v) for k, v in weights}
            else:
                weights = request.serialized_named_tensors
            self._update_params_que.put(weights)
            next(self._export_iter)

        if request.finished:
            self._check_unloaded_tm_params()
            self._process_weights()
            if self._engine_created is False:
                self._create_engine()

    @classmethod
    def from_pretrained(cls,
                        pretrained_model_name_or_path: str,
                        tokenizer: object,
                        model_name: str = None,
                        chat_template_name: str = None,
                        engine_config: TurbomindEngineConfig = None,
                        **kwargs):
        """LMDeploy's turbomind inference engine.

        Args:
            pretrained_model_name_or_path (str):
                It could be one of the following options:
                    - i) A local directory path of a turbomind model which is
                      converted by `lmdeploy convert` command or download from
                      ii) and iii)
                    - ii) The model_id of a lmdeploy-quantized model hosted
                      inside a model repo on huggingface.co, such as
                      "InternLM/internlm-chat-20b-4bit",
                      "lmdeploy/llama2-chat-70b-4bit", etc.
                    - iii) The model_id of a model hosted inside a model repo
                      on huggingface.co, such as "internlm/internlm-chat-7b",
                      "Qwen/Qwen-7B-Chat ", "baichuan-inc/Baichuan2-7B-Chat"
                      and so on.
            kwargs (remaining dictionary of keyword arguments, *optional*):
                Can be used to update configuration when initialize the engine.
        """
        return cls(model_path=pretrained_model_name_or_path,
                   tokenizer=tokenizer,
                   model_name=model_name,
                   chat_template_name=chat_template_name,
                   engine_config=engine_config,
                   **kwargs)

    def close(self):
        if hasattr(self, '_tm_model'):
            # close immediately after init engine with empty_init=True
            self._tm_model.tm_params.clear()
        if hasattr(self, '_export_iter'):
            del self._export_iter
        if self.model_comm is not None:
            self.model_comm = None
        self._engine_created = False

    def create_instance(self, cuda_stream_id=0):
        """Create a turbomind instance.

        Args:
            cuda_stream_id(int): identity of a cuda stream
        Returns:
            TurboMindInstance: an instance of turbomind
        """
        return TurboMindInstance(self, self.config, cuda_stream_id)


def _get_logits(outputs, offset: int):
    logits = outputs['logits']

    def _func(out: EngineOutput, step: int):
        out.logits = logits[:step - offset - 1, :]

    return _func


def _get_last_hidden_state(outputs, offset: int):
    last_hidden_state = outputs['last_hidden_state']

    def _func(out: EngineOutput, step: int):
        out.last_hidden_state = last_hidden_state[:step - offset - 1, :]

    return _func


def _get_logprobs_impl(logprob_vals: torch.Tensor,
                       logprob_idxs: torch.Tensor,
                       logprob_nums: torch.Tensor,
                       output_ids: List[int],
                       logprobs: int,
                       out_logprobs: List[Dict[int, float]] = None):
    length = len(output_ids)
    offset = len(out_logprobs)
    if length == offset:
        return out_logprobs
    for (pos, idx, val, n) in zip(range(offset, length), logprob_idxs[offset:length], logprob_vals[offset:length],
                                  logprob_nums[offset:length]):
        topn = min(n.item(), logprobs)
        tok_res = {idx[i].item(): val[i].item() for i in range(topn)}
        token_id = output_ids[pos]
        if token_id not in tok_res:
            valid_n = n.item()
            tok_res[token_id] = \
                val[:valid_n][idx[:valid_n] == token_id].item()
        ids = list(tok_res.keys())
        for k in ids:
            if tok_res[k] == float('-inf'):
                tok_res.pop(k)
        out_logprobs.append(tok_res)
    return out_logprobs


def _get_logprobs(outputs, output_logprobs: int):
    logprob_vals = outputs['logprob_vals']
    logprob_idxs = outputs['logprob_indexes']
    logprob_nums = outputs['logprob_nums']

    logprobs = []

    def _func(out: EngineOutput, step: int):
        _get_logprobs_impl(logprob_vals, logprob_idxs, logprob_nums, out.token_ids, output_logprobs, logprobs)
        out.logprobs = logprobs

    return _func


class StreamingSemaphore:

    def __init__(self):
        self.loop = asyncio.get_running_loop()
        self.fut = None
        self.val = 0

    async def acquire(self):
        if self.val:
            self.val = 0
            return
        self.fut = self.loop.create_future()
        await self.fut
        self.fut = None
        self.val = 0

    def release(self):
        if not self.val:
            self.val = 1
            if self.fut:
                self.fut.set_result(None)


class TurboMindInstance:
    """Instance of TurboMind.

    Args:
        tm_model (str): turbomind's model path
        cuda_stream_id(int): identity of a cuda stream
    """

    def __init__(self, tm_model: TurboMind, config: TurbomindModelConfig, cuda_stream_id: int = 0):
        self.tm_model = tm_model
        self.cuda_stream_id = cuda_stream_id

        self.node_id = tm_model.node_id
        self.gpu_count = tm_model.gpu_count

        self.session_len = tm_model.session_len

        # create model instances
        lazy_init = self.tm_model.config_dict['engine_config'].get('empty_init', False)
        self._model_inst = None if lazy_init else self._create_model_instance(0)

        self.config = config
        self.lock = None

    @property
    def model_inst(self):
        if self._model_inst is None:
            self._model_inst = self._create_model_instance(0)
        return self._model_inst

    def _create_model_instance(self, device_id):
        model_inst = self.tm_model.model_comm.create_model_instance(device_id)
        return model_inst

    def _get_extra_output_processors(self, outputs: Dict[str, torch.Tensor], gen_config: GenerationConfig,
                                     input_len: int):

        def _get_offset(type):
            return input_len - 1 if type == 'generation' else 0

        fs = []
        if gen_config.output_logits:
            offset = _get_offset(gen_config.output_logits)
            fs.append(_get_logits(outputs, offset))
        if gen_config.output_last_hidden_state:
            offset = _get_offset(gen_config.output_last_hidden_state)
            fs.append(_get_last_hidden_state(outputs, offset))
        if gen_config.logprobs:
            fs.append(_get_logprobs(outputs, gen_config.logprobs))
        return fs

    def prepare_embeddings(self, input_embeddings=None, input_embedding_ranges=None):
        """Convert embeddings."""
        if input_embeddings is None:
            return None, None

        assert len(input_embeddings) == len(input_embedding_ranges)
        if not isinstance(input_embeddings[0], (list, type(None))):
            input_embeddings = [input_embeddings]
            input_embedding_ranges = [input_embedding_ranges]

        if all([isinstance(x, type(None)) for x in input_embeddings]):
            return None, None

        hidden_dim = None
        for embeddings in input_embeddings:
            if embeddings is not None:
                hidden_dim = embeddings[0].squeeze().shape[-1]
                break
        assert hidden_dim is not None

        # construct input_embeddings
        for i in range(len(input_embeddings)):
            item = input_embeddings[i] or []
            # convert to torch.Tensor if input is np.ndarray
            if item and isinstance(item[0], np.ndarray):
                item = [torch.from_numpy(x).squeeze() for x in item]
            # convert to lookup table type
            _MAP = dict(float=torch.float, bfloat16=torch.bfloat16, float16=torch.float16, fp8=torch.bfloat16)
            dtype = _MAP.get(self.tm_model.config.weight_type, torch.float16)
            item = [x.to(dtype=dtype) for x in item]
            item = item or [torch.zeros(0, hidden_dim, dtype=dtype)]
            input_embeddings[i] = item
        input_embeddings = [torch.cat(x) for x in input_embeddings]
        input_embeddings = pad_sequence(input_embeddings, batch_first=True)
        input_embeddings = input_embeddings.reshape(input_embeddings.shape[0], -1).view(torch.int8)
        # construct input_embedding_ranges
        for i in range(len(input_embedding_ranges)):
            item = input_embedding_ranges[i] or []
            item = torch.IntTensor(item).reshape(-1, 2)
            input_embedding_ranges[i] = item
        input_embedding_ranges = pad_sequence(input_embedding_ranges, batch_first=True, padding_value=-1)

        return input_embeddings, input_embedding_ranges

    def prepare_mrope(self, input_meta: Dict[str, Any], input_len: int):
        mrope_position_ids = input_meta['mrope_position_ids']
        mrope_position_delta = input_meta['mrope_position_delta']
        assert mrope_position_ids.size(-1) == input_len
        mrope_position_ids = mrope_position_ids.t().contiguous()
        return mrope_position_ids, mrope_position_delta

    def prepare_inputs(self,
                       input_ids,
                       gen_config: GenerationConfig,
                       input_embeddings=None,
                       input_embedding_ranges=None,
                       input_meta: Dict[str, Any] = None):
        """Convert inputs format."""
        assert isinstance(input_ids, Sequence)

        input_ids = torch.IntTensor(input_ids)
        input_len = len(input_ids)

        inputs = dict(input_ids=input_ids, )

        input_embeddings, input_embedding_ranges = self.prepare_embeddings(input_embeddings, input_embedding_ranges)
        if input_embeddings is not None:
            inputs['input_embeddings'] = input_embeddings.cpu()
            inputs['input_embedding_ranges'] = input_embedding_ranges

        if input_meta and 'mrope_position_ids' in input_meta:
            mrope_position_ids, mrope_position_delta = self.prepare_mrope(input_meta, input_len)
            inputs['mrope_position_ids'] = mrope_position_ids.type(torch.int32)
            inputs['mrope_position_delta'] = mrope_position_delta.type(torch.int32)
            inputs['mrope_length'] = torch.IntTensor([mrope_position_ids.shape[0]])

        return inputs, input_len

    async def async_cancel(self, session_id: int = None):
        self.model_inst.cancel()

    def async_end_cb(self, fut: asyncio.Future, status: int):
        """Executing on engine's signaling thread."""
        logger.info(f'[async_end_cb] session ended, status = {status}')
        fut.get_loop().call_soon_threadsafe(fut.set_result, status)

    async def async_end(self, session_id):
        fut = asyncio.get_running_loop().create_future()
        self.model_inst.end(partial(self.async_end_cb, fut), session_id)
        await fut

    def async_signal_cb(self, s: StreamingSemaphore):
        """Executing on engine's signaling thread."""
        s.loop.call_soon_threadsafe(s.release)

    async def async_stream_infer(self,
                                 session_id,
                                 input_ids,
                                 input_embeddings=None,
                                 input_embedding_ranges=None,
                                 input_meta: Dict[str, Any] = None,
                                 sequence_start: bool = True,
                                 sequence_end: bool = False,
                                 step=0,
                                 gen_config: GenerationConfig = None,
                                 stream_output=False,
                                 **kwargs):
        """Perform model inference.

        Args:
            session_id (int): the id of a session
            input_ids (numpy.ndarray): the token ids of a prompt
            input_embeddings (List[numpy.ndarray]): embeddings features
            input_embedding_ranges (List[Tuple[int,int]]): the begin/end
              offsets of input_embeddings to input_ids
            sequence_start (bool): indicator for starting a sequence
            sequence_end (bool): indicator for ending a sequence
            step (int): the offset of the k/v cache
            stop (bool): indicator for cancelling the session
            gen_config (GenerationConfig): generation config
            stream_output (bool): indicator for stream output
            kwargs (dict): kwargs for backward compatibility
        """
        logger.info(f'[async_stream_infer] session {session_id} start')
        gen_cfg = self._get_generation_config(gen_config)

        inputs, input_len = self.prepare_inputs(input_ids=input_ids,
                                                input_embeddings=input_embeddings,
                                                input_embedding_ranges=input_embedding_ranges,
                                                input_meta=input_meta,
                                                gen_config=gen_config)

        session = _tm.SessionParam(id=session_id, step=step, start=sequence_start, end=sequence_end)

        inputs = _np_dict_to_tm_dict(inputs)

        sem = StreamingSemaphore()
        signal_cb = partial(self.async_signal_cb, sem)

        outputs, shared_state = self.model_inst.forward(inputs, session, gen_cfg, stream_output, signal_cb)

        outputs = _tm_dict_to_torch_dict(outputs)

        extra_fs = self._get_extra_output_processors(outputs, gen_config, input_len)

        output_ids_buf = outputs['output_ids']

        finish = False
        state = None

        output_ids = []
        output_len = 0
        prev_len = step + input_len
        try:
            while True:
                await sem.acquire()
                state = shared_state.consume()

                status, seq_len = state.status, state.seq_len

                if status in [7, 8]:  # finish / canceled
                    finish, status = True, 0
                elif status:
                    logger.error(f'internal error. status_code {status}')
                    yield self._get_error_output()
                    break

                if seq_len == prev_len and not finish:
                    continue

                output_ids += output_ids_buf[prev_len:seq_len].tolist()
                output_len += seq_len - prev_len
                status = ResponseType.FINISH if finish else ResponseType.SUCCESS  # noqa
                output = EngineOutput(status, output_ids, output_len)

                for f in extra_fs:
                    f(output, seq_len)

                prev_len = seq_len

                yield output

                if finish:
                    break

        except (GeneratorExit, asyncio.CancelledError) as e:
            logger.info(f'[async_stream_infer] {type(e).__name__}')
            self.model_inst.cancel()
        except Exception as e:
            logger.error(f'[async_stream_infer] {type(e).__name__} {e}')
            self.model_inst.cancel()
            yield self._get_error_output()
        finally:
            # Contract: `cb` won't be called again if status is non-zero
            # wait for status to be set as `finish` or `error`
            while not state or state.status == 0:
                await sem.acquire()
                state = shared_state.consume()
            logger.info(f'[async_stream_infer] session {session_id} done')

    def _get_error_output(self):
        return EngineOutput(status=ResponseType.INTERNAL_ENGINE_ERROR, token_ids=[], num_token=0)

    def _get_generation_config(self, cfg: GenerationConfig):
        c = _tm.GenerationConfig()
        c.max_new_tokens = cfg.max_new_tokens
        c.top_k = cfg.top_k
        c.top_p = cfg.top_p
        c.min_p = cfg.min_p
        c.temperature = cfg.temperature
        if cfg.stop_token_ids:
            c.eos_ids = cfg.stop_token_ids
        if cfg.bad_token_ids:
            c.bad_ids = _construct_stop_or_bad_words(cfg.bad_token_ids)
        if not cfg.ignore_eos and cfg.stop_token_ids:
            c.stop_ids = _construct_stop_or_bad_words(cfg.stop_token_ids)
        c.repetition_penalty = cfg.repetition_penalty
        if cfg.min_new_tokens:
            c.min_new_tokens = cfg.min_new_tokens
        output_type = dict(all=1, generation=2)
        if cfg.output_last_hidden_state:
            c.output_last_hidden_state = output_type[cfg.output_last_hidden_state]
        if cfg.output_logits:
            c.output_logits = output_type[cfg.output_logits]
        if cfg.logprobs:
            if cfg.logprobs > MAX_LOGPROBS:
                cfg.logprobs = MAX_LOGPROBS
                logger.warning(f'logprobs shoudd be in range [1, {MAX_LOGPROBS}]'
                               f'update logprobs={cfg.logprobs}')
            c.output_logprobs = cfg.logprobs
        if cfg.random_seed is not None:
            c.random_seed = cfg.random_seed
        # print (c)
        return c<|MERGE_RESOLUTION|>--- conflicted
+++ resolved
@@ -283,30 +283,6 @@
         logger.warning(f'get {len(tm_params)} model params')
         return model_comm
 
-<<<<<<< HEAD
-    def _from_workspace(self, model_path: str, engine_config: TurbomindEngineConfig):
-        """Load model which is converted by `lmdeploy convert`"""
-        config_path = osp.join(model_path, 'triton_models', 'weights', 'config.yaml')
-        # load TurbomindModelConfig from config file
-        with open(config_path, 'r') as f:
-            _cfg = yaml.safe_load(f)
-        cfg = TurbomindModelConfig.from_dict(_cfg)
-
-        # always use tp in converted model (config.yaml)
-        assert cfg.model_config.attn_tp_size == engine_config.attn_tp_size, \
-            f'tp size mismatch ({cfg.model_config.attn_tp_size} vs {engine_config.attn_tp_size})'
-
-        self._postprocess_config(cfg, engine_config)
-
-        weight_dir = osp.join(model_path, 'triton_models', 'weights')
-        model_comm = _tm.AbstractTransformerModel.create_llama_model(model_dir=weight_dir,
-                                                                     config=yaml.safe_dump(self.config_dict),
-                                                                     weight_type=self.config.weight_type)
-
-        # create weight and load params
-        self._create_weight(model_comm)
-        return model_comm
-
     def sleep(self, level: int = 1):
         """Sleep the model."""
         with ThreadPoolExecutor(max_workers=self.gpu_count) as e:
@@ -321,8 +297,6 @@
             for _ in e.map(self.model_comm.wakeup, range(self.gpu_count), [tags] * self.gpu_count):
                 pass
 
-=======
->>>>>>> 54575dbb
     def update_params(self, request: UpdateParamsRequest):
         """Update params.
 
