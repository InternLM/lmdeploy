--- conflicted
+++ resolved
@@ -16,12 +16,7 @@
                                ResponseType, TurbomindEngineConfig)
 from lmdeploy.model import best_match_model
 from lmdeploy.tokenizer import Tokenizer
-<<<<<<< HEAD
-from lmdeploy.utils import get_logger, get_model
-=======
-from lmdeploy.utils import (_stop_words, get_hf_config_content, get_logger,
-                            get_model)
->>>>>>> 90c3773a
+from lmdeploy.utils import get_hf_config_content, get_logger, get_model
 
 from .deploy.converter import (SUPPORTED_FORMATS,
                                get_input_model_registered_name,
