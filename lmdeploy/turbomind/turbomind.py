--- conflicted
+++ resolved
@@ -145,8 +145,6 @@
                  tp: Optional[int] = None,
                  chat_template_config: Optional[ChatTemplateConfig] = None,
                  **kwargs):
-<<<<<<< HEAD
-=======
         # check memory equality when tp
         if tp is not None:
             if tp > 1:
@@ -154,13 +152,6 @@
         elif engine_config is not None and engine_config.tp is not None:
             if engine_config.tp > 1:
                 _compare_individual_gpu_memory(engine_config.tp)
-        # check model_name equal in engine_config and passed in
-        if engine_config is not None and engine_config.model_name is not None:
-            if model_name is not None:
-                assert model_name == engine_config.model_name, 'Got different'
-                f' model names. model_name: {model_name}, engine_config model '
-                f'name: {engine_config.model_name}'
->>>>>>> 14cf3eb4
 
         # if loading from workspace and engine_config is None, use config.ini
         # and ignore passed args like model_format, tp, etc.
