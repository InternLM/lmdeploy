# Copyright (c) OpenMMLab. All rights reserved.
import asyncio
import functools
import logging
import sys
import time
from contextlib import contextmanager
from logging import Logger, LogRecord
from typing import List, Optional, TypeVar, Union

from transformers import PretrainedConfig

logger_initialized = {}


class _ASNI_COLOR:
    BRIGHT_RED = '\033[91m'
    RED = '\033[31m'
    YELLOW = '\033[33m'
    WHITE = '\033[37m'
    GREEN = '\033[32m'


class ColorFormatter(logging.Formatter):

    _LEVELNAME_COLOR_MAP = dict(CRITICAL=_ASNI_COLOR.BRIGHT_RED,
                                ERROR=_ASNI_COLOR.RED,
                                WARN=_ASNI_COLOR.YELLOW,
                                WARNING=_ASNI_COLOR.YELLOW,
                                INFO=_ASNI_COLOR.WHITE,
                                DEBUG=_ASNI_COLOR.GREEN)

    _RESET_COLOR = '\033[0m'

    def format(self, record: LogRecord):
        """format."""
        if sys.platform == 'win32':
            # windows does not support ASNI color
            return super().format(record)
        levelname = record.levelname
        level_color = self._LEVELNAME_COLOR_MAP.get(levelname,
                                                    self._RESET_COLOR)
        levelname = f'{level_color}{levelname}{self._RESET_COLOR}'
        record.levelname = levelname
        return super().format(record)


class FilterDuplicateWarning(logging.Filter):
    """Filter the repeated warning message.

    Args:
        name (str): name of the filter.
    """

    def __init__(self, name: str = 'lmdeploy'):
        super().__init__(name)
        self.seen: set = set()

    def filter(self, record: LogRecord) -> bool:
        """Filter the repeated warning message.

        Args:
            record (LogRecord): The log record.

        Returns:
            bool: Whether to output the log record.
        """
        if record.levelno != logging.WARNING:
            return True

        if record.msg not in self.seen:
            self.seen.add(record.msg)
            return True
        return False


_FORMAT = '%(asctime)s - %(name)s - %(levelname)s - %(filename)s:%(lineno)d' \
          ' - %(message)s'


def get_logger(name: Optional[str] = None,
               log_file: Optional[str] = None,
               log_level: int = logging.INFO,
               file_mode: str = 'w',
               log_formatter: str = _FORMAT) -> Logger:
    """Initialize and get a logger by name.

    If the logger has not been initialized, this method will initialize the
    logger by adding one or two handlers, otherwise the initialized logger will
    be directly returned. During initialization, a StreamHandler will always be
    added. If `log_file` is specified, a FileHandler will also be added.
    Args:
        name (str): Logger name.
        log_file (str | None): The log filename. If specified, a FileHandler
            will be added to the logger.
        log_level (int): The logger level.
        file_mode (str): The file mode used in opening log file.
            Defaults to 'w'.
        log_formatter (str): The logger output format.
    Returns:
        logging.Logger: The expected logger.
    """
    logger = logging.getLogger(name)
    if name in logger_initialized:
        return logger
    # handle hierarchical names
    # e.g., logger "a" is initialized, then logger "a.b" will skip the
    # initialization since it is a child of "a".
    for logger_name in logger_initialized:
        if name.startswith(logger_name):
            return logger

    # handle duplicate logs to the console
    for handler in logger.root.handlers:
        if type(handler) is logging.StreamHandler:
            handler.setLevel(logging.ERROR)

    stream_handler = logging.StreamHandler(stream=sys.stdout)
    handlers = [stream_handler]

    if log_file is not None:
        # Here, the default behaviour of the official logger is 'a'. Thus, we
        # provide an interface to change the file mode to the default
        # behaviour.
        file_handler = logging.FileHandler(log_file, file_mode)
        handlers.append(file_handler)

    formatter = ColorFormatter(log_formatter)
    for handler in handlers:
        handler.setFormatter(formatter)
        handler.setLevel(logging.DEBUG)
        handler.addFilter(FilterDuplicateWarning(name))
        logger.addHandler(handler)

    logger.setLevel(log_level)
    logger.propagate = False
    logger_initialized[name] = True

    return logger


def filter_suffix(response: str, suffixes: Optional[List[str]] = None) -> str:
    """Filter response with suffixes.

    Args:
        response (str): generated response by LLMs.
        suffixes (str): a list of suffixes to be deleted.

    Return:
        str: a clean response.
    """
    if suffixes is None:
        return response
    for item in suffixes:
        if response.endswith(item):
            response = response[:len(response) - len(item)]
    return response


# TODO remove stop_word_offsets stuff and make it clean
def _stop_words(stop_words: List[Union[int, str]], tokenizer: object):
    """return list of stop-words to numpy.ndarray."""
    import numpy as np
    if stop_words is None:
        return None
    assert isinstance(stop_words, List) and \
        all(isinstance(elem, (str, int)) for elem in stop_words), \
        f'stop_words must be a list but got {type(stop_words)}'
    stop_indexes = []
    for stop_word in stop_words:
        if isinstance(stop_word, str):
            stop_indexes += tokenizer.indexes_containing_token(stop_word)
        elif isinstance(stop_word, int):
            stop_indexes.append(stop_word)
    assert isinstance(stop_indexes, List) and all(
        isinstance(elem, int) for elem in stop_indexes), 'invalid stop_words'
    # each id in stop_indexes represents a stop word
    # refer to https://github.com/fauxpilot/fauxpilot/discussions/165 for
    # detailed explanation about fastertransformer's stop_indexes
    stop_word_offsets = range(1, len(stop_indexes) + 1)
    stop_words = np.array([[stop_indexes, stop_word_offsets]]).astype(np.int32)
    return stop_words


def get_model(pretrained_model_name_or_path: str,
              download_dir: str = None,
              revision: str = None,
              token: str = None):
    """Get model from huggingface, modelscope or openmind_hub."""
    import os
    if os.getenv('LMDEPLOY_USE_MODELSCOPE', 'False').lower() == 'true':
        from modelscope import snapshot_download
    elif os.getenv('LMDEPLOY_USE_OPENMIND_HUB', 'False').lower() == 'true':
        from openmind_hub import snapshot_download
    else:
        from huggingface_hub import snapshot_download

    download_kwargs = {}
    if download_dir is not None:
        download_kwargs['cache_dir'] = download_dir
    if revision is not None:
        download_kwargs['revision'] = revision
    if token is not None:
        download_kwargs['token'] = token

    model_path = snapshot_download(pretrained_model_name_or_path,
                                   ignore_patterns=['*.pth'],
                                   **download_kwargs)
    return model_path


def logging_timer(op_name: str, logger: Logger, level: int = logging.DEBUG):
    """logging timer."""

    @contextmanager
    def __timer():
        """timer."""
        start = time.perf_counter()
        yield
        end = time.perf_counter()
        duration = (end - start) * 1000
        logger.log(level, f'<{op_name}> take time: {duration:.2f} ms')

    def __inner(func):
        """inner."""

        @functools.wraps(func)
        def __func_warpper(*args, **kwargs):
            """func warpper."""
            if logger.level > level:
                return func(*args, **kwargs)
            with __timer():
                return func(*args, **kwargs)

        @functools.wraps(func)
        def __async_warpper(*args, **kwargs):
            """async warpper."""

            async def __tmp():
                if logger.level > level:
                    return (await func(*args, **kwargs))
                with __timer():
                    return (await func(*args, **kwargs))

            return __tmp()

        if asyncio.iscoroutinefunction(func):
            return __async_warpper
        else:
            return __func_warpper

    return __inner


# modified from https://github.com/vllm-project/vllm/blob/0650e5935b0f6af35fb2acf71769982c47b804d7/vllm/config.py#L1082-L1150  # noqa
def _get_and_verify_max_len(
    hf_tm_config: Union[PretrainedConfig,
                        TypeVar('TurbomindModelConfig')],
    max_model_len: Optional[int],
) -> int:
    """Get and verify the model's maximum length."""
    if hasattr(hf_tm_config, 'session_len'):
        # `hf_tm_config` is TurbomindModelConfig
        session_len = getattr(hf_tm_config, 'session_len')
        return max_model_len if max_model_len else session_len

    # vl configs hide session-len inside llm configs
    llm_keys = ['language_config', 'llm_config', 'text_config']
    for key in llm_keys:
        hf_tm_config = getattr(hf_tm_config, key, hf_tm_config)

    logger = get_logger('lmdeploy')
    derived_max_model_len = float('inf')
    possible_keys = [
        # OPT
        'max_position_embeddings',
        # GPT-2
        'n_positions',
        # MPT
        'max_seq_len',
        # ChatGLM2
        'seq_length',
        # Command-R
        'model_max_length',
        # Others
        'max_sequence_length',
        'max_seq_length',
        'seq_len',
    ]
    max_len_key = None
    for key in possible_keys:
        max_len = getattr(hf_tm_config, key, None)
        if max_len is not None:
            max_len_key = key if max_len < derived_max_model_len \
                else max_len_key
            derived_max_model_len = min(derived_max_model_len, max_len)
    if derived_max_model_len == float('inf'):
        if max_model_len is not None:
            # If max_model_len is specified, we use it.
            return max_model_len

        default_max_len = 2048
        logger.warning(
            "The model's config.json does not contain any of the following "
            'keys to determine the original maximum length of the model: '
            f"{possible_keys}. Assuming the model's maximum length is "
            f'{default_max_len}.')
        derived_max_model_len = default_max_len

    if max_model_len is None:
        max_model_len = int(derived_max_model_len)
    elif max_model_len > derived_max_model_len:
        # Some models might have a separate key for specifying model_max_length
        # that will be bigger than derived_max_model_len. We compare user input
        # with model_max_length and allow this override when it's smaller.
        model_max_length = getattr(hf_tm_config, 'model_max_length', None)
        if model_max_length is not None and max_model_len <= model_max_length:
            pass
        else:
            logger.warning(
                f'User-specified max_model_len ({max_model_len}) is greater '
                'than the derived max_model_len '
                f'({max_len_key}={derived_max_model_len} or model_max_length='
                f"{model_max_length} in model's config.json).")
    return int(max_model_len)


def get_max_batch_size(device_type: str):
    """Get the max inference batch size for LLM models according to the device
    type.

    Args:
        device_type (str): the type of device
    """
    assert device_type in ['cuda', 'ascend', 'maca']
    if device_type == 'cuda':
        max_batch_size_map = {
            'a100': 256,
            'a800': 256,
            'h100': 512,
            'h800': 512
        }
        import torch
        device_name = torch.cuda.get_device_name(0).lower()
        for name, size in max_batch_size_map.items():
            if name in device_name:
                return size
        # for devices that are not in `max_batch_size_map`, set
        # the max_batch_size 128
        return 128
    elif device_type == 'ascend':
        return 16
<<<<<<< HEAD


def is_bf16_supported(device_name: str = 'cuda'):
    """Check if device support bfloat16."""

    if device_name == 'cuda':
        import torch
        device = torch.cuda.current_device()

        # Check for CUDA version and device compute capability.
        # This is a fast way to check for it.
        cuda_version = torch.version.cuda
        if (cuda_version is not None and int(cuda_version.split('.')[0]) >= 11
                and torch.cuda.get_device_properties(device).major >= 8):
            return True
        else:
            return False
=======
    elif device_type == 'maca':
        return 128
>>>>>>> 4958071b
<|MERGE_RESOLUTION|>--- conflicted
+++ resolved
@@ -350,13 +350,18 @@
         return 128
     elif device_type == 'ascend':
         return 16
-<<<<<<< HEAD
-
-
-def is_bf16_supported(device_name: str = 'cuda'):
-    """Check if device support bfloat16."""
-
-    if device_name == 'cuda':
+    elif device_type == 'maca':
+        return 128
+
+
+def is_bf16_supported(device_type: str = 'cuda'):
+    """Check if device support bfloat16.
+
+    Args:
+        device_type (str): the type of device
+    """
+
+    if device_type == 'cuda':
         import torch
         device = torch.cuda.current_device()
 
@@ -368,7 +373,7 @@
             return True
         else:
             return False
-=======
-    elif device_type == 'maca':
-        return 128
->>>>>>> 4958071b
+    elif device_type in ['ascend', 'maca']:
+        return True
+    else:
+        return False