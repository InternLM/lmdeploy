--- conflicted
+++ resolved
@@ -460,7 +460,6 @@
     from multiprocessing.reduction import ForkingPickler
 
     from torch.multiprocessing.reductions import reduce_tensor
-<<<<<<< HEAD
 
     # flattened_tensor
     if 'metadata' in state_dict and 'flattened_tensor' in state_dict:
@@ -468,12 +467,8 @@
         if isinstance(data['flattened_tensor'], torch.Tensor):
             data['flattened_tensor'] = reduce_tensor(state_dict['flattened_tensor'])
     else:
-        assert all(v.device.type == 'cuda' for v in state_dict.values())
         data = [(k, reduce_tensor(v)) for k, v in state_dict.items()]
 
-=======
-    data = [(k, reduce_tensor(v)) for k, v in state_dict.items()]
->>>>>>> b186cf0b
     buf = BytesIO()
     ForkingPickler(buf).dump(data)
     buf.seek(0)
