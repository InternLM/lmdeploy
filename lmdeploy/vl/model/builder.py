# Copyright (c) OpenMMLab. All rights reserved.
import os
from typing import Optional, Union

from lmdeploy.messages import PytorchEngineConfig, TurbomindEngineConfig
from lmdeploy.utils import get_hf_config_content, get_logger, get_model
from lmdeploy.vl.model.base import VISION_MODELS

<<<<<<< HEAD
from .cogvlm import CogVLMVisionModel  # noqa F401
from .deepseek import DeepSeekVisionModel  # noqa F401
from .internvl import InternVLVisionModel  # noqa F401
from .internvl_llava import InternVLLlavaVisionModel  # noqa F401
from .llava import LlavaVisionModel  # noqa F401
from .llava_hf import LlavaHfVisionModel  # noqa F401
from .llava_next import LlavaNextVisionModel  # noqa F401
from .mini_gemeni import MiniGeminiVisionModel  # noqa F401
from .minicpmv import MiniCPMVModel  # noqa F401
from .qwen import QwenVisionModel  # noqa F401
from .xcomposer2 import Xcomposer2VisionModel  # noqa F401
from .yi import YiVisionModel  # noqa F401

logger = get_logger('lmdeploy')
=======
from .cogvlm import CogVLMVisionModel
from .deepseek import DeepSeekVisionModel
from .internvl import InternVLVisionModel
from .internvl_llava import InternVLLlavaVisionModel
from .llava import LlavaVisionModel
from .llava_hf import LlavaHfVisionModel
from .llava_next import LlavaNextVisionModel
from .mini_gemeni import MiniGeminiVisionModel
from .minicpmv import MiniCPMVModel
from .phi3_vision import Phi3VisionModel
from .qwen import QwenVisionModel
from .xcomposer2 import Xcomposer2VisionModel
from .yi import YiVisionModel
>>>>>>> 5059f37c


def load_vl_model(model_path: str,
                  with_llm: bool = False,
                  backend_config: Optional[Union[TurbomindEngineConfig,
                                                 PytorchEngineConfig]] = None):
    """load visual model."""
    if not os.path.exists(model_path):
        revision = getattr(backend_config, 'revision', None)
        download_dir = getattr(backend_config, 'download_dir', None)
        model_path = get_model(model_path,
                               revision=revision,
                               download_dir=download_dir)

    max_memory = None
    if not with_llm:
        import torch
        tp = getattr(backend_config, 'tp', 1)
        max_memory = {i: torch.cuda.mem_get_info(i)[0] for i in range(tp)}

    kwargs = dict(with_llm=with_llm, max_memory=max_memory)
    config = get_hf_config_content(model_path)
<<<<<<< HEAD
    for name, module in VISION_MODELS.module_dict.items():
        if module.match(config):
            logger.info(f'matching vision model: {name}')
            return module(model_path, **kwargs)

    raise ValueError(f'unsupported vl model with config {config}')
=======
    arch = config['architectures'][0]
    if 'auto_map' in config:
        for _, v in config['auto_map'].items():
            if 'InternLMXComposer2ForCausalLM' in v:
                arch = 'InternLMXComposer2ForCausalLM'
    if arch == 'QWenLMHeadModel':
        return QwenVisionModel(model_path, with_llm)
    elif arch in ['LlavaLlamaForCausalLM', 'LlavaMistralForCausalLM']:
        projector_type = config.get('mm_projector_type', 'linear')
        mm_vision_tower = config.get('mm_vision_tower', '')
        if '_Norm' in projector_type:
            return YiVisionModel(model_path, with_llm)
        elif 'OpenGVLab' in mm_vision_tower:
            return InternVLLlavaVisionModel(model_path, with_llm)
        else:
            return LlavaVisionModel(model_path, with_llm=with_llm, arch=arch)
    if arch == 'MultiModalityCausalLM':
        return DeepSeekVisionModel(model_path, with_llm)
    elif arch == 'CogVLMForCausalLM':
        return CogVLMVisionModel(model_path, with_llm)
    if arch == 'InternLMXComposer2ForCausalLM':
        return Xcomposer2VisionModel(model_path, with_llm)
    if arch == 'InternVLChatModel':
        return InternVLVisionModel(model_path, with_llm)
    if arch in ['MiniGeminiLlamaForCausalLM', 'MGMLlamaForCausalLM']:
        return MiniGeminiVisionModel(model_path, with_llm)
    if arch == 'MiniCPMV':
        return MiniCPMVModel(model_path, with_llm)
    if arch == 'LlavaForConditionalGeneration':
        return LlavaHfVisionModel(model_path, with_llm)
    if arch == 'LlavaNextForConditionalGeneration':
        return LlavaNextVisionModel(model_path, with_llm)
    if arch == 'Phi3VForCausalLM':
        return Phi3VisionModel(model_path, with_llm)
    raise ValueError(f'unsupported vl model with arch {arch}')
>>>>>>> 5059f37c


def vl_model_with_tokenizer(model_path: str, with_llm: bool = True):
    """load visual model."""
    vl_model = load_vl_model(model_path, with_llm).vl_model
    llm = vl_model
    if hasattr(vl_model, 'language_model'):  # deepseek vl
        llm = vl_model.language_model
    if hasattr(vl_model, 'llm'):  # MiniCPMV
        llm = vl_model.llm
    llm.config.use_cache = False
    llm.half().eval()
    from transformers import AutoTokenizer
    tokenizer = AutoTokenizer.from_pretrained(model_path,
                                              trust_remote_code=True)
    return vl_model, llm, tokenizer<|MERGE_RESOLUTION|>--- conflicted
+++ resolved
@@ -6,7 +6,6 @@
 from lmdeploy.utils import get_hf_config_content, get_logger, get_model
 from lmdeploy.vl.model.base import VISION_MODELS
 
-<<<<<<< HEAD
 from .cogvlm import CogVLMVisionModel  # noqa F401
 from .deepseek import DeepSeekVisionModel  # noqa F401
 from .internvl import InternVLVisionModel  # noqa F401
@@ -16,26 +15,12 @@
 from .llava_next import LlavaNextVisionModel  # noqa F401
 from .mini_gemeni import MiniGeminiVisionModel  # noqa F401
 from .minicpmv import MiniCPMVModel  # noqa F401
+from .phi3_vision import Phi3VisionModel  # noqa F401
 from .qwen import QwenVisionModel  # noqa F401
 from .xcomposer2 import Xcomposer2VisionModel  # noqa F401
 from .yi import YiVisionModel  # noqa F401
 
 logger = get_logger('lmdeploy')
-=======
-from .cogvlm import CogVLMVisionModel
-from .deepseek import DeepSeekVisionModel
-from .internvl import InternVLVisionModel
-from .internvl_llava import InternVLLlavaVisionModel
-from .llava import LlavaVisionModel
-from .llava_hf import LlavaHfVisionModel
-from .llava_next import LlavaNextVisionModel
-from .mini_gemeni import MiniGeminiVisionModel
-from .minicpmv import MiniCPMVModel
-from .phi3_vision import Phi3VisionModel
-from .qwen import QwenVisionModel
-from .xcomposer2 import Xcomposer2VisionModel
-from .yi import YiVisionModel
->>>>>>> 5059f37c
 
 
 def load_vl_model(model_path: str,
@@ -58,50 +43,12 @@
 
     kwargs = dict(with_llm=with_llm, max_memory=max_memory)
     config = get_hf_config_content(model_path)
-<<<<<<< HEAD
     for name, module in VISION_MODELS.module_dict.items():
         if module.match(config):
             logger.info(f'matching vision model: {name}')
             return module(model_path, **kwargs)
 
     raise ValueError(f'unsupported vl model with config {config}')
-=======
-    arch = config['architectures'][0]
-    if 'auto_map' in config:
-        for _, v in config['auto_map'].items():
-            if 'InternLMXComposer2ForCausalLM' in v:
-                arch = 'InternLMXComposer2ForCausalLM'
-    if arch == 'QWenLMHeadModel':
-        return QwenVisionModel(model_path, with_llm)
-    elif arch in ['LlavaLlamaForCausalLM', 'LlavaMistralForCausalLM']:
-        projector_type = config.get('mm_projector_type', 'linear')
-        mm_vision_tower = config.get('mm_vision_tower', '')
-        if '_Norm' in projector_type:
-            return YiVisionModel(model_path, with_llm)
-        elif 'OpenGVLab' in mm_vision_tower:
-            return InternVLLlavaVisionModel(model_path, with_llm)
-        else:
-            return LlavaVisionModel(model_path, with_llm=with_llm, arch=arch)
-    if arch == 'MultiModalityCausalLM':
-        return DeepSeekVisionModel(model_path, with_llm)
-    elif arch == 'CogVLMForCausalLM':
-        return CogVLMVisionModel(model_path, with_llm)
-    if arch == 'InternLMXComposer2ForCausalLM':
-        return Xcomposer2VisionModel(model_path, with_llm)
-    if arch == 'InternVLChatModel':
-        return InternVLVisionModel(model_path, with_llm)
-    if arch in ['MiniGeminiLlamaForCausalLM', 'MGMLlamaForCausalLM']:
-        return MiniGeminiVisionModel(model_path, with_llm)
-    if arch == 'MiniCPMV':
-        return MiniCPMVModel(model_path, with_llm)
-    if arch == 'LlavaForConditionalGeneration':
-        return LlavaHfVisionModel(model_path, with_llm)
-    if arch == 'LlavaNextForConditionalGeneration':
-        return LlavaNextVisionModel(model_path, with_llm)
-    if arch == 'Phi3VForCausalLM':
-        return Phi3VisionModel(model_path, with_llm)
-    raise ValueError(f'unsupported vl model with arch {arch}')
->>>>>>> 5059f37c
 
 
 def vl_model_with_tokenizer(model_path: str, with_llm: bool = True):
