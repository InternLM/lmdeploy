# Copyright (c) OpenMMLab. All rights reserved.
import os

from lmdeploy.utils import get_hf_config_content, get_model

from .cogvlm import CogVLMVisionModel
from .deepseek import DeepSeekVisionModel
from .internvl import InternVLVisionModel
from .internvl_llava import InternVLLlavaVisionModel
from .llava import LlavaVisionModel
from .mini_gemeni import MiniGeminiVisionModel
from .qwen import QwenVisionModel
from .xcomposer2 import Xcomposer2VisionModel
from .yi import YiVisionModel


def load_vl_model(model_path: str, with_llm: bool = False):
    """load visual model."""
    if not os.path.exists(model_path):
        model_path = get_model(model_path)
    config = get_hf_config_content(model_path)
    arch = config['architectures'][0]
    if 'auto_map' in config:
        for _, v in config['auto_map'].items():
            if 'InternLMXComposer2ForCausalLM' in v:
                arch = 'InternLMXComposer2ForCausalLM'
    if arch == 'QWenLMHeadModel':
        return QwenVisionModel(model_path, with_llm)
    elif arch == 'LlavaLlamaForCausalLM':
        projector_type = config.get('mm_projector_type', 'linear')
        mm_vision_tower = config.get('mm_vision_tower', '')
        if '_Norm' in projector_type:
            return YiVisionModel(model_path, with_llm)
        elif 'OpenGVLab' in mm_vision_tower:
            return InternVLLlavaVisionModel(model_path, with_llm)
        else:
<<<<<<< HEAD
            return LlavaVisionModel(model_path)
    elif arch == 'MultiModalityCausalLM':
        return DeepSeekVisionModel(model_path)
    elif arch == 'CogVLMForCausalLM':
        return CogVLMVisionModel(model_path)
=======
            return LlavaVisionModel(model_path, with_llm)
    if arch == 'MultiModalityCausalLM':
        return DeepSeekVisionModel(model_path, with_llm)
>>>>>>> fbffc31c
    if arch == 'InternLMXComposer2ForCausalLM':
        return Xcomposer2VisionModel(model_path, with_llm)
    if arch == 'InternVLChatModel':
        return InternVLVisionModel(model_path, with_llm)
    if arch in ['MiniGeminiLlamaForCausalLM', 'MGMLlamaForCausalLM']:
        return MiniGeminiVisionModel(model_path, with_llm)
    raise ValueError(f'unsupported vl model with arch {arch}')


def vl_model_with_tokenizer(model_path: str, with_llm: bool = True):
    """load visual model."""
    vl_model = load_vl_model(model_path, with_llm).vl_model
    llm = vl_model
    if hasattr(vl_model, 'language_model'):  # deepseek vl
        llm = vl_model.language_model
    llm.config.use_cache = False
    llm.half().eval()
    from transformers import AutoTokenizer
    tokenizer = AutoTokenizer.from_pretrained(model_path,
                                              trust_remote_code=True)
    return vl_model, llm, tokenizer<|MERGE_RESOLUTION|>--- conflicted
+++ resolved
@@ -34,17 +34,11 @@
         elif 'OpenGVLab' in mm_vision_tower:
             return InternVLLlavaVisionModel(model_path, with_llm)
         else:
-<<<<<<< HEAD
-            return LlavaVisionModel(model_path)
-    elif arch == 'MultiModalityCausalLM':
-        return DeepSeekVisionModel(model_path)
-    elif arch == 'CogVLMForCausalLM':
-        return CogVLMVisionModel(model_path)
-=======
             return LlavaVisionModel(model_path, with_llm)
     if arch == 'MultiModalityCausalLM':
         return DeepSeekVisionModel(model_path, with_llm)
->>>>>>> fbffc31c
+    elif arch == 'CogVLMForCausalLM':
+        return CogVLMVisionModel(model_path, with_llm)
     if arch == 'InternLMXComposer2ForCausalLM':
         return Xcomposer2VisionModel(model_path, with_llm)
     if arch == 'InternVLChatModel':
