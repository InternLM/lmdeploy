# Copyright (c) OpenMMLab. All rights reserved.
import os
from typing import Literal, Optional, Union

import torch

import torch

from lmdeploy.archs import get_model_arch
from lmdeploy.messages import PytorchEngineConfig, TurbomindEngineConfig
from lmdeploy.utils import get_logger, get_model
from lmdeploy.vl.model.base import VISION_MODELS

from .cogvlm import CogVLMVisionModel  # noqa F401
from .deepseek import DeepSeekVisionModel  # noqa F401
from .glm_4v import GLM4VisionModel  # noqa F401
from .internvl import InternVLVisionModel  # noqa F401
from .internvl_llava import InternVLLlavaVisionModel  # noqa F401
from .llava import LlavaVisionModel  # noqa F401
from .llava_hf import LlavaHfVisionModel  # noqa F401
from .llava_next import LlavaNextVisionModel  # noqa F401
from .mini_gemeni import MiniGeminiVisionModel  # noqa F401
from .minicpmv import MiniCPMVModel  # noqa F401
from .mllama import MllamaVLModel  # noqa F401
from .molmo import MolmoVisionModel  # noqa F401
from .phi3_vision import Phi3VisionModel  # noqa F401
from .qwen import QwenVisionModel  # noqa F401
from .qwen2 import Qwen2VLModel  # noqa F401
from .xcomposer2 import Xcomposer2VisionModel  # noqa F401
from .yi import YiVisionModel  # noqa F401

logger = get_logger('lmdeploy')


def load_vl_model(model_path: str,
                  backend: str,
                  backend_config: Optional[Union[TurbomindEngineConfig,
                                                 PytorchEngineConfig]] = None):
    """load visual model.

    Args:
        model_path(str): the path or repo_id from model hub of the model
        backend(str): the name of inference backend
        backend_config: the config of the inference engine
    """
    if not os.path.exists(model_path):
        revision = getattr(backend_config, 'revision', None)
        download_dir = getattr(backend_config, 'download_dir', None)
        model_path = get_model(model_path,
                               revision=revision,
                               download_dir=download_dir)

    max_memory = None
    tp = getattr(backend_config, 'tp', 1)
    max_memory = {i: torch.cuda.mem_get_info(i)[0] for i in range(tp)}

    _, hf_config = get_model_arch(model_path)
    kwargs = dict(model_path=model_path,
                  max_memory=max_memory,
                  hf_config=hf_config,
                  backend=backend)
    for name, module in VISION_MODELS.module_dict.items():
        try:
            if module.match(hf_config):
                logger.info(f'matching vision model: {name}')
                model = module(**kwargs)
                model.build_preprocessor()
                if backend == 'turbomind':
                    model.build_model()
                return model
        except Exception:
            logger.error(f'matching vision model: {name} failed')
            raise

<<<<<<< HEAD
    raise ValueError(f'unsupported vl model with config {hf_config}')


def vl_model_with_tokenizer(model_path: str,
                            with_llm: bool = True,
                            dtype: Literal['float16', 'bfloat16',
                                           'auto'] = 'auto'):
    """load visual model."""
    vl_model = load_vl_model(model_path, with_llm).vl_model
    llm = vl_model
    if hasattr(vl_model, 'language_model'):  # deepseek vl
        llm = vl_model.language_model
    if hasattr(vl_model, 'llm'):  # MiniCPMV
        llm = vl_model.llm
    llm.config.use_cache = False
    if dtype == 'float16':
        llm.half()
    elif dtype == 'bfloat16':
        llm.to(torch.bfloat16)
    llm.eval()
    from transformers import AutoTokenizer
    tokenizer = AutoTokenizer.from_pretrained(model_path,
                                              trust_remote_code=True)
    return vl_model, llm, tokenizer
=======
    raise ValueError(f'unsupported vl model with config {hf_config}')
>>>>>>> 96e82ebc
<|MERGE_RESOLUTION|>--- conflicted
+++ resolved
@@ -1,8 +1,6 @@
 # Copyright (c) OpenMMLab. All rights reserved.
 import os
-from typing import Literal, Optional, Union
-
-import torch
+from typing import Optional, Union
 
 import torch
 
@@ -72,31 +70,4 @@
             logger.error(f'matching vision model: {name} failed')
             raise
 
-<<<<<<< HEAD
-    raise ValueError(f'unsupported vl model with config {hf_config}')
-
-
-def vl_model_with_tokenizer(model_path: str,
-                            with_llm: bool = True,
-                            dtype: Literal['float16', 'bfloat16',
-                                           'auto'] = 'auto'):
-    """load visual model."""
-    vl_model = load_vl_model(model_path, with_llm).vl_model
-    llm = vl_model
-    if hasattr(vl_model, 'language_model'):  # deepseek vl
-        llm = vl_model.language_model
-    if hasattr(vl_model, 'llm'):  # MiniCPMV
-        llm = vl_model.llm
-    llm.config.use_cache = False
-    if dtype == 'float16':
-        llm.half()
-    elif dtype == 'bfloat16':
-        llm.to(torch.bfloat16)
-    llm.eval()
-    from transformers import AutoTokenizer
-    tokenizer = AutoTokenizer.from_pretrained(model_path,
-                                              trust_remote_code=True)
-    return vl_model, llm, tokenizer
-=======
-    raise ValueError(f'unsupported vl model with config {hf_config}')
->>>>>>> 96e82ebc
+    raise ValueError(f'unsupported vl model with config {hf_config}')