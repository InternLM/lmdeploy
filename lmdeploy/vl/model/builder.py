--- conflicted
+++ resolved
@@ -37,16 +37,12 @@
             return LlavaVisionModel(model_path)
     elif arch == 'MultiModalityCausalLM':
         return DeepSeekVisionModel(model_path)
-<<<<<<< HEAD
     elif arch == 'CogVLMForCausalLM':
         return CogVLMVisionModel(model_path)
-
-=======
     if arch == 'InternLMXComposer2ForCausalLM':
         return Xcomposer2VisionModel(model_path)
     if arch == 'InternVLChatModel':
         return InternVLVisionModel(model_path)
     if arch in ['MiniGeminiLlamaForCausalLM', 'MGMLlamaForCausalLM']:
         return MiniGeminiVisionModel(model_path)
->>>>>>> 398c2aae
     raise ValueError(f'unsupported vl model with arch {arch}')