# Copyright (c) OpenMMLab. All rights reserved.
from typing import Dict, List, Optional

import torch
from transformers import AutoConfig, AutoModel, AutoModelForCausalLM, AutoProcessor
from transformers.processing_utils import ImagesKwargs, ProcessingKwargs

from lmdeploy.utils import get_logger
from lmdeploy.vl.model.base import VISION_MODELS, VisonModel
from lmdeploy.vl.model.utils import disable_logging

logger = get_logger('lmdeploy')


class InternVLImagesKwargs(ImagesKwargs, total=False):
    crop_to_patches: Optional[bool]
    min_patches: Optional[int]
    max_patches: Optional[int]


class InternVLProcessorKwargs(ProcessingKwargs, total=False):
    images_kwargs: InternVLImagesKwargs
    _defaults = {
        'text_kwargs': {
            'padding': False,
        },
        'images_kwargs': {
            'crop_to_patches': True,
        },
        'videos_kwargs': {},
    }


@VISION_MODELS.register_module()
class InternVL3VisionModel(VisonModel):
    """Internvl3 vision model."""

    _arch = ['InternVLForConditionalGeneration', 'InternS1ForConditionalGeneration']

    def __init__(self,
                 model_path: str,
                 with_llm: bool = False,
                 max_memory: Dict[int, int] = None,
                 hf_config: AutoConfig = None,
                 backend: str = ''):
        super().__init__(model_path, with_llm, max_memory, hf_config, backend)
        self.arch = hf_config.architectures[0]

    def build_preprocessor(self):
<<<<<<< HEAD
        self.processor = AutoProcessor.from_pretrained(self.model_path, trust_remote_code=True, use_fast=False)
=======
        self.processor = AutoProcessor.from_pretrained(self.model_path, trust_remote_code=True)
>>>>>>> 8e20b5cf
        tokenizer = self.processor.tokenizer
        self.image_token_id = tokenizer.context_image_token_id
        self.image_tokens_per_patch = self.processor.image_seq_length
        self.tokenizer_init_kwargs = tokenizer.init_kwargs

    def build_model(self):
        """Build the vision part of a VLM model when backend is turbomind, or
        load the whole VLM model when `self.with_llm==True`"""
        from accelerate import init_empty_weights
        with init_empty_weights():
            if self.arch == 'InternVLForConditionalGeneration':
                model = AutoModel.from_config(self.hf_config, trust_remote_code=True)
                if not self.with_llm:
                    del model.language_model
            elif self.arch == 'InternS1ForConditionalGeneration':
                model = AutoModelForCausalLM.from_config(self.hf_config, trust_remote_code=True)
                if not self.with_llm:
                    del model.model.language_model
            else:
                raise ValueError(f'unsupported model arch {self.arch}')

        model.half()
        from accelerate import load_checkpoint_and_dispatch
        with disable_logging():
            load_checkpoint_and_dispatch(model=model,
                                         checkpoint=self.model_path,
                                         device_map='auto' if not self.with_llm else {'': 'cpu'},
                                         max_memory=self.max_memory,
                                         no_split_module_classes=['InternVLVisionLayer', 'InternS1VisionLayer'],
                                         dtype=torch.half)
        # We need eval mode to freeze the weights in model, thus,
        # avoid randomness in inference.
        self.model = model.eval()

    def preprocess(self, messages: List[Dict]) -> List[Dict]:
        """Refers to `super.preprocess() for spec."""
        from transformers.image_utils import make_flat_list_of_images
        output_kwargs = self.processor._merge_kwargs(
            InternVLProcessorKwargs,
            tokenizer_init_kwargs=self.tokenizer_init_kwargs,
            **{
                'return_tensors': 'pt',
                'add_special_tokens': False
            },
        )
        images = self.collect_images(messages)
        images = [image.convert('RGB') for image, _ in images]
        num_image = len(images)
        images = make_flat_list_of_images(images)
        image_inputs = self.processor.image_processor(images, **output_kwargs['images_kwargs'])
        image_num_patches = image_inputs.pop('num_patches').cpu().numpy().tolist()
        image_pixel_values = image_inputs.pop('pixel_values')
        outputs = []
        cum_num_patches = 0
        for idx in range(num_image):
            cur_num_patches = image_num_patches[idx]
            pixel_values = image_pixel_values[cum_num_patches:cum_num_patches + cur_num_patches, ...]
            cum_num_patches += cur_num_patches
            data = dict(pixel_values=pixel_values,
                        image_tokens=self.image_tokens_per_patch * cur_num_patches,
                        image_token_id=self.image_token_id)
            outputs.append(data)

        messages.append(dict(role='preprocess', content=outputs))
        return messages

    @torch.no_grad()
    def forward(self, messages: List[Dict], max_batch_size: int = 1) -> List[Dict]:
        """Extract image feature. ONLY implement it when the backend is
        turbomind engine.

        Args:
            messages(List[Dict]): the outputs of `preprocess`
            max_batch_size(int): the max batch size when forwarding vision
                model
        Return:
            the message list with forwarding results included
        """
        inputs = [x['content'] for x in messages if x['role'] == 'preprocess']
        inputs = inputs[0]
        assert all(x.get('pixel_values') is not None for x in inputs)
        outputs = []
        for idx in range(0, len(inputs), max_batch_size):
            pixel_values = [x['pixel_values'] for x in inputs[idx:idx + max_batch_size]]
            split = [x.shape[0] for x in pixel_values]
            pixel_values = torch.cat(pixel_values, dim=0)
            pixel_values = pixel_values.to(self.model.device, dtype=torch.float16)
            logger.info(f'vision forward shape: {pixel_values.shape}')
            feats = self.model.get_image_features(
                pixel_values,
                vision_feature_layer=self.hf_config.vision_feature_layer,
                vision_feature_select_strategy=self.hf_config.vision_feature_select_strategy,
            )
            feats = torch.split(feats, split, dim=0)
            outputs.extend([x.reshape(-1, x.shape[-1]) for x in feats])
        messages.append(dict(role='forward', content=outputs))
        return messages

    @staticmethod
    def proc_messages(messages, chat_template, sequence_start):
        """Apply chat template to get the prompt."""
        prompt_messages = []
        IMAGE_TOKEN = '<IMAGE_TOKEN>'
        for message in messages:
            if isinstance(message['content'], str):
                prompt_messages.append(message)
                continue
            elif message['role'] in ['preprocess', 'forward']:
                continue
            n_images = len([1 for x in message['content'] if x['type'] == 'image'])
            content = [x.get('text', '') for x in message['content'] if x['type'] == 'text']
            prompt = content[0]
            if IMAGE_TOKEN in prompt and f'<img>{IMAGE_TOKEN}' not in prompt:
                prompt = prompt.replace(f'{IMAGE_TOKEN}', f'<img>{IMAGE_TOKEN}</img>')
                prompt = prompt.replace('</img><img>', '')
                prompt = prompt.replace('<img><img>', '<img>')
                prompt = prompt.replace('</img></img>', '</img>')
            elif IMAGE_TOKEN not in prompt:
                prompt = f'<img>{IMAGE_TOKEN * n_images}</img>\n' + prompt
            else:
                pass
            prompt_messages.append(dict(role='user', content=prompt))
        prompt = chat_template.messages2prompt(prompt_messages, sequence_start)
        return prompt, IMAGE_TOKEN

    def to_pytorch(self, messages, chat_template, tokenizer, sequence_start):
        prompt, IMAGE_TOKEN = self.proc_messages(messages, chat_template, sequence_start)
        return self.to_pytorch_aux(messages, prompt, IMAGE_TOKEN, tokenizer, sequence_start)

    def to_turbomind(self, messages, chat_template, tokenizer, sequence_start):
        prompt, IMAGE_TOKEN = self.proc_messages(messages, chat_template, sequence_start)
        return self.to_turbomind_aux(messages, prompt, IMAGE_TOKEN, tokenizer, sequence_start)<|MERGE_RESOLUTION|>--- conflicted
+++ resolved
@@ -47,11 +47,7 @@
         self.arch = hf_config.architectures[0]
 
     def build_preprocessor(self):
-<<<<<<< HEAD
-        self.processor = AutoProcessor.from_pretrained(self.model_path, trust_remote_code=True, use_fast=False)
-=======
         self.processor = AutoProcessor.from_pretrained(self.model_path, trust_remote_code=True)
->>>>>>> 8e20b5cf
         tokenizer = self.processor.tokenizer
         self.image_token_id = tokenizer.context_image_token_id
         self.image_tokens_per_patch = self.processor.image_seq_length
