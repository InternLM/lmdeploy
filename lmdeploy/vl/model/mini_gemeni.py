--- conflicted
+++ resolved
@@ -9,16 +9,9 @@
 from PIL.Image import Image
 
 from lmdeploy.vl.model.base import VisonModel
-<<<<<<< HEAD
-from lmdeploy.vl.model.utils import (buffers_aware_empty,
-                                     disable_transformers_logging,
-                                     hack_import_with,
-                                     load_model_from_weight_files)
-=======
 from lmdeploy.vl.model.utils import (add_device_hook, disable_logging,
                                      disable_transformers_logging,
                                      hack_import_with)
->>>>>>> 2f285312
 
 
 def check_mini_gemini_install():
@@ -173,12 +166,8 @@
 class MiniGeminiVisionModel(VisonModel):
     """Qwen vision model."""
 
-<<<<<<< HEAD
-    def __init__(self, model_path, device='cuda:0', with_llm: bool = False):
+    def __init__(self, model_path, with_llm: bool = False):
         self.with_llm = with_llm
-=======
-    def __init__(self, model_path: str):
->>>>>>> 2f285312
         self.model_path = model_path
         check_mini_gemini_install()
         self.build_model()
@@ -193,49 +182,26 @@
         with init_empty_weights(), disable_transformers_logging(
         ), hack_import_with(['deepspeed']):
             warnings.simplefilter('ignore')
-<<<<<<< HEAD
-            config = MGMConfig.from_pretrained(self.model_path,
-                                               trust_remote_code=True)
-            setattr(config, 'quantization_config', {})
-            setattr(config, 'model_path', self.model_path)
-            model = AutoModelForCausalLM.from_config(config,
-                                                     trust_remote_code=True)
-            if not self.with_llm:
-=======
             with init_mini_gemini_model():
-                model = MGMLlamaForCausalLM.from_pretrained(self.model_path)
-                setattr(model.config, 'model_path', self.model_path)
+                config = MGMConfig.from_pretrained(self.model_path,
+                                                   trust_remote_code=True)
+                setattr(config, 'quantization_config', {})
+                setattr(config, 'model_path', self.model_path)
+                model = AutoModelForCausalLM.from_config(
+                    config, trust_remote_code=True)
                 model.get_model().initialize_uni_modules(model.config,
                                                          for_eval=True)
                 vision_tower = model.get_vision_tower()
                 vision_tower.load_model()
                 vision_tower_aux = model.get_vision_tower_aux()
                 vision_tower_aux.load_model()
->>>>>>> 2f285312
-                del model.lm_head
-                del model.model.embed_tokens
-                del model.model.layers
-                del model.model.norm
-<<<<<<< HEAD
-            else:
-                self.vl_model = model
-
-        # # load weight
-        with torch.device('cpu'):
-            buffers_aware_empty(model, 'cpu')
-            vision_tower = model.get_vision_tower()
-            vision_tower.is_loaded = False
-            vision_tower.load_model()
-            vision_tower_aux = model.get_vision_tower_aux()
-            vision_tower_aux.is_loaded = False
-            vision_tower_aux.load_model()
-        load_model_from_weight_files(model, self.model_path)
-        model.to(self.device).eval().half()
-
-        model.get_model().initialize_uni_modules(model.config, for_eval=True)
-
-        self.model = model
-=======
+                if not self.with_llm:
+                    del model.lm_head
+                    del model.model.embed_tokens
+                    del model.model.layers
+                    del model.model.norm
+                else:
+                    self.vl_model = model
 
         from accelerate.utils import get_balanced_memory, infer_auto_device_map
         max_memory = get_balanced_memory(
@@ -267,7 +233,6 @@
         if keys[0] in device_map:
             add_device_hook(vision_tower, device_map[keys[0]])
             add_device_hook(vision_tower_aux, device_map[keys[0]])
->>>>>>> 2f285312
 
         image_processor = model.model.vision_tower.image_processor
         if hasattr(model.config, 'image_size_aux'):
