--- conflicted
+++ resolved
@@ -31,23 +31,10 @@
 
     def build_preprocessor(self):
         check_qwen_vl_deps_install()
-<<<<<<< HEAD
         from transformers import AutoProcessor
         self.processor = AutoProcessor.from_pretrained(self.model_path)
 
     def build_model(self):
-        from accelerate import init_empty_weights
-        with init_empty_weights():
-            config = self.hf_config
-            config.quantization_config = {}  # disable vision part quantization
-            # disable accelerate check_tied_parameters_in_config
-            # for Qwen2-VL-2B-Instruct
-            config.tie_word_embeddings = False
-
-            from transformers import Qwen2VLForConditionalGeneration
-            model = Qwen2VLForConditionalGeneration._from_config(config)
-            if not self.with_llm:
-=======
         from transformers import Qwen2VLForConditionalGeneration
         if self.with_llm:
             model = Qwen2VLForConditionalGeneration.from_pretrained(
@@ -65,7 +52,6 @@
                 config.tie_word_embeddings = False
 
                 model = Qwen2VLForConditionalGeneration._from_config(config)
->>>>>>> f13c0f93
                 del model.model
                 del model.lm_head
                 model.half()
