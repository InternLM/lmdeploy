# Copyright (c) OpenMMLab. All rights reserved.
import os
<<<<<<< HEAD
import sys
from contextlib import contextmanager
from typing import Dict, Iterator, List, Union
=======
from contextlib import contextmanager
from typing import Dict, List
>>>>>>> e8a0c9aa

import torch
import torch.nn as nn
from safetensors.torch import load_file
from transformers.utils import (SAFE_WEIGHTS_INDEX_NAME, SAFE_WEIGHTS_NAME,
                                WEIGHTS_INDEX_NAME, is_safetensors_available)
from transformers.utils.hub import get_checkpoint_shard_files


def load_weight_ckpt(ckpt: str) -> Dict[str, torch.Tensor]:
    """load checkpoint."""
    if ckpt.endswith('.safetensors'):
        return load_file(ckpt)
    else:
        return torch.load(ckpt)


def get_used_weight_files(folder: str,
                          state_dict: Dict[str, torch.Tensor]) -> List[str]:
    """get used checkpoint which contains keys in state_dict."""
    _index_file = os.path.join(folder, WEIGHTS_INDEX_NAME)
    _safe_index_file = os.path.join(folder, SAFE_WEIGHTS_INDEX_NAME)
    if os.path.exists(_index_file):
        index_file = _index_file
    elif os.path.exists(_safe_index_file):
        index_file = _safe_index_file
    elif is_safetensors_available() and os.path.isfile(
            os.path.join(folder, SAFE_WEIGHTS_NAME)):  # Single safetensor file
        return [os.path.join(folder, SAFE_WEIGHTS_NAME)]
    else:
        raise FileNotFoundError
    _, sharded_metadata = get_checkpoint_shard_files(folder, index_file)
    potential_keys = set(state_dict.keys())
    supplied_keys = set(sharded_metadata['weight_map'].keys())
    shared_keys = potential_keys & supplied_keys
    valid_files = set(sharded_metadata['weight_map'][k] for k in shared_keys)
    return valid_files


def load_model_from_weight_files(model: nn.Module, folder: str) -> None:
    """load nn.Module weight from folder."""
    valid_files = get_used_weight_files(folder, model.state_dict())
    for file_name in valid_files:
        ckpt = os.path.join(folder, file_name)
        state_dict = load_weight_ckpt(ckpt)
        model.load_state_dict(state_dict, strict=False)


@contextmanager
<<<<<<< HEAD
def add_sys_path(path: Union[str, os.PathLike]) -> Iterator[None]:
    """Temporarily add the given path to `sys.path`."""
    path = os.fspath(path)
    try:
        sys.path.insert(0, path)
        yield
    finally:
        sys.path.remove(path)
=======
def disable_transformers_logging():
    import transformers
    from transformers.utils import logging
    previous_level = logging.get_verbosity()
    logging.set_verbosity(transformers.logging.ERROR)
    yield
    logging.set_verbosity(previous_level)
>>>>>>> e8a0c9aa
<|MERGE_RESOLUTION|>--- conflicted
+++ resolved
@@ -1,13 +1,8 @@
 # Copyright (c) OpenMMLab. All rights reserved.
 import os
-<<<<<<< HEAD
 import sys
 from contextlib import contextmanager
 from typing import Dict, Iterator, List, Union
-=======
-from contextlib import contextmanager
-from typing import Dict, List
->>>>>>> e8a0c9aa
 
 import torch
 import torch.nn as nn
@@ -57,7 +52,6 @@
 
 
 @contextmanager
-<<<<<<< HEAD
 def add_sys_path(path: Union[str, os.PathLike]) -> Iterator[None]:
     """Temporarily add the given path to `sys.path`."""
     path = os.fspath(path)
@@ -66,12 +60,13 @@
         yield
     finally:
         sys.path.remove(path)
-=======
+
+
+@contextmanager
 def disable_transformers_logging():
     import transformers
     from transformers.utils import logging
     previous_level = logging.get_verbosity()
     logging.set_verbosity(transformers.logging.ERROR)
     yield
-    logging.set_verbosity(previous_level)
->>>>>>> e8a0c9aa
+    logging.set_verbosity(previous_level)