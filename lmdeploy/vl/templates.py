--- conflicted
+++ resolved
@@ -154,7 +154,6 @@
         return res
 
 
-<<<<<<< HEAD
 class CogVLMChatTemplateWrapper(VLChatTemplateWrapper):
     """cogvlm chat template wrapper."""
 
@@ -196,7 +195,8 @@
                 prompt_i = (IMAGE_TOKEN * num_images) + prompt_i
             prompt += prompt_i
         return prompt
-=======
+
+
 class InternLMXComposer2TemplateWrapper(VLChatTemplateWrapper):
     """InternLM-XComposer2 chat template."""
 
@@ -215,7 +215,6 @@
         assert num_images <= 1, 'MiniGeminiLlama accepts 1 input image'
         res = res + prompt
         return res
->>>>>>> 398c2aae
 
 
 def get_vl_prompt_template(model_path: str, chat_template: BaseModel,
@@ -232,15 +231,12 @@
         return LlavaVLChatTemplateWrapper(chat_template)
     elif arch == 'MultiModalityCausalLM':  # deepseek-vl
         return DeepSeekVLChatTemplateWrapper(chat_template)
-<<<<<<< HEAD
     elif arch == 'CogVLMForCausalLM':
         return CogVLMChatTemplateWrapper(chat_template)
-=======
     elif arch in ['InternLMXComposer2ForCausalLM', 'InternLM2ForCausalLM']:
         return InternLMXComposer2TemplateWrapper(chat_template)
     elif arch == 'InternVLChatModel':
         return InternVLChatTemplateWrapper(chat_template)
     elif arch in ['MiniGeminiLlamaForCausalLM', 'MGMLlamaForCausalLM']:
         return MiniGeminiLlamaTempateWrapper(chat_template)
->>>>>>> 398c2aae
     raise ValueError(f'unsupported vl_prompt_template with arch {arch}')