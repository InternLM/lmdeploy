--- conflicted
+++ resolved
@@ -89,11 +89,7 @@
     }
 
     if (param.gen_cfg.output_logprobs) {
-<<<<<<< HEAD
-        add(outputs_, "logprob_vals", data_type_, kCPU, max_out_len, kMaxLogProb);
-=======
         add(outputs_, "logprob_vals", data_type_v<float>, kCPU, max_out_len, kMaxLogProb);
->>>>>>> 3ed8231c
         add(outputs_, "logprob_indexes", data_type_v<int>, kCPU, max_out_len, kMaxLogProb);
         add(outputs_, "logprob_nums", data_type_v<int>, kCPU, max_out_len);
     }
