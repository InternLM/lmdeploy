--- conflicted
+++ resolved
@@ -46,13 +46,8 @@
 
         auto it = queue_.begin();
         int  count{};
-<<<<<<< HEAD
         while ((int)rs.size() < max_rs_size && count < max_count && it != queue_.end()) {
-            if (!(*it)->session.start_flag) {
-=======
-        while (rs.size() < max_rs_size && count < max_count && it != queue_.end()) {
             if ((*it)->session.start_flag) {
->>>>>>> def30522
                 rs.push_back(std::move(*it));
                 ++count;
                 auto tmp = it;
