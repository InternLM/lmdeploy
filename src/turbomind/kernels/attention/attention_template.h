--- conflicted
+++ resolved
@@ -17,11 +17,7 @@
     if constexpr (1) {
 
         [[maybe_unused]] static const int _ = [&] {
-<<<<<<< HEAD
-            std::cout << __PRETTY_FUNCTION__ << std::endl;
-=======
             // std::cout << __PRETTY_FUNCTION__ << std::endl;
->>>>>>> c9c225fb
             // std::cout << "GmemMap:\n";
             // Print(typename Kernel::Impl::ThreadMapKV{});
             // std::cout << "\nDynamic smem size: " << kSmemSize << "\n";
@@ -66,9 +62,6 @@
 
     auto cache_iter_factory = CreateCacheIterFactory<typename Kernel::CacheIteratorFactory>::apply(params);
 
-<<<<<<< HEAD
-    kernel_func<<<grid, block, kSmemSize, params.stream>>>(params, cache_iter_factory, cta_map);
-=======
     const int q_group_size = params.num_heads / params.num_kv_heads;
 
     kernel_func<<<grid, block, kSmemSize, params.stream>>>(params,
@@ -78,7 +71,6 @@
                                                            1,            // q_head_per_cta
                                                            q_group_size  // cta_per_q_group
     );
->>>>>>> c9c225fb
 
     if (auto err = cudaGetLastError(); err != cudaSuccess) {
         std::cout << cudaGetErrorString(err) << "\n";
