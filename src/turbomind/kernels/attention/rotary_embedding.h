--- conflicted
+++ resolved
@@ -60,10 +60,7 @@
     Array<float, N / 2> inv_freq_;
     bool                is_valid_;
     float               attention_scaling_{1.f};
-<<<<<<< HEAD
     int                 idx_;
-=======
->>>>>>> eb4cefd4
 
     typedef void (*Func)(Array<float, N / 2>&, int, RopeKernelParam&);
     Func fill_func_;
@@ -78,14 +75,11 @@
         else if (param_.type == RopeType::kYarn) {
             attention_scaling_ = param_.yarn.attention_factor;
         }
-<<<<<<< HEAD
         else if (param_.type == RopeType::kMultimodal) {
             param_.multimodal.position_ids += batch_idx * param_.multimodal.session_len * 3;
             param_.multimodal.position_delta += batch_idx;
             param_.multimodal.length += batch_idx;
         }
-=======
->>>>>>> eb4cefd4
     }
 
     __device__ void init(int idx)
@@ -95,10 +89,7 @@
             case RopeType::kDefault:
             case RopeType::kLinear:
             case RopeType::kDynamic:
-<<<<<<< HEAD
             case RopeType::kMultimodal:
-=======
->>>>>>> eb4cefd4
                 init_default<N>(inv_freq_, idx, param_);
                 break;
             case RopeType::kYarn:
@@ -113,13 +104,9 @@
     template<typename T>
     __device__ void apply(Array<T, N>& x, float timestep)
     {
-<<<<<<< HEAD
         if (param_.type == RopeType::kMultimodal) {
             return apply_mrope(x, timestep);
         }
-
-=======
->>>>>>> eb4cefd4
         // Most models apply rotary embedding in half precision
         PRAGMA_UNROLL
         for (int i = 0; i < N; i += 2) {
@@ -135,7 +122,6 @@
             }
         }
     }
-<<<<<<< HEAD
 
     template<typename T>
     __device__ void apply_mrope(Array<T, N>& x, float timestep)
@@ -173,8 +159,6 @@
             }
         }
     }
-=======
->>>>>>> eb4cefd4
 };
 
 template<int N>
