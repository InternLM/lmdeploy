// Copyright (c) OpenMMLab. All rights reserved.

#include "attention.h"
#include "block.h"
#include "decoding.h"
#include "kv_cache_utils_v2.h"
#include "src/turbomind/kernels/attention/attention_params.h"
#include "src/turbomind/kernels/attention/reference.h"
#include "src/turbomind/models/llama/llama_utils.h"
#include "src/turbomind/utils/cuda_utils.h"
#include "test_utils.h"
#include <algorithm>
#include <cmath>
#include <iostream>
#include <numeric>
#include <random>
#include <thrust/device_vector.h>
#include <thrust/universal_vector.h>
#include <utility>

using namespace turbomind;

// [b, h, s, d] : current -> stride_h=s, stride_s=1, stride_b=hs
// [cu_q, h, d] : qkvgemm -> stride_h=1, stride_s=h, stride_b=0
// [h, cu_s, d] : prefill -> stride_h=s, stride_s=1, stride_b=0

template<class T, class Tkv>
struct Config {
    int head_dim_;
    int head_num_;
    int block_len_;

    TM_HOST_DEVICE constexpr int t_bits() const
    {
        if constexpr (std::is_same_v<T, Tkv>) {
            return 0;
        }
        else {
            return bitsof<T>;
        }
    }

    TM_HOST_DEVICE constexpr int q_bits() const
    {
        return bitsof<Tkv>;
    }

    TM_HOST_DEVICE constexpr int head_dim() const
    {
        return head_dim_;
    }

    TM_HOST_DEVICE int head_num() const
    {
        return head_num_;
    }

    TM_HOST_DEVICE constexpr int block_len() const
    {
        return block_len_;
    }
};

// [S/S, H, S, D] <-> [S/b, H, b, D]
template<class Tkv, class T>
void TestBlocks(const thrust::universal_vector<T>& k_cache,        // [B, H, S, D]
                const thrust::universal_vector<T>& v_cache,        // [B, H, S, D]
                thrust::universal_vector<char>&    blocks,         // block data
                thrust::universal_vector<char*>&   k_ptrs,         // block ptrs
                thrust::universal_vector<int>&     cu_block_cnts,  // cumulative block counts
                const size_t                       head_num,
                const size_t                       head_dim,
                const size_t                       block_seq_len,
                const size_t                       batch_size,
                const int                          rope_dim,
                int                                quant_policy)
{
    const size_t seq_len  = k_cache.size() / (head_dim * head_num * batch_size);
    const size_t n_blocks = (seq_len + block_seq_len - 1) / block_seq_len;

    Config<T, Tkv> config{(int)head_dim, (int)head_num, (int)block_seq_len};
    block::Layout  layout{config};

    dump(layout);

    const size_t kHSD = head_num * seq_len * head_dim;

    std::cout << "batch_size = " << batch_size << ", seq_len = " << seq_len << ", block_size = " << block_seq_len
              << ", block_num = " << n_blocks << "\n";

    thrust::universal_vector<T> kv_cache(k_cache.size() * 2);  // [B, 2, H, S, D]

    {  // interleave K/V
        auto k_src = k_cache.begin();
        auto v_src = v_cache.begin();
        auto dst   = kv_cache.begin();
        for (size_t i = 0; i < batch_size; ++i) {
            dst = thrust::copy_n(k_src, kHSD, dst);
            dst = thrust::copy_n(v_src, kHSD, dst);
            k_src += kHSD;
            v_src += kHSD;
        }
    }

    // const int kHsD = head_num * block_seq_len * head_dim;

    // [B, S/s, 2, H, s, D]
    // blocks.resize(batch_size * n_blocks * 2 * kHsD);
    blocks.resize(batch_size * n_blocks * layout.block_size(1));
    thrust::fill(blocks.begin(), blocks.end(), NAN);
    k_ptrs.resize(batch_size * n_blocks + 1);  // +1 padding

    std::vector<size_t> idxs(batch_size * n_blocks);
    std::iota(idxs.begin(), idxs.end(), 0);

    std::random_device rd;
    std::mt19937       g(rd());
    std::shuffle(idxs.begin(), idxs.end(), g);

    for (size_t i = 0; i < idxs.size(); ++i) {
        // k_ptrs[i] = blocks.data().get() + idxs[i] * 2 * kHsD;
        k_ptrs[i] = blocks.data().get() + idxs[i] * layout.block_size(1);
    }

    thrust::universal_vector<int> seq_lens(batch_size);
    thrust::universal_vector<int> cu_seq_lens(batch_size + 1);
    thrust::fill(seq_lens.begin(), seq_lens.end(), seq_len);
    for (size_t i = 0; i <= batch_size; ++i) {
        cu_seq_lens[i] = i * seq_len;
    }

    std::vector<int> n_blocks_vec(batch_size + 1, n_blocks);
    cu_block_cnts.resize(batch_size + 1);
    std::exclusive_scan(n_blocks_vec.begin(), n_blocks_vec.end(), cu_block_cnts.begin(), 0);

    cudaDeviceSynchronize();

    // [B, 2H, S, D] -> [B, S/s] x [2H, s, D]
    for (int i = 0; i < 1; ++i) {
        // (B, 2, H, S, D) -> blocks
        invokeProcessKV_v2(k_ptrs.data().get(),
                           kv_cache.data().get(),
                           kv_cache.data().get() + head_num * seq_len * head_dim,
                           (T*)nullptr,
                           (T*)nullptr,
                           cu_seq_lens.data().get(),
                           cu_seq_lens.data().get(),
                           cu_block_cnts.data().get(),
                           RopeKernelParam{},
                           2 * head_num * seq_len,
                           0,
                           seq_len,
                           1,
                           block_seq_len,
                           0,
                           seq_len,
                           head_num,
                           head_dim,
                           batch_size,
                           quant_policy);
    }

    thrust::universal_vector<T> kv_cache_2(kv_cache.size());

    // round trip test
    for (int i = 0; i < 1; ++i) {
        // kv_cache_2 is [B, 2, H, S, D]
        invokeFlattenKV_v2(kv_cache_2.data().get(),
                           kv_cache_2.data().get() + head_num * seq_len * head_dim,
                           k_ptrs.data().get(),
                           cu_seq_lens.data().get(),
                           cu_block_cnts.data().get(),
                           RopeKernelParam{},
                           2 * head_num * seq_len,
                           0,
                           seq_len,
                           1,
                           block_seq_len,
                           0,
                           seq_len,
                           head_num,
                           head_dim,
                           batch_size,
                           quant_policy);
    }

    cudaDeviceSynchronize();

    if (0) {
        std::cout << ">>> Compare\n";
        Compare(
            kv_cache_2.data().get(), kv_cache.data().get(), head_dim, head_dim, batch_size * 2 * head_num * seq_len, 0);
        std::cout << "<<< Compare\n";
    }
}

double get_memory_bandwidth()  // -> GB/s
{
    int clock_rate_khz{};
    int bus_width_bits{};
    cudaDeviceGetAttribute(&clock_rate_khz, cudaDevAttrMemoryClockRate, 0);
    cudaDeviceGetAttribute(&bus_width_bits, cudaDevAttrGlobalMemoryBusWidth, 0);
    return 2. * (double)clock_rate_khz / 1e6 * (double)bus_width_bits / 8.;
}

#define KV_INT8 0

#define KV_INT4 1

#define DECODING 1

template<class T>
int test_attention()
{
    AttentionParams<T> params{};

    constexpr size_t kHeadDim = 128;

#if DECODING
    // constexpr size_t kHeadNum   = 32;
    // constexpr size_t kBatchSize = 64;
    constexpr size_t kHeadNum   = 32;
    constexpr size_t KvHeadNum  = kHeadNum / 4;
    constexpr size_t kBatchSize = 128;
    constexpr size_t kInputLen  = 1;
    // constexpr size_t kSequenceLen = 63;
    // constexpr size_t kSequenceLen = 4095;
    // constexpr size_t kSequenceLen = 511;
    // constexpr size_t kSequenceLen = 2047;
    // constexpr size_t kSequenceLen = 4095;
    constexpr size_t kSequenceLen = 8 * 1024 - 1;
    // constexpr size_t kSequenceLen = 32767;
    // constexpr size_t kSequenceLen = 65535;
    // constexpr size_t kSequenceLen = 131071;
    // constexpr size_t kSequenceLen = 200000;
    // constexpr size_t kSequenceLen = 262143;
    // constexpr size_t kSequenceLen = (1 << 20) - 1;  // 1M
    // constexpr size_t kSequenceLen = (1 << 22) - 1;  // 4M
    // constexpr size_t kSequenceLen = (1 << 24) - 1;  // 16M
    // constexpr int kSequenceLen = 2047;
    constexpr int kBlockSz   = 64;
    constexpr int kMaxSplitK = 128;
#else

    // append
    // constexpr size_t kHeadNum     = 32;
    // constexpr size_t KvHeadNum    = kHeadNum;
    // constexpr size_t kBatchSize   = 1;
    // constexpr size_t kInputLen    = 128;
    // constexpr size_t kSequenceLen = 65536;
    // constexpr int    kMaxSplitK   = 128;

    // constexpr size_t kHeadNum     = 1;
    // constexpr size_t KvHeadNum    = kHeadNum;
    // constexpr size_t kBatchSize   = 1;
    // constexpr size_t kInputLen    = 64;
    // constexpr size_t kSequenceLen = 65536;
    // constexpr int    kMaxSplitK   = 1;

    // prefill
    constexpr size_t kHeadNum     = 16;
    constexpr size_t KvHeadNum    = kHeadNum / 1;
    constexpr size_t kBatchSize   = 2;
    constexpr size_t kInputLen    = 8192;
    constexpr size_t kSequenceLen = 0;
    constexpr int    kMaxSplitK   = 1;

    constexpr int kBlockSz     = 64;

#endif

#if KV_INT8
    using Tkv                  = uint8_t;
    constexpr int kQuantPolicy = QuantPolicy::kCacheKVInt8;
#elif KV_INT4
    using Tkv                  = uint4_t;
    constexpr int kQuantPolicy = QuantPolicy::kCacheKVInt4;
#else
    using Tkv                  = T;
    constexpr int kQuantPolicy = 0;
#endif

    static_assert(KvHeadNum > 0);

    constexpr size_t kContextLen = kSequenceLen + kInputLen;
    constexpr size_t kTokenNum   = kBatchSize * kInputLen;
    constexpr int    kTestIter   = 10;

    constexpr float kRoPEBase = 10000.f;
    constexpr int   kRoPEDim  = kHeadDim / 2;
    constexpr int   kDump     = 0;

    RNG rng{};

    thrust::universal_vector<T> k_cache(kBatchSize * KvHeadNum * kContextLen * kHeadDim);
    thrust::universal_vector<T> v_cache(kBatchSize * KvHeadNum * kContextLen * kHeadDim);

    // flattened float point KV cache
    thrust::device_vector<T> kv_cache(KvHeadNum * 2 * (kBatchSize * kContextLen + MAX_CTA_S) * kHeadDim);

    thrust::universal_vector<T> qkv(kBatchSize * kInputLen * (kHeadNum + KvHeadNum * 2) * kHeadDim);
    thrust::universal_vector<T> output(kBatchSize * kInputLen * kHeadNum * kHeadDim);

    thrust::universal_vector<bool>  finished(kBatchSize);
    thrust::universal_vector<int>   sequence_length(kBatchSize);
    thrust::universal_vector<int>   input_length(kBatchSize);
    thrust::universal_vector<int>   context_length(kBatchSize);
    thrust::universal_vector<float> rope_base(kBatchSize);
    thrust::universal_vector<int>   cu_seqlens(kBatchSize + 1);
    thrust::universal_vector<int>   cu_kv_lens(kBatchSize + 1);

    thrust::device_vector<float> partial_M(kTokenNum * kHeadNum * kMaxSplitK);
    thrust::device_vector<float> partial_L(kTokenNum * kHeadNum * kMaxSplitK);
    thrust::device_vector<float> partial_O(kTokenNum * kHeadNum * kMaxSplitK * kHeadDim);
    thrust::device_vector<int>   split_cnt(kTokenNum);
    thrust::device_vector<int>   semaphores(kTokenNum * kHeadNum * kMaxSplitK);

    thrust::universal_vector<float> qk_buf((size_t)kDump * kBatchSize * kHeadNum * kInputLen * kContextLen);
    thrust::universal_vector<T>     pr_buf((size_t)kDump * kBatchSize * kHeadNum * kInputLen * kContextLen);

    thrust::fill(semaphores.begin(), semaphores.end(), 0);

    rng.GenerateNormal(qkv.data().get(), qkv.size(), 1.f, 0.f);

    rng.GenerateNormal(k_cache.data().get(), kBatchSize * KvHeadNum * kContextLen * kHeadDim);
    rng.GenerateNormal(v_cache.data().get(), kBatchSize * KvHeadNum * kContextLen * kHeadDim);

    if (0) {
        // Set input range to zero
        // (BH, SD)
        cudaMemset2DAsync(k_cache.data().get() + kSequenceLen * kHeadDim,
                          sizeof(T) * kContextLen * kHeadDim,
                          0,
                          sizeof(T) * kInputLen * kHeadDim,
                          kBatchSize * KvHeadNum);
        cudaMemset2DAsync(v_cache.data().get() + kSequenceLen * kHeadDim,
                          sizeof(T) * kContextLen * kHeadDim,
                          0,
                          sizeof(T) * kInputLen * kHeadDim,
                          kBatchSize * KvHeadNum);
    }

    invokeApplyRotaryEmbedding(k_cache.data().get(), kContextLen, KvHeadNum, kHeadDim, kRoPEBase, kRoPEDim, kBatchSize);

    thrust::universal_vector<T> k_cache_ref = k_cache;
    thrust::universal_vector<T> v_cache_ref = v_cache;

    thrust::universal_vector<char>  blocks;
    thrust::universal_vector<char*> k_ptrs;
    thrust::universal_vector<int>   cu_block_cnts;

    TestBlocks<Tkv>(k_cache,
                    v_cache,
                    blocks,
                    k_ptrs,
                    cu_block_cnts,
                    KvHeadNum,
                    kHeadDim,
                    kBlockSz,
                    kBatchSize,
                    kRoPEDim,
                    kQuantPolicy);

    thrust::universal_vector<T>     output_ref = output;
    thrust::universal_vector<void*> k_cache_ref_ptrs(kBatchSize);
    thrust::universal_vector<void*> v_cache_ref_ptrs(kBatchSize);

    thrust::universal_vector<T> bias_QKV(kHeadNum * kHeadDim + 2 * KvHeadNum * kHeadDim);

    rng.GenerateNormal(bias_QKV.data().get(), bias_QKV.size(), 0.1f, 0.f);

    cudaDeviceSynchronize();

    for (size_t i = 0; i <= kBatchSize; ++i) {
        cu_seqlens[i] = i * kInputLen;
        cu_kv_lens[i] = i * kContextLen;
    }

    for (size_t i = 0; i < kBatchSize; ++i) {
        input_length[i]     = kInputLen;
        sequence_length[i]  = kSequenceLen;
        context_length[i]   = kContextLen;
        k_cache_ref_ptrs[i] = k_cache_ref.data().get() + i * k_cache_ref.size() / kBatchSize;
        v_cache_ref_ptrs[i] = v_cache_ref.data().get() + i * v_cache_ref.size() / kBatchSize;
        rope_base[i]        = kRoPEBase;
    }

    // getchar();

    params.out = output_ref.data().get();
    params.q   = qkv.data().get();
    params.k   = params.q + kHeadNum * kHeadDim;
    params.v   = params.k + KvHeadNum * kHeadDim;

    params.q_bias = bias_QKV.data().get();
    params.k_bias = params.q_bias + kHeadNum * kHeadDim;
    params.v_bias = params.k_bias + KvHeadNum * kHeadDim;

    params.stride = (kHeadNum + 2 * KvHeadNum) * kHeadDim;

    params.token_num  = kTokenNum;
    params.batch_size = kBatchSize;
    params.max_q_len  = kInputLen;
    params.max_k_len  = kContextLen;

    params.block_iter_params = BlockIteratorParams{k_ptrs.data().get(),  //
                                                   cu_block_cnts.data().get(),
                                                   0,
                                                   kBlockSz};

    params.linear_iter_params = LinearIteratorParams{kv_cache.data().get(),  //
                                                     int(2 * kBatchSize * kContextLen * kHeadDim),
                                                     int(kBatchSize * kContextLen * kHeadDim)};

    params.quant_policy = kQuantPolicy;

    params.finished   = finished.data().get();
    params.rope_theta = rope_base.data().get();
    params.cu_q_len   = cu_seqlens.data().get();
    params.cu_k_len   = cu_kv_lens.data().get();

    params.num_heads     = kHeadNum;
    params.num_kv_heads  = KvHeadNum;
    params.size_per_head = kHeadDim;
    params.inv_sqrt_dh   = (float)std::log2(expf(1.)) / std::sqrt((float)params.size_per_head);

    float scale_factor = -std::log2f(kRoPEBase) / kRoPEDim;
    params.rope_param  = RopeKernelParam{RopeType::kDefault, nullptr, kRoPEDim, scale_factor, 1.f};

    params.split_cnt = split_cnt.data().get();
    params.partial_L = partial_L.data().get();
    params.partial_M = partial_M.data().get();
    params.partial_O = partial_O.data().get();
    params.locks     = semaphores.data().get();

    params.max_split_k = kMaxSplitK;
    params.arch        = getSMVersion();

    params.qk = qk_buf.data().get();
    params.pr = pr_buf.data().get();

<<<<<<< HEAD
    Reference<T> reference(kDump ? Reference<T>::kUNFUSED : Reference<T>::kFLASH_ATTENTION, {});
    // Reference<T> reference(Reference<T>::kUNFUSED, {});
=======
    // Reference<T> reference(kDump ? Reference<T>::kUNFUSED : Reference<T>::kFLASH_ATTENTION, {});
    Reference<T> reference(Reference<T>::kUNFUSED, {});
>>>>>>> eb4cefd4
    reference.Reshape(kInputLen, kContextLen, kHeadNum, kHeadDim, KvHeadNum, kBatchSize);

    for (int i = 0; i < 0; ++i) {
        reference.Execute(params.out,  //
                          k_cache_ref.data().get(),
                          v_cache_ref.data().get(),
                          qkv.data().get(),
                          bias_QKV.data().get(),
                          kRoPEBase,
                          kRoPEDim);
    }

    cudaDeviceSynchronize();

    if constexpr (kDump) {
        for (size_t b = 0; b < kBatchSize; ++b) {
            for (size_t h = 0; h < kHeadNum; ++h) {
                for (size_t q = 0; q < kInputLen; ++q) {
                    auto qk = reference.qk() + b * kHeadNum * kInputLen * kContextLen + h * kInputLen * kContextLen
                              + q * kContextLen;
                    for (size_t k = 0; k < kContextLen; ++k) {
                        std::cout << qk[k] * params.inv_sqrt_dh << " ";
                    }
                    std::cout << "\n";
                }
                std::cout << "\n";
            }
            std::cout << "\n";
        }
    }

    if (auto err = cudaGetLastError(); err != cudaSuccess) {
        std::cout << cudaGetErrorString(err) << "\n";
        return -1;
    }
    std::cout << "---------------------------------------------------\n";

    params.out = output.data().get();

    std::vector<thrust::universal_vector<T>> outputs;

    std::vector<cudaEvent_t> ev_start(kTestIter);
    std::vector<cudaEvent_t> ev_end(kTestIter);

    for (int i = 0; i < kTestIter; ++i) {
        cudaEventCreate(&ev_start[i]);
        cudaEventCreate(&ev_end[i]);
    }

    for (int i = 0; i < std::max(kTestIter, 1); ++i) {
        cudaEventRecord(ev_start[i]);
#if DECODING
        dispatchDecoding<T>(params);
#else
        // input -> blocked
        invokeProcessKV_v2_(params);
        // blocked -> linear
        invokeFlattenKV_v2_(params, cu_kv_lens[kBatchSize]);

        // auto tmp = std::exchange(params.linear_iter_params.kv_cache, nullptr);
        dispatchAttention(params);
        // params.linear_iter_params.kv_cache = std::exchange(tmp, nullptr);
#endif
        cudaEventRecord(ev_end[i]);

        if (auto err = cudaGetLastError(); err != cudaSuccess) {
            std::cout << cudaGetErrorString(err) << "\n";
            return -1;
        }
        if (1) {
            outputs.push_back(output);
        }
    }

    if (kDump) {
        cudaDeviceSynchronize();
        for (size_t b = 0; b < kBatchSize; ++b) {
            for (size_t h = 0; h < kHeadNum; ++h) {
                for (size_t q = 0; q < kInputLen; ++q) {
                    auto ref = reference.qk() + b * kHeadNum * kInputLen * kContextLen + h * kInputLen * kContextLen
                               + q * kContextLen;
                    auto data = qk_buf.data().get() + b * kHeadNum * kInputLen * kContextLen
                                + h * kInputLen * kContextLen + q * kContextLen;
                    for (size_t k = 0; k < kContextLen; ++k) {
                        // std::cout << std::max(0.f, std::abs(data[k] - (float)ref[k]) - 1e-5f) << " ";
                        std::cout << data[k] * params.inv_sqrt_dh << " ";
                        // std::cout << (float)data[k] << " ";
                    }
                    std::cout << "\n";
                }
                std::cout << "\n";
            }
            std::cout << "\n";
        }
    }

    invokeFlattenKV_v2(k_cache.data().get(),  // [B, H, S, D]
                       v_cache.data().get(),
                       k_ptrs.data().get(),
                       cu_kv_lens.data().get(),
                       cu_block_cnts.data().get(),
                       RopeKernelParam{},  // DECODING ? nullptr : params.rope_theta,
                       KvHeadNum * kContextLen,
                       0,
                       kContextLen,
                       1,
                       kBlockSz,
                       0,
                       kContextLen,
                       KvHeadNum,
                       kHeadDim,
                       kBatchSize,
                       kQuantPolicy);
    cudaDeviceSynchronize();

    const size_t nbytes = blocks.size();

    const float peak_bw = get_memory_bandwidth();

    std::cout << "Device peak global memory bandwidth: " << peak_bw << " GB/s\n";

    for (int i = 0; i < kTestIter; ++i) {
        float ms{};
        cudaEventElapsedTime(&ms, ev_start[i], ev_end[i]);
        const float bw      = nbytes / 1e9f / ms * 1000.f;
        const float percent = bw / peak_bw * 100.f;
        printf("time %.3f ms, bw %.3f GB/s, %.3f %%\n", ms, bw, percent);
    }

    if (outputs.size() > 1) {
        std::cout << "Evaluating consistency..." << std::endl;
        for (size_t i = 1; i < outputs.size(); ++i) {
            Compare(outputs[i].data().get(), outputs[i - 1].data().get(), kHeadDim, kHeadDim, kHeadNum, 0, 0, 0);
        }
    }

    std::cout << "---------------------------------------------------\n";

    // [B, S, H, D]
    Compare(output.data().get(),  //
            output_ref.data().get(),
            kHeadNum * kHeadDim,
            kHeadNum * kHeadDim,
            kBatchSize * kInputLen,
            0);

    // [BH, SD]
    Compare(k_cache.data().get() + kSequenceLen * kHeadDim,
            k_cache_ref.data().get() + kSequenceLen * kHeadDim,
            kContextLen * kHeadDim,
            kInputLen * kHeadDim,
            kBatchSize * KvHeadNum,
            0);
    Compare(v_cache.data().get() + kSequenceLen * kHeadDim,
            v_cache_ref.data().get() + kSequenceLen * kHeadDim,
            kContextLen * kHeadDim,
            kInputLen * kHeadDim,
            kBatchSize * KvHeadNum);

    return 0;
}

int main(int argc, char* argv[])
{
    test_attention<half>();

    // test_attention<nv_bfloat16>();
}<|MERGE_RESOLUTION|>--- conflicted
+++ resolved
@@ -265,7 +265,7 @@
     constexpr size_t kSequenceLen = 0;
     constexpr int    kMaxSplitK   = 1;
 
-    constexpr int kBlockSz     = 64;
+    constexpr int kBlockSz = 64;
 
 #endif
 
@@ -439,13 +439,8 @@
     params.qk = qk_buf.data().get();
     params.pr = pr_buf.data().get();
 
-<<<<<<< HEAD
-    Reference<T> reference(kDump ? Reference<T>::kUNFUSED : Reference<T>::kFLASH_ATTENTION, {});
-    // Reference<T> reference(Reference<T>::kUNFUSED, {});
-=======
     // Reference<T> reference(kDump ? Reference<T>::kUNFUSED : Reference<T>::kFLASH_ATTENTION, {});
     Reference<T> reference(Reference<T>::kUNFUSED, {});
->>>>>>> eb4cefd4
     reference.Reshape(kInputLen, kContextLen, kHeadNum, kHeadDim, KvHeadNum, kBatchSize);
 
     for (int i = 0; i < 0; ++i) {
