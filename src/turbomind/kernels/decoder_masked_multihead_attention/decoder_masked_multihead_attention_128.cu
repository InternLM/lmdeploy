--- conflicted
+++ resolved
@@ -37,13 +37,8 @@
                                                          HAS_BEAMS,                                               \
                                                          QUANT_POLICY>;                                           \
     size_t smem_sz = mmha::smem_size_in_bytes<T>(params, THDS_PER_VALUE, THDS_PER_BLOCK);                              \
-<<<<<<< HEAD
-    cudaFuncSetAttribute(func, cudaFuncAttributeMaxDynamicSharedMemorySize, smem_sz);                                  \
-    dim3 grid(params.num_heads, params.batch_size);                                                                    \
-=======
     dim3   grid(params.num_heads, params.batch_size);                                                                  \
     cudaFuncSetAttribute(func, cudaFuncAttributeMaxDynamicSharedMemorySize, smem_sz);                                  \
->>>>>>> 0d2a151e
     func<<<grid, THDS_PER_BLOCK, smem_sz, stream>>>(params)
 
 ////////////////////////////////////////////////////////////////////////////////////////////////////
