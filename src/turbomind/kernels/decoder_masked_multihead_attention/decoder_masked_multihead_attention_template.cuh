/*
 * Copyright (c) 2020-2023, NVIDIA CORPORATION.  All rights reserved.
 *
 * Licensed under the Apache License, Version 2.0 (the "License");
 * you may not use this file except in compliance with the License.
 * You may obtain a copy of the License at
 *
 *     http://www.apache.org/licenses/LICENSE-2.0
 *
 * Unless required by applicable law or agreed to in writing, software
 * distributed under the License is distributed on an "AS IS" BASIS,
 * WITHOUT WARRANTIES OR CONDITIONS OF ANY KIND, either express or implied.
 * See the License for the specific language governing permissions and
 * limitations under the License.
 */
#pragma once

#include "src/turbomind/kernels/decoder_masked_multihead_attention.h"
#include "src/turbomind/kernels/decoder_masked_multihead_attention_utils.h"
<<<<<<< HEAD
=======
#include "src/turbomind/macro.h"
// #include "src/turbomind/utils/cuda_bf16_wrapper.h"
// #include "src/turbomind/utils/cuda_fp8_utils.h"
>>>>>>> f8ed456e
#include "src/turbomind/utils/cuda_type_utils.cuh"
#include <assert.h>
#include <float.h>
#include <type_traits>

// #define MMHA_USE_HMMA_FOR_REDUCTION

// Below are knobs to extend FP32 accumulation for higher FP16 accuracy

// Does not seem to affect the accuracy that much
// #define MMHA_USE_FP32_ACUM_FOR_FMA

// Seems to slightly improve the accuracy
#define MMHA_USE_FP32_ACUM_FOR_OUT

#if 0 && defined(MMHA_USE_FP32_ACUM_FOR_OUT)
 // Does not seem to improve the accuracy
 //#define MMHA_USE_FP32_ACUM_FOR_LOGITS
#endif

namespace mmha {

////////////////////////////////////////////////////////////////////////////////////////////////////

//
// We use the following terminology to describe the different dimensions.
//
// B:  Batch size (number of sequences),
// L:  Sequence length,
// D:  Hidden dimension,
// H:  Number of heads,
// Dh: Hidden dimension per head - Dh = D / H.
//
// The different kernels assign a threadblock for B x H pair. The grid has size (1, B, H). We use
// 64, 128 and 256 threads per block.
//
// Each threadblock loads Dh values from Q and its associated bias. The kernels run a loop to
// compute Q * K^T where K is loaded from a cache buffer -- except for the current timestep. The
// cache buffer helps with memory accesses and contains keys with bias.
//
// The layout of the cache buffer for the keys is [B, H, Dh/x, L, x] where x == 8 for FP16 and
// x == 4 for FP32 where the fastest moving dimension (contiguous data) is the rightmost one. The
// values for x are chosen to create chunks of 16 bytes.
//
// The different kernels use 1, 2 or 4 threads per key (THREADS_PER_KEY). The size of the LDGs
// depends on the number of threads per key. Each thread sums Dh / THREADS_PER_KEY elements. At
// the end of each iteration of the Q * K^T loop, we perform a reduction between lanes using an
// HMMA instruction (Tensor Core). Each Q * K^T valuey is stored in shared memory in FP32.
//
// After that loop, a parallel softmax is computed across the different Q * K^T values stored in
// shared memory.
//
// The kernel ends with a loop over the values in V. We use THREADS_PER_VALUE to control how many
// timesteps are computed by loop iteration. As with the keys, the values are read from a cache
// except for the current timestep. The layout of the cache buffer for the values is much simpler
// as it is [B, H, L, Dh].
//

////////////////////////////////////////////////////////////////////////////////////////////////////

template<typename T, int Dh>
struct Qk_vec_m_ {
};

template<>
struct Qk_vec_m_<float, 32> {
    using Type = float;
};
template<>
struct Qk_vec_m_<float, 64> {
    using Type = float2;
};
template<>
struct Qk_vec_m_<float, 128> {
    using Type = float4;
};
template<>
struct Qk_vec_m_<float, 256> {
    using Type = float4;
};
template<>
struct Qk_vec_m_<uint16_t, 32> {
    using Type = uint32_t;
};
template<>
struct Qk_vec_m_<uint16_t, 64> {
    using Type = uint32_t;
};
template<>
struct Qk_vec_m_<uint16_t, 128> {
    using Type = uint2;
};
template<>
struct Qk_vec_m_<uint16_t, 256> {
    using Type = uint4;
};
#ifdef ENABLE_BF16
template<>
struct Qk_vec_m_<__nv_bfloat16, 32> {
    using Type = __nv_bfloat162;
};
template<>
struct Qk_vec_m_<__nv_bfloat16, 64> {
    using Type = __nv_bfloat162;
};
template<>
struct Qk_vec_m_<__nv_bfloat16, 128> {
    using Type = bf16_4_t;
};
template<>
struct Qk_vec_m_<__nv_bfloat16, 256> {
    using Type = bf16_8_t;
};
#endif  // ENABLE_BF16

#ifdef ENABLE_FP8
template<>
struct Qk_vec_m_<__nv_fp8_e4m3, 32> {
    using Type = fp8_4_t;
};
template<>
struct Qk_vec_m_<__nv_fp8_e4m3, 64> {
    using Type = fp8_4_t;
};
template<>
struct Qk_vec_m_<__nv_fp8_e4m3, 128> {
    using Type = fp8_4_t;
};
template<>
struct Qk_vec_m_<__nv_fp8_e4m3, 256> {
    using Type = fp8_4_t;
};
#endif  // ENABLE_FP8

////////////////////////////////////////////////////////////////////////////////////////////////////

template<typename T, int Dh>
struct Qk_vec_k_ {
    using Type = typename Qk_vec_m_<T, Dh>::Type;
};
#ifdef ENABLE_FP8
template<>
struct Qk_vec_k_<__nv_fp8_e4m3, 32> {
    using Type = float4;
};
template<>
struct Qk_vec_k_<__nv_fp8_e4m3, 64> {
    using Type = float4;
};
template<>
struct Qk_vec_k_<__nv_fp8_e4m3, 128> {
    using Type = float4;
};
template<>
struct Qk_vec_k_<__nv_fp8_e4m3, 256> {
    using Type = float4;
};
#endif  // ENABLE_FP8

////////////////////////////////////////////////////////////////////////////////////////////////////

template<typename T, int THREADS_PER_KEY>
struct K_vec_m_ {
};

template<>
struct K_vec_m_<float, 4> {
    using Type = float;
};
template<>
struct K_vec_m_<float, 2> {
    using Type = float2;
};
template<>
struct K_vec_m_<float, 1> {
    using Type = float4;
};
template<>
struct K_vec_m_<uint16_t, 4> {
    using Type = uint32_t;
};
template<>
struct K_vec_m_<uint16_t, 2> {
    using Type = uint2;
};
template<>
struct K_vec_m_<uint16_t, 1> {
    using Type = uint4;
};
#ifdef ENABLE_BF16
template<>
struct K_vec_m_<__nv_bfloat16, 4> {
    using Type = __nv_bfloat162;
};
template<>
struct K_vec_m_<__nv_bfloat16, 2> {
    using Type = bf16_4_t;
};
template<>
struct K_vec_m_<__nv_bfloat16, 1> {
    using Type = bf16_8_t;
};
#endif  // ENABLE_BF16

// NOTE: THREADS_PER_KEY * sizeof(K_vec_m_) = 128 bytes
#ifdef ENABLE_FP8
template<>
struct K_vec_m_<__nv_fp8_e4m3, 4> {
    using Type = fp8_4_t;
};
template<>
struct K_vec_m_<__nv_fp8_e4m3, 2> {
    using Type = fp8_4_t;
};  // Defined for compilation-purpose only, do not use
template<>
struct K_vec_m_<__nv_fp8_e4m3, 1> {
    using Type = fp8_4_t;
};      // Defined for compilation-purpose only, do not use
#endif  // ENABLE_FP8

////////////////////////////////////////////////////////////////////////////////////////////////////

template<typename T, int THREADS_PER_KEY>
struct K_vec_k_ {
    using Type = typename K_vec_m_<T, THREADS_PER_KEY>::Type;
};
#ifdef ENABLE_FP8
template<>
struct K_vec_k_<__nv_fp8_e4m3, 4> {
    using Type = float4;
};
template<>
struct K_vec_k_<__nv_fp8_e4m3, 2> {
    using Type = float4;
};  // Defined for compilation-purpose only, do not use
template<>
struct K_vec_k_<__nv_fp8_e4m3, 1> {
    using Type = float4;
};      // Defined for compilation-purpose only, do not use
#endif  // ENABLE_FP8

////////////////////////////////////////////////////////////////////////////////////////////////////

template<typename T, int V_VEC_SIZE>
struct V_vec_m_ {
};

template<>
struct V_vec_m_<float, 1> {
    using Type = float;
};
template<>
struct V_vec_m_<float, 2> {
    using Type = float2;
};
template<>
struct V_vec_m_<float, 4> {
    using Type = float4;
};
template<>
struct V_vec_m_<uint16_t, 2> {
    using Type = uint32_t;
};
template<>
struct V_vec_m_<uint16_t, 4> {
    using Type = uint2;
};
template<>
struct V_vec_m_<uint16_t, 8> {
    using Type = uint4;
};
#ifdef ENABLE_BF16
template<>
struct V_vec_m_<__nv_bfloat16, 2> {
    using Type = __nv_bfloat162;
};
template<>
struct V_vec_m_<__nv_bfloat16, 4> {
    using Type = bf16_4_t;
};
template<>
struct V_vec_m_<__nv_bfloat16, 8> {
    using Type = bf16_8_t;
};
#endif  // ENABLE_BF16
#ifdef ENABLE_FP8
template<>
struct V_vec_m_<__nv_fp8_e4m3, 4> {
    using Type = fp8_4_t;
};
template<>
struct V_vec_m_<__nv_fp8_e4m3, 8> {
    using Type = fp8_4_t;
};
template<>
struct V_vec_m_<__nv_fp8_e4m3, 16> {
    using Type = fp8_4_t;
};
#endif  // ENABLE_FP8

////////////////////////////////////////////////////////////////////////////////////////////////////

template<typename T, int V_VEC_SIZE>
struct V_vec_k_ {
    using Type = typename V_vec_m_<T, V_VEC_SIZE>::Type;
};
#ifdef ENABLE_FP8
template<>
struct V_vec_k_<__nv_fp8_e4m3, 4> {
    using Type = float4;
};
template<>
struct V_vec_k_<__nv_fp8_e4m3, 8> {
    using Type = float4;
};
template<>
struct V_vec_k_<__nv_fp8_e4m3, 16> {
    using Type = float4;
};
#endif

////////////////////////////////////////////////////////////////////////////////////////////////////

#ifdef MMHA_USE_FP32_ACUM_FOR_FMA
template<typename T>
struct Qk_vec_acum_fp32_ {
};

template<>
struct Qk_vec_acum_fp32_<float> {
    using Type = float;
};
template<>
struct Qk_vec_acum_fp32_<float2> {
    using Type = float2;
};
template<>
struct Qk_vec_acum_fp32_<float4> {
    using Type = float4;
};
// template<> struct Qk_vec_acum_fp32_<uint16_t> { using Type = float;        };
template<>
struct Qk_vec_acum_fp32_<uint32_t> {
    using Type = float2;
};
template<>
struct Qk_vec_acum_fp32_<uint2> {
    using Type = Float4_;
};
template<>
struct Qk_vec_acum_fp32_<uint4> {
    using Type = Float8_;
};
template<>
struct Qk_vec_acum_fp32_<__nv_bfloat16> {
    using Type = float;
};
template<>
struct Qk_vec_acum_fp32_<__nv_bfloat162> {
    using Type = float2;
};
template<>
struct Qk_vec_acum_fp32_<bf16_4_t> {
    using Type = Float4_;
};
template<>
struct Qk_vec_acum_fp32_<bf16_8_t> {
    using Type = Float8_;
};

template<>
struct Qk_vec_acum_fp32_<uint4> {
    using Type = Float8_;
};
template<>
struct Qk_vec_acum_fp32_<__nv_bfloat16> {
    using Type = float;
};
template<>
struct Qk_vec_acum_fp32_<__nv_bfloat162> {
    using Type = float2;
};
template<>
struct Qk_vec_acum_fp32_<bf16_4_t> {
    using Type = Float4_;
};
template<>
struct Qk_vec_acum_fp32_<bf16_8_t> {
    using Type = Float8_;
};
#ifdef ENABLE_FP8
// template<>
// struct Qk_vec_acum_fp32_<fp8_2_t> {
//     using Type = float2;
// };
template<>
struct Qk_vec_acum_fp32_<fp8_4_t> {
    using Type = Float4_;
};
// template<>
// struct Qk_vec_acum_fp32_<fp8_8_t> {
//     using Type = Float4_;
// };
#endif  // ENABLE_FP8

////////////////////////////////////////////////////////////////////////////////////////////////////

template<typename T>
struct K_vec_acum_fp32_ {
};

template<>
struct K_vec_acum_fp32_<float> {
    using Type = float;
};
template<>
struct K_vec_acum_fp32_<float2> {
    using Type = float2;
};
template<>
struct K_vec_acum_fp32_<float4> {
    using Type = float4;
};
template<>
struct K_vec_acum_fp32_<uint32_t> {
    using Type = float2;
};
template<>
struct K_vec_acum_fp32_<uint2> {
    using Type = Float4_;
};
template<>
struct K_vec_acum_fp32_<uint4> {
    using Type = Float8_;
};
template<>
struct K_vec_acum_fp32_<__nv_bfloat16> {
    using Type = float;
};
template<>
struct K_vec_acum_fp32_<__nv_bfloat162> {
    using Type = float2;
};
template<>
struct K_vec_acum_fp32_<bf16_4_t> {
    using Type = Float4_;
};
template<>
struct K_vec_acum_fp32_<bf16_8_t> {
    using Type = Float8_;
};
#ifdef ENABLE_FP8
// template<>
// struct K_vec_acum_fp32_<fp8_2_t> {
//     using Type = float2;
// };
template<>
struct K_vec_acum_fp32_<fp8_4_t> {
    using Type = Float4_;
};
// template<>
// struct K_vec_acum_fp32_<fp8_8_t> {
//     using Type = Float4_;
// };
#endif  // ENABLE_FP8
#endif  // MMHA_USE_FP32_ACUM_FOR_FMA

////////////////////////////////////////////////////////////////////////////////////////////////////

#ifdef MMHA_USE_FP32_ACUM_FOR_OUT
template<typename T>
struct V_vec_acum_fp32_ {
};

template<>
struct V_vec_acum_fp32_<float> {
    using Type = float;
};
template<>
struct V_vec_acum_fp32_<float2> {
    using Type = float2;
};
template<>
struct V_vec_acum_fp32_<float4> {
    using Type = float4;
};
template<>
struct V_vec_acum_fp32_<uint32_t> {
    using Type = float2;
};
template<>
struct V_vec_acum_fp32_<uint2> {
    using Type = Float4_;
};
template<>
struct V_vec_acum_fp32_<uint4> {
    using Type = Float8_;
};
#ifdef ENABLE_BF16
template<>
struct V_vec_acum_fp32_<__nv_bfloat162> {
    using Type = float2;
};
template<>
struct V_vec_acum_fp32_<bf16_4_t> {
    using Type = Float4_;
};
template<>
struct V_vec_acum_fp32_<bf16_8_t> {
    using Type = Float8_;
};
#endif  // ENABLE_BF16
#ifdef ENABLE_FP8
// template<>
// struct V_vec_acum_fp32_<fp8_2_t> {
//     using Type = float2;
// };
template<>
struct V_vec_acum_fp32_<fp8_4_t> {
    using Type = Float4_;
};
// template<>
// struct V_vec_acum_fp32_<fp8_8_t> {
//     using Type = Float4_;
// };
#endif  // ENABLE_FP8
#endif

////////////////////////////////////////////////////////////////////////////////////////////////////

template<typename Tout, typename Tin>
__inline__ __device__ Tout vec_conversion(const Tin& x)
{
    return x;
}
template<>
__inline__ __device__ uint32_t vec_conversion<uint32_t, float2>(const float2& a)
{
    union {
        half2    float16;
        uint32_t uint32;
    };

    float16 = __float22half2_rn(a);
    return uint32;
}
template<>
__inline__ __device__ uint2 vec_conversion<uint2, float4>(const float4& a)
{
    uint2  b;
    float2 val;
    val.x = a.x;
    val.y = a.y;
    b.x   = vec_conversion<uint32_t, float2>(val);

    val.x = a.z;
    val.y = a.w;
    b.y   = vec_conversion<uint32_t, float2>(val);

    return b;
}
template<>
__inline__ __device__ uint4 vec_conversion<uint4, Float8_>(const Float8_& a)
{
    uint4 b;
    b.x = vec_conversion<uint32_t, float2>(a.x);
    b.y = vec_conversion<uint32_t, float2>(a.y);
    b.z = vec_conversion<uint32_t, float2>(a.z);
    b.w = vec_conversion<uint32_t, float2>(a.w);
    return b;
}

////////////////////////////////////////////////////////////////////////////////////////////////////

template<int THREADS_PER_KEY, typename K_vec, int N>
inline __device__ float qk_dot_(const K_vec (&q)[N], const K_vec (&k)[N])
{
#ifdef MMHA_USE_FP32_ACUM_FOR_FMA
    using K_vec_acum = typename K_vec_acum_fp32_<K_vec>::Type;
#else
    using K_vec_acum = K_vec;
#endif
    // Compute the parallel products for Q*K^T (treat vector lanes separately).
    K_vec_acum qk_vec = mul<K_vec_acum, K_vec, K_vec>(q[0], k[0]);
#pragma unroll
    for (int ii = 1; ii < N; ++ii) {
        qk_vec = fma(q[ii], k[ii], qk_vec);
    }

    // Finalize the reduction across lanes.
    float qk = sum(qk_vec);
#pragma unroll
    for (int mask = THREADS_PER_KEY / 2; mask >= 1; mask /= 2) {
        qk += __shfl_xor_sync(uint32_t(-1), qk, mask);
    }
    return qk;
}

////////////////////////////////////////////////////////////////////////////////////////////////////

template<typename T, int THREADS_PER_KEY>
struct Qk_dot {
    template<typename K_vec, int N>
    static inline __device__ float dot(const K_vec (&q)[N], const K_vec (&k)[N])
    {
        return qk_dot_<THREADS_PER_KEY>(q, k);
    }
};

////////////////////////////////////////////////////////////////////////////////////////////////////

inline __device__ float4 hmma_fp32(const uint2& a, uint32_t b)
{
    float4 c;
    float  zero = 0.f;
    asm volatile("mma.sync.aligned.m16n8k8.row.col.f32.f16.f16.f32 \n"
                 "    {%0, %1, %2, %3}, \n"
                 "    {%4, %5}, \n"
                 "    {%6}, \n"
                 "    {%7, %7, %7, %7}; \n"

                 : "=f"(c.x), "=f"(c.y), "=f"(c.z), "=f"(c.w)
                 : "r"(a.x), "r"(a.y), "r"(b), "f"(zero));
    return c;
}

////////////////////////////////////////////////////////////////////////////////////////////////////

template<int N>
inline __device__ float qk_hmma_dot_(const uint32_t (&q)[N], const uint32_t (&k)[N])
{
#if defined(__CUDA_ARCH__) && __CUDA_ARCH__ >= 750
#ifdef MMHA_USE_FP32_ACUM_FOR_FMA
    using K_vec_acum = typename K_vec_acum_fp32_<uint32_t>::Type;
#else
    using K_vec_acum = uint32_t;
#endif
    K_vec_acum qk_vec = mul<K_vec_acum, uint32_t, uint32_t>(q[0], k[0]);
#pragma unroll
    for (int ii = 1; ii < N; ++ii) {
        qk_vec = fma(q[ii], k[ii], qk_vec);
    }
#ifdef MMHA_USE_FP32_ACUM_FOR_FMA
    uint32_t qk_vec_ = float2_to_half2(qk_vec);
    return hmma_fp32(make_uint2(qk_vec_, 0u), 0x3c003c00u).x;
#else
    return hmma_fp32(make_uint2(qk_vec, 0u), 0x3c003c00u).x;
#endif
#else
    return 0.f;
#endif
}

////////////////////////////////////////////////////////////////////////////////////////////////////

template<>
struct Qk_dot<uint16_t, 4> {
    template<int N>
    static inline __device__ float dot(const uint32_t (&q)[N], const uint32_t (&k)[N])
    {
#if __CUDA_ARCH__ >= 750 && defined(MMHA_USE_HMMA_FOR_REDUCTION)
        return qk_hmma_dot_(q, k);
#else
        return qk_dot_<4>(q, k);
#endif  // defined MMHA_USE_HMMA_FOR_REDUCTION
    }
};

////////////////////////////////////////////////////////////////////////////////////////////////////

template<int WARPS_PER_BLOCK, int WARP_SIZE = 32>
inline __device__ float block_sum(float* red_smem, float sum)
{

    // Decompose the thread index into warp / lane.
    int warp = threadIdx.x / WARP_SIZE;
    int lane = threadIdx.x % WARP_SIZE;

// Compute the sum per warp.
#pragma unroll
    for (int mask = WARP_SIZE / 2; mask >= 1; mask /= 2) {
        sum += __shfl_xor_sync(uint32_t(-1), sum, mask);
    }

    // Warp leaders store the data to shared memory.
    if (lane == 0) {
        red_smem[warp] = sum;
    }

    // Make sure the data is in shared memory.
    __syncthreads();

    // The warps compute the final sums.
    if (lane < WARPS_PER_BLOCK) {
        sum = red_smem[lane];
    }

// Parallel reduction inside the warp.
#pragma unroll
    for (int mask = WARPS_PER_BLOCK / 2; mask >= 1; mask /= 2) {
        sum += __shfl_xor_sync(uint32_t(-1), sum, mask);
    }

    // Broadcast to other threads.
    return __shfl_sync(uint32_t(-1), sum, 0);
}

////////////////////////////////////////////////////////////////////////////////////////////////////

inline __device__ void convert_from_float(float& dst, float src)
{
    dst = src;
}

////////////////////////////////////////////////////////////////////////////////////////////////////

inline __device__ void convert_from_float(uint16_t& dst, float src)
{
    dst = float_to_half(src);
}

////////////////////////////////////////////////////////////////////////////////////////////////////

inline __device__ void convert_from_float(uint32_t& dst, float2 src)
{
    dst = float2_to_half2(src);
}

////////////////////////////////////////////////////////////////////////////////////////////////////
#ifdef ENABLE_BF16
inline __device__ void convert_from_float(__nv_bfloat16& dst, float src)
{
    dst = __float2bfloat16(src);
}

////////////////////////////////////////////////////////////////////////////////////////////////////

inline __device__ void convert_from_float(__nv_bfloat162& dst, float2 src)
{
#if defined(__CUDA_ARCH__) && __CUDA_ARCH__ >= 800
    dst = __float22bfloat162_rn(src);
#else
    dst   = __floats2bfloat162_rn(src.x, src.y);
#endif
}
#endif  // ENABLE_BF16
////////////////////////////////////////////////////////////////////////////////////////////////////

inline __device__ void convert_from_float(uint2& dst, Float4_ src)
{
    dst.x = float2_to_half2(src.x);
    dst.y = float2_to_half2(src.y);
}

////////////////////////////////////////////////////////////////////////////////////////////////////

inline __device__ void convert_from_float(uint2& dst, float4 src)
{
    convert_from_float(dst, Float4_{make_float2(src.x, src.y), make_float2(src.z, src.w)});
}

////////////////////////////////////////////////////////////////////////////////////////////////////

inline __device__ void convert_from_float(uint4& dst, Float8_ src)
{
    dst.x = float2_to_half2(src.x);
    dst.y = float2_to_half2(src.y);
    dst.z = float2_to_half2(src.z);
    dst.w = float2_to_half2(src.w);
}

////////////////////////////////////////////////////////////////////////////////////////////////////

#ifdef ENABLE_BF16
inline __device__ void convert_from_float(bf16_4_t& dst, Float4_ src)
{
#if defined(__CUDA_ARCH__) && __CUDA_ARCH__ >= 800
    dst.x = __float22bfloat162_rn(src.x);
    dst.y = __float22bfloat162_rn(src.y);
#else
    dst.x = __floats2bfloat162_rn(src.x.x, src.x.y);
    dst.y = __floats2bfloat162_rn(src.y.x, src.y.y);
#endif
}

////////////////////////////////////////////////////////////////////////////////////////////////////

inline __device__ void convert_from_float(bf16_4_t& dst, float4 src)
{
    convert_from_float(dst, Float4_{make_float2(src.x, src.y), make_float2(src.z, src.w)});
}

////////////////////////////////////////////////////////////////////////////////////////////////////

inline __device__ void convert_from_float(bf16_8_t& dst, Float8_ src)
{
#if defined(__CUDA_ARCH__) && __CUDA_ARCH__ >= 800
    dst.x = __float22bfloat162_rn(src.x);
    dst.y = __float22bfloat162_rn(src.y);
    dst.z = __float22bfloat162_rn(src.z);
    dst.w = __float22bfloat162_rn(src.w);
#else
    dst.x = __floats2bfloat162_rn(src.x.x, src.x.y);
    dst.y = __floats2bfloat162_rn(src.y.x, src.y.y);
    dst.z = __floats2bfloat162_rn(src.z.x, src.z.y);
    dst.w = __floats2bfloat162_rn(src.w.x, src.w.y);
#endif
}
#endif  // ENABLE_BF16

////////////////////////////////////////////////////////////////////////////////////////////////////

inline __device__ void convert_from_float(float2& dst, float2 src)
{
    dst = src;
}

////////////////////////////////////////////////////////////////////////////////////////////////////

inline __device__ void convert_from_float(float4& dst, float4 src)
{
    dst = src;
}

////////////////////////////////////////////////////////////////////////////////////////////////////

inline __device__ float convert_to_float(float4 u)
{
    return u.x;
}

////////////////////////////////////////////////////////////////////////////////////////////////////

inline __device__ float convert_to_float(uint4 u)
{
    float2 tmp = half2_to_float2(u.x);
    return tmp.x;
}

#if defined(MMHA_USE_FP32_ACUM_FOR_LOGITS)

////////////////////////////////////////////////////////////////////////////////////////////////////

inline __device__ float cast_to_float(float u)
{
    return u;
}

////////////////////////////////////////////////////////////////////////////////////////////////////

inline __device__ float2 cast_to_float(float2 u)
{
    return u;
}

////////////////////////////////////////////////////////////////////////////////////////////////////

inline __device__ float4 cast_to_float(float4 u)
{
    return u;
}

////////////////////////////////////////////////////////////////////////////////////////////////////

inline __device__ Float4_ cast_to_float(Float4_ u)
{
    return u;
}

////////////////////////////////////////////////////////////////////////////////////////////////////

inline __device__ Float8_ cast_to_float(Float8_ u)
{
    return u;
}

////////////////////////////////////////////////////////////////////////////////////////////////////

inline __device__ float2 cast_to_float(uint32_t u)
{
    return half2_to_float2(u);
}

////////////////////////////////////////////////////////////////////////////////////////////////////

inline __device__ Float4_ cast_to_float(uint2 u)
{
    Float4_ tmp;
    tmp.x = half2_to_float2(u.x);
    tmp.y = half2_to_float2(u.y);
    return tmp;
}

////////////////////////////////////////////////////////////////////////////////////////////////////

inline __device__ Float8_ cast_to_float(uint4 u)
{
    Float8_ tmp;
    tmp.x = half2_to_float2(u.x);
    tmp.y = half2_to_float2(u.y);
    tmp.z = half2_to_float2(u.z);
    tmp.w = half2_to_float2(u.w);
    return tmp;
}

#endif

////////////////////////////////////////////////////////////////////////////////////////////////////

inline __device__ float float_from_int8(int8_t u)
{
    return u;
}

////////////////////////////////////////////////////////////////////////////////////////////////////

inline __device__ float2 float_from_int8(int16_t u)
{
    union {
        int16_t int16;
        int8_t  int8[2];
    };
    int16 = u;
    return make_float2(int8[0], int8[1]);
}

////////////////////////////////////////////////////////////////////////////////////////////////////

inline __device__ float4 float_from_int8(int32_t u)
{
    union {
        int32_t int32;
        int8_t  int8[4];
    };
    int32 = u;
    return make_float4(int8[0], int8[1], int8[2], int8[3]);
}

////////////////////////////////////////////////////////////////////////////////////////////////////

// clang-format off
inline __device__ Float8_ float_from_int8(int64_t u)
{
    union {
        int64_t int64;
        int16_t int16[4];
    };
    int64 = u;
    return Float8_ {float_from_int8(int16[0]),
                    float_from_int8(int16[1]),
                    float_from_int8(int16[2]),
                    float_from_int8(int16[3])};
}
// clang-format on

inline __device__ int8_t quant(float a, const float scale, const float zp)
{
    int8_t int8;
    int8 = round(max(-128.f, min(127.f, (a - zp) / scale)));
    return int8;
}

inline __device__ short quant(float2 a, const float scale, const float zp)
{
    union {
        int8_t int8[2];
        short  int16;
    };

    int8[0] = round(max(-128.f, min(127.f, (a.x - zp) / scale)));
    int8[1] = round(max(-128.f, min(127.f, (a.y - zp) / scale)));
    return int16;
}

inline __device__ int32_t quant(float4 a, const float scale, const float zp)
{
    union {
        int8_t  int8[4];
        int32_t int32;
    };

    int8[0] = round(max(-128.f, min(127.f, (a.x - zp) / scale)));
    int8[1] = round(max(-128.f, min(127.f, (a.y - zp) / scale)));
    int8[2] = round(max(-128.f, min(127.f, (a.z - zp) / scale)));
    int8[3] = round(max(-128.f, min(127.f, (a.w - zp) / scale)));
    return int32;
}

// float16 to int8
inline __device__ int8_t quant(uint16_t a, const float scale, const float zp)
{
    int8_t int8;
    float  b = half_to_float(a);
    int8     = round(max(-128.f, min(127.f, (b - zp) / scale)));
    return int8;
}
// float16x2 to int8x2
inline __device__ int16_t quant(uint a, const float scale, const float zp)
{
    union {
        int8_t int8[2];
        short  int16;
    };
    float2 b = half2_to_float2(a);

    int8[0] = round(max(-128.f, min(127.f, (b.x - zp) / scale)));
    int8[1] = round(max(-128.f, min(127.f, (b.y - zp) / scale)));
    return int16;
}
// float16x4 to int8x4
inline __device__ int32_t quant(uint2 a, const float scale, const float zp)
{
    union {
        int16_t int16[2];
        int32_t int32;
    };

    int16[0] = quant(a.x, scale, zp);
    int16[1] = quant(a.y, scale, zp);
    return int32;
}
// float16x8 to int8x8
inline __device__ int64_t quant(uint4 a, const float scale, const float zp)
{
    union {
        int16_t int16[4];
        int64_t int64;
    };

    int16[0] = quant(a.x, scale, zp);
    int16[1] = quant(a.y, scale, zp);
    int16[2] = quant(a.z, scale, zp);
    int16[3] = quant(a.w, scale, zp);
    return int64;
}
// int8 to float32, then `vec_conversion` to target format
inline __device__ float dequant(int8_t a, const float scale, const float zp)
{
    float b = a * scale + zp;
    return b;
}
// int8x2 to float32x2
inline __device__ float2 dequant(int16_t a, const float scale, const float zp)
{
    union {
        int8_t  int8[2];
        int16_t int16;
    };
    int16 = a;

    float2 b;
    b.x = int8[0] * scale + zp;
    b.y = int8[1] * scale + zp;
    return b;
}
// int8x4 to float32x4
inline __device__ float4 dequant(int32_t a, const float scale, const float zp)
{
    union {
        int8_t  int8[4];
        int32_t int32;
    };
    int32 = a;

    float4 b;
    b.x = (int8[0] * scale) + zp;
    b.y = (int8[1] * scale) + zp;
    b.z = (int8[2] * scale) + zp;
    b.w = (int8[3] * scale) + zp;
    return b;
}

inline __device__ Float8_ dequant(int64_t a, const float scale, const float zp)
{
    union {
        int16_t int16[4];
        int64_t int64;
    };
    int64 = a;

    Float8_ b;
    b.x = dequant(int16[0], scale, zp);
    b.y = dequant(int16[1], scale, zp);
    b.z = dequant(int16[2], scale, zp);
    b.w = dequant(int16[3], scale, zp);
    return b;
}

////////////////////////////////////////////////////////////////////////////////////////////////////

inline __device__ int8_t cast_to_int8(float val)
{
    union {
        int8_t  int8[2];
        int16_t int16;
    };
    asm volatile("cvt.rni.sat.s8.f32 %0, %1;" : "=h"(int16) : "f"(val));
    return int8[0];
}

////////////////////////////////////////////////////////////////////////////////////////////////////

inline __device__ int32_t cast_to_int8(float4 val)
{
    union {
        int8_t  int8[4];
        int32_t int32;
    };
    int8[0] = cast_to_int8(val.x);
    int8[1] = cast_to_int8(val.y);
    int8[2] = cast_to_int8(val.z);
    int8[3] = cast_to_int8(val.w);
    return int32;
}

////////////////////////////////////////////////////////////////////////////////////////////////////

inline __device__ int64_t cast_to_int8(Float8_ val)
{
    union {
        int8_t  int8[8];
        int64_t int64;
    };
    int8[0] = cast_to_int8(val.x.x);
    int8[1] = cast_to_int8(val.x.y);
    int8[2] = cast_to_int8(val.y.x);
    int8[3] = cast_to_int8(val.y.y);
    int8[4] = cast_to_int8(val.z.x);
    int8[5] = cast_to_int8(val.z.y);
    int8[6] = cast_to_int8(val.w.x);
    int8[7] = cast_to_int8(val.w.y);
    return int64;
}

////////////////////////////////////////////////////////////////////////////////////////////////////

template<typename T>
inline __device__ __host__ T div_up(T m, T n)
{
    return (m + n - 1) / n;
}

////////////////////////////////////////////////////////////////////////////////////////////////////

template<typename T>
struct kernel_type_t {
    using Type = T;
};

#ifdef ENABLE_FP8
template<>
struct kernel_type_t<__nv_fp8_e4m3> {
    using Type = float;
};
#endif

////////////////////////////////////////////////////////////////////////////////////////////////////

template<typename T>
inline size_t
smem_size_in_bytes(const Multihead_attention_params<T>& params, int threads_per_value, int threads_per_block)
{
    using Tk = typename kernel_type_t<T>::Type;
    // The amount of shared memory needed to store the Q*K^T values in float.
    const int max_timesteps = min(params.timestep, params.memory_max_len);
    size_t    qk_sz         = div_up(max_timesteps + 1, 4) * 16;

    // The extra memory needed if we are not using floats for the final logits.
    size_t logits_sz = 0;
#ifndef MMHA_USE_FP32_ACUM_FOR_LOGITS
    if (sizeof(Tk) != 4) {
        // TDOD
        logits_sz = div_up(max_timesteps + 1, 4) * 4 * sizeof(Tk);
    }
#endif

    // The total size needed during softmax.
    size_t softmax_sz = qk_sz + logits_sz;

    // The number of partial rows to reduce in the final reduction.
    int rows_per_red = threads_per_block / threads_per_value;
    // The amount of storage needed to finalize the outputs.
    size_t red_sz = rows_per_red * params.hidden_size_per_head * sizeof(Tk) / 2;

    // The max.
    return max(softmax_sz, red_sz);
}

////////////////////////////////////////////////////////////////////////////////////////////////////

inline __device__ constexpr uint32_t shfl_mask(int threads)
{
    return threads == 32 ? uint32_t(-1) : (1u << threads) - 1u;
}

////////////////////////////////////////////////////////////////////////////////////////////////////

template<typename T,  // The type of the inputs. Supported types: float and half.
         int  Dh,     // The hidden dimension per head.
         int  Dh_MAX,
         int  THREADS_PER_KEY,    // The number of threads per key.
         int  THREADS_PER_VALUE,  // The number of threads per value.
         int  THREADS_PER_BLOCK,  // The number of threads in a threadblock.
         bool HAS_BEAMS,
         int  QUANT_POLICY>  // quantization method
__global__ void masked_multihead_attention_kernel(Multihead_attention_params<T> params)
{

    using Tk = typename kernel_type_t<T>::Type;
#ifdef ENABLE_FP8
    // FP8 MHA Scales
    constexpr bool FP8_MHA_KERNEL = std::is_same<T, __nv_fp8_e4m3>::value;
#else
    constexpr bool FP8_MHA_KERNEL = false;
#endif
    // Make sure the hidden dimension per head is a multiple of the number of threads per key.
    static_assert(Dh_MAX % THREADS_PER_KEY == 0, "");
    // Make sure the hidden dimension per head is a multiple of the number of threads per value.
    static_assert(Dh_MAX % THREADS_PER_VALUE == 0, "");

    // The size of a warp.
    constexpr int WARP_SIZE = 32;
    // The number of warps in a threadblock.
    constexpr int WARPS_PER_BLOCK = THREADS_PER_BLOCK / WARP_SIZE;

    // Use smem_size_in_bytes (above) to determine the amount of shared memory.
    extern __shared__ char smem_[];

    // The shared memory for the Q*K^T values and partial logits in softmax.
    float* qk_smem = reinterpret_cast<float*>(smem_);

    // The shared memory for the logits. For FP32, that's the same buffer as qk_smem.
    char* logits_smem_ = smem_;
#ifndef MMHA_USE_FP32_ACUM_FOR_LOGITS
    if (sizeof(Tk) != 4) {
        // TODO - change to tlength
        const int max_timesteps = min(params.timestep, params.memory_max_len);
        logits_smem_ += div_up(max_timesteps + 1, 4) * 16;
    }
    Tk* logits_smem = reinterpret_cast<Tk*>(logits_smem_);
#else
    float*         logits_smem    = reinterpret_cast<float*>(logits_smem_);
#endif

    // The shared memory to do the final reduction for the output values. Reuse qk_smem.
    Tk* out_smem = reinterpret_cast<Tk*>(smem_);

    // The shared memory buffers for the block-wide reductions. One for max, one for sum.
    __shared__ float red_smem[WARPS_PER_BLOCK * 2];

    // A vector of Q or K elements for the current timestep.
    using Qk_vec_k = typename Qk_vec_k_<T, Dh_MAX>::Type;  // with kernel-used precision
    using Qk_vec_m = typename Qk_vec_m_<T, Dh_MAX>::Type;  // with memory-used precision

    // Use alignment for safely casting the shared buffers as Qk_vec_k.
    // Shared memory to store Q inputs.
    __shared__ __align__(sizeof(Qk_vec_k)) Tk q_smem[Dh_MAX];

    // The number of elements per vector.
    constexpr int QK_VEC_SIZE = sizeof(Qk_vec_m) / sizeof(T);
    // Make sure the hidden size per head is a multiple of the vector size.
    static_assert(Dh_MAX % QK_VEC_SIZE == 0, "");
    // We will use block wide reduction if needed
    // static_assert(Dh_MAX / QK_VEC_SIZE <= WARP_SIZE, "");
    // The number of vectors per warp.
    constexpr int QK_VECS_PER_WARP = Dh_MAX / QK_VEC_SIZE;

    // The layout of the cache is [B, H, Dh/x, L, x] with x == 4/8/16 for FP32/FP16/FP8. Since each thread
    // owns x elements, we have to decompose the linear index into chunks of x values and the posi-
    // tion of the thread in that chunk.

    // The number of elements in a chunk of 16B (that's the x in the above formula).
    constexpr int QK_ELTS_IN_16B = 16 / sizeof(T);
    // The number of K vectors in 16B.
    constexpr int QK_VECS_IN_16B = 16 / sizeof(Qk_vec_m);

    // The batch/beam idx
    const int bi = blockIdx.y;
    if (params.finished != nullptr && params.finished[bi] == true) {
        return;
    }

    // The head.
    const int hi = blockIdx.x;
    // Combine the batch and the head indices.
    const int bhi = bi * params.num_heads + hi;

    const int head_n_rep = params.num_heads / params.num_kv_heads;

    const int kvhi = hi / head_n_rep;  // heads in the same group collapse to the same kv head

    const bool group_leader = hi % head_n_rep == 0;  // only group leader writes to kv cache

    // The thread in the block.
    const int tidx = threadIdx.x;

    // While doing the product Q*K^T for the different keys we track the max.
    float qk_max = -FLT_MAX;

    float qk = 0.0F;

    const size_t bi_seq_len_offset = bi * params.memory_max_len;

    const int tlength      = params.length_per_sample[bi] + params.max_prefix_prompt_length;
    const int first_step   = max(0, tlength + 1 - params.memory_max_len);
    const int tlength_circ = tlength % params.memory_max_len;

    // First QK_VECS_PER_WARP load Q and K + the bias values for the current timestep.
    const bool is_masked = tidx >= QK_VECS_PER_WARP;

    const int q_base_offset = bi * params.stride + hi * Dh;
    const int k_base_offset = bi * params.stride + kvhi * Dh;

    // The offset in the Q and K buffer also accounts for the batch.
    const int q_offset = q_base_offset + tidx * QK_VEC_SIZE;
    const int k_offset = k_base_offset + tidx * QK_VEC_SIZE;

    // The offset in the bias buffer.
    const int q_bias_offset = hi * Dh + tidx * QK_VEC_SIZE;
    const int k_bias_offset = kvhi * Dh + tidx * QK_VEC_SIZE;

    // past kv quant param
    const float k_scale = params.attention_k_scale;
    const float k_zp    = params.attention_k_zp;
    const float v_scale = params.attention_v_scale;
    const float v_zp    = params.attention_v_zp;

    // Trigger the loads from the Q and K buffers.
    Qk_vec_k q;
    zero(q);
    if (!is_masked && (Dh == Dh_MAX || tidx * QK_VEC_SIZE < Dh)) {
        q = vec_conversion<Qk_vec_k, Qk_vec_m>(*reinterpret_cast<const Qk_vec_m*>(&params.q[q_offset]));
    }

    Qk_vec_k k;
    zero(k);
    {
        k = !is_masked && (Dh == Dh_MAX || tidx * QK_VEC_SIZE < Dh) ?
                vec_conversion<Qk_vec_k, Qk_vec_m>(*reinterpret_cast<const Qk_vec_m*>(&params.k[k_offset])) :
                k;
    }

    // Trigger the loads from the Q and K bias buffers.
    Qk_vec_k q_bias;
    zero(q_bias);
    q_bias = (!is_masked && Dh == Dh_MAX || tidx * QK_VEC_SIZE < Dh) && params.q_bias != nullptr ?
                 vec_conversion<Qk_vec_k, Qk_vec_m>(*reinterpret_cast<const Qk_vec_m*>(&params.q_bias[q_bias_offset])) :
                 q_bias;

    Qk_vec_k k_bias;
    zero(k_bias);

    k_bias = !is_masked && (Dh == Dh_MAX || tidx * QK_VEC_SIZE < Dh) && params.k_bias != nullptr ?
                 vec_conversion<Qk_vec_k, Qk_vec_m>(*reinterpret_cast<const Qk_vec_m*>(&params.k_bias[k_bias_offset])) :
                 k_bias;

    // Computes the Q/K values with bias.
    q = add(q, q_bias);
    k = add(k, k_bias);

    float rotary_emb_base = 10000.f;
    if (params.use_dynamic_ntk) {
        // +1 because of `length_per_sample == context_length - 1`
        rotary_emb_base = rotary_embedding_get_base(params.length_per_sample[bi] + 1,
                                                    params.max_position_embeddings,
                                                    params.rotary_embedding_dim,
                                                    rotary_emb_base);
    }

    // Padded len
    const int padd_len = (params.total_padding_tokens == nullptr) ? 0 : params.total_padding_tokens[bi];
    if (params.rotary_embedding_dim > 0) {
        apply_rotary_embedding(q, k, tidx, params.rotary_embedding_dim, rotary_emb_base, params.timestep - padd_len);
    }

    if (params.use_logn_attn) {
        T log_n_scaling;
        // +1 because of `length_per_sample == context_length - 1`
        convert_from_float(log_n_scaling,
                           logn_attn_get_scaling(params.length_per_sample[bi] + 1, params.max_position_embeddings));
        q = mul<Qk_vec_k, T, Qk_vec_k>(log_n_scaling, q);
    }

    if (!is_masked) {
        // Store the Q values to shared memory.
        *reinterpret_cast<Qk_vec_k*>(&q_smem[tidx * QK_VEC_SIZE]) = q;

        // Write the K values to the global memory cache.
        //
        // NOTE: The stores are uncoalesced as we have multiple chunks of 16B spread across the memory
        // system. We designed it this way as it allows much better memory loads (and there are many
        // more loads) + the stores are really "write and forget" since we won't need the ack before
        // the end of the kernel. There's plenty of time for the transactions to complete.

        // The 16B chunk written by the thread.
        int co = tidx / QK_VECS_IN_16B;
        // The position of the thread in that 16B chunk.
        int ci = tidx % QK_VECS_IN_16B * QK_VEC_SIZE;

        if (group_leader) {
            // Trigger the stores to global memory.
            if (Dh == Dh_MAX || co < Dh / QK_ELTS_IN_16B) {

<<<<<<< HEAD
                int offset = params.kv_cache_per_sample_offset + kvhi * params.memory_max_len * Dh + tlength_circ * Dh
                             + co * QK_ELTS_IN_16B + ci;
=======
                    if (!QUANT_POLICY) {
                        *reinterpret_cast<Qk_vec_m*>(&params.k_cache[offset]) = vec_conversion<Qk_vec_m, Qk_vec_k>(k);
                    }
                    else if (QUANT_POLICY == 4) {
                        using Packed_Int8_t  = typename packed_type<int8_t, num_elems<Qk_vec_k>::value>::type;
                        Packed_Int8_t k_int8 = quant(k, k_scale, k_zp);
>>>>>>> f8ed456e

                if (not QUANT_POLICY) {
                    *reinterpret_cast<Qk_vec_m*>(&params.k_cache_per_sample[bi][offset]) =
                        vec_conversion<Qk_vec_m, Qk_vec_k>(k);
                }
                else if (QUANT_POLICY == 4) {
                    using Packed_Int8_t  = typename packed_type<int8_t, num_elems<Qk_vec_k>::value>::type;
                    Packed_Int8_t k_int8 = quant(k, k_scale, k_zp);

<<<<<<< HEAD
                    int8_t* dst_ptr = reinterpret_cast<int8_t*>(params.k_cache_per_sample[bi]);
                    *reinterpret_cast<Packed_Int8_t*>(&dst_ptr[offset]) = k_int8;
=======
                    if (!QUANT_POLICY) {
                        *reinterpret_cast<Qk_vec_m*>(&params.k_cache_per_sample[bi][offset]) =
                            vec_conversion<Qk_vec_m, Qk_vec_k>(k);
                    }
                    else if (QUANT_POLICY == 4) {
                        using Packed_Int8_t  = typename packed_type<int8_t, num_elems<Qk_vec_k>::value>::type;
                        Packed_Int8_t k_int8 = quant(k, k_scale, k_zp);

                        int8_t* dst_ptr = reinterpret_cast<int8_t*>(params.k_cache_per_sample[bi]);
                        *reinterpret_cast<Packed_Int8_t*>(&dst_ptr[offset]) = k_int8;
                    }
>>>>>>> f8ed456e
                }
            }
        }

        // Compute \sum_i Q[i] * K^T[i] for the current timestep.
#ifdef MMHA_USE_FP32_ACUM_FOR_FMA
        using Qk_vec_acum = typename Qk_vec_acum_fp32_<Qk_vec_k>::Type;
#else
        using Qk_vec_acum = Qk_vec_k;
#endif
        qk = dot<Qk_vec_acum, Qk_vec_k>(q, k);
        if (QK_VECS_PER_WARP <= WARP_SIZE) {
#pragma unroll
            for (int mask = QK_VECS_PER_WARP / 2; mask >= 1; mask /= 2) {
                qk += __shfl_xor_sync(shfl_mask(QK_VECS_PER_WARP), qk, mask);
            }
        }
    }

    if (QK_VECS_PER_WARP > WARP_SIZE) {
        constexpr int WARPS_PER_RED = (QK_VECS_PER_WARP + WARP_SIZE - 1) / WARP_SIZE;
        qk                          = block_sum<WARPS_PER_RED>(&red_smem[WARPS_PER_RED], qk);
    }

    // Store that value in shared memory. Keep the Q*K^T value in register for softmax.
    if (tidx == 0) {
        // Normalize qk.
        qk *= params.inv_sqrt_dh;
        if (params.relative_attention_bias != nullptr) {
            qk = add(qk,
                     params.relative_attention_bias[hi * params.relative_attention_bias_stride
                                                        * params.relative_attention_bias_stride
                                                    + (tlength - padd_len) * params.relative_attention_bias_stride
                                                    + (tlength - padd_len)]);
        }
        // We don't need to apply the linear position bias here since qi - ki = 0 yields the position bias 0.

        qk_max                        = qk;
        qk_smem[tlength - first_step] = qk;
        // qk_smem[params.timestep] = qk;
    }

    // Make sure the data is in shared memory.
    __syncthreads();

    // The type of queries and keys for the math in the Q*K^T product.
    using K_vec_k = typename K_vec_k_<T, THREADS_PER_KEY>::Type;
    using K_vec_m = typename K_vec_m_<T, THREADS_PER_KEY>::Type;
    // The number of elements per vector.
    constexpr int K_VEC_SIZE = sizeof(K_vec_m) / sizeof(T);
    // Make sure the hidden size per head is a multiple of the vector size.
    static_assert(Dh_MAX % K_VEC_SIZE == 0, "");
    // The number of elements per thread.
    constexpr int K_ELTS_PER_THREAD = Dh_MAX / THREADS_PER_KEY;
    // The number of vectors per thread.
    constexpr int K_VECS_PER_THREAD = K_ELTS_PER_THREAD / K_VEC_SIZE;

    // The position the first key loaded by each thread from the cache buffer (for this B * H).
    int ko = tidx / THREADS_PER_KEY;
    // The position of the thread in the chunk of keys.
    int ki = tidx % THREADS_PER_KEY * K_VEC_SIZE;

    static_assert(Dh_MAX == THREADS_PER_KEY * K_VEC_SIZE * K_VECS_PER_THREAD);

    // Load the Q values from shared memory. The values are reused during the loop on K.
    K_vec_k q_vec[K_VECS_PER_THREAD];
#pragma unroll
    for (int ii = 0; ii < K_VECS_PER_THREAD; ++ii) {
        q_vec[ii] = *reinterpret_cast<const K_vec_k*>(&q_smem[ki + ii * THREADS_PER_KEY * K_VEC_SIZE]);
    }

    // The number of timesteps loaded per iteration.
    constexpr int K_PER_ITER = THREADS_PER_BLOCK / THREADS_PER_KEY;
    // The number of keys per warp.
    constexpr int K_PER_WARP = WARP_SIZE / THREADS_PER_KEY;

    // The base pointer for the key in the cache buffer.
    T*      k_cache_batch      = nullptr;
    int8_t* k_cache_batch_int8 = nullptr;

<<<<<<< HEAD
    if (not QUANT_POLICY) {
        k_cache_batch =
            params.k_cache_per_sample[bi] + params.kv_cache_per_sample_offset + kvhi * params.memory_max_len * Dh + ki;
=======
    if (!QUANT_POLICY) {
        k_cache_batch = params.k_cache_per_sample ? (params.k_cache_per_sample[bi] + params.kv_cache_per_sample_offset
                                                     + kvhi * params.memory_max_len * Dh + ki) :
                                                    &params.k_cache[bhi * params.memory_max_len * Dh + ki];
        // Base pointer for the beam's batch, before offsetting with indirection buffer
        // T* k_cache_batch = &params.k_cache[bbhi * params.memory_max_len * Dh + ki];
>>>>>>> f8ed456e
    }
    else if (QUANT_POLICY == 4) {
        // convert k_cache_per_sample to int8
        int8_t* ptr        = reinterpret_cast<int8_t*>(params.k_cache_per_sample[bi]);
        k_cache_batch_int8 = ptr + params.kv_cache_per_sample_offset + kvhi * params.memory_max_len * Dh + ki;
    }

    // Pick a number of keys to make sure all the threads of a warp enter (due to shfl_sync).
    // int ti_end = div_up(params.timestep, K_PER_WARP) * K_PER_WARP;
    int ti_end = div_up(tlength - first_step, K_PER_WARP) * K_PER_WARP + first_step;

    // Iterate over the keys/timesteps to compute the various (Q*K^T)_{ti} values.
    // const int* beam_indices = HAS_BEAMS ? &params.cache_indir[bi_seq_len_offset] : nullptr;

    for (int ti = first_step + ko; ti < ti_end; ti += K_PER_ITER) {
        const int ti_circ = ti % params.memory_max_len;
        bool      is_mask = (params.masked_tokens != nullptr) && params.masked_tokens[bi_seq_len_offset + ti];

        // The keys loaded from the key cache.
        K_vec_k k[K_VECS_PER_THREAD];
        K_vec_k k_vec_zero;
        zero(k_vec_zero);
#pragma unroll
        for (int ii = 0; ii < K_VECS_PER_THREAD; ++ii) {
            int jj = ti_circ * Dh / QK_ELTS_IN_16B + ii;
            // if( ti < params.timestep ) {
            const bool within_bounds = (Dh == Dh_MAX || jj * QK_ELTS_IN_16B < Dh * params.memory_max_len);
            if (ti < tlength) {
                if (!within_bounds) {
                    k[ii] = k_vec_zero;
                }
                else {
                    int beam_offset = 0;

                    if (!QUANT_POLICY) {
                        k[ii] = vec_conversion<K_vec_k, K_vec_m>(
                            (*reinterpret_cast<const K_vec_m*>(&k_cache_batch[beam_offset + jj * QK_ELTS_IN_16B])));
                    }
                    else if (QUANT_POLICY == 4) {
                        using Packed_Int8_t  = typename packed_type<int8_t, num_elems<K_vec_m>::value>::type;
                        using Packed_Float_t = typename packed_type<float, num_elems<K_vec_m>::value>::type;

                        Packed_Int8_t k_vec_m_int8 = *reinterpret_cast<const Packed_Int8_t*>(
                            &k_cache_batch_int8[beam_offset + jj * QK_ELTS_IN_16B]);
                        Packed_Float_t k_vec_m_float = dequant(k_vec_m_int8, k_scale, k_zp);

                        k[ii] = vec_conversion<K_vec_k, Packed_Float_t>(k_vec_m_float);
                    }
                }
            }
        }

        // Perform the dot product and normalize qk.
        //
        // WARNING: ALL THE THREADS OF A WARP MUST ENTER!!!
        float qk = Qk_dot<T, THREADS_PER_KEY>::dot(q_vec, k) * params.inv_sqrt_dh;

        // Store the product to shared memory. There's one qk value per timestep. Update the max.
        // if( ti < params.timestep && tidx % THREADS_PER_KEY == 0 ) {
        if (ti < tlength && tidx % THREADS_PER_KEY == 0) {
            if (params.relative_attention_bias != nullptr) {
                qk = add(qk,
                         params.relative_attention_bias[hi * params.relative_attention_bias_stride
                                                            * params.relative_attention_bias_stride
                                                        + tlength * params.relative_attention_bias_stride + ti]);
            }
            if (params.linear_bias_slopes != nullptr) {
                // Apply the linear position bias: (ki - qi) * slope[hi].
                // The padding token locates between the input context and the generated tokens.
                // We need to remove the number of padding tokens in the distance computation.
                //   ti   : 0 1 2 3 4 5 6 7 8 9(tlength)
                //   token: i i i i p p p o o o where i=input, p=pad, o=output.
                // e.g. ti = 2, dist = (9 - 3) - 2 = 4.
                int   max_context_length = params.max_prefix_prompt_length + params.max_input_length;
                float dist               = (ti < max_context_length ? ti + padd_len : ti) - tlength;

                qk += mul<float, T, float>(params.linear_bias_slopes[hi], dist);
            }
            qk_max                   = is_mask ? qk_max : fmaxf(qk_max, qk);
            qk_smem[ti - first_step] = qk;
        }
    }

// Perform the final reduction to compute the max inside each warp.
//
// NOTE: In a group of THREADS_PER_KEY threads, the leader already has the max value for the
// group so it's not needed to run the reduction inside the group (again).
#pragma unroll
    for (int mask = WARP_SIZE / 2; mask >= THREADS_PER_KEY; mask /= 2) {
        qk_max = fmaxf(qk_max, __shfl_xor_sync(uint32_t(-1), qk_max, mask));
    }

    // Decompose the thread index into warp and lane.
    const int warp = tidx / WARP_SIZE;
    const int lane = tidx % WARP_SIZE;

    // The warp leader writes the max to shared memory.
    if (lane == 0) {
        red_smem[warp] = qk_max;
    }

    // Make sure the products are in shared memory.
    __syncthreads();

    // The warps finalize the reduction.
    qk_max = lane < WARPS_PER_BLOCK ? red_smem[lane] : -FLT_MAX;
#pragma unroll
    for (int mask = WARPS_PER_BLOCK / 2; mask >= 1; mask /= 2) {
        qk_max = fmaxf(qk_max, __shfl_xor_sync(uint32_t(-1), qk_max, mask));
    }

    // Broadcast to all the threads in the warp.
    qk_max = __shfl_sync(uint32_t(-1), qk_max, 0);

    // Compute the logits and start the sum.
    float sum = 0.f;
    // for( int ti = tidx; ti <= params.timestep; ti += THREADS_PER_BLOCK ) {
    for (int ti = first_step + tidx; ti <= tlength; ti += THREADS_PER_BLOCK) {
        bool is_mask = (params.masked_tokens != nullptr) && params.masked_tokens[bi_seq_len_offset + ti];
#ifdef FP8_MHA
        float logit = 0.f;
        if (FP8_MHA_KERNEL) {
            logit = is_mask ? 0.f :
                              __expf((qk_smem[ti - first_step] - qk_max) * params.query_weight_output_scale[0]
                                     * params.query_weight_output_scale[0]);
        }
        else {
            logit = is_mask ? 0.f : __expf(qk_smem[ti - first_step] - qk_max);
        }
#else
        float logit       = is_mask ? 0.f : __expf(qk_smem[ti - first_step] - qk_max);
#endif
        sum += logit;
        qk_smem[ti - first_step] = logit;
    }

    // Compute the sum.
    sum = block_sum<WARPS_PER_BLOCK>(&red_smem[WARPS_PER_BLOCK], sum);

    // Normalize the logits.
    float inv_sum = __fdividef(1.f, sum + 1.e-6f);

    for (int ti = first_step + tidx; ti <= tlength; ti += THREADS_PER_BLOCK) {
        float logit = qk_smem[ti - first_step] * inv_sum;
        convert_from_float(logits_smem[ti - first_step], logit);
    }

    // Put Values part below so we leverage __syncthreads
    // from the previous step

    // The number of elements per vector.
    constexpr int V_VEC_SIZE = Dh_MAX / THREADS_PER_VALUE;
    // A vector of V elements for the current timestep.
    using V_vec_k = typename V_vec_k_<T, V_VEC_SIZE>::Type;
    using V_vec_m = typename V_vec_m_<T, V_VEC_SIZE>::Type;

    // The value computed by this thread.
    int vo = tidx / THREADS_PER_VALUE;
    // The hidden dimensions computed by this particular thread.
    int vi = tidx % THREADS_PER_VALUE * V_VEC_SIZE;

    // The base pointer for the value in the cache buffer.
    T* v_cache       = nullptr;
    T* v_cache_batch = nullptr;

    int8_t* v_cache_int8       = nullptr;
    int8_t* v_cache_batch_int8 = nullptr;

<<<<<<< HEAD
    if (not QUANT_POLICY) {
        v_cache =
            params.v_cache_per_sample[bi] + params.kv_cache_per_sample_offset + kvhi * params.memory_max_len * Dh + vi;
=======
    if (!QUANT_POLICY) {

        v_cache = params.v_cache_per_sample ? (params.v_cache_per_sample[bi] + params.kv_cache_per_sample_offset
                                               + kvhi * params.memory_max_len * Dh + vi) :
                                              &params.v_cache[bhi * params.memory_max_len * Dh + vi];
>>>>>>> f8ed456e
        // Base pointer for the beam's batch, before offsetting with indirection buffer
        // T* v_cache_batch = &params.v_cache[bbhi * params.memory_max_len * Dh + vi];
        v_cache_batch = v_cache;
    }
    else if (QUANT_POLICY == 4) {
        int8_t* ptr        = reinterpret_cast<int8_t*>(params.v_cache_per_sample[bi]);
        v_cache_int8       = ptr + params.kv_cache_per_sample_offset + kvhi * params.memory_max_len * Dh + vi;
        v_cache_batch_int8 = v_cache_int8;
    }

    // The number of values processed per iteration of the loop.
    constexpr int V_PER_ITER = THREADS_PER_BLOCK / THREADS_PER_VALUE;

    // From previous, before values, step
    // Also make sure the logits are in shared memory.
    __syncthreads();

    // Values continued
#ifdef MMHA_USE_FP32_ACUM_FOR_OUT
    using V_vec_acum = typename V_vec_acum_fp32_<V_vec_k>::Type;
#else
    using V_vec_acum = V_vec_k;
#endif
    // The partial outputs computed by each thread.
    V_vec_acum out;
    zero(out);

    // Loop over the timesteps to compute the partial outputs.
    // for( int ti = vo; ti < params.timestep; ti += V_PER_ITER ) {
    if (Dh == Dh_MAX || vi < Dh) {
        using Packed_Int8_t  = typename packed_type<int8_t, num_elems<V_vec_m>::value>::type;
        using Packed_Float_t = typename packed_type<float, num_elems<V_vec_m>::value>::type;
        // Separate the ti < memory_max_len and ti > memory_max_len
        // to prevent ti % memory_len when ti < memory_len, and
        // the compiler cannot optimize the codes automatically.
        const int min_length = min(tlength, params.memory_max_len);
        for (int ti = first_step + vo; ti < min_length; ti += V_PER_ITER) {
            // Load the values from the cache.
            V_vec_k v;

<<<<<<< HEAD
            if (not QUANT_POLICY) {
                v = vec_conversion<V_vec_k, V_vec_m>(*reinterpret_cast<const V_vec_m*>(&v_cache_batch[ti * Dh]));
=======
            if (!QUANT_POLICY) {
                v = vec_conversion<V_vec_k, V_vec_m>(
                    *reinterpret_cast<const V_vec_m*>(&v_cache_batch[beam_offset + ti * Dh]));
>>>>>>> f8ed456e
            }
            else if (QUANT_POLICY == 4) {
                Packed_Int8_t  v_vec_m_int8  = *reinterpret_cast<const Packed_Int8_t*>(&v_cache_batch_int8[ti * Dh]);
                Packed_Float_t v_vec_m_float = dequant(v_vec_m_int8, v_scale, v_zp);

                v = vec_conversion<V_vec_k, Packed_Float_t>(v_vec_m_float);
            }

            // Load the logits from shared memory.
#if defined(MMHA_USE_FP32_ACUM_FOR_LOGITS)
            float logit = logits_smem[ti - first_step];
            out         = fma(logit, cast_to_float(v), out);
#else  // MMHA_USE_FP32_ACUM_FOR_LOGITS
#ifdef FP8_MHA
            Tk logit;
            if (FP8_MHA_KERNEL) {
                // NOTE: fake quantization
                // logit = vec_conversion<Tk, Tquant>(vec_conversion<Tquant, Tk>(mul<Tk, float, Tk>(1.0f /
                // params.attention_qk_scale[0], logits_smem[ti])));
                logit = logits_smem[ti - first_step];
            }
            else {
                logit = logits_smem[ti - first_step];
            }
            out = fma(logit, v, out);
#else   // FP8_MHA
            Tk logit = logits_smem[ti - first_step];
            out      = fma(logit, v, out);
#endif  // FP8_MHA
#endif  // MMHA_USE_FP32_ACUM_FOR_LOGITS
        }
        for (int ti = first_step + vo; ti < tlength; ti += V_PER_ITER) {
            if (ti < params.memory_max_len) {
                // handled by previous loop
                continue;
            }
            const int ti_circ = ti % params.memory_max_len;

            // Load the values from the cache.
            V_vec_k v;
<<<<<<< HEAD
            if (not QUANT_POLICY) {
                v = vec_conversion<V_vec_k, V_vec_m>(*reinterpret_cast<const V_vec_m*>(&v_cache_batch[ti_circ * Dh]));
=======
            if (!QUANT_POLICY) {
                v = vec_conversion<V_vec_k, V_vec_m>(
                    *reinterpret_cast<const V_vec_m*>(&v_cache_batch[beam_offset + ti_circ * Dh]));
>>>>>>> f8ed456e
            }
            else if (QUANT_POLICY == 4) {
                Packed_Int8_t v_vec_m_int8 = *reinterpret_cast<const Packed_Int8_t*>(&v_cache_batch_int8[ti_circ * Dh]);
                Packed_Float_t v_vec_m_float = dequant(v_vec_m_int8, v_scale, v_zp);

                v = vec_conversion<V_vec_k, Packed_Float_t>(v_vec_m_float);
            }

            // Load the logits from shared memory.
#if defined(MMHA_USE_FP32_ACUM_FOR_LOGITS)
            float logit = logits_smem[ti - first_step];
            out         = fma(logit, cast_to_float(v), out);
#else  // MMHA_USE_FP32_ACUM_FOR_LOGITS
#ifdef FP8_MHA
            Tk logit;
            if (FP8_MHA_KERNEL) {
                // NOTE: fake quantization
                // logit = vec_conversion<Tk, Tquant>(vec_conversion<Tquant, Tk>(mul<Tk, float, Tk>(1.0f /
                // params.attention_qk_scale[0], logits_smem[ti])));
                logit = logits_smem[ti - first_step];
            }
            else {
                logit = logits_smem[ti - first_step];
            }
            out = fma(logit, v, out);
#else   // FP8_MHA
            Tk logit = logits_smem[ti - first_step];
            out      = fma(logit, v, out);
#endif  // FP8_MHA
#endif  // MMHA_USE_FP32_ACUM_FOR_LOGITS
        }
    }

    // One group of threads computes the product(s) for the current timestep.
    // if( vo == params.timestep % V_PER_ITER ) {
    if (vo == tlength % V_PER_ITER && (Dh == Dh_MAX || vi < Dh)) {

        V_vec_k v;

        // Trigger the loads from the V buffer.
        const auto v_offset = k_base_offset + vi;

        v = vec_conversion<V_vec_k, V_vec_m>(*reinterpret_cast<const V_vec_m*>(&params.v[v_offset]));

        // Trigger the loads from the V bias buffer.
        if (params.v_bias != nullptr) {
            V_vec_k v_bias = *reinterpret_cast<const V_vec_k*>(&params.v_bias[kvhi * Dh + vi]);
            v              = add(v, v_bias);
        }

        // Store the V values to cache
        if (group_leader) {

            // Store the values with bias back to global memory in the cache for V.
<<<<<<< HEAD
            if (not QUANT_POLICY) {
=======
            //*reinterpret_cast<V_vec_k*>(&v_cache[params.timestep*Dh]) = v;

            if (!QUANT_POLICY) {
>>>>>>> f8ed456e
                *reinterpret_cast<V_vec_m*>(&v_cache[tlength_circ * Dh]) = vec_conversion<V_vec_m, V_vec_k>(v);
            }
            else if (QUANT_POLICY == 4) {
                using Packed_Int8_t  = typename packed_type<int8_t, num_elems<V_vec_k>::value>::type;
                Packed_Int8_t v_int8 = quant(v, v_scale, v_zp);
                *reinterpret_cast<Packed_Int8_t*>(&v_cache_int8[tlength_circ * Dh]) = v_int8;
            }
        }

        // Initialize the output value with the current timestep.
#if defined(MMHA_USE_FP32_ACUM_FOR_LOGITS)
        // out = fma(logits_smem[params.timestep], cast_to_float(v), out);
        out = fma(logits_smem[tlength - first_step], cast_to_float(v), out);
#else  // MMHA_USE_FP32_ACUM_FOR_LOGITS
       // out = fma(logits_smem[params.timestep], v, out);
#ifdef FP8_MHA
        Tk logit;
        if (FP8_MHA_KERNEL) {
            // NOTE: fake quantization
            // logit = mul<Tk, float, Tk>(1.0f / params.attention_qk_scale[0], logits_smem[tlength]);
            logit = logits_smem[tlength - first_step];
        }
        else {
            logit = logits_smem[tlength - first_step];
        }
        out = fma(logit, v, out);
#else   // FP8_MHA
        out = fma(logits_smem[tlength - first_step], v, out);
#endif  // FP8_MHA
#endif  // MMHA_USE_FP32_ACUM_FOR_LOGITS
    }

    // Make sure we can start writing to shared memory.
    __syncthreads();

    // Run the final reduction amongst the different groups computing different partial outputs.
    if (Dh == Dh_MAX || vi < Dh) {
#pragma unroll
        for (int active_groups = V_PER_ITER; active_groups >= 2; active_groups /= 2) {

            // The midpoint in the number of active groups.
            int midpoint = active_groups / 2;

            // The upper part of active threads store to shared memory.
            if (vo >= midpoint && vo < active_groups && (Dh == Dh_MAX || vi < Dh)) {
#ifdef MMHA_USE_FP32_ACUM_FOR_OUT
                convert_from_float(*reinterpret_cast<V_vec_k*>(&out_smem[(vo - midpoint) * Dh + vi]), out);
#else
                *reinterpret_cast<V_vec_k*>(&out_smem[(vo - midpoint) * Dh + vi]) = out;
#endif
            }
            __syncthreads();

            // The bottom warps update their values.
            if (vo < midpoint && (Dh == Dh_MAX || vi < Dh)) {
                out = add(*reinterpret_cast<const V_vec_k*>(&out_smem[vo * Dh + vi]), out);
            }
            __syncthreads();
        }
    }

    // Output the final values.
    if (vo == 0 && (Dh == Dh_MAX || vi < Dh)) {
#ifdef MMHA_USE_FP32_ACUM_FOR_OUT
        if (FP8_MHA_KERNEL) {
#ifdef FP8_MHA
            // float result_scale = params.attention_qk_scale[0] * params.query_weight_output_scale[0] *
            // params.attention_output_weight_input_scale_inv[0];
            float result_scale =
                params.query_weight_output_scale[0] * params.attention_output_weight_input_scale_inv[0];
            convert_from_float(*reinterpret_cast<V_vec_m*>(&params.out[bhi * Dh + vi]),
                               mul<V_vec_acum, float, V_vec_acum>(result_scale, out));
#endif  // FP8_MHA
        }
        else {
            convert_from_float(*reinterpret_cast<V_vec_m*>(&params.out[bhi * Dh + vi]), out);
        }
#else   // MMHA_USE_FP32_ACUM_FOR_OUT
        // TODO: support int8_mode?
        *reinterpret_cast<V_vec_m*>(&params.out[bhi * Dh + vi]) = vec_conversion<V_vec_m, V_vec_acum>(out);
#endif  // MMHA_USE_FP32_ACUM_FOR_OUT
    }
}

////////////////////////////////////////////////////////////////////////////////////////////////////

}  // namespace mmha

////////////////////////////////////////////////////////////////////////////////////////////////////

template<typename T, int Dh_MAX>
struct threads_per_value_t {
    static const int value = Dh_MAX * sizeof(T) / 16;
};
#ifdef ENABLE_FP8
template<int Dh_MAX>
struct threads_per_value_t<__nv_fp8_e4m3, Dh_MAX> {
    static const int value = Dh_MAX * 4 / 16;  // DEBUG: float v
};
#endif

template<typename T, int Dh, int Dh_MAX, typename KERNEL_PARAMS_TYPE>
void mmha_launch_kernel(const KERNEL_PARAMS_TYPE& params, const cudaStream_t& stream);<|MERGE_RESOLUTION|>--- conflicted
+++ resolved
@@ -17,12 +17,7 @@
 
 #include "src/turbomind/kernels/decoder_masked_multihead_attention.h"
 #include "src/turbomind/kernels/decoder_masked_multihead_attention_utils.h"
-<<<<<<< HEAD
-=======
 #include "src/turbomind/macro.h"
-// #include "src/turbomind/utils/cuda_bf16_wrapper.h"
-// #include "src/turbomind/utils/cuda_fp8_utils.h"
->>>>>>> f8ed456e
 #include "src/turbomind/utils/cuda_type_utils.cuh"
 #include <assert.h>
 #include <float.h>
@@ -1426,19 +1421,10 @@
             // Trigger the stores to global memory.
             if (Dh == Dh_MAX || co < Dh / QK_ELTS_IN_16B) {
 
-<<<<<<< HEAD
                 int offset = params.kv_cache_per_sample_offset + kvhi * params.memory_max_len * Dh + tlength_circ * Dh
                              + co * QK_ELTS_IN_16B + ci;
-=======
-                    if (!QUANT_POLICY) {
-                        *reinterpret_cast<Qk_vec_m*>(&params.k_cache[offset]) = vec_conversion<Qk_vec_m, Qk_vec_k>(k);
-                    }
-                    else if (QUANT_POLICY == 4) {
-                        using Packed_Int8_t  = typename packed_type<int8_t, num_elems<Qk_vec_k>::value>::type;
-                        Packed_Int8_t k_int8 = quant(k, k_scale, k_zp);
->>>>>>> f8ed456e
-
-                if (not QUANT_POLICY) {
+
+                if (!QUANT_POLICY) {
                     *reinterpret_cast<Qk_vec_m*>(&params.k_cache_per_sample[bi][offset]) =
                         vec_conversion<Qk_vec_m, Qk_vec_k>(k);
                 }
@@ -1446,22 +1432,8 @@
                     using Packed_Int8_t  = typename packed_type<int8_t, num_elems<Qk_vec_k>::value>::type;
                     Packed_Int8_t k_int8 = quant(k, k_scale, k_zp);
 
-<<<<<<< HEAD
                     int8_t* dst_ptr = reinterpret_cast<int8_t*>(params.k_cache_per_sample[bi]);
                     *reinterpret_cast<Packed_Int8_t*>(&dst_ptr[offset]) = k_int8;
-=======
-                    if (!QUANT_POLICY) {
-                        *reinterpret_cast<Qk_vec_m*>(&params.k_cache_per_sample[bi][offset]) =
-                            vec_conversion<Qk_vec_m, Qk_vec_k>(k);
-                    }
-                    else if (QUANT_POLICY == 4) {
-                        using Packed_Int8_t  = typename packed_type<int8_t, num_elems<Qk_vec_k>::value>::type;
-                        Packed_Int8_t k_int8 = quant(k, k_scale, k_zp);
-
-                        int8_t* dst_ptr = reinterpret_cast<int8_t*>(params.k_cache_per_sample[bi]);
-                        *reinterpret_cast<Packed_Int8_t*>(&dst_ptr[offset]) = k_int8;
-                    }
->>>>>>> f8ed456e
                 }
             }
         }
@@ -1542,18 +1514,9 @@
     T*      k_cache_batch      = nullptr;
     int8_t* k_cache_batch_int8 = nullptr;
 
-<<<<<<< HEAD
-    if (not QUANT_POLICY) {
+    if (!QUANT_POLICY) {
         k_cache_batch =
             params.k_cache_per_sample[bi] + params.kv_cache_per_sample_offset + kvhi * params.memory_max_len * Dh + ki;
-=======
-    if (!QUANT_POLICY) {
-        k_cache_batch = params.k_cache_per_sample ? (params.k_cache_per_sample[bi] + params.kv_cache_per_sample_offset
-                                                     + kvhi * params.memory_max_len * Dh + ki) :
-                                                    &params.k_cache[bhi * params.memory_max_len * Dh + ki];
-        // Base pointer for the beam's batch, before offsetting with indirection buffer
-        // T* k_cache_batch = &params.k_cache[bbhi * params.memory_max_len * Dh + ki];
->>>>>>> f8ed456e
     }
     else if (QUANT_POLICY == 4) {
         // convert k_cache_per_sample to int8
@@ -1722,17 +1685,9 @@
     int8_t* v_cache_int8       = nullptr;
     int8_t* v_cache_batch_int8 = nullptr;
 
-<<<<<<< HEAD
-    if (not QUANT_POLICY) {
+    if (!QUANT_POLICY) {
         v_cache =
             params.v_cache_per_sample[bi] + params.kv_cache_per_sample_offset + kvhi * params.memory_max_len * Dh + vi;
-=======
-    if (!QUANT_POLICY) {
-
-        v_cache = params.v_cache_per_sample ? (params.v_cache_per_sample[bi] + params.kv_cache_per_sample_offset
-                                               + kvhi * params.memory_max_len * Dh + vi) :
-                                              &params.v_cache[bhi * params.memory_max_len * Dh + vi];
->>>>>>> f8ed456e
         // Base pointer for the beam's batch, before offsetting with indirection buffer
         // T* v_cache_batch = &params.v_cache[bbhi * params.memory_max_len * Dh + vi];
         v_cache_batch = v_cache;
@@ -1773,14 +1728,8 @@
             // Load the values from the cache.
             V_vec_k v;
 
-<<<<<<< HEAD
-            if (not QUANT_POLICY) {
+            if (!QUANT_POLICY) {
                 v = vec_conversion<V_vec_k, V_vec_m>(*reinterpret_cast<const V_vec_m*>(&v_cache_batch[ti * Dh]));
-=======
-            if (!QUANT_POLICY) {
-                v = vec_conversion<V_vec_k, V_vec_m>(
-                    *reinterpret_cast<const V_vec_m*>(&v_cache_batch[beam_offset + ti * Dh]));
->>>>>>> f8ed456e
             }
             else if (QUANT_POLICY == 4) {
                 Packed_Int8_t  v_vec_m_int8  = *reinterpret_cast<const Packed_Int8_t*>(&v_cache_batch_int8[ti * Dh]);
@@ -1821,14 +1770,8 @@
 
             // Load the values from the cache.
             V_vec_k v;
-<<<<<<< HEAD
-            if (not QUANT_POLICY) {
+            if (!QUANT_POLICY) {
                 v = vec_conversion<V_vec_k, V_vec_m>(*reinterpret_cast<const V_vec_m*>(&v_cache_batch[ti_circ * Dh]));
-=======
-            if (!QUANT_POLICY) {
-                v = vec_conversion<V_vec_k, V_vec_m>(
-                    *reinterpret_cast<const V_vec_m*>(&v_cache_batch[beam_offset + ti_circ * Dh]));
->>>>>>> f8ed456e
             }
             else if (QUANT_POLICY == 4) {
                 Packed_Int8_t v_vec_m_int8 = *reinterpret_cast<const Packed_Int8_t*>(&v_cache_batch_int8[ti_circ * Dh]);
@@ -1883,13 +1826,7 @@
         if (group_leader) {
 
             // Store the values with bias back to global memory in the cache for V.
-<<<<<<< HEAD
-            if (not QUANT_POLICY) {
-=======
-            //*reinterpret_cast<V_vec_k*>(&v_cache[params.timestep*Dh]) = v;
-
             if (!QUANT_POLICY) {
->>>>>>> f8ed456e
                 *reinterpret_cast<V_vec_m*>(&v_cache[tlength_circ * Dh]) = vec_conversion<V_vec_m, V_vec_k>(v);
             }
             else if (QUANT_POLICY == 4) {
