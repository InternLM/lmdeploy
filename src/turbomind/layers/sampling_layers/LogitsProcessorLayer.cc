/*
 * Copyright (c) 2019-2023, NVIDIA CORPORATION.  All rights reserved.
 *
 * Licensed under the Apache License, Version 2.0 (the "License");
 * you may not use this file except in compliance with the License.
 * You may obtain a copy of the License at
 *
 *     http://www.apache.org/licenses/LICENSE-2.0
 *
 * Unless required by applicable law or agreed to in writing, software
 * distributed under the License is distributed on an "AS IS" BASIS,
 * WITHOUT WARRANTIES OR CONDITIONS OF ANY KIND, either express or implied.
 * See the License for the specific language governing permissions and
 * limitations under the License.
 */

#include <iostream>
#include <numeric>

#include "src/turbomind/core/check.h"
#include "src/turbomind/engine/request.h"
#include "src/turbomind/kernels/ban_bad_words.h"
#include "src/turbomind/kernels/penalty_types.h"
#include "src/turbomind/kernels/sampling_penalty_kernels.h"
#include "src/turbomind/layers/sampling_layers/LogitsProcessorLayer.h"
#include "src/turbomind/layers/sampling_layers/utils.h"

namespace turbomind {

#define ALL_OF(p_, sz_, dt_, v_) (std::all_of(p_, p_ + sz_, [&](dt_ b) { return b == v_; }))

namespace {

template<typename T>
void init_host_buffer(const TensorMap& map, const std::string& key, size_t size, T* dst, T default_value)
{
    Tensor        empty{};
    const Tensor& src = map.contains(key) ? map.at(key) : empty;

    if (src) {
        if (size_t sz = src.size(); sz > size) {
            TM_LOG_ERROR("runtime_args %s has invalid size %ld vs batch_size %ld", key.c_str(), sz, size);
        }
        std::copy_n(src.data<T>(), size, dst);
    }
    else {
        std::fill_n(dst, size, default_value);
    }
}

}  // namespace
<<<<<<< HEAD

template<typename T>
LogitsProcessorLayer<T>::LogitsProcessorLayer(const BaseParam& param): BaseDynamicDecodeLayer{param}
{

    repetition_penalty_ = {max_batch_size_, kCPUpinned};
    min_lengths_        = {max_batch_size_, kCPUpinned};
    temperature_        = {max_batch_size_, kCPUpinned};
    bad_words_          = {max_batch_size_ * 2 * kMaxStopBadWordsLen, kCPUpinned};
    end_ids_            = {max_batch_size_ * kMaxEndIdsSize, kCPUpinned};

    repetition_penalty_buf_ = {max_batch_size_, kDEVICE};
    min_lengths_buf_        = {max_batch_size_, kDEVICE};
    temperature_buf_        = {max_batch_size_, kDEVICE};
    bad_words_buf_          = {max_batch_size_ * 2 * kMaxStopBadWordsLen, kDEVICE};
    end_ids_buf_            = {max_batch_size_ * kMaxEndIdsSize, kDEVICE};
}

template<typename T>
=======

template<typename T>
LogitsProcessorLayer<T>::LogitsProcessorLayer(const BaseParam& param): BaseDynamicDecodeLayer{param}
{

    repetition_penalty_ = {max_batch_size_, kCPUpinned};
    min_lengths_        = {max_batch_size_, kCPUpinned};
    temperature_        = {max_batch_size_, kCPUpinned};
    bad_words_          = {max_batch_size_ * 2 * kMaxStopBadWordsLen, kCPUpinned};
    end_ids_            = {max_batch_size_ * kMaxEndIdsSize, kCPUpinned};

    repetition_penalty_buf_ = {max_batch_size_, kDEVICE};
    min_lengths_buf_        = {max_batch_size_, kDEVICE};
    temperature_buf_        = {max_batch_size_, kDEVICE};
    bad_words_buf_          = {max_batch_size_ * 2 * kMaxStopBadWordsLen, kDEVICE};
    end_ids_buf_            = {max_batch_size_ * kMaxEndIdsSize, kDEVICE};
}

template<typename T>
>>>>>>> 3ed8231c
void LogitsProcessorLayer<T>::Forward(TensorMap& args)
{
    // apply repetition penalty -> ban bad words -> min length penalty -> temperature penalty
    // the order is same with transformers

    TM_LOG_DEBUG("%s start", __PRETTY_FUNCTION__);

    Tensor_<int> output_ids = args.at("output_ids");
    Tensor_<T>   logits     = args.at("logits");

    const auto bsz = logits.shape(0);

    const int step             = *args.at("step").data<int>();
    const int max_input_length = *args.at("max_input_length").data<int>();

    // repetition penalty
    if (step > 1 && repetition_penalty_type_ != RepetitionPenaltyType::None) {
        Buffer_<uint8_t> workspace(bsz * step * (sizeof(int) + sizeof(float)), kDEVICE);
        invokeBatchApplyRepetitionPenalty(logits.data(),
                                          repetition_penalty_buf_.data(),
                                          (int*)workspace.data(),
                                          output_ids.data(),
                                          bsz,
                                          bsz,
                                          vocab_size_padded_,
                                          args.at("init_context_length").data<int>(),
                                          max_input_length,
                                          step,
                                          repetition_penalty_type_,
                                          stream_);
        sync_check_cuda_error();
    }

    // ban bad words
    if (auto& bad_words = bad_words_ten_) {
        TM_CHECK_EQ(bad_words.ndim(), 3);
        const auto bad_words_len = bad_words.shape(2);
        invokeBanBadWords(logits.data(),
                          output_ids.data(),
                          nullptr,
                          bsz,
                          bsz,
                          1,
                          bad_words.data(),
                          false,
                          bad_words_len,
                          0,
                          vocab_size_padded_,
                          step,
                          stream_);

        sync_check_cuda_error();
    }

    // min length
    if (end_ids_ten_) {
        TM_CHECK_EQ(end_ids_ten_.ndim(), 2);
        auto enable = [&] {
            const int num_generated_tokens = step - max_input_length;
            auto      context_len          = args.at("context_length").data<int>();
            for (int i = 0; i < bsz; ++i) {
                if (min_lengths_[i] > context_len[i] + num_generated_tokens) {
                    return true;
                }
            }
            return false;
        }();
        if (enable) {
            invokeMinLengthPenalty(logits.data(),
                                   min_lengths_buf_.data(),
                                   args.at("sequence_length").data<int>(),
                                   vocab_size_padded_,
                                   bsz,
                                   end_ids_ten_.data(),
                                   end_ids_ten_.shape(1),
                                   stream_);
            sync_check_cuda_error();
        }
    }

    // temperature
    if (!ALL_OF(temperature_.begin(), bsz, float, 1.f)) {
        invokeBatchApplyTemperaturePenalty_v2(logits.data(),  //
                                              (T*)nullptr,
                                              temperature_buf_.data(),
                                              bsz,
                                              vocab_size_,
                                              vocab_size_padded_,
                                              stream_);
        sync_check_cuda_error();
    }

    TM_LOG_DEBUG("%s stop", __PRETTY_FUNCTION__);
}

template<typename T>
void LogitsProcessorLayer<T>::Setup(const std::vector<const Request*>& rs, const TensorMap& args)
{
    TM_LOG_DEBUG("%s start", __PRETTY_FUNCTION__);

    const int bsz = rs.size();

    const auto prompt_length = args.at("prompt_length").data<int>();

    repetition_penalty_type_ = RepetitionPenaltyType::None;

    for (int i = 0; i < bsz; ++i) {
        auto& c = rs[i]->gen_cfg;
        // repetition_penalty
        repetition_penalty_[i] = c.repetition_penalty;
        if (repetition_penalty_[i] != 1.f) {
            repetition_penalty_type_ = RepetitionPenaltyType::Multiplicative;
        }
        // temperature
        temperature_[i] = c.temperature;
        // min_length
        min_lengths_[i] = c.min_new_tokens + prompt_length[i];
    }

    Copy_(temperature_, bsz, temperature_buf_);
    Copy_(repetition_penalty_, bsz, repetition_penalty_buf_);
    Copy_(min_lengths_, bsz, min_lengths_buf_);

    sync_check_cuda_error();

<<<<<<< HEAD
=======
    bad_words_ten_ = {};
>>>>>>> 3ed8231c
    init_stop_bad_words(&GenerationConfig::bad_ids,  //
                        "bad_words",
                        rs,
                        bad_words_.data(),
                        bad_words_buf_.data(),
                        bad_words_ten_);

    {  // end ids for min length
        end_ids_ten_   = {};
        int max_length = 0;
        for (int i = 0; i < bsz; ++i) {
            max_length = std::max(max_length, (int)rs[i]->gen_cfg.eos_ids.size());
        }
        if (max_length) {
            max_length     = std::min(max_length, kMaxEndIdsSize);
            int* h_end_ids = end_ids_.data();
            std::fill(h_end_ids, h_end_ids + std::min(kMaxEndIdsSize, max_length) * bsz, -1);
            for (int i = 0; i < bsz; ++i) {
                const auto& eos_ids = rs[i]->gen_cfg.eos_ids;
                if (eos_ids.size() == 0) {
                    continue;
                }
                if (TM_UNLIKELY(eos_ids.size() > kMaxEndIdsSize)) {
                    TM_LOG_WARNING("[InitializeSampling] [%ld] eos length (%d) exceeds %d, truncated to %d",
                                   (long)rs[i]->id,
                                   (int)eos_ids.size(),
                                   kMaxEndIdsSize,
                                   kMaxEndIdsSize);
                }
                std::copy_n(eos_ids.begin(), std::min((int)eos_ids.size(), kMaxEndIdsSize), h_end_ids);
                h_end_ids += max_length;
            }
            Copy(end_ids_, bsz * max_length, end_ids_buf_);
            end_ids_ten_ = {end_ids_buf_.data(), {bsz, max_length}, kDEVICE};
        }
    }

    TM_LOG_DEBUG("%s stop", __PRETTY_FUNCTION__);
}

template class LogitsProcessorLayer<float>;

}  // namespace turbomind<|MERGE_RESOLUTION|>--- conflicted
+++ resolved
@@ -49,7 +49,6 @@
 }
 
 }  // namespace
-<<<<<<< HEAD
 
 template<typename T>
 LogitsProcessorLayer<T>::LogitsProcessorLayer(const BaseParam& param): BaseDynamicDecodeLayer{param}
@@ -69,27 +68,6 @@
 }
 
 template<typename T>
-=======
-
-template<typename T>
-LogitsProcessorLayer<T>::LogitsProcessorLayer(const BaseParam& param): BaseDynamicDecodeLayer{param}
-{
-
-    repetition_penalty_ = {max_batch_size_, kCPUpinned};
-    min_lengths_        = {max_batch_size_, kCPUpinned};
-    temperature_        = {max_batch_size_, kCPUpinned};
-    bad_words_          = {max_batch_size_ * 2 * kMaxStopBadWordsLen, kCPUpinned};
-    end_ids_            = {max_batch_size_ * kMaxEndIdsSize, kCPUpinned};
-
-    repetition_penalty_buf_ = {max_batch_size_, kDEVICE};
-    min_lengths_buf_        = {max_batch_size_, kDEVICE};
-    temperature_buf_        = {max_batch_size_, kDEVICE};
-    bad_words_buf_          = {max_batch_size_ * 2 * kMaxStopBadWordsLen, kDEVICE};
-    end_ids_buf_            = {max_batch_size_ * kMaxEndIdsSize, kDEVICE};
-}
-
-template<typename T>
->>>>>>> 3ed8231c
 void LogitsProcessorLayer<T>::Forward(TensorMap& args)
 {
     // apply repetition penalty -> ban bad words -> min length penalty -> temperature penalty
@@ -215,10 +193,7 @@
 
     sync_check_cuda_error();
 
-<<<<<<< HEAD
-=======
     bad_words_ten_ = {};
->>>>>>> 3ed8231c
     init_stop_bad_words(&GenerationConfig::bad_ids,  //
                         "bad_words",
                         rs,
