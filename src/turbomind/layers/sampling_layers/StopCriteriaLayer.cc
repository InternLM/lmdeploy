/*
 * Copyright (c) 2019-2023, NVIDIA CORPORATION.  All rights reserved.
 *
 * Licensed under the Apache License, Version 2.0 (the "License");
 * you may not use this file except in compliance with the License.
 * You may obtain a copy of the License at
 *
 *     http://www.apache.org/licenses/LICENSE-2.0
 *
 * Unless required by applicable law or agreed to in writing, software
 * distributed under the License is distributed on an "AS IS" BASIS,
 * WITHOUT WARRANTIES OR CONDITIONS OF ANY KIND, either express or implied.
 * See the License for the specific language governing permissions and
 * limitations under the License.
 */

#include "src/turbomind/layers/sampling_layers/StopCriteriaLayer.h"
#include "src/turbomind/kernels/stop_criteria_kernels.h"
#include "src/turbomind/layers/sampling_layers/utils.h"
#include "src/turbomind/macro.h"

namespace turbomind {

template<typename T>
StopCriteriaLayer<T>::StopCriteriaLayer(const BaseParam& param): BaseDynamicDecodeLayer{param}
{
    stop_words_     = {max_batch_size_ * 2 * kMaxStopBadWordsLen, kCPUpinned};
    stop_words_buf_ = {max_batch_size_ * 2 * kMaxStopBadWordsLen, kDEVICE};
}

template<typename T>
void StopCriteriaLayer<T>::Setup(const std::vector<const Request*>& rs, const TensorMap&)
{
<<<<<<< HEAD
=======
    stop_words_ten_ = {};
>>>>>>> 3ed8231c
    init_stop_bad_words(&GenerationConfig::stop_ids,  //
                        "stop_words",
                        rs,
                        stop_words_.data(),
                        stop_words_buf_.data(),
                        stop_words_ten_);
}

template<typename T>
void StopCriteriaLayer<T>::Forward(TensorMap& args)
{
    TM_LOG_DEBUG("%s start", __PRETTY_FUNCTION__);

    const int batch_size = args.at("logits").shape(0);
    const int step       = *args.at("step").data<int>();

    if (auto& stop_words = stop_words_ten_) {
        TM_CHECK_EQ(stop_words.ndim(), 3);  // [batch, 2, len]
        size_t stop_words_len = stop_words.shape(2);
        invokeStopWordsCriterion(args.at("output_ids").data<int>(),
                                 nullptr,
                                 stop_words.data(),
                                 args.at("finished").data<bool>(),
                                 0,
                                 stop_words_len,
                                 batch_size,
                                 1,
                                 step,
                                 stream_);
        sync_check_cuda_error();
    }

    if (auto seq_lim_len = args.try_("sequence_limit_length")) {
        invokeLengthCriterion(args.at("finished").data<bool>(),  //
                              seq_lim_len->data<int>(),
                              batch_size,
                              1,
                              step,
                              stream_);
        sync_check_cuda_error();
    }

    TM_LOG_DEBUG("%s stop", __PRETTY_FUNCTION__);
}

<<<<<<< HEAD
#ifdef ENABLE_FP32
=======
>>>>>>> 3ed8231c
template class StopCriteriaLayer<float>;

}  // namespace turbomind<|MERGE_RESOLUTION|>--- conflicted
+++ resolved
@@ -31,10 +31,7 @@
 template<typename T>
 void StopCriteriaLayer<T>::Setup(const std::vector<const Request*>& rs, const TensorMap&)
 {
-<<<<<<< HEAD
-=======
     stop_words_ten_ = {};
->>>>>>> 3ed8231c
     init_stop_bad_words(&GenerationConfig::stop_ids,  //
                         "stop_words",
                         rs,
@@ -80,10 +77,6 @@
     TM_LOG_DEBUG("%s stop", __PRETTY_FUNCTION__);
 }
 
-<<<<<<< HEAD
-#ifdef ENABLE_FP32
-=======
->>>>>>> 3ed8231c
 template class StopCriteriaLayer<float>;
 
 }  // namespace turbomind