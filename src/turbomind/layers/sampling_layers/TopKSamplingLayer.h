--- conflicted
+++ resolved
@@ -33,12 +33,9 @@
     void allocateBuffer() override;
     void allocateBuffer(size_t batch_size, Tensor top_k, Tensor top_p) override;
 
-<<<<<<< HEAD
-    std::vector<float> runtime_min_p_;
-=======
+    std::vector<float> h_runtime_min_p_;
     std::vector<uint>  h_runtime_top_k_;
     std::vector<float> h_runtime_top_p_;
->>>>>>> 203f9e49
 
     uint   runtime_max_top_k_ = 1;
     uint*  runtime_top_k_buf_ = nullptr;
