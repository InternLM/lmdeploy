--- conflicted
+++ resolved
@@ -1456,9 +1456,6 @@
 
         // 1. Wait while rank-0 is dequeueing
         // 2. Broadcast `ec` from rank-0
-<<<<<<< HEAD
-        // shared_state_->barrier->wait();
-        // comm_.h_comm->Sync(comm_.h_comm_tp_group);
         if (comm_.h_tp_group->n_ranks() > 1) {
             Broadcast(comm_.h_tp_group, req, 0);
         }
@@ -1466,9 +1463,6 @@
         if (!comm_.h_comm->is_same_process()) {
             req->abort = AllReduce(comm_.h_comm, (int)req->abort, comm::RedOp::kSum) > 0;
         }
-=======
-        Broadcast(comm_.h_tp_group, req, 0);
->>>>>>> f63730de
 
         if (req->abort) {
             TM_LOG_INFO("[InternalThreadEntry] stop requested.");
