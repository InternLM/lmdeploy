// Copyright (c) OpenMMLab. All rights reserved.

#include <algorithm>
#include <atomic>
#include <chrono>
#include <cmath>
#include <cstddef>
#include <cstdint>
#include <functional>
#include <iomanip>
#include <memory>
#include <memory_resource>
#include <numeric>
#include <random>
#include <sstream>
#include <thread>
#include <unordered_map>
#include <utility>

#include <cuda_runtime.h>

#include "src/turbomind/comm/device_comm.h"
#include "src/turbomind/comm/host_comm.h"

#include "src/turbomind/core/allocator.h"
#include "src/turbomind/core/buffer.h"
#include "src/turbomind/core/context.h"
#include "src/turbomind/core/tensor.h"

#include "src/turbomind/macro.h"

#include "src/turbomind/engine/gateway.h"
#include "src/turbomind/engine/request.h"

#include "src/turbomind/kernels/decoding_kernels.h"
#include "src/turbomind/kernels/gemm/tuner/params.h"
#include "src/turbomind/kernels/sampling_topk_kernels.h"

#include "src/turbomind/models/llama/BlockManager.h"
#include "src/turbomind/models/llama/LlamaBatch.h"
#include "src/turbomind/models/llama/LlamaV2.h"
#include "src/turbomind/models/llama/SequenceManager.h"
#include "src/turbomind/models/llama/copy.h"
#include "src/turbomind/models/llama/llama_kernels.h"
#include "src/turbomind/models/llama/llama_utils.h"

#include "src/turbomind/utils/anomaly_handler.h"
#include "src/turbomind/utils/constant.h"
#include "src/turbomind/utils/cuda_utils.h"
#include "src/turbomind/utils/debug_utils.h"
#include "src/turbomind/utils/logger.h"

namespace turbomind {

void PrintDecodeTokens(
    const int* token_ids, int max_seq_len, int batch_sizse, cudaStream_t stream, const std::string& msg)
{
    // tokens in [S, B] layout
    std::vector<int> tokens(max_seq_len * batch_sizse);
    check_cuda_error(cudaMemcpyAsync(tokens.data(), token_ids, sizeof(int) * tokens.size(), cudaMemcpyDefault, stream));
    check_cuda_error(cudaStreamSynchronize(stream));

    printf("[%s] ", msg.c_str());
    for (int j = 0; j < max_seq_len; ++j) {
        printf("%5d ", j);
    }
    printf("\n");
    for (int i = 0; i < batch_sizse; ++i) {
        printf("[%s] ", msg.c_str());
        for (int j = 0; j < max_seq_len; ++j) {
            // std::cout << sb_tokens[j * batch_size + i] << " ";
            printf("%5d ", tokens[j * batch_sizse + i]);
        }
        printf("\n");
    }
}
void ClearState(BatchState& s)
{
    std::fill_n(s.requests.begin(), s.size, nullptr);
    std::fill_n(s.sequences.begin(), s.size, nullptr);
    std::fill_n(s.errors.begin(), s.size, 0);
    s.size = s.active_size = 0;
}

void DropEmbeddings(const Sequence& seq)
{
    int    seq_len = seq.tokens.size();
    int    num_emb = seq.input_embeddings.size();
    size_t sz      = num_emb;
    for (; sz >= 1; sz--) {
        if (seq.input_embedding_ranges[sz - 1].second <= seq_len) {
            break;
        }
    }
    // should we keep part of embedding?
    seq.input_embeddings.resize(sz);
    seq.input_embedding_ranges.resize(sz);
}

void LlamaBatch::DisableInvalidRequests(Requests& infer_reqs, Requests& kill_reqs)
{
    NvtxScope _("disable invalid");

    std::pmr::monotonic_buffer_resource    mbr;
    std::pmr::unordered_map<uint64_t, int> occur(&mbr);

    auto count = [&occur](const auto& reqs) {
        for (const auto& r : reqs) {
            ++occur[r->id];
        }
    };

    auto validate = [&occur](auto& reqs, const char* type) {
        for (const auto& r : reqs) {
            if (occur[r->id] > 1) {
                TM_LOG_ERROR("Skip conflicting %s request for ID %lu", type, r->id);
                r->ec = Request::kConflict;
            }
        }
    };

    // Current batch
    for (int i = 0; i < state_->size; ++i) {
        if (state_->requests[i]) {
            ++occur[state_->requests[i]->id];
        }
    }

    count(kill_reqs);
    count(infer_reqs);

    validate(kill_reqs, "kill");
    validate(infer_reqs, "infer");

    // New requests that never get a chance to start
    for (auto& r : infer_reqs) {
        if (r && r->cancel_flag.load(std::memory_order_acquire) == -1) {
            r->ec = Request::kCancel;
        }
    }
}

void LlamaBatch::FindCanceledIndices(std::vector<int>& indices)
{
    for (int i = 0; i < state_->size; ++i) {  // current batch
        const auto& r = state_->requests[i];
        if (r && r->cancel_flag.load(std::memory_order_acquire) == -1) {
            indices.push_back(i);
        }
    }
}

void LlamaBatch::ProcessCancelRequests(std::vector<int>& indices, std::vector<Signal>& signals)
{
    int count = 0;

    for (const auto& i : indices) {
        if (auto& r = state_->requests[i]) {
            ++count;
            signals.push_back(Interrupt(i, true));
            // Interrupt should reset r
            FT_CHECK(!r);
        }
    }

    if (count) {
        // Still need this sync after `Interrupt`?
        check_cuda_error(cudaStreamSynchronize(stream_));
    }
}

void LlamaBatch::ProcessKillRequests(const Requests& kill_reqs, std::vector<Signal>& signals)
{
    for (auto& r : kill_reqs) {
        if (r) {
            int ec = r->ec;
            if (!ec) {
                if (!sequence_manager_->Erase(r->id)) {
                    ec = Request::kInvalid;
                }
            }
            signals.push_back([=] {
                if (r->end_cb) {
                    r->end_cb(ec);
                }
            });
        }
    }
}

void LlamaBatch::ProcessInferRequests(const Requests& reqs, std::vector<Signal>& signals)
{
    NvtxScope scope("infer_request");
    auto&     state = *incoming_;

    FT_CHECK(state.size == 0);
    FT_CHECK(state.active_size == 0);

    std::vector<int> existing_idx;

    int idx = 0;
    for (const auto& r : reqs) {

        if (tp_rank_ == 0) {
            TM_LOG_INFO("[ProcessInferRequests] Request for %ld received.", (long)r->id);
        }

        if (r->ec) {
            signals.push_back([r] { UpdateState(*r, r->ec, 0); });
            continue;
        }

        const int input_length = r->inputs.at("input_ids").shape(0);

        if (input_length > session_len_) {
            signals.push_back([r] { UpdateState(*r, Request::kTooLong, 0); });
            continue;
        }

        auto ptr = r->session.start_flag ? sequence_manager_->Create(r->id) : sequence_manager_->Get(r->id);
        if (!ptr) {
            signals.push_back([r] { UpdateState(*r, Request::kInvalid, 0); });
            continue;
        }

        const int step = [&] {
            int s = r->session.step;
            if (s < 0) {
                s = ptr->tokens.size();
            }
            else if (s > ptr->tokens.size()) {
                if (tp_rank_ == 0) {
                    TM_LOG_WARNING("[ProcessInferRequests] Skipping invalid step (%d) setting for ID %lu", s, ptr->id);
                }
                s = ptr->tokens.size();
            }
            return s;
        }();

        if (step + input_length > session_len_) {
            signals.push_back([r] { UpdateState(*r, Request::kTooLong, 0); });
            continue;
        }

        FT_CHECK(!state.requests[idx]);

        state.requests[idx]  = r;
        state.sequences[idx] = ptr;

        auto& seq = *state.sequences[idx];

        if (step < seq.tokens.size()) {
            // resize sequence tokens to match step
            seq.tokens.resize(step);
            seq.cache_len = std::min(seq.cache_len, step);
            DropEmbeddings(seq);
        }

        const int* input_ids = r->inputs.at("input_ids").data<int>();

        {
            // `output_ids` contains all token ids of the sequences
            const auto output_ids_base = state.output_ids.data() + session_len_ * idx;
            auto       d_output_ids    = output_ids_base;
            auto       h_output_ids    = r->output_ids.data();
            // copy history tokens
            if (!seq.tokens.empty()) {
                d_output_ids = core::Copy(seq.tokens.data(), seq.tokens.size(), d_output_ids);
                h_output_ids = std::copy_n(seq.tokens.data(), seq.tokens.size(), h_output_ids);
            }

            // copy input tokens
            if (input_length) {
                d_output_ids = core::Copy(input_ids, input_length, d_output_ids);
                h_output_ids = std::copy_n(input_ids, input_length, h_output_ids);
            }

            // total context length (history + input)
            state.h_prompt_length[idx]  = d_output_ids - output_ids_base;
            state.h_context_length[idx] = d_output_ids - output_ids_base;
            state.h_finished[idx]       = false;
        }

        // copy input tokens to prompt for prefix matching
        if (input_length && r->session.start_flag && !r->inputs.contains("input_embedding_ranges")) {
            // TODO: truncate prompt to enable prefix caching for VLM
            seq.prompt.resize(input_length);
            std::copy_n(input_ids, input_length, seq.prompt.data());
        }

        const int elem_size = byte_size(data_type_);

        // copy input embeddings
        if (r->inputs.contains("input_embedding_ranges")) {
            const auto& range_tensor = r->inputs.at("input_embedding_ranges");
            const auto& emb_tensor   = r->inputs.at("input_embeddings");
            const int*  ranges       = range_tensor.data<int>();

            auto check_embeddings = [&](int& num_valid_embeddings) {
                if (range_tensor.ndim() != 3 || range_tensor.shape(2) % 2 != 0) {
                    return false;
                }
                int embedding_count  = range_tensor.shape(1);
                int embedding_length = 0;
                int pre_end          = -1;

                for (size_t i = 0; i < embedding_count; i++) {
                    int begin = ranges[i * 2];
                    int end   = ranges[i * 2 + 1];
                    embedding_length += (end - begin);
                    if (begin < 0 || end < 0) {
                        break;
                    }
                    if (begin >= end || end > input_length || begin < pre_end
                        || embedding_length * model_->hidden_units_ * elem_size > emb_tensor.shape(1)) {
                        return false;
                    }
                    pre_end              = end;
                    num_valid_embeddings = i + 1;
                }
                return true;
            };

            int num_valid_embeddings = 0;
            if (!check_embeddings(num_valid_embeddings)) {
                TM_LOG_WARNING("[ImageFeature] Skip invalid input embeddings, id = %ld, input_length = %d",
                               (long)seq.id,
                               input_length);
            }
            else {
                const std::byte* emb_tensor_ptr = (const std::byte*)emb_tensor.raw_data();
                for (size_t i = 0; i < num_valid_embeddings; i++) {
                    int    begin = ranges[i * 2];
                    int    end   = ranges[i * 2 + 1];
                    size_t count = (end - begin) * model_->hidden_units_ * elem_size;
                    seq.input_embeddings.emplace_back(emb_tensor_ptr, emb_tensor_ptr + count);
                    seq.input_embedding_ranges.emplace_back(begin + seq.tokens.size(), end + seq.tokens.size());
                    emb_tensor_ptr += count;
                }
            }
        }

        const int max_new_tokens = state.requests[idx]->gen_cfg.max_new_tokens;
        state.seq_len_limit[idx] = state.h_context_length[idx] + max_new_tokens;
        // `length_criterion` sets finish flag when step >= seq_limit_len, however when step == seq_limit_len
        // the actual sequence length is seq_limit_len + 1, hence seq_limit_len must truncated to session_len - 1
        if (state.seq_len_limit[idx] >= session_len_) {
            state.seq_len_limit[idx] = session_len_ - 1;
            if (tp_rank_ == 0) {
                const int trunc_output_len = state.seq_len_limit[idx] - state.h_context_length[idx];
                TM_LOG_WARNING(
                    "[ProcessInferRequests] [%ld] total sequence length (%d + %d) exceeds `session_len` (%d), `max_new_tokens` is truncated to %d",
                    (long)seq.id,
                    state.h_context_length[idx],
                    max_new_tokens,
                    (int)session_len_,
                    trunc_output_len);
            }
        }

        // compute rope scaling factor
        if (r->session.start_flag) {
            seq.rope_theta = model_->attn_param_.rope.base;
            if (model_->attn_param_.rope.type == RopeType::kDynamic) {
                auto scaling_factor = model_->attn_param_.rope.factor;
                if (scaling_factor >= 1.f) {  // infer by current context length
                    auto max_seq_len = state.h_context_length[idx];
                    auto max_pos_emb = model_->attn_param_.rope.max_position_embeddings;
                    if (max_seq_len > max_pos_emb) {
                        scaling_factor = scaling_factor * max_seq_len / max_pos_emb - (scaling_factor - 1);
                        float rope_dim = model_->attn_param_.rope.dim;
                        seq.rope_theta *= powf(scaling_factor, rope_dim / (rope_dim - 2.f));
                        TM_LOG_INFO("[ProcessInferRequests] %ld rope_scaling_factor: %f, rope_theta = %f",
                                    (long)seq.id,
                                    scaling_factor,
                                    seq.rope_theta);
                    }
                }
            }
        }
        state.h_rope_theta[idx] = seq.rope_theta;

        if (r->session.start_flag) {
            // prepare to initialize random state for new sequence
            h_random_seed_[idx] = r->gen_cfg.random_seed;
        }
        else {
            // Recover device states if not a new sequence
            ((curandState_t*)h_curand_state_.data())[existing_idx.size()] = *(curandState_t*)seq.random_state.data();
            existing_idx.push_back(idx);
        }

        // increment pointer
        idx++;
    }

    state.size = idx;

    // when there are new sequences
    if (state.size != existing_idx.size()) {
        // copy random seeds to device
        Copy(h_random_seed_, state.size, d_random_seed_);
        // initialize random states
        invokeCurandBatchInitialize(
            (curandState_t*)state.curand_state.data(), state.size, d_random_seed_.data(), stream_);
        sync_check_cuda_error();
    }

    if (!existing_idx.empty()) {
        // copy existing curand states to device
        core::Copy((curandState_t*)h_curand_state_.data(), existing_idx.size(), (curandState_t*)h_curand_state_.data());
        // insert the states to their correct positions in the batch
        IndexedCopy({},
                    existing_idx,
                    std::tuple{(curandState_t*)d_curand_state_.data(), (curandState_t*)state.curand_state.data(), 1});
    }
}

int LlamaBatch::AdjustMaxInputCount(GenerationState&                    g,
                                    const std::vector<const Sequence*>& sequences,
                                    const std::vector<int>&             context_length)
{
    int input_count = 0;
    for (int i = 0; i < sequences.size(); ++i) {
        input_count += context_length[i] - sequences[i]->cache_len;
    }
    const int batch_size = sequences.size();
    input_count -= batch_size;

    // min tokens per iter for satisfying max prefill iters constraint
    input_count = (input_count + max_prefill_iters_ - 1) / max_prefill_iters_;

    if (g.min_input_count.empty()) {
        g.min_input_count.resize(max_prefill_iters_);
    }
    g.min_input_count.pop_front();
    g.min_input_count.push_back(input_count);
    /// TODO: sub-optimal when there are inactive sequences due to memory constraint
    for (auto& x : g.min_input_count) {
        x = std::max(x, input_count);
    }

    // Enlarge to satisfy `max_prefill_iters_`
    input_count = std::max(g.min_input_count.front() + batch_size, num_tokens_per_iter_);
    // Clamp to conform memory constraint
    input_count = std::min(input_count, max_forward_token_num_);

    return input_count;
}

void LlamaBatch::Initialize(GenerationState& g)
{
    NvtxScope                                scope("initialize");
    std::vector<const Sequence*>             sequences;
    std::vector<Sequence::Status>            status;
    std::vector<uint64_t>                    priorities;
    std::vector<int>                         context_lengths;
    std::vector<std::pair<BatchState*, int>> coords;

    // count the holes introduced by finished requests in from previous iteration or stop requests from
    // current iteration
    int holes{};
    int active_holes{};
    for (int i = 0; i < state_->size; ++i) {
        if (!state_->requests[i]) {
            ++holes;
            if (i < state_->active_size) {
                ++active_holes;
            }
        }
    }

    auto process = [&](BatchState* state) {
        for (int i = 0; i < state->size; ++i) {
            if (auto& r = state->requests[i]) {
                sequences.push_back(state->sequences[i]);
                status.push_back(state->sequences[i]->status);
                priorities.push_back(r->unique_id);
                context_lengths.push_back(state->h_context_length[i]);
                coords.emplace_back(state, i);
            }
        }
    };

    process(state_);
    process(incoming_);

    auto adjust = [this, &g](const Sequences& sequences, const std::vector<int>& context_length) -> int {
        return AdjustMaxInputCount(g, sequences, context_length);
    };

    // TM_LOG_INFO("max_input_count %d", max_input_count);
    auto outcome = sequence_manager_->Materialize(sequences, context_lengths, priorities, 1, adjust);

    if (outcome.allocation || outcome.swap_in || outcome.swap_out) {
        dbg(outcome);
    }

    bool exchange = outcome.swap_in + outcome.swap_out > 0;

    std::vector<int> idxs(sequences.size());
    std::iota(idxs.begin(), idxs.end(), 0);

    if (exchange || holes || incoming_->size) {
        // put active ones first
        auto active_end = std::stable_partition(idxs.begin(), idxs.end(), [&](int idx) {
            return sequences[idx]->status == Sequence::kActive;  // current status
        });

        // all blocks are not enough to hold a single sequence
        if (!sequences.empty()) {
            FT_CHECK_WITH_INFO(active_end != idxs.begin(), "No enough blocks.");
        }

        // move the partial seq to the back
        auto partial_beg = std::stable_partition(idxs.begin(), active_end, [&](int i) {
            return sequences[i]->cache_len + sequences[i]->input_length == context_lengths[i];
        });
        FT_CHECK(active_end - partial_beg <= 1);

        auto swapin_beg = std::stable_partition(idxs.begin(), partial_beg, [&](int i) {
            return status[i] == Sequence::kActive;  // past status
        });

        // sort swap-ins according to input length
        if (swapin_beg != partial_beg) {
            std::stable_sort(swapin_beg, partial_beg, [&](int i, int j) {
                return sequences[i]->input_length < sequences[j]->input_length;
            });
        }

        // Copy sequence states to back buffer
        FT_CHECK(back_->size == 0 && back_->active_size == 0);
        std::vector<std::tuple<BatchState*, BatchState*, int, int>> cpys;
        for (const auto& i : idxs) {
            auto& s = *sequences[i];
            if (s.status == Sequence::kActive) {
                ++back_->active_size;
            }
            cpys.emplace_back(coords[i].first, back_, coords[i].second, back_->size++);
        }
        CopyState(cpys);
        // Swap the buffers
        std::swap(state_, back_);

        ClearState(*back_);
        ClearState(*incoming_);
    }

    FT_CHECK(state_->size <= max_batch_size_);

    /// Update block ptrs when there were
    //  1. swap-in or swap-out
    //  2. holes in the active buffer
    //  3. new allocations (for existing active sequences)
    if (exchange || active_holes || outcome.allocation) {
        // Prepare intermediate buffers
        h_cu_block_counts_[0] = 0;

        auto block_ptrs = h_block_ptrs_.data();

        const int batch_size = state_->active_size;

        for (int i = 0; i < batch_size; ++i) {
            const auto& seq = *state_->sequences[i];

            // cumulative num of blocks
            h_cu_block_counts_[i + 1] = h_cu_block_counts_[i] + seq.blocks.size();

            block_ptrs = std::transform(seq.blocks.cbegin(), seq.blocks.cend(), block_ptrs, [&](int block_id) {
                return reinterpret_cast<uintptr_t>(sequence_manager_->GetBlockPtr(block_id));
            });
        }

        static_assert(sizeof(uintptr_t) == sizeof(void*));

        Copy(h_cu_block_counts_, batch_size + 1, cu_block_counts_);
        Copy(h_block_ptrs_, h_cu_block_counts_[batch_size], block_ptrs_);
    }

    const int batch_size = state_->active_size;

    // check if the last sequence is partial
    int partial     = 0;
    int partial_len = -1;
    if (state_->active_size) {
        const int i = state_->active_size - 1;
        partial = state_->sequences[i]->cache_len + state_->sequences[i]->input_length != state_->h_context_length[i];
        if (partial) {
            // backup full context length of partial
            partial_len = state_->h_context_length[i];
            // replace with partial context length
            state_->h_context_length[i] = state_->sequences[i]->cache_len + state_->sequences[i]->input_length;
        }
    }

    const int max_context_len =
        *std::max_element(state_->h_context_length.data(), state_->h_context_length.data() + batch_size);

    std::vector<uint64_t> unique_ids(batch_size);
    for (int i = 0; i < batch_size; ++i) {
        unique_ids[i] = state_->requests[i]->unique_id;
    }

    // Real-time context length that will change during generation
    Copy_(state_->h_context_length, batch_size, context_length_buf_);
    Copy_(state_->h_finished, batch_size, finished_buf_);
    Copy_(state_->h_rope_theta, batch_size, rope_theta_);

    bool skip_init_sampling = std::equal(g.unique_ids.begin(),  //
                                         g.unique_ids.end() - g.partial,
                                         unique_ids.begin(),
                                         unique_ids.end() - partial);

    g.partial                = partial;
    g.partial_context_legnth = partial_len;
    g.unique_ids             = std::move(unique_ids);
    g.finished_count         = 0;
    g.skip_init_sampling     = skip_init_sampling;

    // TM_LOG_ERROR("[Initialize] batch size: %d, active size: %d", state_->size, state_->active_size);

    if (!skip_init_sampling) {
        g.max_init_ctx_len = max_context_len;
        g.step             = max_context_len;
    }
}

void LlamaBatch::CopyState(const std::vector<std::tuple<BatchState*, BatchState*, int, int>>& desc)
{
    if (desc.empty()) {
        return;
    }

    std::vector<int> idxs(desc.size());
    std::iota(idxs.begin(), idxs.end(), 0);

    std::sort(idxs.begin(), idxs.end(), [&](int i, int j) { return desc[i] < desc[j]; });

    auto get_signature = [&](int i) -> std::pair<BatchState*, BatchState*> {
        return std::make_pair(std::get<0>(desc[idxs[i]]), std::get<1>(desc[idxs[i]]));
    };

    std::vector<int> offsets;
    auto             current = get_signature(0);
    offsets.push_back(0);
    for (int i = 0; i < idxs.size(); ++i) {
        if (auto signature = get_signature(i); signature != current) {
            current = signature;
            offsets.push_back(i);
        }
    }
    offsets.push_back(idxs.size());

    for (int bi = 1; bi < offsets.size(); ++bi) {
        int beg = offsets[bi - 1];
        int end = offsets[bi];

        if (beg == end) {
            continue;
        }

        auto [s, d] = get_signature(beg);

        std::vector<int> s_idx;
        std::vector<int> d_idx;
        for (int i = beg; i < end; ++i) {
            s_idx.push_back(std::get<2>(desc[idxs[i]]));
            d_idx.push_back(std::get<3>(desc[idxs[i]]));
        }

        IndexedCopy(s_idx,
                    d_idx,
                    std::tuple{s->output_ids.data(), d->output_ids.data(), session_len_},
                    std::tuple{(curandState_t*)s->curand_state.data(), (curandState_t*)d->curand_state.data(), 1});
    }

    for (const auto& [s, d, si, di] : desc) {
        d->h_prompt_length[di]  = s->h_prompt_length[si];
        d->h_context_length[di] = s->h_context_length[si];
        d->h_finished[di]       = s->h_finished[si];
        d->h_rope_theta[di]     = s->h_rope_theta[si];
        d->seq_len_limit[di]    = s->seq_len_limit[si];
        d->sequences[di]        = s->sequences[si];
        d->requests[di]         = s->requests[si];
    }
}

void LlamaBatch::AllocateBuffer(ssize_t batch_size, ssize_t session_len, int cache_block_seq_len)
{
    TM_LOG_DEBUG(__PRETTY_FUNCTION__);
    const ssize_t batchxbeam = batch_size;

    const ssize_t hidden_units      = model_->hidden_units_;
    const ssize_t vocab_size        = model_->vocab_size_padded_;
    const ssize_t head_dim          = model_->size_per_head_;
    const ssize_t local_kv_head_num = model_->local_kv_head_num_;
    // +1 padding, BlockIterator does not use predicate
    const ssize_t max_batch_block_count =
        batch_size * ((session_len + cache_block_seq_len - 1) / cache_block_seq_len) + 1;

    input_ids_buf_ = {max_forward_token_num_, kDEVICE};
<<<<<<< HEAD

    decoder_output_buf_ = {{batchxbeam, hidden_units}, data_type_, kDEVICE};

    input_length_buf_    = {batchxbeam, kDEVICE};
    context_length_buf_  = {batchxbeam, kDEVICE};
    init_context_length_ = {batchxbeam, kDEVICE};

    sequence_lengths_ = {batchxbeam, kDEVICE};

    cu_block_counts_ = {batch_size + 1, kDEVICE};
    block_ptrs_      = {max_batch_block_count, kDEVICE};

    sampled_logprobs_ = {batchxbeam * kMaxLogProb, kDEVICE};
    sampled_indexes_  = {batchxbeam * kMaxLogProb, kDEVICE};
    sampled_nums_     = {batchxbeam, kDEVICE};

    token_ids_buf_ = {ssize_t(session_len * 2 * batchxbeam), kDEVICE};

    finished_buf_  = {(int)batchxbeam, kDEVICE};
    seq_limit_len_ = {batch_size, kDEVICE};

    rope_theta_ = {batch_size, kDEVICE};

    h_random_seed_ = {batch_size, kCPUpinned};
    Clear(h_random_seed_);

    d_random_seed_ = {batch_size, kDEVICE};
    Clear(d_random_seed_);

    h_curand_state_ = {{batch_size, sizeof(curandState_t)}, kCPUpinned};
    Clear(h_curand_state_.buffer());

    d_curand_state_ = {{batch_size, sizeof(curandState_t)}, kDEVICE};
    Clear(d_curand_state_.buffer());

    for (auto& s : states_) {
        s.output_ids = {{batch_size, session_len_}, kDEVICE};
        Clear(s.output_ids.buffer());

        s.curand_state = {{batch_size, sizeof(curandState_t)}, kDEVICE};
        Clear(s.curand_state.buffer());
    }

    h_input_length_buf_ = {batch_size, kCPUpinned};
    h_cu_block_counts_  = {batch_size + 1, kCPUpinned};
    h_block_ptrs_       = {(ssize_t)max_batch_block_count, kCPUpinned};

    for (auto& s : states_) {
        s.h_prompt_length  = {batch_size, kCPUpinned};
        s.h_context_length = {batch_size, kCPUpinned};
        s.h_finished       = {batch_size * 2, kCPUpinned};
        s.h_rope_theta     = {batch_size, kCPUpinned};
    }

    h_seq_limit_len_ = {batch_size, kCPUpinned};
    std::fill_n(h_seq_limit_len_.data(), batch_size, 0);

    h_output_ids_ = {batch_size * session_len_, kCPUpinned};

    h_sampled_logprobs_ = {batch_size * kMaxLogProb, kCPUpinned};
    h_sampled_indexes_  = {batch_size * kMaxLogProb, kCPUpinned};
    h_sampled_nums_     = {batch_size, kCPUpinned};
}

void LlamaBatch::AllocSymmBuffers()
{
    const ssize_t hidden_units      = model_->hidden_units_;
    const ssize_t vocab_size_padded = model_->vocab_size_padded_;

    // Native comm fuses allreduce & rmsnorm in token granularity
    TM_CHECK(max_forward_token_num_ % tp_size_ == 0);

    symm_hidden_states_buf_ = {{max_forward_token_num_ * param_.attn_dp_size, hidden_units}, data_type_, symm_alloc_};
    symm_logits_buf_        = {{max_batch_size_, vocab_size_padded}, data_type_, symm_alloc_};
}

void LlamaBatch::FreeSymmBuffers()
{
    symm_hidden_states_buf_ = {};
    symm_logits_buf_        = {};
}

=======

    decoder_output_buf_ = {{batchxbeam, hidden_units}, data_type_, kDEVICE};

    input_length_buf_    = {batchxbeam, kDEVICE};
    context_length_buf_  = {batchxbeam, kDEVICE};
    init_context_length_ = {batchxbeam, kDEVICE};

    sequence_lengths_ = {batchxbeam, kDEVICE};

    cu_block_counts_ = {batch_size + 1, kDEVICE};
    block_ptrs_      = {max_batch_block_count, kDEVICE};

    sampled_logprobs_ = {batchxbeam * kMaxLogProb, kDEVICE};
    sampled_indexes_  = {batchxbeam * kMaxLogProb, kDEVICE};
    sampled_nums_     = {batchxbeam, kDEVICE};

    token_ids_buf_ = {ssize_t(session_len * 2 * batchxbeam), kDEVICE};

    sampling_logits_ = {{(ssize_t)max_batch_size_, (ssize_t)model_->vocab_size_padded_}, kDEVICE};

    finished_buf_  = {(int)batchxbeam, kDEVICE};
    seq_limit_len_ = {batch_size, kDEVICE};

    rope_theta_ = {batch_size, kDEVICE};

    h_random_seed_ = {batch_size, kCPUpinned};
    Clear(h_random_seed_);

    d_random_seed_ = {batch_size, kDEVICE};
    Clear(d_random_seed_);

    h_curand_state_ = {{batch_size, sizeof(curandState_t)}, kCPUpinned};
    Clear(h_curand_state_.buffer());

    d_curand_state_ = {{batch_size, sizeof(curandState_t)}, kDEVICE};
    Clear(d_curand_state_.buffer());

    for (auto& s : states_) {
        s.output_ids = {{batch_size, session_len_}, kDEVICE};
        Clear(s.output_ids.buffer());

        s.curand_state = {{batch_size, sizeof(curandState_t)}, kDEVICE};
        Clear(s.curand_state.buffer());
    }

    h_input_length_buf_ = {batch_size, kCPUpinned};
    h_cu_block_counts_  = {batch_size + 1, kCPUpinned};
    h_block_ptrs_       = {(ssize_t)max_batch_block_count, kCPUpinned};

    for (auto& s : states_) {
        s.h_prompt_length  = {batch_size, kCPUpinned};
        s.h_context_length = {batch_size, kCPUpinned};
        s.h_finished       = {batch_size * 2, kCPUpinned};
        s.h_rope_theta     = {batch_size, kCPUpinned};
    }

    h_seq_limit_len_ = {batch_size, kCPUpinned};
    std::fill_n(h_seq_limit_len_.data(), batch_size, 0);

    h_output_ids_ = {batch_size * session_len_, kCPUpinned};

    h_sampled_logprobs_ = {batch_size * kMaxLogProb, kCPUpinned};
    h_sampled_indexes_  = {batch_size * kMaxLogProb, kCPUpinned};
    h_sampled_nums_     = {batch_size, kCPUpinned};
}

void LlamaBatch::AllocSymmBuffers()
{
    const ssize_t hidden_units      = model_->hidden_units_;
    const ssize_t vocab_size_padded = model_->vocab_size_padded_;

    // Native comm fuses allreduce & rmsnorm in token granularity
    TM_CHECK(max_forward_token_num_ % tp_size_ == 0);

    symm_hidden_states_buf_ = {{max_forward_token_num_ * param_.attn_dp_size, hidden_units}, data_type_, symm_alloc_};
    symm_logits_buf_        = {{max_batch_size_, vocab_size_padded}, data_type_, symm_alloc_};
}

void LlamaBatch::FreeSymmBuffers()
{
    symm_hidden_states_buf_ = {};
    symm_logits_buf_        = {};
}

>>>>>>> 3ed8231c
LlamaBatch::~LlamaBatch()
{
    TM_LOG_DEBUG("~LlamaBatch()");

    internal_thread_.join();

    // The dtor maybe called from unknown thread, set device id before CUDA calls
    cudaSetDevice(device_id_);
    cudaStreamSynchronize(stream_);

    model_.reset();
    sequence_manager_.reset();
    context_.reset();  // This destroy all objects in context except for `stream`
}

LlamaBatch::LlamaBatch(DataType                 data_type,
                       const EngineParam&       param,
                       std::unique_ptr<LlamaV2> model,  // ! This is moved
                       std::unique_ptr<Context> ctx,    // ! This is moved
                       std::shared_ptr<Gateway> gateway,
                       int                      device_id,
                       int                      dp_rank):
    param_(param),
    gateway_(gateway),
    max_batch_size_(param.max_batch_size),
    max_forward_token_num_(param.max_forward_token_num),
    max_context_token_num_(param.max_context_token_num),
    num_tokens_per_iter_(param.num_tokens_per_iter),
    max_prefill_iters_(param.max_prefill_iters),
    device_id_(device_id),
    dp_rank_(dp_rank),
    tp_size_(model->tp_size_),
    tp_rank_(model->tp_rank_),
    data_type_(data_type),
    debug_(isDebug()),
    stream_(ctx->stream),
    context_(std::move(ctx)),
    model_(std::move(model)),
    comm_(context_->comm),
    session_len_(param.session_len)
{
    const auto cache_block_seq_len = model_->attn_param_.cache_block_seq_len;

    const int dbits = byte_size(data_type, 8);

    const auto quant_policy = model_->param_.quant_policy;
    const int  elem_bits    = quant_policy ? quant_policy : dbits;

    SequenceManager::BlockConfig block_config{
        (int)model_->size_per_head_,
        (int)model_->local_kv_head_num_,
        cache_block_seq_len,
        elem_bits == dbits ? 0 : dbits,
        elem_bits,
    };

    const auto get_free_size = [&] {  //
        size_t free{}, total{};
        check_cuda_error(cudaMemGetInfo(&free, &total));
        return AllReduce(model_->comm_->h_tp_group, free, comm::RedOp::kMin);
    };

    sequence_manager_.reset(new SequenceManager{model_->layer_num_,
                                                block_config,
                                                param.cache_max_block_count,
                                                param.cache_chunk_size,
                                                param.enable_prefix_caching,
                                                tp_rank_,
                                                core::Context::alloc(kDEVICE),
                                                get_free_size});

    const size_t max_session_len = sequence_manager_->max_block_count() * cache_block_seq_len;
    if (max_session_len < session_len_) {
        if (tp_rank_ == 0) {
            TM_LOG_WARNING("No enough blocks for `session_len` (%d), `session_len` truncated to %d.",
                           session_len_,
                           max_session_len);
        }
        session_len_ = max_session_len;
    }

    FT_CHECK(max_context_token_num_ >= session_len_);
    FT_CHECK(max_forward_token_num_ >= max_batch_size_);

    for (auto& s : states_) {
        s.requests.resize(max_batch_size_);
        s.sequences.resize(max_batch_size_);
        s.seq_len_limit.resize(max_batch_size_);
        s.errors.resize(max_batch_size_);
    }

    state_    = &states_[0];
    back_     = &states_[1];
    incoming_ = &states_[2];

    symm_alloc_ = core::SimpleAllocator::Create([this](ssize_t size) { return SymmAlloc(size, true); },
                                                [this](void* p, ssize_t size) { return SymmFree(p, size, true); },
                                                kDEVICE);

    AllocSymmBuffers();

    AllocateBuffer(max_batch_size_, session_len_, cache_block_seq_len);

    // Wait for allocations
    check_cuda_error(cudaStreamSynchronize(stream_));
}

void LlamaBatch::InitializeSampling(const GenerationState& g)
{
    NvtxScope _("InitSampling");

    const int batch_size = state_->active_size - g.partial;

    if (batch_size == 0) {
        return;
    }

    // Context length at initialization, will stay constant until re-initialziation
    Copy(context_length_buf_, batch_size, init_context_length_);

    Copy(context_length_buf_, batch_size, sequence_lengths_);
    // `sequence_lengths_` will be increased by dynamic decode
    // note that in decoder and in output "sequence length" has different semantic
    // - in decoder it means length of sequence that has kv cache already computed
    // - in output it means length of all tokens (the last generated token does not have k/v cache computed yet)
    invokePlusScalar(sequence_lengths_.data(), -1, batch_size, stream_);
    sync_check_cuda_error();

    Clear(token_ids_buf_.slice(0, batch_size * session_len_));
    invokeTranspose2D(token_ids_buf_.data(), state_->output_ids.data(), batch_size, session_len_, stream_);
    sync_check_cuda_error();

    // token_ids_buf_[s, b]
    // ABCDe            ABCDe     e
    // ABCDEFGHIJk      ABCDEFGHIJk
    // ABCDEFGHi    ->  ABCDEFGHi i
    // ABCDEFGh         ABCDEFGh  h
    // ABCd             ABCd      d
    invokePadLastTokenIds(token_ids_buf_.data(), init_context_length_.data(), g.max_init_ctx_len, batch_size, stream_);
    sync_check_cuda_error();

    // seq_limit_len_, will be compared to `step` instead of `sequence_length`, so padding len should be accounted for
    for (int i = 0; i < batch_size; ++i) {
        h_seq_limit_len_[i] = state_->seq_len_limit[i] + (g.max_init_ctx_len - state_->h_context_length[i]);
    }
    Copy(h_seq_limit_len_, batch_size, seq_limit_len_);

    std::vector<const Request*> rs;
    rs.reserve(batch_size);
    for (int i = 0; i < batch_size; ++i) {
        rs.push_back(state_->requests[i].get());
    }

    model_->dynamic_decode_->Setup(rs, {{"prompt_length", {state_->h_prompt_length, {batch_size}}}});

    sync_check_cuda_error();
}

void LlamaBatch::ComputeAndOutputLogits(const Tensor& hidden_states, int first, int last)
{
    auto enable = [&] {
        for (int i = first; i < last; ++i) {
            if (state_->requests[i]->gen_cfg.output_logits == GenerationConfig::kAll) {
                const auto& s = *state_->sequences[i];
                // Skip when the seq is filling missed cache only
                if (s.cache_len + h_input_length_buf_[i] > s.tokens.size()) {
                    return true;
                }
            }
        }
        return false;
    }();

    if (!enable) {
        return;
    }

    const int vocab_size_padded = model_->vocab_size_padded_;
    const int token_num         = hidden_states.shape(0);

    if (symm_logits_buf_.shape(0) < token_num) {
        if (tp_size_ > 1) {
            check_cuda_error(cudaStreamSynchronize(stream_));
            comm_.h_tp_group->Sync();
        }
        symm_logits_buf_ = {{token_num, vocab_size_padded}, data_type_, symm_alloc_};
        if (tp_size_ > 1) {
            check_cuda_error(cudaStreamSynchronize(stream_));
            comm_.h_tp_group->Sync();
        }
    }

    auto logits = model_->postDecodeEmbedding(hidden_states, symm_logits_buf_.buffer());

    if (tp_rank_ == 0) {
        OutputLogits(logits, first, last, GenerationConfig::kAll);
    }
}

void LlamaBatch::OutputLogits(const Tensor& logits, int first, int last, GenerationConfig::OutType out_type)
{
    const auto& src_buf   = logits.buffer();
    const auto  elem_size = byte_size(logits.dtype(), 1);
    // when `is_all` is true, logits only contains last token of the sequences
    const bool is_all = out_type == GenerationConfig::kAll;

    int base = 0;

    for (int i = first; i < last; ++i) {

        const int input_len = h_input_length_buf_[i];  // input lenght for this iter

        if (state_->requests[i]->gen_cfg.output_logits == out_type) {

            auto& dst_buf = state_->requests[i]->outputs.at("logits").buffer();

            const int cache_len   = state_->sequences[i]->cache_len;
            const int history_len = state_->sequences[i]->tokens.size();

            // ----------H------I-------P-----------
            //      C        C      C         C

            // offset to the last token prompt
            const int offset = is_all ? 0 : state_->requests[i]->inputs.at("input_ids").shape(0) - 1;

            int diff = (history_len + offset) - cache_len;

            const int valid_len = input_len - std::max(0, (history_len + offset) - cache_len);

            // TM_LOG_ERROR("%d %d   %d %d  %d  %d %d",
            //              history_len,
            //              offset,
            //              cache_len,
            //              input_len,
            //              valid_len,
            //              std::max(0, diff),
            //              std::max(0, -diff));

            if (valid_len <= 0) {
                continue;
            }

            int src_base = base;

            if (is_all) {
                // Skip invalid tokens caused by cache miss
                src_base += std::max(0, (history_len + offset) - cache_len);
            }
            // Skip previous chunks
            int dst_base = std::max(0, cache_len - (history_len + offset));

            check_cuda_error(cudaMemcpy2DAsync(dst_buf.raw_data(dst_base * model_->vocab_size_),
                                               elem_size * model_->vocab_size_,
                                               src_buf.raw_data(src_base * model_->vocab_size_padded_),
                                               elem_size * model_->vocab_size_padded_,
                                               elem_size * model_->vocab_size_,
                                               valid_len,
                                               cudaMemcpyDefault,
                                               stream_));
        }

        base += is_all ? input_len : 1;
    }
}

void LlamaBatch::OutputLastHiddenState(const Tensor& hidden_states, int first, int last)
{
    const auto& src_buf   = hidden_states.buffer();
    const auto  data_type = src_buf.dtype();
    int         base      = 0;

    for (int i = first; i < last; ++i) {
        const int input_len = h_input_length_buf_[i];  // input lenght for this iter

        if (auto out_type = state_->requests[i]->gen_cfg.output_last_hidden_state) {

            const bool is_all = out_type == GenerationConfig::kAll;

            auto& dst_buf = state_->requests[i]->outputs.at("last_hidden_state").buffer();

            const int cache_len   = state_->sequences[i]->cache_len;
            const int history_len = state_->sequences[i]->tokens.size();

            // offset to the last prompt token
            const int offset = is_all ? 0 : state_->requests[i]->inputs.at("input_ids").shape(0) - 1;

            const int valid_len = input_len - std::max(0, (history_len + offset) - cache_len);

            // TM_LOG_ERROR("%d %d %d %d %d", history_len, offset, cache_len, input_len, valid_len);

            if (valid_len > 0) {
                // Skip invalid tokens caused by cache miss
                int src_base = std::max(0, (history_len + offset) - cache_len) + base;
                // Skip previous chunks
                int dst_base = std::max(0, cache_len - (history_len + offset));

                core::Copy(src_buf.raw_data(src_base * model_->hidden_units_),
                           byte_size(data_type, valid_len * model_->hidden_units_),
                           dst_buf.raw_data(dst_base * model_->hidden_units_));
            }
        }

        // hidden_states += input_len * model_->hidden_units_;
        base += input_len;
    }
}

void LlamaBatch::Finish(GenerationState& g, std::vector<Signal>& signals)
{
    NvtxScope scope("Finish");
    const int batch_size = state_->active_size;

    signals.reserve(batch_size);

    if (batch_size - g.partial) {
        FT_CHECK(g.step >= 0);

        // [s,b] -> [b,s] and skip padding in [context_len, max_context_len)
        invokeGatherOutput(state_->output_ids.data(),
                           token_ids_buf_.data(),
                           init_context_length_.data(),
                           g.max_init_ctx_len,
                           g.step,
                           session_len_,
                           batch_size - g.partial,
                           stream_);
        sync_check_cuda_error();
    }

    Copy(token_ids_buf_.slice((g.step - 1) * (batch_size - g.partial), -1), batch_size - g.partial, h_output_ids_);
    Copy(finished_buf_, batch_size, state_->h_finished);
    Copy(sequence_lengths_, batch_size, state_->h_context_length);

    bool output_logprobs = false;
    for (int i = 0; i < batch_size - g.partial; ++i) {
        if (state_->requests[i]->gen_cfg.output_logprobs) {
            output_logprobs = true;
            break;
        }
    }
    if (output_logprobs) {
        Copy(sampled_logprobs_, batch_size * kMaxLogProb, h_sampled_logprobs_);
        Copy(sampled_indexes_, batch_size * kMaxLogProb, h_sampled_indexes_);
        Copy(sampled_nums_, batch_size, h_sampled_nums_);
    }

    check_cuda_error(cudaStreamSynchronize(stream_));

    // invariant: context_length = sequence_length + 1, so that h_context_length include all (including the one just
    // generated) tokens
    for (int i = 0; i < batch_size; ++i) {
        ++state_->h_context_length[i];
    }

    // ! Only rank-0 writes to output
    if (tp_rank_ == 0 && output_logprobs) {
        NvtxScope scope("logprobs");
<<<<<<< HEAD
        // output logprobs, should be set before sequence_length
=======

>>>>>>> 3ed8231c
        float*    sampled_logprobs_ptr = h_sampled_logprobs_.data();
        uint32_t* sampled_indexes_ptr  = h_sampled_indexes_.data();
        uint32_t* sampled_nums_ptr     = h_sampled_nums_.data();
        for (int i = 0; i < batch_size - g.partial; ++i) {
            if (state_->requests[i] && state_->requests[i]->gen_cfg.output_logprobs) {
                auto logprob_vals    = state_->requests[i]->outputs.at("logprob_vals").data<float>();
                auto logprob_indexes = state_->requests[i]->outputs.at("logprob_indexes").data<int32_t>();
                auto logprob_nums    = state_->requests[i]->outputs.at("logprob_nums").data<int32_t>();

                int offset = state_->h_context_length[i] - state_->h_prompt_length[i] - 1;
                std::copy(sampled_logprobs_ptr,
                          sampled_logprobs_ptr + *sampled_nums_ptr,
                          logprob_vals + offset * kMaxLogProb);
                std::copy(sampled_indexes_ptr,
                          sampled_indexes_ptr + *sampled_nums_ptr,
                          logprob_indexes + offset * kMaxLogProb);
                *(logprob_nums + offset) = *sampled_nums_ptr;
            }
            sampled_logprobs_ptr += kMaxLogProb;
            sampled_indexes_ptr += kMaxLogProb;
            sampled_nums_ptr++;
        }
    }

    // ! Only rank-0 writes to output
    if (tp_rank_ == 0) {
        NvtxScope scope("output_ids");
        for (int i = 0; i < batch_size - g.partial; ++i) {
            if (auto& r = state_->requests[i]) {
                auto      output_ids  = r->output_ids.data();
                auto      output_len  = r->sequence_length.data();
                const int count       = state_->h_context_length[i];
                output_ids[count - 1] = h_output_ids_[i];
                *output_len           = count;
            }
        }
    }

    // Cache computed blocks to block trie
    sequence_manager_->CacheIfEnabled(state_->sequences, batch_size);

    if (debug_ && tp_rank_ == 0) {
        for (int i = 0; i < batch_size; ++i) {
            // ss << (i ? ", " : "") << "(" << state_->h_context_length[i] << "," << state_->h_finished[i] << ")";
            std::vector<int> tokens(state_->h_context_length[i]);
            core::Copy(state_->output_ids.data() + i * session_len_, tokens.size(), tokens.data());
            cudaStreamSynchronize(stream_);
            std::stringstream ss;
            for (const auto& t : tokens) {
                ss << " " << t;
            }
            TM_LOG_INFO("[Finish] slot %d, tokens [%s]", i, ss.str().c_str());
        }
    }

    {
        NvtxScope _("count and sync");
        bool      need_sync = false;
        for (int i = 0; i < batch_size - g.partial; ++i) {
            if (state_->h_finished[i]) {
                ++g.finished_count;
                if (!state_->requests[i]->session.end_flag) {
                    need_sync = true;
                }
            }
        }
        if (need_sync) {
            // Release updates on request output buffers to all ranks (`Interrupt` will use it)
            comm_.h_tp_group->Sync();
        }
    }

    {
        NvtxScope _("stream_and_completion_signal");
        for (int i = 0; i < batch_size - g.partial; ++i) {
            auto& r = state_->requests[i];
            if (state_->h_finished[i]) {
                // Interrupt finished sequences and move the request handle into the signal closure
                signals.push_back(Interrupt(i));
                // Interrupt should reset r
                FT_CHECK(!r);
            }
            else if (r->stream_output && tp_rank_ == 0) {
                const auto seq_len = *r->sequence_length.data();
                // Create signals by copying the request handles for non-finished streaming requests
                signals.push_back([this, r, seq_len] {  //
                    UpdateState(*r, Request::kOk, seq_len);
                });
            }
        }
    }

    if (g.finished_count) {
        // synchronize for interrupted sequences
        check_cuda_error(cudaStreamSynchronize(stream_));
    }

    if (g.partial) {
        const int i = batch_size - 1;
        // recover full context length of partial
        state_->h_context_length[i] = g.partial_context_legnth;
    }
}

auto LlamaBatch::Interrupt(int index, bool force_stop, bool force_end) -> Signal
{
    if (tp_rank_ == 0) {
        TM_LOG_INFO("[Interrupt] slot %d, request %lu, stop %d, end %d",
                    index,
                    (long)state_->requests[index]->id,
                    force_stop,
                    force_end);
    }

    if (debug_ && tp_rank_ == 0) {
        std::vector<int> tokens(state_->h_context_length[index]);
        core::Copy(state_->output_ids.data() + index * session_len_, tokens.size(), tokens.data());
        cudaStreamSynchronize(stream_);
        std::stringstream ss;
        for (const auto& t : tokens) {
            ss << " " << t;
        }
        TM_LOG_INFO("[Interrupt] slot %d, tokens [%s]", index, ss.str().c_str());
    }

    if (state_->requests[index]->session.end_flag || force_end) {
        // Sequence is ending this round or a stop request is issued to end it
        FT_CHECK(sequence_manager_->Erase(state_->requests[index]->id));
    }
    else {
        const int output_len = state_->h_context_length[index];
        auto&     seq        = *state_->sequences[index];

        // Update token IDs
        seq.tokens.resize(output_len);

        // output_ids is updated & synced in `Finish`
        const auto output_ids = state_->requests[index]->output_ids.data();
        std::copy_n(output_ids, output_len, seq.tokens.data());

        // Save random state in host memory
        seq.random_state.resize(sizeof(curandState_t));
        // This async copy must be synchronized by the caller
        core::Copy((curandState_t*)state_->curand_state.data() + index, 1, (curandState_t*)seq.random_state.data());

        // Set unlock flag for corresponding blocks, will be unlocked in the next `Materialize()`
        sequence_manager_->UpdateAndSetUnlock(seq);
    }

    state_->sequences[index] = nullptr;

    auto ec = std::exchange(state_->errors[index], Request::kOk);

    const auto len = *state_->requests[index]->sequence_length.data();
    // move the request handle into the signal
    return [this, len, force_stop, r = std::move(state_->requests[index])] {  //
        UpdateState(*r, force_stop ? Request::kCancel : Request::kFinish, len);
    };
}

namespace {

struct RequestData {
    std::vector<std::shared_ptr<Request>> infer;  // incoming inference request
    std::vector<std::shared_ptr<Request>> kill;   // incoming kill request

    std::vector<int> cancel;  // canceled indices in current batch
    bool             abort;
};

}  // namespace

void LlamaBatch::InternalThreadEntry()
{
    // TM_LOG_INFO("[InternalThreadEntry] %d", (int)rank_);
    check_cuda_error(cudaSetDevice(device_id_));

    core::ContextGuard guard{context_->core_stream, context_->allocator};

    // Initialize `AnomalyHandler`
    AnomalyHandler::instance().Init(tp_rank_, model_->vocab_size_padded_, 0, max_batch_size_, stream_);

    GenerationState g{};

    while (1) {

        std::shared_ptr<RequestData> req;

        if (tp_rank_ == 0) {
            req = std::make_shared<RequestData>();
            {
                NvtxScope  _("pop");
                const int  free_slot_count = max_batch_size_ - state_->size + g.finished_count;
                const bool is_empty        = (free_slot_count == max_batch_size_);
                // Block if batch is empty AND no silbings are ready
                gateway_->pop(req->infer, req->kill, free_slot_count, is_empty, req->abort, dp_rank_);
            }
            // Mark reqs to the same session_id as invalid (which are dangerous to the engine)
            DisableInvalidRequests(req->infer, req->kill);
            FindCanceledIndices(req->cancel);
        }

        NvtxScope scope("mainloop");

        // 1. Wait while rank-0 is dequeueing
        // 2. Broadcast `ec` from rank-0
        // shared_state_->barrier->wait();
        // comm_.h_comm->Sync(comm_.h_comm_tp_group);

        Broadcast(comm_.h_tp_group, req, 0);

        if (req->abort) {
            TM_LOG_INFO("[InternalThreadEntry] stop requested.");
            break;
        }

        std::vector<Signal> signals;

        ProcessKillRequests(req->kill, signals);

        // Shared `priority` field will be assigned by rank-0
        ProcessInferRequests(req->infer, signals);

        // 1. Wait while shared `requests` is being used
        // 2. Broadcast modifcations from rank-0
        // comm_.h_comm->Sync(comm_.h_comm_tp_group);

        ProcessCancelRequests(req->cancel, signals);

        if (tp_rank_ == 0) {
            gateway_->notify(std::move(signals));
        }

        Initialize(g);

        const int n_active = AllReduce(comm_.h_dp_group, state_->active_size, comm::RedOp::kSum);

        if (n_active) {
            //
            Forward(g);

            Finish(g, signals);

            if (g.finished_count) {
                // Finished requests and corresponding output tensors will be released when notified
                // wait for all ranks to ensure no rank (except for output thread) will access related
                // resources
                comm_.h_tp_group->Sync();
            }

            if (tp_rank_ == 0) {
                gateway_->notify(std::move(signals));
            }
        }
    }

    // barrier synchronization inside
    DestroyCommunicators();
}

void LlamaBatch::Start()
{
    TM_LOG_INFO("LlamaBatch<T>::Start()");
    internal_thread_ = std::thread([this] {
        try {
            InternalThreadEntry();
        }
        catch (const std::exception& e) {
            TM_LOG_ERROR("[Engine] %s", e.what());
            std::abort();
        }
    });
}

bool LlamaBatch::Forward(GenerationState& g)
{
    NvtxScope _("Forward");

    FT_CHECK(max_context_token_num_ >= max_batch_size_);

    const int active_size = state_->active_size;

    constexpr int kLogInterval = 10;
    if (tp_rank_ == 0 && (g.step - 1) % kLogInterval == 0) {
        TM_LOG_INFO("------------------------- step = %d -------------------------", g.step - 1);
    }

    int               pf_offset = -1;
    std::vector<int*> input_d_ptrs(active_size);

    for (int i = 0; i < active_size; ++i) {
        const auto& seq = *state_->sequences[i];
        // const int   missing = state_->h_context_length[i] - seq.cache_len;
        FT_CHECK(seq.input_length >= 1);
        h_input_length_buf_[i] = seq.input_length;
        input_d_ptrs[i]        = state_->output_ids.data() + i * session_len_ + seq.cache_len;
        if (seq.input_length > 1 && pf_offset < 0) {
            pf_offset = i;
        }
    }
    if (pf_offset < 0) {
        pf_offset = active_size;
    }

    // These buffers are only accessed when there are prefill workloads
    if (pf_offset != active_size) {
        Copy(state_->h_context_length, active_size, context_length_buf_);
        Copy(h_input_length_buf_, active_size, input_length_buf_);
    }

    // Find mini-batch offsets: input length > 1 ? prefill() : decode()
    // Constraints on mini-batches
    //   sum(Q) <= `max_forward_token_num` && sum(K) <= `max_context_token_num`
    std::vector<int> offsets{0};
    // initialize first mini-batch with decode tokens
    int sum_q = pf_offset;
    int sum_k = 0;  // only for prefill
    for (int i = pf_offset; i < active_size; ++i) {
        FT_CHECK(h_input_length_buf_[i] <= max_forward_token_num_);
        const int q = sum_q + h_input_length_buf_[i];
        const int k = sum_k + state_->h_context_length[i];
        if (q <= max_forward_token_num_ && k <= max_context_token_num_) {
            sum_q = q;
            sum_k = k;
        }
        else {
            offsets.push_back(i);
            sum_q = h_input_length_buf_[i];
            sum_k = state_->h_context_length[i];
        }
    }
    offsets.push_back(active_size);

    // Synchronize mini batch count with sync DP ranks
    int n_batches = AllReduce(comm_.h_dp_group, (int)offsets.size(), comm::RedOp::kMax);

    // Populate empty batches
    while (offsets.size() < n_batches) {
        offsets.push_back(offsets.back());
    }

    // forward on mini-batches
    for (int p = 0; p < (int)offsets.size() - 1; ++p) {
        const int first           = offsets[p];
        const int last            = offsets[p + 1];
        const int mini_batch_size = last - first;
        int*      input_ids       = input_ids_buf_.data();

        BatchedCopy batched_copy;
        int         sum_k = 0;
        for (int i = first; i < last; ++i) {
            input_ids = batched_copy.Add(input_d_ptrs[i], h_input_length_buf_[i], input_ids);
            if (h_input_length_buf_[i] > 1) {
                sum_k += state_->h_context_length[i];
            }
        }
        int sum_q = input_ids - input_ids_buf_.data();

        batched_copy.Submit(stream_);

        const int dc_batch_size = p ? 0 : pf_offset;
        const int pf_batch_size = mini_batch_size - dc_batch_size;

        if (tp_rank_ == 0) {
            if (pf_batch_size) {
                const auto max_q =
                    *std::max_element(h_input_length_buf_.data() + first, h_input_length_buf_.data() + last);
                const auto max_k =
                    *std::max_element(state_->h_context_length.data() + first, state_->h_context_length.data() + last);
                TM_LOG_INFO("[Forward] [%d, %d), dc=%d, pf=%d, sum_q=%d, sum_k=%d, max_q=%d, max_k=%d",
                            first,
                            last,
                            dc_batch_size,
                            pf_batch_size,
                            sum_q,
                            sum_k,
                            max_q,
                            max_k);
            }
        }

        // Synchronize batch token num with sync DP ranks
        auto local_token_nums = AllGather(comm_.h_dp_group, sum_q);
        auto global_token_num = std::accumulate(local_token_nums.begin(), local_token_nums.end(), 0);

        auto hidden_states = symm_hidden_states_buf_.slice(0, global_token_num);

        model_->Forward(input_ids_buf_.slice(0, sum_q),  // temp
                        hidden_states,                   // temp
                        decoder_output_buf_.slice(first, mini_batch_size),
                        block_ptrs_,
                        cu_block_counts_.slice(first, mini_batch_size + 1),
                        h_input_length_buf_.slice(first, mini_batch_size),
                        state_->h_context_length.slice(first, mini_batch_size),
                        rope_theta_.slice(first, mini_batch_size),
                        finished_buf_.slice(first, mini_batch_size),
                        Buffer(local_token_nums.data(), local_token_nums.size(), kCPU),
                        lora_mask_buf_,
                        dc_batch_size,
                        pf_batch_size,
                        state_->sequences.data() + first);

        ComputeAndOutputLogits(hidden_states, first, last);
        OutputLastHiddenState(hidden_states, first, last);
    }

    if (const auto bsz = active_size - g.partial; bsz > 0) {

        auto logits = model_->postDecodeEmbedding(decoder_output_buf_.slice(0, bsz), symm_logits_buf_.buffer());

        // AnomalyHandler::instance().FixLogits(logits.data<nv_bfloat16>(), bsz, 1);

        OutputLogits(logits, 0, bsz, GenerationConfig::kGeneration);

        TM_CHECK_GE(g.step, 0);

        if (!g.skip_init_sampling) {
            InitializeSampling(g);
        }

        bool output_logprobs = [&] {
            for (int i = 0; i < bsz; ++i) {
                if (state_->requests[i]->gen_cfg.output_logprobs) {
                    return true;
                }
            }
            return false;
        }();

<<<<<<< HEAD
        // stop-words & bad-words require the matched tokens to be contiguous, so item size > 1 is
        // not supported.
=======
        auto sampling_logits = sampling_logits_.slice(0, bsz);
        invokeCastFloat2D(logits, sampling_logits, stream_);
        sync_check_cuda_error();

        // stop-words & bad-words require the matched tokens to be contiguous, so item size > 1 is not supported
>>>>>>> 3ed8231c
        model_->dynamicDecode(token_ids_buf_,
                              finished_buf_,
                              sequence_lengths_,
                              state_->curand_state,
<<<<<<< HEAD
                              logits,  // <- batch size indicator
=======
                              sampling_logits,  // <- batch size indicator
>>>>>>> 3ed8231c
                              seq_limit_len_,
                              init_context_length_,
                              state_->h_context_length,
                              state_->h_prompt_length,
<<<<<<< HEAD
                              output_logprobs ? sampled_indexes_ : Buffer{},  // <- indicator
                              sampled_logprobs_,
=======
                              output_logprobs ? sampled_logprobs_ : Buffer{},  // <- indicator
                              sampled_indexes_,
>>>>>>> 3ed8231c
                              sampled_nums_,
                              g.step,
                              g.max_init_ctx_len);
    }

    std::fill(h_input_length_buf_.data(), h_input_length_buf_.data() + active_size, 0);

    // `SequenceManager` needs real-time value of cache length
    for (int i = 0; i < active_size; ++i) {
        FT_CHECK((bool)state_->requests[i]);
        FT_CHECK(state_->sequences[i]);
        state_->sequences[i]->cache_len += state_->sequences[i]->input_length;
    }

    AnomalyHandler::instance().Summarize([&](const int* is_anomaly, int batch_size) {
        for (int i = 0; i < batch_size; ++i) {
            if (is_anomaly[i]) {
                TM_LOG_WARNING("[Forward] Abnormal logits detected for request (%s)",
                               std::to_string(state_->sequences[i]->id).c_str());
                state_->errors[i] = Request::kFail;
            }
        }
    });
    AnomalyHandler::instance().Reset();

    if (debug_ && tp_rank_ == 0) {
        std::vector<int> curr(active_size);
        core::Copy(token_ids_buf_.data() + g.step * active_size, active_size, curr.data());
        cudaStreamSynchronize(stream_);
        std::stringstream scurr;
        for (int k = 0; k < curr.size(); ++k) {
            scurr << std::setw(6) << curr[k];
        }
        TM_LOG_INFO("[Forward] step = %d, [%s]", g.step - 1, scurr.str().c_str());
    }

    ////////////////////////////////////////////////
    /// ! increase the counters
    g.step += 1;

    return true;
}

namespace {

template<class First, class Last>
std::string Join(First first, Last last, const std::string& delim)
{
    if (first == last) {
        return {};
    }
    std::ostringstream oss;
    oss << *first++;
    while (first != last) {
        oss << delim << *first++;
    }
    return oss.str();
}

struct TuningContext {
    LlamaLinear& linear_;
    cudaStream_t stream_;
    TuningContext(LlamaLinear& linear, cudaStream_t stream): linear_{linear}, stream_{stream}
    {
        isTuning() = true;
        linear_.set_measure(true);
    }
    ~TuningContext()
    {
        linear_.set_measure(false);
        isTuning() = false;
    }
};

}  // namespace

void LlamaBatch::Warmup()
{
    auto& linear = *context_->linear;
    if (auto str = std::getenv("TM_GEMM_IMPORT")) {
        std::ifstream ifs(str);
        const int     n_imported = linear.Import(ifs);
        if (tp_rank_ == 0) {
            TM_LOG_INFO("[Gemm2] %d records imported", n_imported);
        }
        return;
    }

    std::vector<int> bss = linear.GetTuningSeq();
    if (bss.empty()) {
        bss = gemm::GenerateTuningSequence(gemm::GetDefaultTuningGenerators());
    }

    // remove bs that is too large
    bss.erase(std::remove_if(bss.begin(), bss.end(), [&](auto x) { return x > max_forward_token_num_; }), bss.end());

    if (tp_rank_ == 0) {
        auto str = Join(bss.begin(), bss.end(), ", ");
        TM_LOG_INFO("[Gemm2] Tuning sequence: %s", str.c_str());
    }

    if (!bss.empty()) {
        const auto                         max_bs = *std::max_element(bss.begin(), bss.end());
        std::vector<int>                   input_ids(max_bs);
        std::mt19937                       g{};
        std::uniform_int_distribution<int> d{0, (int)model_->vocab_size_ - 1};
        for (auto& x : input_ids) {
            x = d(g);
        }
        core::Copy(input_ids.data(), max_bs, input_ids_buf_.data());
        check_cuda_error(cudaStreamSynchronize(stream_));

        TuningContext context{linear, stream_};

        auto tick = std::chrono::steady_clock::now();

        /// NOTE: No explicit barrier can be used here as internal threads are waiting on it now
        for (auto token_num : bss) {
            if (tp_rank_ == 0) {
                TM_LOG_INFO("[Gemm2] %d", token_num);
            }

            int  input_length     = token_num;
            auto local_token_nums = AllGather(comm_.h_dp_group, token_num);

            const auto bsz = 1;

            // A single sequence containing `token_num` prefill tokens
            model_->Forward(input_ids_buf_.slice(0, token_num),
                            symm_hidden_states_buf_.slice(0, token_num * param_.attn_dp_size),
                            decoder_output_buf_.slice(0, bsz),
                            block_ptrs_,
                            cu_block_counts_.slice(0, bsz + 1),
                            Buffer{&input_length, 1, kCPU},
                            Buffer{&input_length, 1, kCPU},
                            rope_theta_.slice(0, bsz),
                            finished_buf_.slice(0, bsz),
                            Buffer{local_token_nums.data(), (int)local_token_nums.size(), kCPU},
                            Buffer{},
                            0,
                            bsz,
                            nullptr);
        }

        auto tock = std::chrono::steady_clock::now();

        if (tp_rank_ == 0) {
            TM_LOG_INFO("[Gemm2] Tuning finished in %.2f seconds.",
                        std::chrono::duration<float, std::ratio<1, 1>>(tock - tick).count());
        }
    }

    // This will catch async errors during tuning
    check_cuda_error(cudaStreamSynchronize(stream_));

    // Only rank-0 exports the dispatch cache
    if (tp_rank_ == 0) {
        if (auto path = std::getenv("TM_GEMM_EXPORT")) {
            std::ofstream ofs(path);
            const auto    n_records = context_->linear->Export(ofs);
            TM_LOG_INFO("[Gemm2] %d records exported.", n_records);
        }
    }
}

void* LlamaBatch::SymmAlloc(size_t size, bool register_)
{
    if (auto& comm = model_->comm_->d_comm) {
        auto ptr = comm->Allocate(size);
        if (register_) {
            comm->Register(ptr, size);
        }
        return ptr;
    }
    else {
        return context_->allocator->allocate(size);
    }
}

void LlamaBatch::SymmFree(void* ptr, size_t size, bool deregister)
{
    if (!ptr) {
        return;
    }
    if (auto& comm = comm_.d_comm) {
        if (deregister) {
            comm->Deregister(ptr);
        }
        comm->Free(ptr);
    }
    else {
        context_->allocator->deallocate(ptr, size);
    }
}

void LlamaBatch::DestroyCommunicators()
{
    cudaStreamSynchronize(stream_);
    comm_.h_comm->Sync();

    FreeSymmBuffers();
    comm_.h_comm->Sync();

    // Destroy device communicator
    comm_.d_comm = {};

    cudaStreamSynchronize(stream_);
    comm_.h_comm->Sync();
}

}  // namespace turbomind<|MERGE_RESOLUTION|>--- conflicted
+++ resolved
@@ -700,7 +700,6 @@
         batch_size * ((session_len + cache_block_seq_len - 1) / cache_block_seq_len) + 1;
 
     input_ids_buf_ = {max_forward_token_num_, kDEVICE};
-<<<<<<< HEAD
 
     decoder_output_buf_ = {{batchxbeam, hidden_units}, data_type_, kDEVICE};
 
@@ -718,6 +717,8 @@
     sampled_nums_     = {batchxbeam, kDEVICE};
 
     token_ids_buf_ = {ssize_t(session_len * 2 * batchxbeam), kDEVICE};
+
+    sampling_logits_ = {{(ssize_t)max_batch_size_, (ssize_t)model_->vocab_size_padded_}, kDEVICE};
 
     finished_buf_  = {(int)batchxbeam, kDEVICE};
     seq_limit_len_ = {batch_size, kDEVICE};
@@ -783,92 +784,6 @@
     symm_logits_buf_        = {};
 }
 
-=======
-
-    decoder_output_buf_ = {{batchxbeam, hidden_units}, data_type_, kDEVICE};
-
-    input_length_buf_    = {batchxbeam, kDEVICE};
-    context_length_buf_  = {batchxbeam, kDEVICE};
-    init_context_length_ = {batchxbeam, kDEVICE};
-
-    sequence_lengths_ = {batchxbeam, kDEVICE};
-
-    cu_block_counts_ = {batch_size + 1, kDEVICE};
-    block_ptrs_      = {max_batch_block_count, kDEVICE};
-
-    sampled_logprobs_ = {batchxbeam * kMaxLogProb, kDEVICE};
-    sampled_indexes_  = {batchxbeam * kMaxLogProb, kDEVICE};
-    sampled_nums_     = {batchxbeam, kDEVICE};
-
-    token_ids_buf_ = {ssize_t(session_len * 2 * batchxbeam), kDEVICE};
-
-    sampling_logits_ = {{(ssize_t)max_batch_size_, (ssize_t)model_->vocab_size_padded_}, kDEVICE};
-
-    finished_buf_  = {(int)batchxbeam, kDEVICE};
-    seq_limit_len_ = {batch_size, kDEVICE};
-
-    rope_theta_ = {batch_size, kDEVICE};
-
-    h_random_seed_ = {batch_size, kCPUpinned};
-    Clear(h_random_seed_);
-
-    d_random_seed_ = {batch_size, kDEVICE};
-    Clear(d_random_seed_);
-
-    h_curand_state_ = {{batch_size, sizeof(curandState_t)}, kCPUpinned};
-    Clear(h_curand_state_.buffer());
-
-    d_curand_state_ = {{batch_size, sizeof(curandState_t)}, kDEVICE};
-    Clear(d_curand_state_.buffer());
-
-    for (auto& s : states_) {
-        s.output_ids = {{batch_size, session_len_}, kDEVICE};
-        Clear(s.output_ids.buffer());
-
-        s.curand_state = {{batch_size, sizeof(curandState_t)}, kDEVICE};
-        Clear(s.curand_state.buffer());
-    }
-
-    h_input_length_buf_ = {batch_size, kCPUpinned};
-    h_cu_block_counts_  = {batch_size + 1, kCPUpinned};
-    h_block_ptrs_       = {(ssize_t)max_batch_block_count, kCPUpinned};
-
-    for (auto& s : states_) {
-        s.h_prompt_length  = {batch_size, kCPUpinned};
-        s.h_context_length = {batch_size, kCPUpinned};
-        s.h_finished       = {batch_size * 2, kCPUpinned};
-        s.h_rope_theta     = {batch_size, kCPUpinned};
-    }
-
-    h_seq_limit_len_ = {batch_size, kCPUpinned};
-    std::fill_n(h_seq_limit_len_.data(), batch_size, 0);
-
-    h_output_ids_ = {batch_size * session_len_, kCPUpinned};
-
-    h_sampled_logprobs_ = {batch_size * kMaxLogProb, kCPUpinned};
-    h_sampled_indexes_  = {batch_size * kMaxLogProb, kCPUpinned};
-    h_sampled_nums_     = {batch_size, kCPUpinned};
-}
-
-void LlamaBatch::AllocSymmBuffers()
-{
-    const ssize_t hidden_units      = model_->hidden_units_;
-    const ssize_t vocab_size_padded = model_->vocab_size_padded_;
-
-    // Native comm fuses allreduce & rmsnorm in token granularity
-    TM_CHECK(max_forward_token_num_ % tp_size_ == 0);
-
-    symm_hidden_states_buf_ = {{max_forward_token_num_ * param_.attn_dp_size, hidden_units}, data_type_, symm_alloc_};
-    symm_logits_buf_        = {{max_batch_size_, vocab_size_padded}, data_type_, symm_alloc_};
-}
-
-void LlamaBatch::FreeSymmBuffers()
-{
-    symm_hidden_states_buf_ = {};
-    symm_logits_buf_        = {};
-}
-
->>>>>>> 3ed8231c
 LlamaBatch::~LlamaBatch()
 {
     TM_LOG_DEBUG("~LlamaBatch()");
@@ -1226,11 +1141,6 @@
     // ! Only rank-0 writes to output
     if (tp_rank_ == 0 && output_logprobs) {
         NvtxScope scope("logprobs");
-<<<<<<< HEAD
-        // output logprobs, should be set before sequence_length
-=======
-
->>>>>>> 3ed8231c
         float*    sampled_logprobs_ptr = h_sampled_logprobs_.data();
         uint32_t* sampled_indexes_ptr  = h_sampled_indexes_.data();
         uint32_t* sampled_nums_ptr     = h_sampled_nums_.data();
@@ -1660,36 +1570,22 @@
             return false;
         }();
 
-<<<<<<< HEAD
-        // stop-words & bad-words require the matched tokens to be contiguous, so item size > 1 is
-        // not supported.
-=======
         auto sampling_logits = sampling_logits_.slice(0, bsz);
         invokeCastFloat2D(logits, sampling_logits, stream_);
         sync_check_cuda_error();
 
         // stop-words & bad-words require the matched tokens to be contiguous, so item size > 1 is not supported
->>>>>>> 3ed8231c
         model_->dynamicDecode(token_ids_buf_,
                               finished_buf_,
                               sequence_lengths_,
                               state_->curand_state,
-<<<<<<< HEAD
-                              logits,  // <- batch size indicator
-=======
                               sampling_logits,  // <- batch size indicator
->>>>>>> 3ed8231c
                               seq_limit_len_,
                               init_context_length_,
                               state_->h_context_length,
                               state_->h_prompt_length,
-<<<<<<< HEAD
-                              output_logprobs ? sampled_indexes_ : Buffer{},  // <- indicator
-                              sampled_logprobs_,
-=======
                               output_logprobs ? sampled_logprobs_ : Buffer{},  // <- indicator
                               sampled_indexes_,
->>>>>>> 3ed8231c
                               sampled_nums_,
                               g.step,
                               g.max_init_ctx_len);
