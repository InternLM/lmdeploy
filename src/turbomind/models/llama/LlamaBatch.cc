--- conflicted
+++ resolved
@@ -714,22 +714,12 @@
     block_ptrs_      = {max_batch_block_count, MEMORY_GPU};
 
     if (!logits_buf_) {  // may be alias of local_logits_buf_
-<<<<<<< HEAD
         logits_buf_ = {{batchxbeam, vocab_size}, TYPE_FP32, MEMORY_GPU};
     }
 
     sampled_logprobs_ = {batchxbeam * kMaxLogProb, MEMORY_GPU};
     sampled_indexes_  = {batchxbeam * kMaxLogProb, MEMORY_GPU};
     sampled_nums_     = {batchxbeam, MEMORY_GPU};
-=======
-        logits_buf_ = (T*)allocator_->reMalloc(logits_buf_, sizeof(T) * batchxbeam * vocab_size, false);
-    }
-
-    sampled_logprobs_ = (T*)allocator_->reMalloc(sampled_logprobs_, sizeof(T) * batchxbeam * kMaxLogProb, false);
-    sampled_indexes_ =
-        (uint32_t*)allocator_->reMalloc(sampled_indexes_, sizeof(uint32_t) * batchxbeam * kMaxLogProb, false);
-    sampled_nums_ = (uint32_t*)allocator_->reMalloc(sampled_nums_, sizeof(uint32_t) * batchxbeam, false);
->>>>>>> 05914be1
 
     token_ids_buf_ = {ssize_t(session_len * 2 * batchxbeam), MEMORY_GPU};
 
@@ -802,21 +792,9 @@
 
     h_output_ids_ = {max_batch_size * session_len_, MEMORY_CPU_PINNED};
 
-<<<<<<< HEAD
     sampled_logprobs_ = {max_batch_size * kMaxLogProb, MEMORY_CPU_PINNED};
     sampled_indexes_  = {max_batch_size * kMaxLogProb, MEMORY_CPU_PINNED};
     sampled_nums_     = {max_batch_size, MEMORY_CPU_PINNED};
-=======
-        h_output_ids_ =
-            (int*)allocator_->reMalloc(h_output_ids_, sizeof(int) * max_batch_size * session_len_, false, true);
-    }
-
-    h_sampled_logprobs_ =
-        (T*)allocator_->reMalloc(h_sampled_logprobs_, sizeof(T) * max_batch_size * kMaxLogProb, false, true);
-    h_sampled_indexes_ = (uint32_t*)allocator_->reMalloc(
-        h_sampled_indexes_, sizeof(uint32_t) * max_batch_size * kMaxLogProb, false, true);
-    h_sampled_nums_ = (uint32_t*)allocator_->reMalloc(h_sampled_nums_, sizeof(uint32_t) * max_batch_size, false, true);
->>>>>>> 05914be1
 
     is_allocate_persistant_buffer_ = true;
 }
@@ -837,10 +815,6 @@
 
     local_logits_buf_ = core::Tensor{{max_batch_size_, vocab_size_padded}, TYPE_FP32, MEMORY_GPU};
 
-<<<<<<< HEAD
-=======
-    local_logits_buf_ = (T*)CommBufAlloc(sizeof(T) * max_batch_size_ * vocab_size_padded, true);
->>>>>>> 05914be1
     if (model_->use_allgather_2d_) {
         // Reference into `local_logits_buf_`
         logits_buf_ = core::Tensor{
@@ -1143,17 +1117,10 @@
     for (int i = 0; i < batch_size; i++) {
         if (state_->requests[i]->gen_cfg.output_logprobs) {
             outputs.insert({"sampled_logprobs",
-<<<<<<< HEAD
                             {MEMORY_GPU, TYPE_FP32, {(size_t)batch_size, 1, kMaxLogProb}, sampled_logprobs_.data()}});
             outputs.insert({"sampled_indexes",
                             {MEMORY_GPU, TYPE_UINT32, {(size_t)batch_size, 1, kMaxLogProb}, sampled_indexes_.data()}});
             outputs.insert({"sampled_nums", {MEMORY_GPU, TYPE_UINT32, {(size_t)batch_size, 1}, sampled_nums_.data()}});
-=======
-                            {MEMORY_GPU, getTensorType<T>(), {(size_t)batch_size, 1, kMaxLogProb}, sampled_logprobs_}});
-            outputs.insert(
-                {"sampled_indexes", {MEMORY_GPU, TYPE_UINT32, {(size_t)batch_size, 1, kMaxLogProb}, sampled_indexes_}});
-            outputs.insert({"sampled_nums", {MEMORY_GPU, TYPE_UINT32, {(size_t)batch_size, 1}, sampled_nums_}});
->>>>>>> 05914be1
 
             break;
         }
@@ -1181,28 +1148,14 @@
         return;
     }
 
-<<<<<<< HEAD
     const ssize_t vocab_size_padded = model_->vocab_size_padded_;
-=======
-    if (tp_size_ > 1) {
-        FT_CHECK(model_->vocab_size_padded_ % tp_size_ == 0);
-        const size_t byte_size = sizeof(T) * model_->vocab_size_padded_ * token_num;
->>>>>>> 05914be1
 
     if (tp_size_ > 1) {
         FT_CHECK(vocab_size_padded % tp_size_ == 0);
         if (local_context_logits_buf_.size() < token_num * vocab_size_padded) {
             check_cuda_error(cudaStreamSynchronize(stream_));
             comm_.h_tp_group->Sync();
-<<<<<<< HEAD
             local_context_logits_buf_ = core::Tensor_<float>{{token_num, vocab_size_padded}, symm_alloc_};
-=======
-
-            CommBufFree((void**)&local_context_logits_buf_, true);
-            local_context_logits_buf_      = (T*)CommBufAlloc(byte_size, true);
-            local_context_logits_buf_size_ = byte_size;
-
->>>>>>> 05914be1
             check_cuda_error(cudaStreamSynchronize(stream_));
             comm_.h_tp_group->Sync();
         }
@@ -1217,12 +1170,7 @@
                                            local_context_logits_buf_.device()};
     }
     else {
-<<<<<<< HEAD
         context_logits_buf_ = core::Tensor{{token_num, vocab_size_padded}, TYPE_FP32, MEMORY_GPU};
-=======
-        context_logits_buf_ =
-            (T*)allocator_->reMalloc(context_logits_buf_, sizeof(T) * model_->vocab_size_padded_ * token_num, false);
->>>>>>> 05914be1
     }
 
     model_->postDecodeEmbedding(context_logits_buf_.data<float>(),
@@ -1237,12 +1185,7 @@
     OutputLogits(context_logits_buf_.data<float>(), first, last, GenerationConfig::kAll);
 }
 
-<<<<<<< HEAD
 void LlamaBatch::OutputLogits(const float* logits, int first, int last, GenerationConfig::OutType out_type)
-=======
-template<typename T>
-void LlamaBatch<T>::OutputLogits(const T* logits, int first, int last, GenerationConfig::OutType out_type)
->>>>>>> 05914be1
 {
     // when `is_all` is true, logits only contains last token of the sequences
     const bool is_all = out_type == GenerationConfig::kAll;
@@ -1256,11 +1199,7 @@
 
         if (state_->requests[i]->gen_cfg.output_logits == out_type) {
 
-<<<<<<< HEAD
             auto dst_ptr = state_->requests[i]->outputs.at("logits").data<float>();
-=======
-            auto dst_ptr = state_->requests[i]->outputs.getPtr<T>("logits");
->>>>>>> 05914be1
 
             const int cache_len   = state_->sequences[i]->cache_len;
             const int history_len = state_->sequences[i]->tokens.size();
@@ -1399,7 +1338,6 @@
     if (tp_rank_ == 0 && output_logprobs) {
         NvtxScope scope("logprobs");
         // output logprobs, should be set before sequence_length
-<<<<<<< HEAD
         float*    sampled_logprobs_ptr = h_sampled_logprobs_.data();
         uint32_t* sampled_indexes_ptr  = h_sampled_indexes_.data();
         uint32_t* sampled_nums_ptr     = h_sampled_nums_.data();
@@ -1408,16 +1346,6 @@
                 auto logprob_vals    = state_->requests[i]->outputs.at("logprob_vals").data<float>();
                 auto logprob_indexes = state_->requests[i]->outputs.at("logprob_indexes").data<int32_t>();
                 auto logprob_nums    = state_->requests[i]->outputs.at("logprob_nums").data<int32_t>();
-=======
-        T*        sampled_logprobs_ptr = h_sampled_logprobs_;
-        uint32_t* sampled_indexes_ptr  = h_sampled_indexes_;
-        uint32_t* sampled_nums_ptr     = h_sampled_nums_;
-        for (int i = 0; i < batch_size - g.partial; ++i) {
-            if (state_->requests[i] && state_->requests[i]->gen_cfg.output_logprobs) {
-                auto logprob_vals    = state_->requests[i]->outputs.getPtr<T>("logprob_vals");
-                auto logprob_indexes = state_->requests[i]->outputs.getPtr<uint32_t>("logprob_indexes");
-                auto logprob_nums    = state_->requests[i]->outputs.getPtr<uint32_t>("logprob_nums");
->>>>>>> 05914be1
 
                 int offset = state_->h_context_length[i] - state_->h_prompt_length[i] - 1;
                 std::copy(sampled_logprobs_ptr,
