--- conflicted
+++ resolved
@@ -224,7 +224,8 @@
 
     Tensor decoder_output_buf_;
 
-<<<<<<< HEAD
+    Tensor_<float> sampling_logits_;
+
     Buffer_<int> input_ids_buf_;
 
     // lengths
@@ -243,28 +244,6 @@
     Buffer_<uint32_t> h_sampled_indexes_;
     Buffer_<uint32_t> h_sampled_nums_;
 
-=======
-    Tensor_<float> sampling_logits_;
-
-    Buffer_<int> input_ids_buf_;
-
-    // lengths
-    Buffer_<int> input_length_buf_;    // input + cache missed length
-    Buffer_<int> context_length_buf_;  // history length + input_length
-    Buffer_<int> init_context_length_;
-
-    Buffer_<int> sequence_lengths_;  // current sequence length
-    Buffer_<int> init_ctx_lens_;
-    Buffer_<int> lora_mask_buf_;  // lora
-
-    Buffer_<float>    sampled_logprobs_;
-    Buffer_<uint32_t> sampled_indexes_;
-    Buffer_<uint32_t> sampled_nums_;
-    Buffer_<float>    h_sampled_logprobs_;
-    Buffer_<uint32_t> h_sampled_indexes_;
-    Buffer_<uint32_t> h_sampled_nums_;
-
->>>>>>> 3ed8231c
     Buffer_<float> rope_theta_;
 
     // used by dynamic decoder
