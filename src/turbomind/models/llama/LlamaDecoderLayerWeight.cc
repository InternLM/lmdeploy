/*
 * Copyright (c) OpenMMLab. All rights reserved.
 * Copyright (c) 2019-2023, NVIDIA CORPORATION.  All rights reserved.
 *
 * Licensed under the Apache License, Version 2.0 (the "License");
 * you may not use this file except in compliance with the License.
 * You may obtain a copy of the License at
 *
 *     http://www.apache.org/licenses/LICENSE-2.0
 *
 * Unless required by applicable law or agreed to in writing, software
 * distributed under the License is distributed on an "AS IS" BASIS,
 * WITHOUT WARRANTIES OR CONDITIONS OF ANY KIND, either express or implied.
 * See the License for the specific language governing permissions and
 * limitations under the License.
 */

// Modified from
// https://github.com/NVIDIA/FasterTransformer/blob/main/src/fastertransformer/models/multi_gpu_gpt/ParallelGptDecoderLayerWeight.cc

#include "src/turbomind/models/llama/LlamaDecoderLayerWeight.h"
#include "src/turbomind/kernels/gemm/cast.h"
#include "src/turbomind/kernels/gemm/gemm.h"
#include "src/turbomind/kernels/gemm/types.h"
#include "src/turbomind/kernels/gpt_kernels.h"
#include "src/turbomind/models/llama/LlamaDenseWeight.h"
#include "src/turbomind/utils/cuda_utils.h"
#include "src/turbomind/utils/logger.h"
#include "src/turbomind/utils/memory_utils.h"
#include <cstdlib>
#include <cuda_runtime.h>
#include <filesystem>
namespace turbomind {

static bool is_fuse_silu_act()
{
    static const bool value = [] {
        const auto str = std::getenv("TM_FUSE_SILU_ACT");
        if (str) {
            try {
                auto v = std::stoi(str) != 0;
                TM_LOG_INFO("TM_FUSE_SILU_ACT=%d", (int)v);
                return v;
            }
            catch (...) {
            }
        }
        TM_LOG_INFO("TM_FUSE_SILU_ACT=1");
        return true;
    }();
    return value;
}

template<typename T>
LlamaDecoderLayerWeight<T>::LlamaDecoderLayerWeight(int        layer_idx,
                                                    size_t     head_num,
                                                    size_t     kv_head_num,
                                                    size_t     size_per_head,
                                                    size_t     hidden_units,
                                                    size_t     inter_size,
                                                    WeightType weight_type,
                                                    int        group_size,
                                                    LoraParam  lora_param,
                                                    bool       attn_bias,
                                                    MoeParam   moe_param,
                                                    size_t     tensor_para_size,
                                                    size_t     tensor_para_rank):
    head_num_(head_num),
    kv_head_num_(kv_head_num),
    size_per_head_(size_per_head),
    hidden_units_(hidden_units),
    inter_size_(inter_size),
    weight_type_(weight_type),
    attn_bias_(attn_bias),
    tensor_para_size_(tensor_para_size),
    tensor_para_rank_(tensor_para_rank)
{
    if (lora_param.policy == LoraPolicy::kPlora) {
        std::vector<std::string> keys = {
            "attention.w_qkv", "attention.wo", "feed_forward.w1", "feed_forward.w2", "feed_forward.w3"};
        std::vector<LlamaDenseWeight<T>*> weights = {&self_attn_weights.qkv,
                                                     &self_attn_weights.output,
                                                     &ffn_weights.gating,
                                                     &ffn_weights.output,
                                                     &ffn_weights.intermediate};
        for (int i = 0; i < keys.size(); i++) {
            const auto& name      = keys[i];
            auto&       weight    = *weights[i];
            int         rank      = lora_param.r;
            float       scale     = lora_param.scale;
            std::string full_name = "layers." + std::to_string(layer_idx) + "." + name;

            for (const auto& [re, pr] : lora_param.rank_pattern) {
                if (std::regex_search(full_name, pr.first)) {
                    rank = pr.second;
                    TM_LOG_DEBUG("find rank, pattern=%s, name=%s, value=%d", re.c_str(), full_name.c_str(), rank);
                    break;
                }
            }
            for (const auto& [re, pr] : lora_param.scale_pattern) {
                if (std::regex_search(full_name, pr.first)) {
                    scale = pr.second;
                    TM_LOG_DEBUG("find scale pattern=%s, name=%s, value=%f", re.c_str(), full_name.c_str(), scale);
                    break;
                }
            }
            if (rank) {
                weight.lora.r      = rank;
                weight.lora.scale  = scale;
                weight.lora.policy = lora_param.policy;
            }
        }
    }

    fused_up_and_gate_ = ffn_weights.gating.lora.policy != LoraPolicy::kPlora;

    self_attn_weights.qkv.input_dims  = hidden_units_;
    self_attn_weights.qkv.output_dims = (head_num + 2 * kv_head_num) * size_per_head / tensor_para_size_;
    self_attn_weights.qkv.type        = weight_type;
    self_attn_weights.qkv.group_size  = group_size;

    self_attn_weights.output.input_dims  = (head_num * size_per_head) / tensor_para_size_;
    self_attn_weights.output.output_dims = hidden_units_;
    self_attn_weights.output.type        = weight_type;
    self_attn_weights.output.group_size  = group_size;

    ffn_weights = LlamaFfnWeight<T>{
        hidden_units_,
        inter_size_,
        tensor_para_size_,
        weight_type_,
        group_size,
        weight_type_ == WeightType::kINT4 && is_fuse_silu_act(),
    };

    moe_weights = MoeFfnWeight<T>{hidden_units_,
                                  moe_param.inter_size,
                                  moe_param.expert_num,
                                  moe_param.method,
                                  tensor_para_size_,
                                  weight_type,
                                  group_size,
                                  is_fuse_silu_act()};

    mallocWeights();
}

template<typename T>
size_t LlamaDecoderLayerWeight<T>::workspace_size() const noexcept
{
    // Space to hold the largest weight in full precision

    auto get_size = [](const auto& w) { return (size_t)w.input_dims * w.output_dims; };

    size_t size = 0;

    size = std::max(size, get_size(self_attn_weights.qkv));
    size = std::max(size, get_size(self_attn_weights.output));
    size = std::max(size, get_size(ffn_weights.gating));
    size = std::max(size, get_size(ffn_weights.fused_gating_intermediate));

    for (const auto& e : moe_weights.experts) {
        size = std::max(size, get_size(e.gating));
        size = std::max(size, get_size(e.fused_gating_intermediate));
    }

    return size * sizeof(uint16_t);
}

template<typename T>
void freeWeights(LlamaDenseWeight<T>& weights)
{
    cudaFree(weights.kernel);
    cudaFree(weights.bias);
    cudaFree(weights.scales);
    cudaFree(weights.zeros);

    weights.kernel = nullptr;
    weights.bias   = nullptr;
    weights.scales = nullptr;
    weights.zeros  = nullptr;

    {
        cudaFree(weights.lora.a);
        cudaFree(weights.lora.b);
        weights.lora.a = nullptr;
        weights.lora.b = nullptr;
    }
}

template<typename T>
void LlamaDecoderLayerWeight<T>::mallocWeights(LlamaDenseWeight<T>& weights, bool bias)
{
    if (bias) {
        deviceMalloc((T**)&weights.bias, weights.output_dims);
    }
    const size_t bit_size = getBitSize(weights.type);
    if (bit_size >= 16) {  // fp16, fp32
        deviceMalloc((T**)&weights.kernel, weights.input_dims * weights.output_dims);
    }
    else {  // int8, int4
        const int factor = sizeof(float) * 8 / bit_size;
        FT_CHECK(weights.input_dims % factor == 0);
        deviceMalloc((int**)&weights.kernel, weights.input_dims * weights.output_dims / factor);
        deviceMemSetZero((int*)weights.kernel, weights.input_dims * weights.output_dims / factor);
        deviceMalloc((T**)&weights.scales, weights.input_dims / weights.group_size * weights.output_dims);
        deviceMalloc((T**)&weights.zeros, weights.input_dims / weights.group_size * weights.output_dims);
    }

    if (weights.lora.r > 0) {
        deviceMalloc((T**)&weights.lora.a, weights.input_dims * weights.lora.r);
        deviceMalloc((T**)&weights.lora.b, weights.lora.r * weights.output_dims);
    }
}

template<typename FirstArg, typename... Args>
std::string concat(FirstArg&& first, Args&&... args)
{
    std::stringstream stream;
    stream << first;
    ((stream << "." << args), ...);
    return stream.str();
}

template<typename T>
void getWeightTensor(LlamaDenseWeight<T>& weights, bool bias, const std::string& prefix, TensorMap& output)
{
    auto get_name = [=](const std::string& name) { return concat(prefix, name); };

    if (bias) {
        output.insert(get_name("bias"), Tensor{MEMORY_GPU, getTensorType<T>(), {weights.bias_size()}, weights.bias});
    }

    const size_t bit_size = getBitSize(weights.type);
    if (bit_size >= 16) {
        output.insert(get_name("weight"),
                      Tensor{MEMORY_GPU, getTensorType<T>(), {weights.kernel_size()}, weights.kernel});
    }
    else {
        output.insert(get_name("qweight"), Tensor{MEMORY_GPU, TYPE_INT32, {weights.kernel_size()}, weights.kernel});
        output.insert(get_name("scales"),
                      Tensor{MEMORY_GPU, getTensorType<T>(), {weights.scales_size()}, weights.scales});
        output.insert(get_name("zeros"),
                      Tensor{MEMORY_GPU, getTensorType<T>(), {weights.scales_size()}, weights.zeros});
    }

    if (weights.lora.r) {
        auto n = prefix.rfind(".");

        std::string _prefix = prefix.substr(0, n);
        std::string _num    = prefix.substr(n + 1);

        output.insert(concat(_prefix, "lora_a", _num, "weight"),
                      Tensor{MEMORY_GPU, getTensorType<T>(), {weights.lora_size().first}, weights.lora.a});
        output.insert(concat(_prefix, "lora_b", _num, "weight"),
                      Tensor{MEMORY_GPU, getTensorType<T>(), {weights.lora_size().second}, weights.lora.b});

        TM_LOG_DEBUG("allocate lora weight, layer_name=%s input_dims=%d, output_dims=%d, lora_r=%d",
                     get_name("weight").c_str(),
                     weights.input_dims,
                     weights.output_dims,
                     weights.lora.r);
    }
}

template<typename T>
void loadWeights(
    LlamaDenseWeight<T>& w, std::string prefix, int rank, FtCudaDataType model_file_type, size_t tensor_para_size)
{
<<<<<<< HEAD
    auto       max_prefix = prefix + "." + std::to_string(tensor_para_size - 1);
    const auto type       = model_file_type;

    size_t dim0 = w.input_dims;
    size_t dim1 = w.output_dims;

    prefix += "." + std::to_string(rank);
=======
    auto weight_file  = prefix + "." + std::to_string(tensor_para_size - 1) + ".weight";
    auto qweight_file = prefix + "." + std::to_string(tensor_para_size - 1) + ".qweight";
    if (!std::filesystem::exists(weight_file) && !std::filesystem::exists(qweight_file)) {
        TM_LOG_ERROR("%s and %s does not exist", weight_file.c_str(), qweight_file.c_str());
        FT_CHECK(false);
    }

    prefix += "." + std::to_string(rank);

    size_t     dim0 = w.input_dims;
    size_t     dim1 = w.output_dims;
    const auto type = model_file_type;
>>>>>>> 7dc0a5c7

    if (w.bias) {
        loadWeightFromBin((T*)w.bias, {1, dim1}, prefix + ".bias", type);
    }
    const size_t bit_size = getBitSize(w.type);
    if (bit_size >= 16) {  // fp16, fp32
        loadWeightFromBin((T*)w.kernel, {dim0, dim1}, prefix + ".weight", type);
    }
    else {  // int8, int4
        const int factor = sizeof(float) * 8 / bit_size;

        FT_CHECK(dim1 % factor == 0);

        std::vector<size_t> w_shape{dim0, dim1 / factor * sizeof(uint32_t)};
        loadWeightFromBin((int8_t*)w.kernel, w_shape, prefix + ".qweight", FtCudaDataType::INT8);

        const size_t group_count = w.group_size > 0 ? dim0 / w.group_size : 1;

        loadWeightFromBin((half*)w.scales, {group_count, dim1}, prefix + ".scales", type);
        loadWeightFromBin((half*)w.zeros, {group_count, dim1}, prefix + ".zeros", type);
    }
}

template<typename T>
void LlamaDecoderLayerWeight<T>::mallocWeights()
{
    deviceMalloc((T**)&self_attn_norm_weights, hidden_units_);
    deviceMalloc((T**)&ffn_norm_weights, hidden_units_);

    mallocWeights(self_attn_weights.qkv, attn_bias_);
    mallocWeights(self_attn_weights.output, attn_bias_);

    if (moe_weights.experts.empty()) {
        mallocWeights(ffn_weights.gating, false);
        mallocWeights(ffn_weights.intermediate, false);
        mallocWeights(ffn_weights.output, false);
    }
    else {
        mallocWeights(moe_weights.gate, false);
        for (auto& e : moe_weights.experts) {
            mallocWeights(e.gating, false);
            mallocWeights(e.intermediate, false);
            mallocWeights(e.output, false);
        }
    }
}

template<typename T>
LlamaDecoderLayerWeight<T>::~LlamaDecoderLayerWeight()
{
    cudaFree((void*)self_attn_norm_weights);
    cudaFree((void*)ffn_norm_weights);
    self_attn_norm_weights = nullptr;
    ffn_norm_weights       = nullptr;

    freeWeights(self_attn_weights.qkv);
    freeWeights(self_attn_weights.output);

    freeWeights(ffn_weights.fused_gating_intermediate);
    freeWeights(ffn_weights.gating);
    freeWeights(ffn_weights.intermediate);
    freeWeights(ffn_weights.output);
}

template<typename T>
void LlamaDecoderLayerWeight<T>::loadModel(std::string dir_path, FtCudaDataType model_file_type)
{
    const auto rank_spec = std::to_string(tensor_para_rank_);
    const auto type      = model_file_type;

    loadWeightFromBin(
        (T*)self_attn_norm_weights, {hidden_units_}, dir_path + ".attention_norm.weight", model_file_type);
    loadWeightFromBin((T*)ffn_norm_weights, {hidden_units_}, dir_path + ".ffn_norm.weight", model_file_type);

    loadWeights(self_attn_weights.qkv, dir_path + ".attention.w_qkv", tensor_para_rank_, type, tensor_para_size_);
<<<<<<< HEAD

=======
>>>>>>> 7dc0a5c7
    loadWeights(self_attn_weights.output, dir_path + ".attention.wo", tensor_para_rank_, type, tensor_para_size_);

    loadWeights(ffn_weights.gating, dir_path + ".feed_forward.w1", tensor_para_rank_, type, tensor_para_size_);
    loadWeights(ffn_weights.intermediate, dir_path + ".feed_forward.w3", tensor_para_rank_, type, tensor_para_size_);
    loadWeights(ffn_weights.output, dir_path + ".feed_forward.w2", tensor_para_rank_, type, tensor_para_size_);
}

template<typename T>
TensorMap LlamaDecoderLayerWeight<T>::getParams(std::string prefix)
{
    TensorMap output;

    output.insert(concat(prefix, "attention_norm.weight"),
                  Tensor{MEMORY_GPU, getTensorType<T>(), {hidden_units_ * sizeof(T)}, self_attn_norm_weights});

    output.insert(concat(prefix, "ffn_norm.weight"),
                  Tensor{MEMORY_GPU, getTensorType<T>(), {hidden_units_ * sizeof(T)}, ffn_norm_weights});

    auto get_prefix = [=](std::string_view name) { return concat(prefix, name, tensor_para_rank_); };

    getWeightTensor(self_attn_weights.qkv, attn_bias_, get_prefix("attention.w_qkv"), output);
    getWeightTensor(self_attn_weights.output, attn_bias_, get_prefix("attention.wo"), output);

    if (moe_weights.experts.empty()) {
        getWeightTensor(ffn_weights.gating, false, get_prefix("feed_forward.w1"), output);
        getWeightTensor(ffn_weights.intermediate, false, get_prefix("feed_forward.w3"), output);
        getWeightTensor(ffn_weights.output, false, get_prefix("feed_forward.w2"), output);
    }
    else {
        output.insert(
            concat(prefix, "moe_ffn.gate.weight"),
            Tensor{MEMORY_GPU, getTensorType<T>(), {moe_weights.gate.kernel_size()}, moe_weights.gate.kernel});
        auto& experts = moe_weights.experts;
        for (size_t i = 0; i < experts.size(); ++i) {
            const std::string name = "moe_ffn.experts." + std::to_string(i);
            // std::cerr << "FUCK " << get_prefix(concat(name, "w1")) << "\n";
            getWeightTensor(experts[i].gating, false, get_prefix(concat(name, "w1")), output);
            getWeightTensor(experts[i].intermediate, false, get_prefix(concat(name, "w3")), output);
            getWeightTensor(experts[i].output, false, get_prefix(concat(name, "w2")), output);
        }
    }

    return output;
}

// template<class T>
static void convert_u4(LlamaDenseWeight<half>& weight, bool is_fused_moe, void* workspace, size_t size, bool use_simt)
{
    FT_CHECK(weight.type == WeightType::kINT4);

    using namespace gemm;

    auto [order_b, pack_b, order_v, pack_v] =
        get_weight_and_scales_layout(gemm::DataType::U4, is_fused_moe, getSMVersion(), use_simt);

    if (order_b == kColMajor) {
        transpose_u4((uint4_t*)workspace, (const uint4_t*)weight.kernel, weight.input_dims, weight.output_dims);
        cudaMemcpy(weight.kernel, workspace, weight.input_dims * weight.output_dims / 2, cudaMemcpyDefault);
    }

    extend_to_u16((uint16_t*)workspace, (const uint4_t*)weight.kernel, weight.input_dims * weight.output_dims);
    sync_check_cuda_error();

    MatrixLayout w_desc{
        gemm::DataType::F16,
        order_b,
        (int)weight.input_dims,   // k
        (int)weight.output_dims,  // n
        order_b == kRowMajor ? (int)weight.output_dims : (int)weight.input_dims,
    };

    MatrixLayout k_desc = w_desc;
    k_desc.type         = gemm::DataType::U4;
    k_desc.pack         = pack_b;

    cudaMemset(weight.kernel, 0, weight.input_dims * weight.output_dims / 2);

    FT_CHECK(Convert(workspace, w_desc, weight.kernel, k_desc, 0) == 0);
    sync_check_cuda_error();

    const int scale_count = (weight.input_dims / weight.group_size) * weight.output_dims;

    // std::cout << "fuse_scales_and_zeros\n";
    fuse_scales_and_zeros((half*)workspace, weight.scales, weight.zeros, scale_count);
    // cudaMemset((T*)workspace, 0, sizeof(T) * scale_count * 2);
    sync_check_cuda_error();

    cudaDeviceSynchronize();

    cudaFree(weight.scales);
    cudaFree(weight.zeros);
    weight.scales = weight.zeros = nullptr;

    deviceMalloc((half**)&weight.scales_zeros, scale_count * 2);

    MatrixLayout s_desc{
        gemm::DataType::U32,
        order_v,
        (int)weight.input_dims / weight.group_size,  // k
        (int)weight.output_dims,                     // n
        (int)weight.output_dims,
    };

    MatrixLayout q_desc = s_desc;
    q_desc.pack         = pack_v;

    FT_CHECK(Convert(workspace, s_desc, weight.scales_zeros, q_desc, 0) == 0);
    sync_check_cuda_error();

    weight.k_desc = k_desc;
    weight.q_desc = q_desc;

    // FT_CHECK(0);
}

template<class T>
static void convert_fp(LlamaDenseWeight<T>& weight, bool is_fused_moe, void* workspace, size_t size, bool use_simt)
{
    using namespace gemm;

    if (!is_fused_moe) {
        return;
    }

    const auto [order_b, pack_b, order_v, pack_v] =
        get_weight_and_scales_layout(get_data_type_v<T>, is_fused_moe, getSMVersion(), use_simt);

    const int input_dim  = weight.input_dims;
    const int output_dim = weight.output_dims;

    if (order_b == kColMajor) {
        invokeTransposeAxis01((uint16_t*)workspace, (uint16_t*)weight.kernel, input_dim, output_dim, 1, nullptr);
        sync_check_cuda_error();
        // FT_CHECK(0);
    }
    else {
        check_cuda_error(cudaMemcpy(workspace, weight.kernel, sizeof(T) * input_dim * output_dim, cudaMemcpyDefault));
    }

    MatrixLayout src{
        get_data_type_v<T>,
        order_b,
        input_dim,   // k
        output_dim,  // n
        order_b == kRowMajor ? output_dim : input_dim,
    };

    MatrixLayout dst = src;
    dst.pack         = pack_b;

    if (pack_b) {
        FT_CHECK(Convert(workspace, src, weight.kernel, dst, nullptr) == 0);
        sync_check_cuda_error();
        // FT_CHECK(0);
    }
    else {
        check_cuda_error(cudaMemcpy(weight.kernel, workspace, sizeof(T) * input_dim * output_dim, cudaMemcpyDefault));
    }

    weight.k_desc = dst;
}

template<class T>
static void convert(LlamaDenseWeight<T>& weight, bool is_fused_moe, void* workspace, size_t size, bool use_simt)
{
    if (weight.type == WeightType::kINT4) {
        if constexpr (std::is_same_v<T, half>) {
            convert_u4(weight, is_fused_moe, workspace, size, use_simt);
        }
        else {
            FT_CHECK(0);
        }
    }
    else {
        convert_fp(weight, is_fused_moe, workspace, size, use_simt);
    }
}

template<class T>
void interleave(LlamaDenseWeight<T>& c, LlamaDenseWeight<T>& a, LlamaDenseWeight<T>& b, void* workspace, size_t size)
{
    FT_CHECK(c.input_dims == a.input_dims);
    FT_CHECK(c.input_dims == b.input_dims);
    FT_CHECK(c.output_dims == a.output_dims * 2);
    FT_CHECK(c.output_dims == b.output_dims * 2);
    FT_CHECK(c.group_size == a.group_size);
    FT_CHECK(c.group_size == b.group_size);

    if (a.type == WeightType::kINT4) {
        uint8_t* tmp_a = (uint8_t*)workspace;
        uint8_t* tmp_b = tmp_a + a.output_dims * a.input_dims;
        uint8_t* tmp_c = tmp_b + b.output_dims * b.input_dims;

        const auto sentinel = tmp_c + c.output_dims * c.input_dims;
        FT_CHECK(sentinel <= (uint8_t*)workspace + size);

        extend_to_u8(tmp_a, (const uint4_t*)a.kernel, a.output_dims * a.input_dims);
        extend_to_u8(tmp_b, (const uint4_t*)b.kernel, b.output_dims * b.input_dims);

        interleave_output_dims(tmp_c, tmp_a, tmp_b, a.output_dims, a.input_dims, 0);

        compact_to_u4((uint4_t*)c.kernel, tmp_c, c.output_dims * c.input_dims);

        interleave_output_dims(c.scales, a.scales, b.scales, a.output_dims, a.input_dims / a.group_size, 0);
        interleave_output_dims(c.zeros, a.zeros, b.zeros, a.output_dims, a.input_dims / a.group_size, 0);
    }
    else {
        interleave_output_dims((T*)c.kernel, (const T*)a.kernel, (const T*)b.kernel, a.output_dims, a.input_dims, 0);
    }

    // Check at function level
    sync_check_cuda_error();
}

template<class T>
void chunk(LlamaDenseWeight<T>& c, LlamaDenseWeight<T>& a, LlamaDenseWeight<T>& b, void*, size_t)
{
    FT_CHECK(c.input_dims == a.input_dims);
    FT_CHECK(c.input_dims == b.input_dims);
    FT_CHECK(c.output_dims == a.output_dims * 2);
    FT_CHECK(c.output_dims == b.output_dims * 2);
    FT_CHECK(c.group_size == a.group_size);
    FT_CHECK(c.group_size == b.group_size);

    auto _chunks = [](auto c, auto a, auto b, int height, int width) {
        check_cuda_error(cudaMemcpy2D((char*)c + 0x000, width * 2, a, width, width, height, cudaMemcpyDefault));
        check_cuda_error(cudaMemcpy2D((char*)c + width, width * 2, b, width, width, height, cudaMemcpyDefault));
    };

    if (c.type == WeightType::kINT4) {
        _chunks(c.kernel, a.kernel, b.kernel, a.input_dims, 4 * a.output_dims / 8);
        _chunks(c.scales, a.scales, b.scales, a.input_dims / a.group_size, sizeof(T) * a.output_dims);
        _chunks(c.zeros, a.zeros, b.zeros, a.input_dims / a.group_size, sizeof(T) * a.output_dims);
    }
    else {
        _chunks(c.kernel, a.kernel, b.kernel, a.input_dims, sizeof(T) * a.output_dims);
    }

    // Check at function level
    sync_check_cuda_error();
}

template<typename T>
void LlamaDecoderLayerWeight<T>::prepare(void* workspace, size_t size, const cudaDeviceProp& prop)
{
    const bool is_16xx = is_16xx_series(prop.name);

    convert(self_attn_weights.qkv, false, workspace, size, is_16xx);
    convert(self_attn_weights.output, false, workspace, size, is_16xx);

    auto process_ffn = [&](LlamaFfnWeight<T>& ffn, bool is_fused_moe) {
        if (fused_up_and_gate_) {
            auto& fused_up_and_gate = ffn.fused_gating_intermediate;

            mallocWeights(fused_up_and_gate, false);

            if (ffn.is_fused_silu) {
                interleave(fused_up_and_gate, ffn.gating, ffn.intermediate, workspace, size);
            }
            else {
                chunk(fused_up_and_gate, ffn.gating, ffn.intermediate, workspace, size);
            }

            convert(ffn.fused_gating_intermediate, is_fused_moe, workspace, size, is_16xx);

            freeWeights(ffn.gating);
            freeWeights(ffn.intermediate);
        }
        else {
            convert(ffn.gating, is_fused_moe, workspace, size, is_16xx);
            convert(ffn.intermediate, is_fused_moe, workspace, size, is_16xx);
        }

        convert(ffn.output, is_fused_moe, workspace, size, is_16xx);
    };

    if (moe_weights.experts.empty()) {
        process_ffn(ffn_weights, false);
    }
    else {
        std::vector<std::pair<void*, int>> fused_ptrs;
        std::vector<std::pair<void*, int>> output_ptrs;
        std::vector<std::pair<void*, int>> fused_param_ptrs;
        std::vector<std::pair<void*, int>> output_param_ptrs;

        for (auto& e : moe_weights.experts) {

            process_ffn(e, moe_weights.method);

            const auto &fused = e.fused_gating_intermediate, output = e.output;

            fused_ptrs.push_back({fused.kernel, fused.k_desc.ld});
            output_ptrs.push_back({output.kernel, output.k_desc.ld});

            if (e.fused_gating_intermediate.scales_zeros) {
                fused_param_ptrs.emplace_back(fused.scales_zeros, fused.q_desc.ld);
                output_param_ptrs.emplace_back(output.scales_zeros, output.q_desc.ld);
            }
        }

        // Note: This assumes all experts has the same shape
        moe_weights.block = moe_weights.experts.at(0);

        auto& fused  = moe_weights.block.fused_gating_intermediate;
        auto& output = moe_weights.block.output;

        // TODO: free these ptrs
        fused.kernel  = gemm::make_blocked_ptrs(fused_ptrs, nullptr);
        output.kernel = gemm::make_blocked_ptrs(output_ptrs, nullptr);

        if (!fused_param_ptrs.empty()) {
            fused.scales_zeros  = (T*)gemm::make_blocked_ptrs(fused_param_ptrs, nullptr);
            output.scales_zeros = (T*)gemm::make_blocked_ptrs(output_param_ptrs, nullptr);
        }

        fused.k_desc.ld = output.k_desc.ld = 0;
        fused.k_desc.num = output.k_desc.num = moe_weights.experts.size();

        fused.q_desc.ld = output.q_desc.ld = 0;
        fused.q_desc.num = output.q_desc.num = moe_weights.experts.size();
    }
}

#ifdef ENABLE_FP32
template struct LlamaDecoderLayerWeight<float>;
#endif
template struct LlamaDecoderLayerWeight<half>;
#ifdef ENABLE_BF16
template struct LlamaDecoderLayerWeight<__nv_bfloat16>;
#endif

}  // namespace turbomind<|MERGE_RESOLUTION|>--- conflicted
+++ resolved
@@ -267,17 +267,9 @@
 void loadWeights(
     LlamaDenseWeight<T>& w, std::string prefix, int rank, FtCudaDataType model_file_type, size_t tensor_para_size)
 {
-<<<<<<< HEAD
-    auto       max_prefix = prefix + "." + std::to_string(tensor_para_size - 1);
-    const auto type       = model_file_type;
-
-    size_t dim0 = w.input_dims;
-    size_t dim1 = w.output_dims;
-
-    prefix += "." + std::to_string(rank);
-=======
     auto weight_file  = prefix + "." + std::to_string(tensor_para_size - 1) + ".weight";
     auto qweight_file = prefix + "." + std::to_string(tensor_para_size - 1) + ".qweight";
+    
     if (!std::filesystem::exists(weight_file) && !std::filesystem::exists(qweight_file)) {
         TM_LOG_ERROR("%s and %s does not exist", weight_file.c_str(), qweight_file.c_str());
         FT_CHECK(false);
@@ -288,7 +280,6 @@
     size_t     dim0 = w.input_dims;
     size_t     dim1 = w.output_dims;
     const auto type = model_file_type;
->>>>>>> 7dc0a5c7
 
     if (w.bias) {
         loadWeightFromBin((T*)w.bias, {1, dim1}, prefix + ".bias", type);
@@ -364,10 +355,7 @@
     loadWeightFromBin((T*)ffn_norm_weights, {hidden_units_}, dir_path + ".ffn_norm.weight", model_file_type);
 
     loadWeights(self_attn_weights.qkv, dir_path + ".attention.w_qkv", tensor_para_rank_, type, tensor_para_size_);
-<<<<<<< HEAD
-
-=======
->>>>>>> 7dc0a5c7
+
     loadWeights(self_attn_weights.output, dir_path + ".attention.wo", tensor_para_rank_, type, tensor_para_size_);
 
     loadWeights(ffn_weights.gating, dir_path + ".feed_forward.w1", tensor_para_rank_, type, tensor_para_size_);
