--- conflicted
+++ resolved
@@ -132,12 +132,6 @@
 template<typename T>
 LlamaV2<T>::~LlamaV2()
 {
-<<<<<<< HEAD
-=======
-    shared_state_->request_queue.close();
-    internal_thread_.join();
-
->>>>>>> 0d2a151e
     delete decoder_;
     delete dynamic_decode_layer_;
     delete context_decoder_;
@@ -444,86 +438,6 @@
     dynamic_decode_layer_->forward(&dynamic_decode_output_tensors, &dynamic_decode_input_tensors);
 }
 
-<<<<<<< HEAD
-=======
-template<typename T>
-void LlamaV2<T>::internalThreadEntry(int device_id)
-{
-    TM_LOG_INFO("[internalThreadEntry] %d", (int)tensor_para_.rank_);
-    check_cuda_error(cudaSetDevice(device_id));
-
-    auto& request_queue  = shared_state_->request_queue;
-    auto& infer_requests = shared_state_->infer_requests;
-    auto& stop_requests  = shared_state_->stop_requests;
-
-    while (1) {
-        if (tensor_para_.rank_ == 0) {
-            const int  free_slot_count = batch_.maxSize() - batch_.size() + batch_.finishedCount();
-            const bool is_empty        = free_slot_count == batch_.maxSize();
-
-            request_queue.dequeue(stop_requests, infer_requests, free_slot_count, is_empty);
-
-            // request queue was closed
-            // and there are no unprocessed requests in the queue
-            if (is_empty && infer_requests.empty() && stop_requests.empty()) {
-                // rank 0 sets flag
-                shared_state_->should_stop = true;
-            }
-
-            batch_.verifyRequests(stop_requests, infer_requests);
-        }
-
-        // wait while rank-0 is dequeueing
-        shared_state_->barrier->wait();
-
-        // exit if job is done
-        if (shared_state_->should_stop) {
-            return;
-        }
-
-        bool modified = false;
-
-        if (!(batch_.finishedCount() == 0 && stop_requests.empty() && infer_requests.empty())) {
-            batch_.handleStopRequests(stop_requests);
-            batch_.synchronize();
-            modified = true;
-        }
-
-        const int infer_request_count = infer_requests.size();
-
-        if (!infer_requests.empty()) {
-            batch_.initialize(infer_requests);  // reinitialize when new requests come, possible buffer allocation
-            batch_.contextDecode();
-            modified = true;
-        }
-
-        // wait while shared stop/infer_requests is being used
-        shared_state_->barrier->wait();
-
-        if (batch_.size()) {
-            if (modified) {
-                batch_.initializeGeneration();
-                batch_.initializeSampling(infer_request_count);
-            }
-            for (int i = 0; i < step_length_; ++i) {
-                if (!batch_.generate()) {
-                    break;
-                }
-            }
-            batch_.finish();
-        }
-    }
-}
-
-template<typename T>
-void LlamaV2<T>::start()
-{
-    int device_id = -1;
-    check_cuda_error(cudaGetDevice(&device_id));
-    internal_thread_ = std::thread(&LlamaV2<T>::internalThreadEntry, this, device_id);
-}
-
->>>>>>> 0d2a151e
 static inline Tensor slice(const Tensor& tensor, int index)
 {
     auto shape = tensor.shape;
