/*
 * Copyright (c) OpenMMLab. All rights reserved.
 * Copyright (c) 2020-2023, NVIDIA CORPORATION.  All rights reserved.
 * Copyright (c) 2021, NAVER Corp.  Authored by CLOVA.
 * Copyright (c) 2022, SK Telecom Authored by A. Dialog
 *
 * Licensed under the Apache License, Version 2.0 (the "License");
 * you may not use this file except in compliance with the License.
 * You may obtain a copy of the License at
 *
 *     http://www.apache.org/licenses/LICENSE-2.0
 *
 * Unless required by applicable law or agreed to in writing, software
 * distributed under the License is distributed on an "AS IS" BASIS,
 * WITHOUT WARRANTIES OR CONDITIONS OF ANY KIND, either express or implied.
 * See the License for the specific language governing permissions and
 * limitations under the License.
 */

// Modified from
// https://github.com/NVIDIA/FasterTransformer/blob/main/src/fastertransformer/models/multi_gpu_gpt/ParallelGpt.cc

#include <algorithm>
#include <memory>

#include "src/turbomind/comm/comm.h"
#include "src/turbomind/macro.h"

#include "src/turbomind/models/llama/LlamaBatch.h"
#include "src/turbomind/models/llama/LlamaDenseWeight.h"
#include "src/turbomind/models/llama/LlamaNcclGuard.h"
#include "src/turbomind/models/llama/LlamaV2.h"
#include "src/turbomind/models/llama/LlamaWeight.h"
#include "src/turbomind/models/llama/SequenceManager.h"
#include "src/turbomind/models/llama/llama_params.h"
#include "src/turbomind/models/llama/llama_utils.h"
#include "src/turbomind/models/llama/unified_decoder.h"

#include "src/turbomind/kernels/decoding_kernels.h"
#include "src/turbomind/kernels/gpt_kernels.h"

#include "src/turbomind/utils/Tensor.h"
#include "src/turbomind/utils/allocator.h"
#include "src/turbomind/utils/anomaly_handler.h"
#include "src/turbomind/utils/cuda_utils.h"
#include "src/turbomind/utils/logger.h"
#include "src/turbomind/utils/memory_utils.h"

namespace turbomind {

/// TODO: Padded vocab size should also be divisible by 8
inline int pad_vocab_size(int vocab_size, int tp)
{
    return (vocab_size + tp - 1) / tp * tp;
}

template<typename T>
LlamaV2<T>::LlamaV2(const ModelParam&               model,
                    const AttentionParam&           attn,
                    const MoeParam&                 moe,
                    const LoraParam&                lora,
                    const Context<T>&               ctx,
                    int                             max_batch_size,
                    std::shared_ptr<LlamaWeight<T>> weights):
    param_(model),
    attn_param_(attn),
    lora_param_(lora),
    comm_(&ctx.comm),
    tp_size_(comm_->tp ? comm_->tp->world_size() : 1),
    tp_rank_(comm_->tp ? comm_->tp->rank() : 0),
    head_num_(model.head_num),
    size_per_head_(model.head_dim),
    hidden_units_(model.hidden_units),
    layer_num_(model.layer_num),
    vocab_size_(model.vocab_size),
    vocab_size_padded_(pad_vocab_size(model.vocab_size, tp_size_)),
    rmsnorm_eps_(model.norm_eps),
<<<<<<< HEAD
    start_id_(model.start_id),
    end_id_(model.end_id),
    local_head_num_(model.head_num / tp_size_),
    local_kv_head_num_(model.kv_head_num / tp_size_),
=======
    tensor_para_(tp),
    local_head_num_(model.head_num / tp.world_size_),
    local_kv_head_num_(model.kv_head_num / tp.world_size_),
>>>>>>> d97dc767
    weights_(std::move(weights)),
    stream_(ctx.stream),
    cublas_wrapper_(ctx.cublas_wrapper.get()),
    allocator_(ctx.allocator.get()),
    linear_(ctx.linear.get()),
    is_free_buffer_after_forward_(false),
    debug_(isDebug())
{
    TM_LOG_DEBUG(__PRETTY_FUNCTION__);

    if (comm_->tp && comm_->tp->Query(comm::kHasAllGather2D)) {
        use_allgather_2d_ = true;
    }

    unified_decoder_ = std::make_unique<UnifiedDecoder<T>>(model, attn, moe, lora, ctx);

    dynamic_decode_layer_ = std::make_unique<DynamicDecodeLayer<float>>(vocab_size_,
                                                                        vocab_size_padded_,
                                                                        stream_,
                                                                        cublas_wrapper_,
                                                                        allocator_,
                                                                        is_free_buffer_after_forward_,
                                                                        (cudaDeviceProp*)&ctx.cuda_device_prop);

    unified_decoder_->allocateBuffer(max_batch_size);
}

template<typename T>
LlamaV2<T>::~LlamaV2()
{
    dynamic_decode_layer_.reset();
    unified_decoder_.reset();
}

template<typename T>
void LlamaV2<T>::embeddingLookup(T* embeddings, const int* token_ids_buf, int batch_size, int step)
{
    NvtxScope scope("embeddingLookup");
    TM_LOG_DEBUG(__PRETTY_FUNCTION__);
    // ! This kernel can't be used in context decoding
    invokeEmbeddingLookupPosEncodingPadCount(embeddings,
                                             weights_->pre_decoder_embedding_table,
                                             static_cast<T*>(nullptr),  // position encoding
                                             token_ids_buf,
                                             static_cast<int*>(nullptr),  // padding count, not used w/o pos-code
                                             batch_size,
                                             hidden_units_,
                                             static_cast<T>(1.),  // scale
                                             step,                // step, used int index into output_ids_buf_
                                             batch_size,          // token_num
                                             0,                   // ite
                                             stream_);
    sync_check_cuda_error();

    count_and_fix(embeddings, batch_size * hidden_units_, "embedding", 1);
}

template<typename T>
void LlamaV2<T>::updateEmbedding(T*               decoder_input,
                                 const int        bsz,
                                 const int*       h_input_length,
                                 const Sequence** sequences,
                                 int              token_num,
                                 int*             lora_mask,
                                 bool*            have_embeddings)
{
    if (isTuning())
        return;

    TM_LOG_DEBUG(__PRETTY_FUNCTION__);

    *have_embeddings          = false;
    int*             mask_ptr = nullptr;
    std::vector<int> mask;
    if (lora_mask != nullptr) {
        mask     = std::vector<int>(token_num);
        mask_ptr = mask.data();
    }

    for (int i = 0; i < bsz; i++) {
        const auto& seq        = *sequences[i];
        const auto& embeddings = seq.input_embeddings;
        const auto& ranges     = seq.input_embedding_ranges;
        for (int j = embeddings.size() - 1; j >= 0; j--) {
            int begin = ranges[j].first;
            int end   = ranges[j].second;
            if (seq.cache_len + h_input_length[i] - 1 < begin) {
                continue;
            }
            if (end <= seq.cache_len) {
                break;
            }
            int off_dst = std::max(0, begin - seq.cache_len);
            int off_src = std::max(0, seq.cache_len - begin);
            // calculate intersection of [begin, end) and [seq.cache_len, seq.cache_len + h_input_length[i])
            begin            = std::max(begin, seq.cache_len);
            end              = std::min(end, seq.cache_len + h_input_length[i]);
            size_t byte_size = (end - begin) * hidden_units_ * sizeof(T);
            T*     dst_ptr   = decoder_input + off_dst * hidden_units_;
            auto   src_ptr   = embeddings[j].data() + off_src * hidden_units_ * sizeof(T);
            cudaMemcpyAsync(dst_ptr, src_ptr, byte_size, cudaMemcpyDefault, stream_);
            if (lora_mask != nullptr) {
                std::fill_n(mask_ptr + off_dst, (end - begin), 1);
                *have_embeddings = true;
            }
        }
        decoder_input += h_input_length[i] * hidden_units_;
        mask_ptr += h_input_length[i];
    }

    if (lora_mask != nullptr && *have_embeddings) {
        cudaMemcpyAsync(lora_mask, mask.data(), sizeof(int) * token_num, cudaMemcpyDefault, stream_);
        cudaStreamSynchronize(stream_);
    }
    sync_check_cuda_error();
}

template<typename T>
void LlamaV2<T>::forwardUnified(T*               out,
                                T*               decoder_output,
                                T*               decoder_input,
                                void**           block_ptrs,
                                const int*       cu_block_cnts,
                                const int*       input_ids,
                                const int*       h_input_length,
                                const int*       h_context_length,
                                const float*     rope_theta,
                                const bool*      finished,
                                size_t           token_num,
                                int              dc_batch_size,
                                int              pf_batch_size,
                                int*             lora_mask,
                                const Sequence** sequences)
{
    TM_LOG_DEBUG(__PRETTY_FUNCTION__);

    if (tp_size_ == 1) {
        invokeInputIdsEmbeddingLookupPosEncoding(decoder_input,
                                                 nullptr,  // processed somewhere else
                                                 weights_->pre_decoder_embedding_table,
                                                 static_cast<T*>(nullptr),
                                                 pPromptTuningParam<T>{},
                                                 input_ids,
                                                 0,  // only used for position encoding
                                                 token_num,
                                                 token_num,
                                                 1,
                                                 hidden_units_,
                                                 stream_);
        sync_check_cuda_error();
    }
    else {
        const size_t local_hidden_units = hidden_units_ / tp_size_;
        const size_t slice              = token_num * local_hidden_units;
        invokeInputIdsEmbeddingLookupPosEncoding(decoder_output + tp_rank_ * slice,
                                                 nullptr,  // processed somewhere else
                                                 weights_->pre_decoder_embedding_table,
                                                 static_cast<T*>(nullptr),
                                                 pPromptTuningParam<T>{},
                                                 input_ids,
                                                 0,  // only used for position encoding
                                                 token_num,
                                                 token_num,
                                                 1,
                                                 local_hidden_units,
                                                 stream_);
        sync_check_cuda_error();

        comm_->tp->AllGather(decoder_output + tp_rank_ * slice, decoder_output, slice, stream_);
        sync_check_cuda_error();

        invokeInPlaceTranspose102(
            decoder_input, decoder_output, tp_size_, token_num, local_hidden_units, false, stream_);

        sync_check_cuda_error();
    }

    count_and_fix(decoder_input, token_num * hidden_units_, "embedding", 1);

    bool have_embeddings = false;
    updateEmbedding(decoder_input,
                    dc_batch_size + pf_batch_size,
                    h_input_length,
                    sequences,
                    token_num,
                    lora_mask,
                    &have_embeddings);

    sync_check_cuda_error();

    const auto   dtype = getTensorType<T>();
    const size_t bsz   = dc_batch_size + pf_batch_size;

    TensorMap inputs{{"decoder_input", {MEMORY_GPU, dtype, {token_num, hidden_units_}, decoder_input}},
                     {"output_norm_weight", {MEMORY_GPU, dtype, {hidden_units_}, weights_->output_norm_weight}},
                     {"h_q_len", {MEMORY_CPU, TYPE_INT32, {bsz}, h_input_length}},
                     {"h_k_len", {MEMORY_CPU, TYPE_INT32, {bsz}, h_context_length}},
                     {"finished", {MEMORY_GPU, TYPE_BOOL, {bsz}, finished}},
                     {"dc_batch_size", {MEMORY_CPU, TYPE_INT32, {1}, &dc_batch_size}},
                     {"pf_batch_size", {MEMORY_CPU, TYPE_INT32, {1}, &pf_batch_size}},
                     {"rope_theta", {MEMORY_GPU, TYPE_FP32, {hidden_units_}, rope_theta}},
                     {"cu_block_counts", {MEMORY_GPU, TYPE_INT32, {bsz}, cu_block_cnts}}};

    TensorMap outputs{{"decoder_output", {MEMORY_GPU, dtype, {token_num, hidden_units_}, decoder_output}},
                      {"block_ptrs", {MEMORY_GPU, TYPE_UINT64, {bsz}, block_ptrs}},
                      {"last_token_hidden_units", {MEMORY_GPU, dtype, {bsz, hidden_units_}, out}}};

    if (lora_mask != nullptr && have_embeddings) {
        inputs.insert({"lora_mask", {MEMORY_GPU, TYPE_INT32, {token_num}, lora_mask}});
    }

    unified_decoder_->forward(&outputs, &inputs, &weights_->decoder_layer_weights);
}

template<typename T>
void LlamaV2<T>::postDecodeEmbedding(float* logits, float* local_logits, const T* decoder_output, int batch_size)
{
    NvtxScope scope("postDecodeEmbedding");
    TM_LOG_DEBUG(__PRETTY_FUNCTION__);

    cudaDataType_t data_type = getCudaDataType<T>();
    float          alpha     = 1.f;
    float          beta      = 0.f;
    FT_CHECK(vocab_size_padded_ % tp_size_ == 0);
    const size_t local_vocab_size = vocab_size_padded_ / tp_size_;

    auto invoke_gemm = [&](int first, int n, auto output, size_t batch_stride, size_t rank_stride) {
        cublas_wrapper_->Gemm(CUBLAS_OP_T,
                              CUBLAS_OP_N,
                              local_vocab_size,  // m
                              n,
                              hidden_units_,  // k
                              &alpha,
                              weights_->post_decoder_embedding_kernel,
                              data_type,
                              hidden_units_,  // k
                              decoder_output + first * hidden_units_,
                              data_type,
                              hidden_units_,  // k
                              &beta,
                              output + first * batch_stride + tp_rank_ * rank_stride,
                              CUDA_R_32F,
                              vocab_size_padded_,  // n
                              CUDA_R_32F,
                              cublasGemmAlgo_t(-1));
    };

    if (tp_size_ == 1) {
        invoke_gemm(0, batch_size, logits, 0, 0);
    }
    else if (!use_allgather_2d_) {
        const size_t slice = batch_size * local_vocab_size;
        invoke_gemm(0, batch_size, local_logits, 0, slice);
        comm_->tp->AllGather(local_logits + tp_rank_ * slice, local_logits, slice, stream_);
        sync_check_cuda_error();
        invokeTransposeAxis01(logits, local_logits, tp_size_, batch_size, local_vocab_size, stream_);
        sync_check_cuda_error();
    }
    else {
        FT_CHECK(logits == local_logits);
        const int max_stages       = 1;
        const int min_stage_tokens = 512;
        const int step = std::max(std::min(batch_size, min_stage_tokens), (batch_size + max_stages - 1) / max_stages);
        cudaStream_t comm_stream = stream_;
        cudaEvent_t  comm_event{};
        if (step < batch_size) {
            check_cuda_error(cudaStreamCreateWithFlags(&comm_stream, cudaStreamNonBlocking));
            check_cuda_error(cudaEventCreateWithFlags(&comm_event, cudaEventDisableTiming));
        }
        for (int first = 0; first < batch_size; first += step) {
            const int n = std::min(first + step, batch_size) - first;
            invoke_gemm(first, n, local_logits, vocab_size_padded_, local_vocab_size);
            if (comm_stream != stream_) {
                check_cuda_error(cudaEventRecord(comm_event, stream_));
                check_cuda_error(cudaStreamWaitEvent(comm_stream, comm_event));
            }
            comm_->tp->AllGather2D(local_logits + first * vocab_size_padded_ + tp_rank_ * local_vocab_size,
                                   local_logits + first * vocab_size_padded_,
                                   vocab_size_padded_,
                                   local_vocab_size,
                                   local_vocab_size,
                                   n,
                                   {first == 0, first + n == batch_size},
                                   comm_stream);
            sync_check_cuda_error();
        }
        if (comm_stream != stream_) {
            check_cuda_error(cudaEventRecord(comm_event, comm_stream));
            check_cuda_error(cudaStreamWaitEvent(stream_, comm_event));
            check_cuda_error(cudaEventDestroy(comm_event));
            check_cuda_error(cudaStreamDestroy(comm_stream));
        }
    }
}

template<typename T>
void LlamaV2<T>::dynamicDecode(int*            token_ids,
                               bool*           finished,
                               int*            sequence_length,
                               bool*           should_stop,
                               curandState_t*  curand_state,
                               TensorMap*      inputs,
                               TensorMap*      outputs,
                               const float*    logits,
                               const uint32_t* seq_limit_len,
                               const int*      context_length,
                               int             step,
                               int             ite,
                               size_t          max_context_len,
                               size_t          token_ids_len,
                               size_t          batch_size)
{
    NvtxScope scope("dynamicDecode");
    TM_LOG_DEBUG(__PRETTY_FUNCTION__);
    int local_batch_size = (int)batch_size;

    std::unordered_map<std::string, Tensor> dynamic_decode_input_tensors{
        {"logits", {MEMORY_GPU, TYPE_FP32, {batch_size, (size_t)1, vocab_size_padded_}, logits}},
        {"step", {MEMORY_CPU, TYPE_INT32, {1}, &step}},
        {"max_input_length", {MEMORY_CPU, TYPE_INT32, {1}, &max_context_len}},
        {"sequence_limit_length", {MEMORY_GPU, TYPE_UINT32, {batch_size}, seq_limit_len}},
        {"input_lengths", {MEMORY_GPU, TYPE_INT32, {batch_size, 1}, context_length}},
        {"ite", {MEMORY_CPU, TYPE_UINT32, {1}, &ite}},
        {"local_batch_size", {MEMORY_CPU, TYPE_INT32, {1}, &local_batch_size}},
    };

    const std::vector<std::string> optional_inputs{"end_ids",
                                                   "stop_words_list",
                                                   "bad_words_list",
                                                   "runtime_top_k",
                                                   "runtime_top_p",
                                                   "temperature",
                                                   "repetition_penalty"};
    for (const auto& key : optional_inputs) {
        if (inputs->isExist(key)) {
            dynamic_decode_input_tensors.insert({key, inputs->at(key)});
        }
    }

    std::unordered_map<std::string, Tensor> dynamic_decode_output_tensors{
        {"output_ids", {MEMORY_GPU, TYPE_INT32, {token_ids_len, batch_size, 1U}, token_ids}},
        {"finished", {MEMORY_GPU, TYPE_BOOL, {batch_size}, finished}},
        {"sequence_length", {MEMORY_GPU, TYPE_INT32, {batch_size}, sequence_length}},
        {"should_stop", {MEMORY_CPU, TYPE_BOOL, {1}, should_stop}},
        {"curand_state", {MEMORY_GPU, TYPE_VOID, {batch_size}, curand_state}}};

    const std::vector<std::string> optional_outputs{
        "cum_log_probs", "output_log_probs", "sampled_indexes", "sampled_logprobs", "sampled_nums"};
    for (const auto& key : optional_outputs) {
        if (outputs->isExist(key)) {
            dynamic_decode_output_tensors.insert({key, outputs->at(key)});
        }
    }

    dynamic_decode_layer_->forward(&dynamic_decode_output_tensors, &dynamic_decode_input_tensors);
}

template class LlamaV2<half>;
#ifdef ENABLE_FP32
template class LlamaV2<float>;
#endif
#ifdef ENABLE_BF16
template class LlamaV2<__nv_bfloat16>;
#endif

}  // namespace turbomind<|MERGE_RESOLUTION|>--- conflicted
+++ resolved
@@ -75,16 +75,8 @@
     vocab_size_(model.vocab_size),
     vocab_size_padded_(pad_vocab_size(model.vocab_size, tp_size_)),
     rmsnorm_eps_(model.norm_eps),
-<<<<<<< HEAD
-    start_id_(model.start_id),
-    end_id_(model.end_id),
     local_head_num_(model.head_num / tp_size_),
     local_kv_head_num_(model.kv_head_num / tp_size_),
-=======
-    tensor_para_(tp),
-    local_head_num_(model.head_num / tp.world_size_),
-    local_kv_head_num_(model.kv_head_num / tp.world_size_),
->>>>>>> d97dc767
     weights_(std::move(weights)),
     stream_(ctx.stream),
     cublas_wrapper_(ctx.cublas_wrapper.get()),
