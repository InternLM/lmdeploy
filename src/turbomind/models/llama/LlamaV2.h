--- conflicted
+++ resolved
@@ -64,7 +64,6 @@
                          int*             lora_mask,
                          bool*            have_embeddings);
 
-<<<<<<< HEAD
     void Forward(Buffer_<int>     input_ids,
                  core::Tensor     hidden_states_out,
                  core::Tensor     decode_out,
@@ -81,26 +80,6 @@
                  const Sequence** sequences);
 
     void postDecodeEmbedding(float* logits, float* local_logits, const void* decoder_output, int batch_size);
-=======
-    void forwardUnified(T*               out,
-                        T*               decoder_output,
-                        T*               decoder_input,
-                        void**           block_ptrs,
-                        const int*       cu_block_cnts,
-                        const int*       input_ids,
-                        const int*       h_input_length,
-                        const int*       h_context_length,
-                        const float*     rope_theta,
-                        const bool*      finished,
-                        size_t           token_num,
-                        const int*       local_token_nums,
-                        int              dc_batch_size,
-                        int              pf_batch_size,
-                        int*             lora_mask,
-                        const Sequence** sequences);
-
-    void postDecodeEmbedding(T* logits, T* local_logits, const T* decoder_output, int batch_size);
->>>>>>> 05914be1
 
     void dynamicDecode(int*            token_ids,
                        bool*           finished,
@@ -153,13 +132,8 @@
     const bool is_free_buffer_after_forward_;
     const bool debug_;
 
-<<<<<<< HEAD
     std::unique_ptr<UnifiedDecoder>            unified_decoder_;
     std::unique_ptr<DynamicDecodeLayer<float>> dynamic_decode_layer_;
-=======
-    std::unique_ptr<UnifiedDecoder<T>>     unified_decoder_;
-    std::unique_ptr<DynamicDecodeLayer<T>> dynamic_decode_layer_;
->>>>>>> 05914be1
 };
 
 }  // namespace turbomind