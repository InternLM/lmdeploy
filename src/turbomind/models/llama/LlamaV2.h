--- conflicted
+++ resolved
@@ -103,7 +103,6 @@
     const AttentionParam attn_param_;
     const LoraParam      lora_param_;
 
-<<<<<<< HEAD
     const comm::Splits* const comm_;
 
     const int    tp_size_;
@@ -115,22 +114,8 @@
     const size_t vocab_size_;
     const size_t vocab_size_padded_;
     const float  rmsnorm_eps_;
-    const int    start_id_;
-    const int    end_id_;
     const size_t local_head_num_;
     const size_t local_kv_head_num_;
-=======
-    const size_t    head_num_;
-    const size_t    size_per_head_;
-    const size_t    hidden_units_;
-    const size_t    layer_num_;
-    const size_t    vocab_size_;
-    const size_t    vocab_size_padded_;
-    const float     rmsnorm_eps_;
-    const NcclParam tensor_para_;
-    const size_t    local_head_num_;
-    const size_t    local_kv_head_num_;
->>>>>>> d97dc767
 
     const std::shared_ptr<LlamaWeight<T>> weights_{};
 
