--- conflicted
+++ resolved
@@ -27,43 +27,17 @@
 namespace turbomind {
 
 template<typename T>
-<<<<<<< HEAD
 LlamaWeight<T>::LlamaWeight(
     const ModelParam& model, const LoraParam& lora_param, const MoeParam& moe_param, size_t tp_size, size_t tp_rank):
     hidden_units_(model.hidden_units),
     inter_size_(model.inter_size),
     vocab_size_(model.vocab_size),
     vocab_size_padded_(model.vocab_size),
+    embedding_size_(model.embedding_size),
     num_layer_(model.layer_num),
     weight_type_(model.weight_type),
     tensor_para_size_(tp_size),
     tensor_para_rank_(tp_rank)
-=======
-LlamaWeight<T>::LlamaWeight(size_t     head_num,
-                            size_t     kv_head_num,
-                            size_t     size_per_head,
-                            size_t     hidden_units,
-                            size_t     inter_size,
-                            size_t     vocab_size,
-                            size_t     embedding_size,
-                            size_t     num_layer,
-                            bool       attn_bias,
-                            WeightType weight_type,
-                            int        group_size,
-                            LoraParam  lora_param,
-                            MoeParam   moe_param,
-                            size_t     tensor_para_size,
-                            size_t     tensor_para_rank):
-    hidden_units_(hidden_units),
-    inter_size_(inter_size),
-    vocab_size_(vocab_size),
-    vocab_size_padded_(vocab_size),
-    embedding_size_(embedding_size),
-    num_layer_(num_layer),
-    weight_type_(weight_type),
-    tensor_para_size_(tensor_para_size),
-    tensor_para_rank_(tensor_para_rank)
->>>>>>> 178ec7bd
 {
     if (vocab_size_padded_ % tensor_para_size_ != 0) {
         vocab_size_padded_ = (vocab_size_ + tensor_para_size_ - 1) / tensor_para_size_ * tensor_para_size_;
@@ -85,7 +59,7 @@
     }
 
     FT_CHECK(vocab_size_padded_ % tensor_para_size_ == 0);
-    deviceMalloc((T**)&pre_decoder_embedding_table, vocab_size_padded_ * hidden_units_ / tensor_para_size_, stream_);
+    deviceMalloc((T**)&pre_decoder_embedding_table, embedding_size_ * hidden_units_ / tensor_para_size_, stream_);
     deviceMalloc((T**)&output_norm_weight, hidden_units_, stream_);
     deviceMalloc((T**)&post_decoder_embedding_kernel, hidden_units_ * vocab_size_padded_ / tensor_para_size_, stream_);
 
@@ -105,22 +79,12 @@
         delete p;
     }
 
-<<<<<<< HEAD
     decoder_layer_weights.clear();
 
     // Wait for deallocations
     check_cuda_error(cudaStreamSynchronize(stream_));
     check_cuda_error(cudaStreamDestroy(stream_));
     stream_ = {};
-=======
-template<typename T>
-void LlamaWeight<T>::mallocWeights()
-{
-    FT_CHECK(vocab_size_padded_ % tensor_para_size_ == 0);
-    deviceMalloc((T**)&pre_decoder_embedding_table, embedding_size_ * hidden_units_ / tensor_para_size_);
-    deviceMalloc((T**)&output_norm_weight, hidden_units_);
-    deviceMalloc((T**)&post_decoder_embedding_kernel, hidden_units_ * vocab_size_padded_ / tensor_para_size_);
->>>>>>> 178ec7bd
 }
 
 template<typename T>
