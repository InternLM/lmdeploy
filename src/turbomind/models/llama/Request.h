// Copyright (c) OpenMMLab. All rights reserved.

#pragma once

#include "src/turbomind/utils/Tensor.h"
#include <condition_variable>
#include <cstdint>
#include <future>
#include <limits>
#include <queue>
#include <unordered_map>

namespace turbomind {

struct Request {
    uint64_t id;
    uint64_t priority;

    bool start_flag;
    bool end_flag;
    bool stop_flag;

    // per rank inputs/outputs
    std::vector<TensorMap> inputs;
    std::vector<TensorMap> outputs;

    using Callback = std::function<void(std::unordered_map<std::string, Tensor>*)>;
    Callback stream_cb;

    enum {
        kInvalid  = 1,
        kConflict = 2,
        kBusy     = 3,
        kInactive = 4,
        kFail     = 5
    };
    std::promise<int> signal;
};

class RequestQueue {
public:
    std::vector<std::future<int>> enqueue(std::vector<std::shared_ptr<Request>> requests)
    {
        std::vector<std::future<int>> futures;
        futures.reserve(requests.size());
        {
            std::lock_guard<std::mutex> lock(mutex_);

            if (closed_) {
                throw std::runtime_error("Queue is closed");
            }

            for (auto& r : requests) {
                futures.push_back(r->signal.get_future());
                if (r->stop_flag) {
                    stop_queue_.push(std::move(r));
                }
                else {
                    infer_queue_.push(std::move(r));
                }
            }
        }
        cv_.notify_one();
        return futures;
    }

    void dequeue(std::vector<std::shared_ptr<Request>>& stop_requests,
                 std::vector<std::shared_ptr<Request>>& infer_requests,
                 unsigned                               max_infer_count,
                 bool                                   blocking,
                 bool&                                  abort)
    {
        std::unique_lock<std::mutex> lock(mutex_);
        if (blocking) {
<<<<<<< HEAD
            cv_.wait(lock, [this] { return !(stop_queue_.empty() && infer_queue_.empty()) || abort_; });
            if (abort_) {
                abort = true;
                return;
            }
=======
            cv_.wait(lock, [this] { return !(stop_queue_.empty() && infer_queue_.empty() && closed_ == false); });
>>>>>>> 0d2a151e
        }

        stop_requests.clear();
        while (!stop_queue_.empty()) {
            stop_requests.push_back(std::move(stop_queue_.front()));
            stop_queue_.pop();
        }

        infer_requests.clear();
        while (!infer_queue_.empty() && infer_requests.size() < max_infer_count) {
            infer_requests.push_back(std::move(infer_queue_.front()));
            infer_queue_.pop();
        }
    }

<<<<<<< HEAD
    void Abort()
    {
        {
            std::lock_guard<std::mutex> lock(mutex_);
            abort_ = true;
        }
=======
    void close()
    {
        std::lock_guard<std::mutex> lock(mutex_);
        closed_ = true;
>>>>>>> 0d2a151e
        cv_.notify_all();
    }

private:
    std::queue<std::shared_ptr<Request>> stop_queue_;
    std::queue<std::shared_ptr<Request>> infer_queue_;
    std::mutex                           mutex_;
    std::condition_variable              cv_;
<<<<<<< HEAD
    bool                                 abort_{false};
=======
    bool                                 closed_ = false;
>>>>>>> 0d2a151e
};

}  // namespace turbomind<|MERGE_RESOLUTION|>--- conflicted
+++ resolved
@@ -72,15 +72,11 @@
     {
         std::unique_lock<std::mutex> lock(mutex_);
         if (blocking) {
-<<<<<<< HEAD
-            cv_.wait(lock, [this] { return !(stop_queue_.empty() && infer_queue_.empty()) || abort_; });
-            if (abort_) {
+            cv_.wait(lock, [this] { return !(stop_queue_.empty() && infer_queue_.empty()) || closed_; });
+            if (closed_) {
                 abort = true;
                 return;
             }
-=======
-            cv_.wait(lock, [this] { return !(stop_queue_.empty() && infer_queue_.empty() && closed_ == false); });
->>>>>>> 0d2a151e
         }
 
         stop_requests.clear();
@@ -96,19 +92,12 @@
         }
     }
 
-<<<<<<< HEAD
-    void Abort()
+    void close()
     {
         {
             std::lock_guard<std::mutex> lock(mutex_);
-            abort_ = true;
+            closed_ = true;
         }
-=======
-    void close()
-    {
-        std::lock_guard<std::mutex> lock(mutex_);
-        closed_ = true;
->>>>>>> 0d2a151e
         cv_.notify_all();
     }
 
@@ -117,11 +106,7 @@
     std::queue<std::shared_ptr<Request>> infer_queue_;
     std::mutex                           mutex_;
     std::condition_variable              cv_;
-<<<<<<< HEAD
-    bool                                 abort_{false};
-=======
-    bool                                 closed_ = false;
->>>>>>> 0d2a151e
+    bool                                 closed_{false};
 };
 
 }  // namespace turbomind