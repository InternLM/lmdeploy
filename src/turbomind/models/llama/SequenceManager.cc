// Copyright (c) OpenMMLab. All rights reserved.

#include "src/turbomind/models/llama/SequenceManager.h"
#include "src/turbomind/kernels/attention/block.h"
#include "src/turbomind/models/llama/BlockManager.h"
#include "src/turbomind/utils/debug_utils.h"
#include "src/turbomind/utils/logger.h"
#include <cstddef>
#include <cstdlib>
#include <ctime>
#include <numeric>
namespace turbomind {

template<typename T>
std::string vector2string(const std::vector<T>& data)
{
    if (data.empty()) {
        return "nil";
    }
    std::stringstream ss;

    auto it = data.begin();
    ss << *it;

    for (++it; it != data.end(); ++it) {
        ss << ", " << *it;
    }
    return ss.str();
}

SequenceManager::SequenceManager(size_t             layer_num,
                                 const BlockConfig& block_config,
                                 double             block_count,
                                 int                chunk_size,
                                 bool               enable_prefix_caching,
                                 int                rank,
                                 int                attn_cp_size,
                                 core::Allocator    allocator,
                                 GetFreeMemSize     get_free_size):
    block_seq_len_(block_config.block_len_), rank_(rank), attn_cp_size_(attn_cp_size)
{
    block::Layout layout{block_config};
    // dump(layout);

    size_t block_size = layout.block_size(layer_num);

    block_manager_ = std::make_shared<BlockManager>(block_size, block_count, chunk_size, allocator, get_free_size);
    if (enable_prefix_caching) {
        block_trie_ = std::make_shared<BlockTrie>(block_config.block_len_, block_manager_);
    }
    TM_LOG_WARNING("[SegMgr] prefix caching is %s", enable_prefix_caching ? "enabled" : "disabled");
}

const Sequence* SequenceManager::Create(uint64_t id)
{
    Sequence sequence{id};
    auto     it = sequences_.find(id);
    if (it != sequences_.end()) {
        if (rank_ == 0) {
            TM_LOG_WARNING("[SeqMgr][Create] Removing conflicting ID %llu", id);
        }
        Erase(it);
    }
    it = sequences_.emplace_hint(it, id, std::move(sequence));
    if (rank_ == 0) {
        TM_LOG_INFO("[SeqMgr][Create] ID %llu", id);
    }
    return &it->second;
}

const Sequence* SequenceManager::Get(uint64_t id)
{
    if (auto it = sequences_.find(id); it != sequences_.end()) {
        return &it->second;
    }
    return nullptr;
}

bool SequenceManager::Contains(uint64_t id)
{
    return sequences_.find(id) != sequences_.end();
}

void SequenceManager::Erase(std::map<uint64_t, Sequence>::iterator& it)
{
    auto& seq = it->second;
    if (seq.status == Sequence::kCached) {
        const int count = block_manager_->Verify(seq.blocks, seq.block_unique_ids);
        seq.blocks.resize(count);
    }
    else {
        UpdateAndSetUnlock(seq);
    }
    // if prefix cache enabled, blocks will be shared by sequences, cannot be freed immediately
    if (!block_trie_) {
        freed_.insert(freed_.end(), seq.blocks.begin(), seq.blocks.end());
    }
    it = sequences_.erase(it);
}

bool SequenceManager::Erase(uint64_t id)
{
    if (auto it = sequences_.find(id); it != sequences_.end()) {
        Erase(it);
        return true;
    }
    return false;
}

void SequenceManager::CachePrompt(const Sequences& sequences, int active_size)
{
    if (!block_trie_) {
        return;
    }

    for (int i = 0; i < active_size; ++i) {
        auto& seq = *sequences[i];
        if (seq.cache_len > seq.prompt.size()) {
            // seq prefill finished. We don't cache the prompt any longer
            seq.prompt.clear();
            continue;
        }
        BlockIds  block_ids;
        UniqueIds block_unique_ids;
        std::tie(block_ids, block_unique_ids) = block_trie_->Cache(seq, seq.prompt);
        if (rank_ == 0) {
            TM_LOG_INFO("[SeqMgr][CachePrompt] ID %llu, cached blocks %d, tokens %d",
                        seq.id,
                        block_ids.size(),
                        seq.prompt.size());
            TM_LOG_DEBUG("[SeqMgr][CachePrompt] ID %llu, cached block_ids %s, unique_ids %s",
                         seq.id,
                         vector2string(block_ids).c_str(),
                         vector2string(block_unique_ids).c_str());
        }
    }
}

void SequenceManager::CacheGeneration(const Sequence& seq)
{
    if (!block_trie_) {
        return;
    }

    BlockIds  block_ids;
    UniqueIds block_unique_ids;

    std::tie(block_ids, block_unique_ids) = block_trie_->Cache(seq, seq.tokens);
    if (rank_ == 0) {
        TM_LOG_INFO("[SeqMgr][CacheGeneration] ID %llu, cached blocks %d, tokens %d",
                    seq.id,
                    block_ids.size(),
                    seq.tokens.size());
        TM_LOG_DEBUG("[SeqMgr][CacheGeneration] ID %llu, cached block_ids %s, unique_ids %s",
                     seq.id,
                     vector2string(block_ids).c_str(),
                     vector2string(block_unique_ids).c_str());
    }
}

void SequenceManager::VerifyAndLockCached(const Sequences& sequences)
{
    BlockIds blocks;
    for (const auto& p : sequences) {
        auto& seq = const_cast<Sequence&>(*p);
        if (seq.status != Sequence::kCached) {
            continue;
        }
        FT_CHECK(seq.blocks.size() == seq.block_unique_ids.size());
        // Verify cache blocks that may be invalidated
        const int count = block_manager_->Verify(seq.blocks, seq.block_unique_ids);
        seq.blocks.resize(count);
        seq.block_unique_ids.resize(count);

        blocks.insert(blocks.end(), seq.blocks.begin(), seq.blocks.end());
        seq.cache_len = std::min<int>(seq.cache_len, seq.blocks.size() * block_seq_len_);
        seq.status    = Sequence::kLocked;
    }
    block_manager_->Lock(blocks);
}

void SequenceManager::CommitUnlockAndFree()
{
    if (!unlocked_.empty()) {
        block_manager_->Unlock(unlocked_);
        unlocked_.clear();
    }

    if (!freed_.empty()) {
        block_manager_->Free(freed_);
        freed_.clear();
    }
}

void SequenceManager::UpdateAndSetUnlock(const Sequence& sequence)
{
    FT_CHECK(sequence.status != Sequence::kCached);
    auto& seq = const_cast<Sequence&>(sequence);
    block_manager_->Touch(seq.blocks);
    unlocked_.insert(unlocked_.end(), seq.blocks.begin(), seq.blocks.end());
    seq.status = Sequence::kCached;
}

namespace {

struct Schedule {
    int free;
    int cached;

    int allocate{};
    int evict{};
    int preempt{};

    int last;

    int max_fwd_tokens;
    int max_tmp_tokens;

    Sequences        active;
    std::vector<int> block_counts;
    Sequences        inactive;
    Sequences        victims;

    Schedule(Snapshot snapshot, int size, int max_fwd_tokens, int max_tmp_tokens):
        free(snapshot.free),
        cached(snapshot.cached),
        last(size),
        use_count_(std::move(snapshot.use_count)),
        unlocked_(size),
        it_(size),
        max_fwd_tokens{max_fwd_tokens},
        max_tmp_tokens{max_tmp_tokens}
    {
    }

    int Unlock(const Sequences& seqs, int vidx)
    {
        while (vidx < it_) {
            const auto& blocks = seqs[--it_]->blocks;
            int         count  = 0;
            for (const auto& bid : blocks) {
                count += static_cast<int>(--use_count_[bid] == 0);
            }
            unlocked_[it_] = count;
        }
        return unlocked_[vidx];
    }

private:
    std::vector<int> use_count_;
    std::vector<int> unlocked_;
    int              it_;
};

template<typename T>
std::ostream& operator<<(std::ostream& os, const std::vector<T>& v)
{
    os << "[";
    for (int i = 0; i < v.size(); ++i) {
        os << (i ? "," : "") << v[i];
    }
    os << "]";
    return os;
}

std::ostream& operator<<(std::ostream& os, const Schedule& s)
{
    os << "free=" << s.free << ", cached=" << s.cached << ", allocate=" << s.allocate << ", evict=" << s.evict
       << ", preempt=" << s.preempt << ", active=" << s.active << ", victims=" << s.victims
       << ", block_counts=" << s.block_counts << ", inactive=" << s.inactive;
    return os;
}

struct Transaction {
    int index_;
    int block_count_;
    int input_len_;
    int temp_len_;

    int allocate_{};
    int evict_{};
    int preempt_{};

    Sequences victims_;

    const Sequences& sequences_;
    Schedule&        schedule_;

    std::shared_ptr<BlockTrie> block_trie_;

    explicit Transaction(
        const Sequences& sequences, int index, int block_count, int input_len, int temp_len, Schedule& sched):
        sequences_(sequences),
        schedule_(sched),
        index_(index),
        block_count_(block_count),
        input_len_(input_len),
        temp_len_{temp_len}
    {
    }

    void Process()
    {
        if (schedule_.max_fwd_tokens > 0 && schedule_.max_tmp_tokens >= temp_len_) {
            int count = block_count_;

            int tmp = std::min(schedule_.free, count);
            count -= tmp;
            allocate_ += tmp;

            tmp = std::min(schedule_.cached, count);
            count -= tmp;
            evict_ += tmp;

            for (int vidx = schedule_.last - 1; count && vidx > index_; --vidx) {
                if (sequences_[vidx]->status == Sequence::kCached) {
                    continue;
                }
                victims_.push_back(sequences_[vidx]);
                preempt_ += schedule_.Unlock(sequences_, vidx);

                if (count <= preempt_) {
                    evict_ += count;
                    count -= count;
                    schedule_.last = vidx;  // ! modifiying `sched_.last` is part of commit
                    break;
                }
            }
            if (count == 0) {
                return Commit();
            }
        }

        const_cast<Sequence*>(sequences_[index_])->input_length = 0;
        schedule_.inactive.push_back(sequences_[index_]);
    }

    void Commit()
    {
        // update available resources
        schedule_.free -= allocate_;
        FT_CHECK(schedule_.free >= 0);
        schedule_.cached += preempt_;
        schedule_.cached -= evict_;
        FT_CHECK(schedule_.cached >= 0);

        // update scheduled operations
        schedule_.allocate += allocate_;
        schedule_.evict += evict_;
        schedule_.preempt += preempt_;
        schedule_.victims.insert(schedule_.victims.end(), victims_.begin(), victims_.end());

        // update active sequences
        schedule_.active.push_back(sequences_[index_]);
        schedule_.block_counts.push_back(block_count_);

        input_len_ = std::min(input_len_, schedule_.max_fwd_tokens);
        schedule_.max_fwd_tokens -= input_len_;
        const_cast<Sequence*>(sequences_[index_])->input_length = input_len_;

        schedule_.max_tmp_tokens -= temp_len_;
    }
};

std::ostream& operator<<(std::ostream& os, const Transaction& trans)
{
    os << "index=" << trans.index_ << ", block_count=" << trans.block_count_ << ", allocate=" << trans.allocate_
       << ", evict=" << trans.evict_ << ", preempt=" << trans.preempt_ << ", victims=" << trans.victims_;
    return os;
}

}  // namespace

template<class Key, class... Ts>
static void SortByKey(const std::vector<Key>& keys, std::vector<Ts>&... vals)
{
    std::vector<int> idxs(keys.size());
    std::iota(idxs.begin(), idxs.end(), 0);
    std::sort(idxs.begin(), idxs.end(), [&](int i, int j) { return keys[i] < keys[j]; });
    auto reorder = [&](auto& xs) {
        std::remove_reference_t<decltype(xs)> ys(xs.size());
        for (size_t i = 0; i < xs.size(); ++i) {
            ys[i] = xs[idxs[i]];
        }
        xs.swap(ys);
    };
    (reorder(vals), ...);
}

std::vector<int> SequenceManager::CountRequiredBlocks(const Sequences&        sequences,
                                                      const std::vector<int>& context_length)
{
    std::vector<int> required(sequences.size());
    for (int i = 0; i < sequences.size(); ++i) {
<<<<<<< HEAD
        int length  = context_length[i];
        int count   = (length + block_seq_len_ - 1) / block_seq_len_ - static_cast<int>(sequences[i]->blocks.size());
=======
        int seq_len = (context_lengths[i] + step_length + attn_cp_size_ - 1) / attn_cp_size_;
        int count   = (seq_len + block_seq_len_ - 1) / block_seq_len_ - static_cast<int>(sequences[i]->blocks.size());
>>>>>>> def30522
        required[i] = std::max(0, count);
    }
    return required;
}

void SequenceManager::AssignAndActivate(const Sequences&        sequences,  //
                                        const std::vector<int>& counts,
                                        const BlockIds&         blocks,
                                        const UniqueIds&        unique_ids)
{
    FT_CHECK(sequences.size() == counts.size());
    int first = 0;
    for (int i = 0; i < sequences.size(); ++i) {
        auto& s     = const_cast<Sequence&>(*sequences[i]);
        auto  count = counts[i];
        int   last  = first + count;
        FT_CHECK(last <= blocks.size());
        s.blocks.insert(s.blocks.end(), blocks.begin() + first, blocks.begin() + last);
        s.block_unique_ids.insert(s.block_unique_ids.end(), unique_ids.begin() + first, unique_ids.begin() + last);
        s.status = Sequence::kActive;
        first    = last;
    }
}

void SequenceManager::PrefixMatch(Sequences& sequences)
{
    if (!block_trie_) {
        return;
    }

    for (int i = 0; i < sequences.size(); i++) {
        BlockIds  block_ids;
        UniqueIds unique_ids;
        auto&     seq = const_cast<Sequence&>(*sequences[i]);
        if (seq.cache_len != 0) {
            // We only apply prefix-cache matching when seq.cache_len is 0,
            // which means this seq is a brand-new sequence.
            // seq.cache_len is updated after every forward iter. Refer to `LlamaBatch::Forward`
            continue;
        }
        std::tie(block_ids, unique_ids) = block_trie_->Match(seq);

        block_manager_->Lock(block_ids);
        int valid = block_ids.size();
        if (rank_ == 0) {
            TM_LOG_INFO("[SeqMgr][match] ID %llu, hit blocks %d, cache_len %d", seq.id, valid, seq.cache_len);
            TM_LOG_DEBUG("[SeqMgr][match] ID %llu, hit block_ids %s, unique_ids %s",
                         seq.id,
                         vector2string(block_ids).c_str(),
                         vector2string(unique_ids).c_str());
        }

        FT_CHECK(seq.blocks.empty());
        seq.cache_len = valid * block_seq_len_;
        seq.blocks.insert(seq.blocks.end(), block_ids.begin(), block_ids.end());
        seq.block_unique_ids.insert(seq.block_unique_ids.end(), unique_ids.begin(), unique_ids.end());
        if (rank_ == 0) {
            TM_LOG_INFO("[SeqMgr][match] ID %llu, after matching, blocks %d, cache_len %d",
                        seq.id,
                        seq.blocks.size(),
                        seq.cache_len);
            TM_LOG_DEBUG("[SeqMgr][match] ID %llu, after matching, block_ids %s, unique_ids %s",
                         seq.id,
                         vector2string(seq.blocks).c_str(),
                         vector2string(seq.block_unique_ids).c_str());
        }
    }
}

auto SequenceManager::Materialize(Sequences             sequences,
                                  std::vector<int>      context_length,
                                  std::vector<int>      alpha,
                                  std::vector<uint64_t> priorities,
                                  int                   max_fwd_tokens,
                                  int                   max_tmp_tokens) -> Outcome
{
    ////////////////////////////////////////////////////////////////////////////////
    /// Schedule the assignment of blocks to sequences

    // process deferred unlock and free operations
    CommitUnlockAndFree();

    SortByKey(priorities, sequences, context_length, alpha);

    // Verify and lock cache sequences to avoid their blocks being evicted unnoticed
    // the blocks can still be preempted later
    VerifyAndLockCached(sequences);

    PrefixMatch(sequences);

    std::vector required = CountRequiredBlocks(sequences, context_length);

    Schedule schedule(block_manager_->TakeSnapshot(), sequences.size(), max_fwd_tokens, max_tmp_tokens);

    // `schedule.last` is decreasing in the loop
    for (int i = 0; i < schedule.last; ++i) {
        auto&     s         = *sequences[i];
        const int input_len = context_length[i] - alpha[i] - s.cache_len;
        // sanity check
        TM_CHECK_GT(input_len, 0) << "Logical error: " << context_length[i] << " " << alpha[i] << " " << s.cache_len << " " << s.status;
        // temp buffer for flatten KV cache
        const int temp_len = (input_len > 1 || s.status != Sequence::kActive) ? context_length[i] : 0;
        Transaction{sequences, i, required[i], input_len, temp_len, schedule}.Process();
    }

    // mark remaining sequences invalid
    for (int i = schedule.last; i < sequences.size(); ++i) {
        schedule.inactive.push_back(sequences[i]);
    }

    ////////////////////////////////////////////////////////////////////////////////
    /// Schedule is ready, time to execute it. (locked -> cached -> free -> locked)

    // combine allocate and evict since evicted blocks are reused by allocation
    schedule.allocate += schedule.evict;

    if (schedule.allocate) {
        dbg(*block_manager_);
    }

    Outcome outcome{};
    outcome.allocation = schedule.allocate;
    outcome.swap_in    = std::count_if(schedule.active.begin(), schedule.active.end(), [](auto p) {
        if (p->status != Sequence::kActive) {
            dbg(*p);
        }
        return p->status != Sequence::kActive;  //
    });
    outcome.swap_out   = std::count_if(schedule.inactive.begin(), schedule.inactive.end(), [](auto p) {
        if (p->status == Sequence::kActive) {
            dbg(*p);
        }
        return p->status == Sequence::kActive;  //
    });

    // release preempted blocks -> cached
    if (!schedule.victims.empty()) {
        TM_LOG_ERROR("[SeqMgr] #victim: %d", (int)schedule.victims.size());
        for (const auto& p : schedule.victims) {
            UpdateAndSetUnlock(*p);
        }
        CommitUnlockAndFree();
    }

    // evict cached blocks -> free
    if (schedule.evict) {
        block_manager_->Evict(schedule.evict);
    }

    // allocate & assign blocks
    {
        BlockIds  block_ids;
        UniqueIds unique_ids;
        if (schedule.allocate) {
            std::tie(block_ids, unique_ids) = block_manager_->Allocate(schedule.allocate);
        }
        AssignAndActivate(schedule.active, schedule.block_counts, block_ids, unique_ids);
    }

    // active -> locked
    for (const auto& p : schedule.inactive) {
        if (p->status == Sequence::kActive) {
            const_cast<Sequence*>(p)->status = Sequence::kLocked;
        }
    }

    // TM_LOG_ERROR("active: %4d, cached: %4d, free: %4d",
    //              block_manager_->active_count(),
    //              block_manager_->cached_count(),
    //              block_manager_->free_count());
    if (block_trie_) {
        block_trie_->Verify();
    }

    return outcome;
}

std::tuple<int, int, int> SequenceManager::seq_stats() const noexcept
{
    int total  = static_cast<int>(sequences_.size());
    int active = 0;
    int cached = 0;
    for (const auto& p : sequences_) {
        if (p.second.status == Sequence::kActive) {
            ++active;
        }
        else if (p.second.status == Sequence::kCached) {
            ++cached;
        }
    }
    return std::make_tuple(total, active, cached);
}

}  // namespace turbomind<|MERGE_RESOLUTION|>--- conflicted
+++ resolved
@@ -392,13 +392,8 @@
 {
     std::vector<int> required(sequences.size());
     for (int i = 0; i < sequences.size(); ++i) {
-<<<<<<< HEAD
-        int length  = context_length[i];
+        int length  = (context_length[i] + attn_cp_size_ - 1) / attn_cp_size_;
         int count   = (length + block_seq_len_ - 1) / block_seq_len_ - static_cast<int>(sequences[i]->blocks.size());
-=======
-        int seq_len = (context_lengths[i] + step_length + attn_cp_size_ - 1) / attn_cp_size_;
-        int count   = (seq_len + block_seq_len_ - 1) / block_seq_len_ - static_cast<int>(sequences[i]->blocks.size());
->>>>>>> def30522
         required[i] = std::max(0, count);
     }
     return required;
@@ -498,7 +493,8 @@
         auto&     s         = *sequences[i];
         const int input_len = context_length[i] - alpha[i] - s.cache_len;
         // sanity check
-        TM_CHECK_GT(input_len, 0) << "Logical error: " << context_length[i] << " " << alpha[i] << " " << s.cache_len << " " << s.status;
+        TM_CHECK_GT(input_len, 0) << "Logical error: " << context_length[i] << " " << alpha[i] << " " << s.cache_len
+                                  << " " << s.status;
         // temp buffer for flatten KV cache
         const int temp_len = (input_len > 1 || s.status != Sequence::kActive) ? context_length[i] : 0;
         Transaction{sequences, i, required[i], input_len, temp_len, schedule}.Process();
