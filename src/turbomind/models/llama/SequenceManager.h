// Copyright (c) OpenMMLab. All rights reserved.

#pragma once

#include "src/turbomind/models/llama/BlockManager.h"
#include <functional>

namespace turbomind {

struct Sequence {

    enum Status
    {
        kCached = 0,
        kLocked,
        kActive
    };

    uint64_t id;
    Status   status = kCached;

    BlockIds  blocks;
    UniqueIds block_unique_ids;

    int input_length = 0;

    mutable std::vector<int> tokens;  // update by user

    mutable int cache_len = 0;

    // additional data kept round-to-round
    mutable std::vector<std::byte> random_state;  // update by user

    mutable float rope_theta = 0.f;

<<<<<<< HEAD
    // embedding data
    mutable std::vector<std::vector<std::byte>> input_embeddings;
    mutable std::vector<int>                    embedding_begins;
    mutable std::vector<int>                    embedding_ends;

    Sequence(uint64_t _id): id(_id) {}
=======
    explicit Sequence(uint64_t _id): id(_id) {}
>>>>>>> 72869ef8

    friend std::ostream& operator<<(std::ostream& os, const Sequence& seq);
};

using Sequences = std::vector<const Sequence*>;

inline std::ostream& operator<<(std::ostream& os, const Sequence& seq)
{
    os << "id=" << seq.id << ", status=" << seq.status << ", token_count=" << seq.tokens.size()
       << ", block_count=" << seq.blocks.size() << ", cache_len=" << seq.cache_len
       << ", random_state_size=" << seq.random_state.size();
    return os;
}

class SequenceManager {
public:
    explicit SequenceManager(size_t      layer_num,
                             size_t      head_num,
                             size_t      head_dim,
                             size_t      block_seq_len,
                             double      block_count,
                             int         chunk_size,
                             size_t      elem_bits,
                             int         rank,
                             IAllocator* allocator);

    SequenceManager(const SequenceManager&)     = delete;
    SequenceManager(SequenceManager&&) noexcept = default;

    [[nodiscard]] const Sequence* Create(uint64_t id);

    [[nodiscard]] const Sequence* Get(uint64_t id);

    [[nodiscard]] bool Contains(uint64_t id);

    [[nodiscard]] bool Erase(uint64_t id);

    void UpdateAndSetUnlock(const Sequence& seq);

    struct Outcome {
        int allocation;
        int swap_in;
        int swap_out;
    };

    using AdjustInputCount = std::function<std::pair<int, int>(const Sequences&, const std::vector<int>&)>;

    [[nodiscard]] Outcome Materialize(Sequences                    sequences,
                                      std::vector<int>             context_lengths,
                                      const std::vector<uint64_t>& priorities,
                                      int                          step_length,
                                      AdjustInputCount             adjust);

    [[nodiscard]] void* GetKeyPtr(int block_id)
    {
        return block_manager_->block(block_id).data;
    }

    [[nodiscard]] void* GetValPtr(int block_id)
    {
        return (std::byte*)GetKeyPtr(block_id) + val_offset_;
    }

    int max_block_count() const noexcept
    {
        return block_manager_->max_block_count();
    }

private:
    void Erase(std::map<uint64_t, Sequence>::iterator it);

    void CommitUnlockAndFree();

    void VerifyAndLockCached(const Sequences& sequences);

    std::vector<int> CountRequiredBlocks(const Sequences&        sequences,  //
                                         const std::vector<int>& context_lengths,
                                         int                     step_length);

    static void SortByPriority(Sequences&                   sequences,  //
                               std::vector<int>&            context_lengths,
                               const std::vector<uint64_t>& priorities);

    static void AssignAndActivate(const Sequences&        sequences,  //
                                  const std::vector<int>& counts,
                                  const BlockIds&         blocks,
                                  const UniqueIds&        unique_ids);

private:
    int    block_seq_len_;
    int    rank_;
    size_t val_offset_{};

    // Use `std::map` to avoid reference invalidation
    std::map<uint64_t, Sequence> sequences_;

    std::unique_ptr<BlockManager> block_manager_;

    BlockIds unlocked_;
    BlockIds freed_;
};

inline std::ostream& operator<<(std::ostream& os, const SequenceManager::Outcome& oc)
{
    os << "allocation: " << oc.allocation << ", swap-in: " << oc.swap_in << ", swap-out: " << oc.swap_out;
    return os;
}

}  // namespace turbomind<|MERGE_RESOLUTION|>--- conflicted
+++ resolved
@@ -33,16 +33,12 @@
 
     mutable float rope_theta = 0.f;
 
-<<<<<<< HEAD
     // embedding data
     mutable std::vector<std::vector<std::byte>> input_embeddings;
     mutable std::vector<int>                    embedding_begins;
     mutable std::vector<int>                    embedding_ends;
 
-    Sequence(uint64_t _id): id(_id) {}
-=======
     explicit Sequence(uint64_t _id): id(_id) {}
->>>>>>> 72869ef8
 
     friend std::ostream& operator<<(std::ostream& os, const Sequence& seq);
 };
