--- conflicted
+++ resolved
@@ -212,7 +212,23 @@
 
 template void invokeCreateCausalMasks(float* mask, const int*, const int*, int, int, int, cudaStream_t);
 template void invokeCreateCausalMasks(half* mask, const int*, const int*, int, int, int, cudaStream_t);
-<<<<<<< HEAD
+#ifdef ENABLE_BF16
+template<>
+__global__ void createCausalMasks<__nv_bfloat16>(
+    __nv_bfloat16* mask, const int* q_lens, const int* k_lens, int max_q_len, int max_k_len)
+{
+    const auto q_len = q_lens[blockIdx.x];
+    const auto k_len = k_lens[blockIdx.x];
+    mask += blockIdx.x * max_q_len * max_k_len;
+    for (int i = threadIdx.x; i < max_q_len * max_k_len; i += blockDim.x) {
+        const int q        = i / max_k_len;  // [0, max_q_len)
+        const int k        = i % max_k_len;  // [0, max_k_len)
+        bool      is_valid = q < q_len && k < k_len && k <= q + (k_len - q_len);
+        mask[i]            = static_cast<__nv_bfloat16>(float(is_valid));
+    }
+}
+template void invokeCreateCausalMasks(__nv_bfloat16* mask, const int*, const int*, int, int, int, cudaStream_t);
+#endif
 
 template<typename Ti, typename To>
 struct ExtendKvCache {
@@ -250,62 +266,6 @@
         const int history_len  = params.context_length[batch_id] - query_len;
         const int cu_block_cnt = params.cu_block_counts[batch_id];
 
-=======
-#ifdef ENABLE_BF16
-template<>
-__global__ void createCausalMasks<__nv_bfloat16>(
-    __nv_bfloat16* mask, const int* q_lens, const int* k_lens, int max_q_len, int max_k_len)
-{
-    const auto q_len = q_lens[blockIdx.x];
-    const auto k_len = k_lens[blockIdx.x];
-    mask += blockIdx.x * max_q_len * max_k_len;
-    for (int i = threadIdx.x; i < max_q_len * max_k_len; i += blockDim.x) {
-        const int q        = i / max_k_len;  // [0, max_q_len)
-        const int k        = i % max_k_len;  // [0, max_k_len)
-        bool      is_valid = q < q_len && k < k_len && k <= q + (k_len - q_len);
-        mask[i]            = static_cast<__nv_bfloat16>(float(is_valid));
-    }
-}
-template void invokeCreateCausalMasks(__nv_bfloat16* mask, const int*, const int*, int, int, int, cudaStream_t);
-#endif
-
-template<typename Ti, typename To>
-struct ExtendKvCache {
-
-    static constexpr int MaxElemSize = std::max(sizeof(Ti), sizeof(To));
-    static constexpr int X_ELEMS     = 16 / MaxElemSize;
-
-    using Vi = Array<Ti, X_ELEMS>;
-    using Vo = Array<To, X_ELEMS>;
-
-    using Transform = ConvertKvCache<Ti, To>;
-
-    struct Params {
-        To**       k_dst_ptrs;
-        To**       v_dst_ptrs;
-        const Ti*  k_src;
-        const Ti*  v_src;
-        const int* cu_block_counts;
-        const int* query_length;
-        const int* context_length;
-        int        block_length;
-        size_t     dst_layer_offset;
-        int        max_q_len;
-        int        head_num;
-        int        head_dim;
-        Transform  transform_k;
-        Transform  transform_v;
-    };
-
-    __device__ void operator()(const Params& params) const
-    {
-        const int batch_id = blockIdx.y;
-
-        const int query_len    = params.query_length[batch_id];
-        const int history_len  = params.context_length[batch_id] - query_len;
-        const int cu_block_cnt = params.cu_block_counts[batch_id];
-
->>>>>>> 477f2db8
         const int head_id = blockIdx.z;
 
         const int size_per_head_div_x = params.head_dim / X_ELEMS;
@@ -438,8 +398,6 @@
                                   int          quant,
                                   const float* kv_scale,
                                   cudaStream_t stream);
-<<<<<<< HEAD
-=======
 #ifdef ENABLE_BF16
 template void invokeExtendKVCache(void**               k_dst_ptrs,
                                   void**               v_dst_ptrs,
@@ -458,7 +416,6 @@
                                   const float*         kv_scale,
                                   cudaStream_t         stream);
 #endif
->>>>>>> 477f2db8
 
 template<typename Ti, typename To>
 struct TransposeKvCache {
@@ -875,12 +832,9 @@
 
 template void invokeGetFeatureOfLastToken(half*, const half*, const int*, int, int, cudaStream_t);
 template void invokeGetFeatureOfLastToken(float*, const float*, const int*, int, int, cudaStream_t);
-<<<<<<< HEAD
-=======
 #ifdef ENABLE_BF16
 template void invokeGetFeatureOfLastToken(__nv_bfloat16*, const __nv_bfloat16*, const int*, int, int, cudaStream_t);
 #endif  // ENABLE_BF16
->>>>>>> 477f2db8
 
 template<class T, int C>
 struct BatchedCopyParam {
