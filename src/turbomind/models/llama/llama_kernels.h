--- conflicted
+++ resolved
@@ -80,21 +80,12 @@
 
 template<typename T>
 struct BaseAttentionLayout {
-<<<<<<< HEAD
-    int  stride_batch;
-    int  stride_seq;
-    int  stride_head;
-    bool use_seqlens          = false;
-    size_t  batch_seqs_offset = 0;
-    T**  batch_seqs           = nullptr;
-=======
     int    stride_batch;
     int    stride_seq;
     int    stride_head;
     bool   use_seqlens       = false;
     size_t batch_seqs_offset = 0;
     T**    batch_seqs        = nullptr;
->>>>>>> abe9f7bd
 };
 
 template<typename T>
