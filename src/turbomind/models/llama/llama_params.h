--- conflicted
+++ resolved
@@ -19,13 +19,13 @@
 };
 
 struct ModelParam {
-<<<<<<< HEAD
     size_t     head_num;
     size_t     head_dim;
     size_t     kv_head_num;
     size_t     hidden_units;
     size_t     layer_num;
     size_t     vocab_size;
+    size_t     embedding_size;
     float      norm_eps;
     int        quant_policy;
     bool       attn_bias;
@@ -37,21 +37,6 @@
     int        tune_layer_num;
 
     std::vector<int> inter_size;
-=======
-    size_t head_num;
-    size_t head_dim;
-    size_t kv_head_num;
-    size_t hidden_units;
-    size_t layer_num;
-    size_t inter_size;
-    size_t vocab_size;
-    size_t embedding_size;
-    float  norm_eps;
-    int    quant_policy;
-    //
-    int start_id;
-    int end_id;
->>>>>>> 178ec7bd
 };
 
 struct MoeParam {
@@ -59,7 +44,6 @@
         kNaive,
         kFused
     } method;
-<<<<<<< HEAD
 
     int   experts_per_token;
     int   inter_size;
@@ -72,13 +56,6 @@
     int         n_group;
 
     std::vector<int> expert_num;
-=======
-    int  expert_num;
-    int  experts_per_token;
-    int  inter_size;
-    bool norm_topk;
-    bool shared_gate;
->>>>>>> 178ec7bd
 };
 
 struct AttentionParam {
