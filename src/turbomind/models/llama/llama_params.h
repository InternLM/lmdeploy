// Copyright (c) OpenMMLab. All rights reserved.

#pragma once

#include <cstddef>
#include <map>
#include <regex>
#include <string>

#include "src/turbomind/core/data_type.h"
#include "src/turbomind/models/llama/llama_rope.h"

namespace turbomind {

struct MLAParam {
    int q_lora_rank;
    int kv_lora_rank;
    int qk_rope_dim;
    int v_head_dim;
};

struct ModelParam {
    size_t   head_num;
    size_t   head_dim;
    size_t   kv_head_num;
    size_t   hidden_units;
    size_t   layer_num;
    size_t   vocab_size;
    size_t   embedding_size;
    size_t   tokenizer_size;
    float    norm_eps;
    int      quant_policy;
    bool     attn_bias;
    DataType weight_type;
    int      group_size;
    MLAParam mla;
    bool     qk_norm;
    int      tune_layer_num;

    std::vector<int> inter_size;
};

struct MoeParam {
    enum Method
    {
        kNaive,
        kFused
    } method;

    int   experts_per_token;
    int   inter_size;
    bool  norm_topk_prob;
    bool  shared_gate;
    float routed_scale;

    int         topk_group;
    std::string topk_method;
    int         n_group;

    std::vector<int> expert_num;
};

struct AttentionParam {
    float softmax_scale;
    int   cache_block_seq_len;
    // logn attention
    bool use_logn_attn;
    int  max_position_embeddings;
    // rotary embedding
    RopeParam rope;
};

struct EngineParam {
    // batch params
    int max_batch_size;
    int session_len;
    int step_length;

    // cache params
    float cache_max_block_count;
    int   cache_chunk_size;
    bool  enable_prefix_caching;

    // chunking params
    int max_forward_token_num;
    int max_context_token_num;
    int num_tokens_per_iter;
    int max_prefill_iters;

    // parallel params
    int outer_dp_size;
    int outer_dp_rank;
    int attn_dp_size;
    int attn_dp_rank;
    int attn_tp_size;
    int attn_tp_rank;
    int mlp_tp_size;
    int mlp_tp_rank;

<<<<<<< HEAD
    // multi-node
    int              nnodes;
    int              node_rank;
    int              ngpus_per_node;
=======
>>>>>>> 2b0b44fb
    std::vector<int> devices;
};

enum class LoraPolicy : int
{
    kNull,
    kPlora,
};

struct LoraParam {
    int        r;
    float      scale;
    LoraPolicy policy;
    int        max_wo_r;

    std::map<std::string, std::pair<std::regex, int>>   rank_pattern;
    std::map<std::string, std::pair<std::regex, float>> scale_pattern;
};

}  // namespace turbomind<|MERGE_RESOLUTION|>--- conflicted
+++ resolved
@@ -41,8 +41,7 @@
 };
 
 struct MoeParam {
-    enum Method
-    {
+    enum Method {
         kNaive,
         kFused
     } method;
@@ -97,18 +96,15 @@
     int mlp_tp_size;
     int mlp_tp_rank;
 
-<<<<<<< HEAD
     // multi-node
-    int              nnodes;
-    int              node_rank;
-    int              ngpus_per_node;
-=======
->>>>>>> 2b0b44fb
+    int nnodes;
+    int node_rank;
+    int ngpus_per_node;
+
     std::vector<int> devices;
 };
 
-enum class LoraPolicy : int
-{
+enum class LoraPolicy : int {
     kNull,
     kPlora,
 };
