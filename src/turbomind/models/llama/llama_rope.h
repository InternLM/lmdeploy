--- conflicted
+++ resolved
@@ -74,7 +74,6 @@
     float beta;
 };
 
-<<<<<<< HEAD
 struct InnerMultimodalRopeParam {
     int3 section;
     // runtime set
@@ -84,10 +83,7 @@
     int* length{};
 };
 
-struct InnerRopeParam {
-=======
 struct RopeKernelParam {
->>>>>>> 31a9d2b4
     RopeType type;
 
     float* base{};  // for dynamic ntk
