--- conflicted
+++ resolved
@@ -74,7 +74,7 @@
     float beta;
 };
 
-struct InnerMultimodalRopeParam {
+struct MultimodalRopeKernelParam {
     int3 section;
     // runtime set
     int  session_len{};
@@ -91,14 +91,9 @@
     float  scale_factor;
     float  inv_factor;
 
-<<<<<<< HEAD
-    InnerYarnRopeParam       yarn;
-    InnerLlama3RopeParam     llama3;
-    InnerMultimodalRopeParam multimodal;
-=======
-    YarnRopeKernelParam   yarn;
-    Llama3RopeKernelParam llama3;
->>>>>>> 502697b3
+    YarnRopeKernelParam       yarn;
+    Llama3RopeKernelParam     llama3;
+    MultimodalRopeKernelParam multimodal;
 };
 
 inline void init_rope_kernel_param(const RopeParam& rope, RopeKernelParam& rope_kernel)
@@ -146,7 +141,7 @@
     }
     else if (rope.type == RopeType::kMultimodal) {
         auto& src     = rope.multimodal;
-        auto& dst     = inner_rope.multimodal;
+        auto& dst     = rope_kernel.multimodal;
         dst.section.x = src.section.x * 2;
         dst.section.y = src.section.y * 2 + dst.section.x;
         dst.section.z = src.section.z * 2 + dst.section.y;
