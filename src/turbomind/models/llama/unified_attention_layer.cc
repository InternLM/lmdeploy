--- conflicted
+++ resolved
@@ -192,15 +192,10 @@
 
     auto CreateParams = [&](int offset, int batch_size, int max_kv_splits, cudaStream_t stream) {
         AttentionParams<T> params{};
-<<<<<<< HEAD
-#if 1
-        params.out    = qkv_buf_3_;
-=======
 
         // Batch offset for `out` and `q` are computed inside the kernel
         params.out = qkv_buf_3_;
 
->>>>>>> c9c225fb
         params.q      = (T*)qkv_buf_;
         params.k      = params.q + local_head_num_ * size_per_head_;
         params.v      = params.k + local_kv_head_num_ * size_per_head_;
@@ -217,19 +212,13 @@
         params.max_q_len  = *std::max_element(h_q_len + offset, h_q_len + offset + batch_size);
         params.max_k_len  = *std::max_element(h_k_len + offset, h_k_len + offset + batch_size);
 
-<<<<<<< HEAD
-=======
         // Decoding use only
->>>>>>> c9c225fb
         params.block_iter_params = BlockIteratorParams{(char**)block_ptrs,  //
                                                        (int*)cu_block_count + offset,
                                                        layer_id,
                                                        (int)kv_cache_block_len_};
 
-<<<<<<< HEAD
-=======
         // Prefilling use only
->>>>>>> c9c225fb
         const int sum_k_len       = h_cu_k_len[offset + pf_batch_size] - h_cu_k_len[offset];
         params.linear_iter_params = LinearIteratorParams{tmp_kv_buf_,  //
                                                          int(2 * sum_k_len * size_per_head_),
@@ -269,13 +258,6 @@
         params.stream = stream;
 
         params.quant_policy = quant_policy_;
-<<<<<<< HEAD
-        // FT_CHECK(std::size(weights->past_kv_scale) == std::size(params.kv_quant_params));
-        // std::copy(weights->past_kv_scale.begin(), weights->past_kv_scale.end(), std::begin(params.kv_quant_params));
-#endif
-=======
-
->>>>>>> c9c225fb
         return params;
     };
 
