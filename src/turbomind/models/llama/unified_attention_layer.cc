/*
 * Copyright (c) OpenMMLab. All rights reserved.
 * Copyright (c) 2021-2023, NVIDIA CORPORATION.  All rights reserved.
 * Copyright (c) 2021, NAVER Corp.  Authored by CLOVA.
 *
 * Licensed under the Apache License, Version 2.0 (the "License");
 * you may not use this file except in compliance with the License.
 * You may obtain a copy of the License at
 *
 *     http://www.apache.org/licenses/LICENSE-2.0
 *
 * Unless required by applicable law or agreed to in writing, software
 * distributed under the License is distributed on an "AS IS" BASIS,
 * WITHOUT WARRANTIES OR CONDITIONS OF ANY KIND, either express or implied.
 * See the License for the specific language governing permissions and
 * limitations under the License.
 */

// Modified from
// https://github.com/NVIDIA/FasterTransformer/blob/main/src/fastertransformer/layers/attention_layers/GptContextAttentionLayer.cc

#include <algorithm>
#include <math.h>

#include "src/turbomind/kernels/attention/attention.h"
#include "src/turbomind/kernels/attention/decoding.h"
#include "src/turbomind/kernels/attention/kv_cache_utils_v2.h"
#include "src/turbomind/kernels/norm/rms_norm.h"
#include "src/turbomind/macro.h"
#include "src/turbomind/models/llama/LlamaNcclGuard.h"
#include "src/turbomind/models/llama/llama_kernels.h"
#include "src/turbomind/models/llama/llama_utils.h"
#include "src/turbomind/models/llama/mla_utils.h"
#include "src/turbomind/models/llama/unified_attention_layer.h"
#include "src/turbomind/utils/Tensor.h"
#include "src/turbomind/utils/anomaly_handler.h"
#include "src/turbomind/utils/cuda_utils.h"
#include "src/turbomind/utils/logger.h"
#include "src/turbomind/utils/memory_utils.h"

namespace turbomind {

template<class T>
UnifiedAttentionLayer<T>::UnifiedAttentionLayer(const ModelParam&     model,
                                                const AttentionParam& attn,
                                                const LoraParam&      lora,
                                                const NcclParam&      tp,
                                                const Context<T>&     ctx):
    head_num_(model.head_num),
    kv_head_num_(model.kv_head_num),
    size_per_head_(model.head_dim),
    hidden_units_(model.hidden_units),
    local_head_num_(head_num_ / tp.world_size_),
    local_kv_head_num_(model.kv_head_num / tp.world_size_),
    param_(attn),
    model_param_(model),
    lora_param_(lora),
    tensor_para_(tp),
    context_(ctx),
    stream_(ctx.stream),
    linear_(ctx.linear.get()),
    allocator_(ctx.allocator.get()),
    arch_(getSMVersion())
{
    FT_CHECK(head_num_ % kv_head_num_ == 0);

    check_cuda_error(cudaStreamCreateWithFlags(&aux_stream_, cudaStreamNonBlocking));
    check_cuda_error(cudaEventCreateWithFlags(&qkv_event_, cudaEventDisableTiming));
    check_cuda_error(cudaEventCreateWithFlags(&aux_event_, cudaEventDisableTiming));

    streams_[0] = stream_;
    streams_[1] = aux_stream_;

    allocateWorkspace();
}

template<typename T>
void UnifiedAttentionLayer<T>::allocateBuffer(size_t q_count, size_t k_count, size_t batch_size, size_t qkv_lora_rank)
{
    TM_LOG_DEBUG(__PRETTY_FUNCTION__);

    const int local_q_kv_head_num = local_head_num_ + 2 * local_kv_head_num_;

    if (qkv_lora_rank) {
        size_t sz = sizeof(T) * q_count * (local_q_kv_head_num * size_per_head_ + qkv_lora_rank);
        qkv_buf_  = (T*)allocator_->reMalloc(qkv_buf_, sz, false);
    }
    else {
        qkv_buf_ =
            (T*)allocator_->reMalloc(qkv_buf_, sizeof(T) * q_count * local_q_kv_head_num * size_per_head_, false);
    }

    qkv_buf_3_ = (T*)allocator_->reMalloc(qkv_buf_3_, sizeof(T) * q_count * local_head_num_ * size_per_head_, false);

    // Pad the tmp buffer for linear KV cache by `MAX_CTA_S` to avoid illegal accesses
    tmp_kv_buf_ = (T*)allocator_->reMalloc(
        tmp_kv_buf_, sizeof(T) * local_kv_head_num_ * 2 * (k_count + MAX_CTA_S) * size_per_head_, false);

    is_allocate_buffer_ = true;
}

template<typename T>
void UnifiedAttentionLayer<T>::allocateWorkspace()
{
    TM_LOG_DEBUG(__PRETTY_FUNCTION__);
    FT_CHECK(!is_allocate_workspace_);
    partial_M_ = (float*)allocator_->malloc(sizeof(float) * kMaxWorkspaceTokens * local_head_num_);
    partial_L_ = (float*)allocator_->malloc(sizeof(float) * kMaxWorkspaceTokens * local_head_num_);
    partial_O_ = (float*)allocator_->malloc(sizeof(float) * kMaxWorkspaceTokens * local_head_num_ * size_per_head_);
    split_cnt_ = (int*)allocator_->malloc(sizeof(int) * kMaxWorkspaceTokens);
    barriers_  = (int*)allocator_->malloc(sizeof(int) * kMaxWorkspaceTokens * local_head_num_, true, false);
    is_allocate_workspace_ = true;
}

template<typename T>
void UnifiedAttentionLayer<T>::freeWorkspace()
{
    if (is_allocate_workspace_) {
        TM_LOG_DEBUG(__PRETTY_FUNCTION__);

        allocator_->free((void**)&partial_M_);
        allocator_->free((void**)&partial_L_);
        allocator_->free((void**)&partial_O_);
        allocator_->free((void**)&split_cnt_);
        allocator_->free((void**)&barriers_);

        is_allocate_workspace_ = false;
    }
}

template<typename T>
void UnifiedAttentionLayer<T>::freeBuffer()
{
    if (is_allocate_buffer_) {
        TM_LOG_DEBUG(__PRETTY_FUNCTION__);

        allocator_->free((void**)&qkv_buf_);
        allocator_->free((void**)&qkv_buf_3_);
        allocator_->free((void**)&tmp_kv_buf_);

        is_allocate_buffer_ = false;
    }
}

template<typename T>
inline void UnifiedAttentionLayer<T>::forward(TensorMap* outputs, const TensorMap* inputs, const WeightType* weights)
{
    TM_LOG_DEBUG(__PRETTY_FUNCTION__);

    /**
     * input_tensors:
     *   \param input_query [token_num, hidden_dim]
     *   \param cu_q_len [batch_size+1], int
     *   \param cu_k_len [batch_size+1], int
     *   \param cu_block_counts [batch_size+1], int
     *   \param finished [batch_size], bool
     *   \param rope_theta [batch_size], float
     *   \param h_q_len [batch_size], int on cpu
     *   \param h_k_len [batch_size], int on cpu
     *   \param h_cu_q_len [batch_size+1], int on cpu
     *   \param h_cu_k_len [batch_size+1], int on cpu
     *   \param dc_batch_size [1], int on cpu
     *   \param pf_batch_size [1], int on cpu
     *   \param layer_id [1], int on cpu
     *
     * output_tensors:
     *   \param hidden_features [token_num, hidden_dim], float
     *   \param block_ptrs [total_block_counts], void*
     */

    /////////////////////////////////////////////
    /// parse inputs
    const int token_num = inputs->at("input_query").shape[0];
    const int layer_id  = inputs->getVal<int>("layer_id");

    const int dc_batch_size = inputs->getVal<int>("dc_batch_size");
    const int pf_batch_size = inputs->getVal<int>("pf_batch_size");
    const int batch_size    = dc_batch_size + pf_batch_size;

    int* h_q_len    = inputs->getPtr<int>("h_q_len");
    int* h_k_len    = inputs->getPtr<int>("h_k_len");
    int* cu_q_len   = inputs->getPtr<int>("cu_q_len");
    int* cu_k_len   = inputs->getPtr<int>("cu_k_len");
    int* h_cu_q_len = inputs->getPtr<int>("h_cu_q_len");
    int* h_cu_k_len = inputs->getPtr<int>("h_cu_k_len");

    bool*  is_finished = inputs->getPtr<bool>("finished");
    float* rope_theta  = inputs->getPtr<float>("rope_theta");

    float* cos_sin = inputs->at("cos_sin", Tensor{MEMORY_GPU, TYPE_INVALID, {}, nullptr}).getPtr<float>();

    void** block_ptrs     = outputs->getPtr<void*>("block_ptrs");
    int*   cu_block_count = inputs->getPtr<int>("cu_block_counts");

    T* attention_input = inputs->getPtr<T>("input_query");
    T* attention_out   = outputs->getPtr<T>("hidden_features");

    /////////////////////////////////////////////
    /// allocate buffers
    allocateBuffer(token_num,                                           // shared
                   h_cu_k_len[batch_size] - h_cu_k_len[dc_batch_size],  // prefill
                   batch_size,
                   weights->qkv.lora.r);

    // [L, 2, H, s, D]
    const size_t layer_offset = layer_id * 2 * local_kv_head_num_ * param_.cache_block_seq_len * size_per_head_;

    // static int count = 0;

    // if (tensor_para_.rank_ == 0) {
    //     Compare(attention_input, token_num * hidden_units_, Concat("qkv_input", layer_id), compare_mode, stream_);
    // }

    int* lora_mask = inputs->at("lora_mask", Tensor{MEMORY_GPU, TYPE_INVALID, {}, nullptr}).getPtr<int>();

    if (weights->qkv.output_dims) {
        //////////////////////////////////////////////
        /// qkv gemm
        // [token_num, hidden_dim] -> [token_num, 3, local_hidden_dim]
        linear_->forward(qkv_buf_, attention_input, token_num, weights->qkv, LlamaLinear<T>::kGemm, lora_mask);
        sync_check_cuda_error();
    }
    else {
        forward_mla(attention_input, token_num, *weights);
    }

    // std::cerr << layer_id << " " << count << " " << tensor_para_.rank_ << "\n";

    count_and_fix(qkv_buf_, token_num * weights->qkv.output_dims, Concat("qkv", layer_id), 3);

    // std::cerr << "token num: " << token_num << "\n";

    // if (layer_id == 0 && count == 0 && tensor_para_.rank_ == 0) {
    //     Compare(qkv_buf_, token_num * (3 * local_head_num_ * size_per_head_), "qkv_buf", CMP_MODE, stream_);
    // }

    if constexpr (0) {
        std::vector<T> tmp(token_num * weights->qkv.output_dims);
        cudaMemcpyAsync(tmp.data(), qkv_buf_, sizeof(T) * tmp.size(), cudaMemcpyDefault, stream_);
        cudaStreamSynchronize(stream_);
        int i = 0;
        for (auto& x : tmp) {
            std::cout << (float)x << " ";
            if (++i == 256) {
                break;
            }
        }
        std::cout << "\n";
        i = 0;
        for (auto it = tmp.rbegin(); it != tmp.rend(); ++it) {
            std::cout << (float)*it << " ";
            if (++i == 256) {
                break;
            }
        }
        std::cout << "\n";
    }

    // FT_CHECK(0);

    auto stream_ptr = streams_.data();

    auto CreateParams = [&](int offset, int batch_size, int max_kv_splits, cudaStream_t stream) {
        AttentionParams<T> params{};

        // Batch offset for `out` and `q` are computed inside the kernel
        params.out = qkv_buf_3_;

        params.q      = (T*)qkv_buf_;
        params.k      = params.q + local_head_num_ * size_per_head_;
        params.v      = params.k + local_kv_head_num_ * size_per_head_;
        params.stride = (local_head_num_ + 2 * local_kv_head_num_) * size_per_head_;

        if (weights->qkv.bias) {
            params.q_bias = weights->qkv.bias;
            params.k_bias = params.q_bias + local_head_num_ * size_per_head_;
            params.v_bias = params.k_bias + local_kv_head_num_ * size_per_head_;
        }

        params.token_num  = h_cu_q_len[offset + batch_size] - h_cu_q_len[offset];
        params.batch_size = batch_size;
        params.max_q_len  = *std::max_element(h_q_len + offset, h_q_len + offset + batch_size);
        params.max_k_len  = *std::max_element(h_k_len + offset, h_k_len + offset + batch_size);

        // Decoding use only
        params.block_iter_params = BlockIteratorParams{(char**)block_ptrs,  //
                                                       (int*)cu_block_count + offset,
                                                       layer_id,
                                                       (int)param_.cache_block_seq_len};

        // Prefilling use only
        const int sum_k_len       = h_cu_k_len[offset + pf_batch_size] - h_cu_k_len[offset];
        params.linear_iter_params = LinearIteratorParams{tmp_kv_buf_,  //
                                                         int(2 * sum_k_len * size_per_head_),
                                                         int(sum_k_len * size_per_head_)};

        params.finished   = is_finished + offset;
        params.cu_q_len   = cu_q_len + offset;
        params.cu_k_len   = cu_k_len + offset;
        params.rope_theta = rope_theta + offset;

        params.num_heads     = local_head_num_;
        params.num_kv_heads  = local_kv_head_num_;
        params.size_per_head = size_per_head_;

        // MSVC does not have M_LOG2E
        params.inv_sqrt_dh = (float)std::log2(expf(1.));
        if (param_.softmax_scale) {  // model predefined softmax scale
            params.inv_sqrt_dh *= param_.softmax_scale;
        }
        else {  // default value
            params.inv_sqrt_dh /= std::sqrt((float)params.size_per_head);
        }

        // rope
        params.rotary_embedding_dim    = param_.rotary_embedding_dim;
        params.max_position_embeddings = param_.max_position_embeddings;
<<<<<<< HEAD
        params.cos_sin                 = cos_sin;
        params.use_logn_attn           = param_.use_logn_attn;
=======
        params.rope_scaling_factor     = param_.rope_scaling_factor;
        params.attention_scaling       = 1.0;
        params.rope_ti_scale           = 1.f;
        if (param_.rope_scaling_type == "linear") {
            params.rope_ti_scale /= param_.rope_scaling_factor;
        }
        if (param_.rope_scaling_type == "llama3") {
            const double PI                   = 3.14159265358979323846;
            float        inv_diff_freq_factor = 1.0 / (param_.high_freq_factor - param_.low_freq_factor);
            params.llama3_inv_scaling_factor  = 1.0 / param_.rope_scaling_factor;
            params.llama3_alpha = param_.original_max_position_embeddings / (2 * PI) * inv_diff_freq_factor;
            params.llama3_beta  = param_.low_freq_factor * inv_diff_freq_factor;
        }
        if (param_.rope_scaling_type == "yarn") {
            const double PI                  = 3.14159265358979323846;
            auto         find_correction_dim = [&](float num_rotations) {
                return (param_.rotary_embedding_dim
                        * std::log(param_.max_position_embeddings / (num_rotations * 2 * PI)))
                       / (2 * std::log(param_.rotary_embedding_base));
            };
            auto find_correction_range = [&](float low_rot, float high_rot, float& low, float& high) {
                low  = std::floor(find_correction_dim(low_rot));
                high = std::ceil(find_correction_dim(high_rot));
                low  = std::max(low, 0.f);
                high = std::min(high, param_.rotary_embedding_dim - 1.f);
            };
            float low, high;
            find_correction_range(param_.beta_fast, param_.beta_slow, low, high);
            // https://github.com/huggingface/transformers/blob/6c3f168b36882f0beebaa9121eafa1928ba29633/src/transformers/modeling_rope_utils.py#L216
            if (low == high) {
                high += 0.001f;
            }
            params.yarn_ramp_inv_factor_div_2   = 1.0 / (high - low) / 2.0;
            params.yarn_ramp_inv_factor_mul_min = 1.0 / (high - low) * low;
            params.yarn_inv_scaling_factor      = (1 - 1.0 / param_.rope_scaling_factor);
            if (param_.attention_factor < 0) {
                params.attention_scaling = 0.1 * std::log(param_.rope_scaling_factor) + 1.0;
            }
            else {
                params.attention_scaling = param_.attention_factor;
            }
        }

        params.use_logn_attn = param_.use_logn_attn;
>>>>>>> 4ede6314

        // Decoding use only for now
        FT_CHECK(barriers_);
        params.split_cnt   = split_cnt_;
        params.partial_L   = partial_L_;
        params.partial_M   = partial_M_;
        params.partial_O   = partial_O_;
        params.locks       = barriers_;
        params.max_split_k = std::min(std::max(1, kMaxWorkspaceTokens / params.token_num), max_kv_splits);

        params.arch   = arch_;
        params.stream = stream;

        params.quant_policy = model_param_.quant_policy;
        return params;
    };

    cudaStream_t pf_stream = stream_;
    cudaStream_t dc_stream = stream_;

    if (pf_batch_size && dc_batch_size) {
        pf_stream = aux_stream_;
        check_cuda_error(cudaEventRecord(qkv_event_, stream_));
        check_cuda_error(cudaStreamWaitEvent(aux_stream_, qkv_event_));
    }

    if (pf_batch_size && !isTuning()) {
        const int offset    = dc_batch_size;
        const int sum_k_len = h_cu_k_len[offset + pf_batch_size] - h_cu_k_len[offset];
        // We are executing prefill & decoding kernels concurrently, but only have 1 workspace
        // disable split kv for prefill for now
        auto params = CreateParams(offset, pf_batch_size, 1, pf_stream);
        if constexpr (sizeof(T) == 2) {
            invokeProcessKV_v2_(params);
            sync_check_cuda_error();

            /// TODO: skip flattening for `sm_80`
            invokeFlattenKV_v2_(params, sum_k_len);
            sync_check_cuda_error();

            dispatchAttention(params);
            sync_check_cuda_error();
        }
    }

    if (dc_batch_size && !isTuning()) {
        auto params = CreateParams(0, dc_batch_size, kMaxKVSplits, dc_stream);
        if constexpr (sizeof(T) == 2) {
            dispatchDecoding<T>(params);
            sync_check_cuda_error();
        }
    }

    if (pf_batch_size && dc_batch_size) {
        check_cuda_error(cudaEventRecord(aux_event_, aux_stream_));
        check_cuda_error(cudaStreamWaitEvent(stream_, aux_event_));
    }

    // if (layer_id == 0 && count == 0) {
    //     Compare(qkv_buf_3_, num_token * weights->output.input_dims, "qkv_buf_3", kCmpRead, stream_);

    //     dump(qkv_buf_3_, num_token * weights->output.input_dims, stream_, "qkv_buf_3");
    // }

    if (isTuning()) {
        rng_.set_stream(stream_);
        rng_.GenerateUniform(qkv_buf_3_, token_num * weights->output.input_dims, .02f, -.01f);
    }

    count_and_fix(qkv_buf_3_, token_num * weights->output.input_dims, Concat("attn", layer_id), 3);

    //////////////////////////////////////////////
    /// output gemm <Bs,HD> -> <Bs,HD>
    linear_->forward(attention_out, qkv_buf_3_, token_num, weights->output, LlamaLinear<T>::kGemm, lora_mask);
    sync_check_cuda_error();

    count_and_fix(attention_out, token_num * weights->output.output_dims, Concat("wo", layer_id), 3);

    if (tensor_para_.world_size_ > 1) {
        NcclGuard nccl_guard(tensor_para_, stream_);
        ftNcclAllReduceSum(attention_out, attention_out, token_num * hidden_units_, tensor_para_, stream_);
        sync_check_cuda_error();
    }

    // if (tensor_para_.rank_ == 0) {
    //     Compare(attention_out, token_num * hidden_units_, Concat("attn_out", layer_id), compare_mode, stream_);
    //     // dump(qkv_buf_3_, num_token * weights->output.input_dims, stream_, "qkv_buf_3");
    // }

    if (is_free_buffer_after_forward_ == true) {
        freeBuffer();
    }
    sync_check_cuda_error();

    // ++count;
}

template<typename T>
void UnifiedAttentionLayer<T>::forward_mla(const T* inputs, int token_num, const WeightType& w)
{
    const int q_lora_rank  = w.q_a_proj.output_dims;
    const int kv_lora_rank = w.kv_b_proj.input_dims;
    const int qk_rope_dim  = w.kv_a_proj.output_dims - kv_lora_rank;
    const int qk_nope_dim  = std::max(w.q_b_proj.output_dims, w.q_proj.output_dims) / local_head_num_ - qk_rope_dim;
    const int v_head_dim   = w.kv_b_proj.output_dims / local_head_num_ - qk_nope_dim;

    T* q{};

    if (w.q_proj.kernel) {
        deviceMalloc((T**)&q, (size_t)token_num * w.q_proj.output_dims, stream_);
        linear_->forward(q, inputs, token_num, w.q_proj);
        sync_check_cuda_error();
    }
    else {
        T* q_a{};
        deviceMalloc((T**)&q_a, (size_t)token_num * q_lora_rank, stream_);

        linear_->forward(q_a, inputs, token_num, w.q_a_proj);
        sync_check_cuda_error();

        invokeRMSNorm(q_a,
                      q_lora_rank,
                      q_a,
                      q_lora_rank,
                      w.q_a_layernorm,
                      q_lora_rank,
                      token_num,
                      model_param_.norm_eps,
                      stream_);
        sync_check_cuda_error();

        deviceMalloc((T**)&q, (size_t)token_num * w.q_b_proj.output_dims, stream_);
        linear_->forward(q, q_a, token_num, w.q_b_proj);
        sync_check_cuda_error();

        deviceFree(q_a, stream_);
    }

    T*        kv_a{};
    const int kv_a_dim = w.kv_a_proj.output_dims;
    deviceMalloc((T**)&kv_a, (size_t)token_num * kv_a_dim, stream_);

    linear_->forward(kv_a, inputs, token_num, w.kv_a_proj);
    sync_check_cuda_error();

    invokeRMSNorm(
        kv_a, kv_a_dim, kv_a, kv_a_dim, w.kv_a_layernorm, kv_lora_rank, token_num, model_param_.norm_eps, stream_);
    sync_check_cuda_error();

    T* kv_b{};
    deviceMalloc((T**)&kv_b, (size_t)token_num * w.kv_b_proj.output_dims, stream_);
    sync_check_cuda_error();

    linear_->forward(kv_b, {kv_a, kv_a_dim}, token_num, w.kv_b_proj);
    sync_check_cuda_error();

    dispatchMLACopyQKV(qkv_buf_,
                       q,
                       kv_a,
                       kv_b,
                       token_num,
                       local_head_num_,
                       qk_nope_dim,
                       qk_rope_dim,
                       kv_lora_rank,
                       v_head_dim,
                       stream_);
    sync_check_cuda_error();

    deviceFree(q, stream_);
    deviceFree(kv_a, stream_);
    deviceFree(kv_b, stream_);
}

#ifdef ENABLE_FP32
template class UnifiedAttentionLayer<float>;
#endif
template class UnifiedAttentionLayer<half>;
#ifdef ENABLE_BF16
template class UnifiedAttentionLayer<__nv_bfloat16>;
#endif  // ENABLE_BF16

}  // namespace turbomind<|MERGE_RESOLUTION|>--- conflicted
+++ resolved
@@ -315,55 +315,8 @@
         // rope
         params.rotary_embedding_dim    = param_.rotary_embedding_dim;
         params.max_position_embeddings = param_.max_position_embeddings;
-<<<<<<< HEAD
         params.cos_sin                 = cos_sin;
         params.use_logn_attn           = param_.use_logn_attn;
-=======
-        params.rope_scaling_factor     = param_.rope_scaling_factor;
-        params.attention_scaling       = 1.0;
-        params.rope_ti_scale           = 1.f;
-        if (param_.rope_scaling_type == "linear") {
-            params.rope_ti_scale /= param_.rope_scaling_factor;
-        }
-        if (param_.rope_scaling_type == "llama3") {
-            const double PI                   = 3.14159265358979323846;
-            float        inv_diff_freq_factor = 1.0 / (param_.high_freq_factor - param_.low_freq_factor);
-            params.llama3_inv_scaling_factor  = 1.0 / param_.rope_scaling_factor;
-            params.llama3_alpha = param_.original_max_position_embeddings / (2 * PI) * inv_diff_freq_factor;
-            params.llama3_beta  = param_.low_freq_factor * inv_diff_freq_factor;
-        }
-        if (param_.rope_scaling_type == "yarn") {
-            const double PI                  = 3.14159265358979323846;
-            auto         find_correction_dim = [&](float num_rotations) {
-                return (param_.rotary_embedding_dim
-                        * std::log(param_.max_position_embeddings / (num_rotations * 2 * PI)))
-                       / (2 * std::log(param_.rotary_embedding_base));
-            };
-            auto find_correction_range = [&](float low_rot, float high_rot, float& low, float& high) {
-                low  = std::floor(find_correction_dim(low_rot));
-                high = std::ceil(find_correction_dim(high_rot));
-                low  = std::max(low, 0.f);
-                high = std::min(high, param_.rotary_embedding_dim - 1.f);
-            };
-            float low, high;
-            find_correction_range(param_.beta_fast, param_.beta_slow, low, high);
-            // https://github.com/huggingface/transformers/blob/6c3f168b36882f0beebaa9121eafa1928ba29633/src/transformers/modeling_rope_utils.py#L216
-            if (low == high) {
-                high += 0.001f;
-            }
-            params.yarn_ramp_inv_factor_div_2   = 1.0 / (high - low) / 2.0;
-            params.yarn_ramp_inv_factor_mul_min = 1.0 / (high - low) * low;
-            params.yarn_inv_scaling_factor      = (1 - 1.0 / param_.rope_scaling_factor);
-            if (param_.attention_factor < 0) {
-                params.attention_scaling = 0.1 * std::log(param_.rope_scaling_factor) + 1.0;
-            }
-            else {
-                params.attention_scaling = param_.attention_factor;
-            }
-        }
-
-        params.use_logn_attn = param_.use_logn_attn;
->>>>>>> 4ede6314
 
         // Decoding use only for now
         FT_CHECK(barriers_);
