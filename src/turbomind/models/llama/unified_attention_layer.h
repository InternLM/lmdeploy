/*
 * Copyright (c) OpenMMLab. All rights reserved.
 * Copyright (c) 2021-2023, NVIDIA CORPORATION.  All rights reserved.
 * Copyright (c) 2021, NAVER Corp.  Authored by CLOVA.
 *
 * Licensed under the Apache License, Version 2.0 (the "License");
 * you may not use this file except in compliance with the License.
 * You may obtain a copy of the License at
 *
 *     http://www.apache.org/licenses/LICENSE-2.0
 *
 * Unless required by applicable law or agreed to in writing, software
 * distributed under the License is distributed on an "AS IS" BASIS,
 * WITHOUT WARRANTIES OR CONDITIONS OF ANY KIND, either express or implied.
 * See the License for the specific language governing permissions and
 * limitations under the License.
 */

// Modified from
// https://github.com/NVIDIA/FasterTransformer/blob/main/src/fastertransformer/layers/attention_layers/GptContextAttentionLayer.h

#pragma once

#include <cuda_runtime.h>

#include "src/turbomind/core/core.h"
<<<<<<< HEAD
#include "src/turbomind/engine/batch.h"
=======
#include "src/turbomind/kernels/attention/cp_utils.h"
>>>>>>> def30522
#include "src/turbomind/kernels/gemm/test/test_utils.h"
#include "src/turbomind/models/llama/LlamaDenseWeight.h"
#include "src/turbomind/models/llama/LlamaLinear.h"
#include "src/turbomind/models/llama/context.h"
#include "src/turbomind/models/llama/llama_params.h"

namespace turbomind {

struct AttentionData;

class UnifiedAttentionLayer {
public:
    using WeightType = LlamaAttentionWeight;

    static constexpr int kMaxKVSplits        = 128;
    static constexpr int kMaxWorkspaceTokens = 4096;

    struct ForwardParam {
        int               phase;
        Tensor            input;
        Tensor            output;
        const WeightType* weights;
        int               layer_id;
    };

    ~UnifiedAttentionLayer();

    UnifiedAttentionLayer(const ModelParam&     model,
                          const AttentionParam& attn,
                          const EngineParam&    engine,
                          const LoraParam&      lora,
                          int                   tp_size,
                          const Context&        context,
                          int                   phases);

    void Run(BatchOp op, int phase, TensorMap& env);

    void Forward(ForwardParam p);

private:
    void Setup(int phase, TensorMap& env);

    Tensor forward_mla(const Tensor& hidden_state, const WeightType& weights);

    /// TODO: dropping the `T` here requires deep refactor of attention dispatch
    template<class T>
    Tensor core_attention(Tensor& qkv, const ForwardParam& p, const WeightType& weights);

    void qk_norm(Tensor& qkv, const WeightType& weights);

private:
    const int head_num_;
    const int kv_head_num_;
    const int size_per_head_;
    const int hidden_units_;
    const int local_head_num_;
    const int local_kv_head_num_;

    const AttentionParam param_;
    const EngineParam    engine_param_;
    const ModelParam     model_param_;
    const LoraParam      lora_param_;
    const Context&       context_;

    LlamaLinear& linear_;
    const int    arch_{};

    cudaStream_t aux_stream_;
    cudaEvent_t  qkv_event_;
    cudaEvent_t  aux_event_;

    RNG rng_;

    RopeKernelParam rope_param_{};

    std::vector<std::shared_ptr<AttentionData>> data_;

    Buffer_<float> rope_base_buf_;

<<<<<<< HEAD
    Buffer_<int> mrope_position_delta_buf_;
    Buffer_<int> mrope_length_buf_;

    ///////////////////////////////////////////////////////
    /// temp runtime buffers
    Tensor_<float> partial_M_;
    Tensor_<float> partial_L_;
    Tensor_<float> partial_O_;
    Tensor_<int>   split_cnt_;
    Tensor_<int>   barriers_;  // always zero
=======
    Tensor_<float> partial_ML_;
    Tensor_<float> partial_O_;
    Tensor_<int>   split_cnt_;

    // context parallel
    CpPostContext cp_fn_ctx_;

    Event event_;

    Buffer_<int> h_q_len_;
    Buffer_<int> h_k_len_;

    Buffer_<int> d_cu_x_len_;
    Buffer_<int> h_cu_x_len_;

    // references into d/h_cu_x_len_
    int* d_cu_q_len_;
    int* d_cu_k_len_;
    int* h_cu_q_len_;
    int* h_cu_k_len_;

    Buffer_<bool>  finished_;
    Buffer_<float> rope_base_;

    Buffer_<int>       cu_block_nums_;
    Buffer_<uintptr_t> kv_block_ptrs_;
    ///////////////////////////////////////////////////////
>>>>>>> def30522
};

}  // namespace turbomind<|MERGE_RESOLUTION|>--- conflicted
+++ resolved
@@ -24,11 +24,8 @@
 #include <cuda_runtime.h>
 
 #include "src/turbomind/core/core.h"
-<<<<<<< HEAD
 #include "src/turbomind/engine/batch.h"
-=======
 #include "src/turbomind/kernels/attention/cp_utils.h"
->>>>>>> def30522
 #include "src/turbomind/kernels/gemm/test/test_utils.h"
 #include "src/turbomind/models/llama/LlamaDenseWeight.h"
 #include "src/turbomind/models/llama/LlamaLinear.h"
@@ -106,48 +103,17 @@
 
     std::vector<std::shared_ptr<AttentionData>> data_;
 
-    Buffer_<float> rope_base_buf_;
-
-<<<<<<< HEAD
-    Buffer_<int> mrope_position_delta_buf_;
-    Buffer_<int> mrope_length_buf_;
-
     ///////////////////////////////////////////////////////
     /// temp runtime buffers
-    Tensor_<float> partial_M_;
-    Tensor_<float> partial_L_;
     Tensor_<float> partial_O_;
-    Tensor_<int>   split_cnt_;
-    Tensor_<int>   barriers_;  // always zero
-=======
     Tensor_<float> partial_ML_;
-    Tensor_<float> partial_O_;
     Tensor_<int>   split_cnt_;
 
-    // context parallel
-    CpPostContext cp_fn_ctx_;
+    Buffer_<float> rope_base_buf_;
+    Buffer_<int>   mrope_position_delta_buf_;
+    Buffer_<int>   mrope_length_buf_;
 
-    Event event_;
-
-    Buffer_<int> h_q_len_;
-    Buffer_<int> h_k_len_;
-
-    Buffer_<int> d_cu_x_len_;
-    Buffer_<int> h_cu_x_len_;
-
-    // references into d/h_cu_x_len_
-    int* d_cu_q_len_;
-    int* d_cu_k_len_;
-    int* h_cu_q_len_;
-    int* h_cu_k_len_;
-
-    Buffer_<bool>  finished_;
-    Buffer_<float> rope_base_;
-
-    Buffer_<int>       cu_block_nums_;
-    Buffer_<uintptr_t> kv_block_ptrs_;
-    ///////////////////////////////////////////////////////
->>>>>>> def30522
+    CpPostContext cp_fn_ctx_;  // context parallel
 };
 
 }  // namespace turbomind