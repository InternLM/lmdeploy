--- conflicted
+++ resolved
@@ -105,30 +105,6 @@
 
     RopeKernelParam rope_param_{};
 
-<<<<<<< HEAD
-    T*     qkv_buf_{};
-    T*     q_buf_2_{};
-    T*     k_buf_2_{};
-    T*     v_buf_2_{};
-    T*     k_cache_buf_{};
-    T*     v_cache_buf_{};
-    T*     qk_buf_{};
-    float* qk_buf_float_{};
-    T*     qkv_buf_2_{};
-    T*     qkv_buf_3_{};
-    T*     lora_buf_{};
-
-    float* partial_M_{};
-    float* partial_L_{};
-    float* partial_O_{};
-    int*   split_cnt_{};
-    int*   barriers_{};  // always zero
-
-    T* tmp_kv_buf_{};
-
-    bool is_allocate_buffer_    = false;
-    bool is_allocate_workspace_ = false;
-=======
     ///////////////////////////////////////////////////////
     /// runtime states
     int decode_num_;
@@ -160,7 +136,6 @@
     Buffer_<int>       cu_block_nums_;
     Buffer_<uintptr_t> kv_block_ptrs_;
     ///////////////////////////////////////////////////////
->>>>>>> eb4cefd4
 };
 
 }  // namespace turbomind