--- conflicted
+++ resolved
@@ -284,19 +284,6 @@
                 DLManagedTensor* dlmt =
                     static_cast<DLManagedTensor*>(PyCapsule_GetPointer(cap.ptr(), kDlTensorCapsuleName));
                 auto src = DLManagedTensorToTritonTensor(dlmt);
-<<<<<<< HEAD
-                if (self->type == triton::TYPE_FP16 || self->type == triton::TYPE_FP32
-                    || self->type == triton::TYPE_INT32) {
-                    auto num_element =
-                        std::accumulate(src->shape.begin(), src->shape.end(), 1LL, std::multiplies<int64_t>());
-                    auto num_bytes = num_element * dlmt->dl_tensor.dtype.bits / 8;
-                    ft::FT_CHECK(self->shape.size() == 1 && num_bytes == self->shape[0]);
-                    cudaMemcpy(
-                        const_cast<void*>(self->data), const_cast<void*>(src->data), num_bytes, cudaMemcpyDefault);
-                }
-                else {
-                    ft::FT_CHECK(0);
-=======
                 switch (self->type) {
                     case triton::TYPE_FP16:
                     case triton::TYPE_FP32:
@@ -312,7 +299,6 @@
                     }
                     default:
                         ft::FT_CHECK(0);
->>>>>>> 477f2db8
                 }
             },
             "tensor"_a)
@@ -390,8 +376,6 @@
                 if (data_type == "half" || data_type == "fp16" || data_type == "int4") {
                     auto model = std::make_shared<LlamaTritonModel<half>>(
                         tensor_para_size, pipeline_para_size, enable_custom_all_reduce, model_dir, config);
-<<<<<<< HEAD
-=======
                     model->setFfiLock(gil_control);
                     return model;
                 }
@@ -399,7 +383,6 @@
 #ifdef ENABLE_BF16
                     auto model = std::make_shared<LlamaTritonModel<__nv_bfloat16>>(
                         tensor_para_size, pipeline_para_size, enable_custom_all_reduce, model_dir, config);
->>>>>>> 477f2db8
                     model->setFfiLock(gil_control);
                     return model;
 #else
