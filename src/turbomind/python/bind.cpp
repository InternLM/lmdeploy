// Copyright (c) OpenMMLab. All rights reserved.

#include <memory>
#include <sstream>
#include <stdexcept>

#include <cuda_runtime.h>

#include <pybind11/functional.h>
#include <pybind11/pybind11.h>
#include <pybind11/pytypes.h>
#include <pybind11/stl.h>
#include <pybind11/stl_bind.h>

#include <xgrammar/xgrammar.h>

#include "src/turbomind/core/data_type.h"
#include "src/turbomind/core/tensor.h"
#include "src/turbomind/engine/model_request.h"
#include "src/turbomind/python/dlpack.h"
#include "src/turbomind/turbomind.h"
#include "src/turbomind/utils/cuda_utils.h"
#include "src/turbomind/utils/metrics.h"

namespace py = pybind11;
namespace ft = turbomind;
using namespace pybind11::literals;

using ft::core::Tensor;

// prepare to bind container
using TensorMap = ft::core::TensorMap;
PYBIND11_MAKE_OPAQUE(TensorMap);
static const char kDlTensorCapsuleName[] = "dltensor";

DLDevice getDLDevice(const Tensor& tensor)
{
    int device_id = 0;
    if (tensor.device().type == ft::kDEVICE) {
        cudaPointerAttributes ptr_attr{};
        cudaPointerGetAttributes(&ptr_attr, tensor.raw_data());
        device_id = ptr_attr.device;
    }

    DLDevice device{kDLCPU, device_id};

    switch (tensor.device().type) {
        case ft::kCPU:
            device.device_type = DLDeviceType::kDLCPU;
            break;
        case ft::kCPUpinned:
            device.device_type = DLDeviceType::kDLCUDAHost;
            break;
        case ft::kDEVICE:
            device.device_type = DLDeviceType::kDLCUDA;
            break;
        default:
            break;
    }

    return device;
}

DLManagedTensor* TritonTensorToDLManagedTensor(Tensor& tensor)
{
    DLDevice   device = getDLDevice(tensor);
    DLDataType data_type{0, 0, 1};
    using ft::data_type_v;
    switch (tensor.dtype()) {
        case data_type_v<bool>:
            data_type.code = DLDataTypeCode::kDLBool;
            data_type.bits = 8;
            break;
        case data_type_v<uint8_t>:
            data_type.code = DLDataTypeCode::kDLUInt;
            data_type.bits = 8;
            break;
        case data_type_v<uint16_t>:
            data_type.code = DLDataTypeCode::kDLUInt;
            data_type.bits = 16;
            break;
        case data_type_v<uint32_t>:
            data_type.code = DLDataTypeCode::kDLUInt;
            data_type.bits = 32;
            break;
        case data_type_v<uint64_t>:
            data_type.code = DLDataTypeCode::kDLUInt;
            data_type.bits = 64;
            break;
        case data_type_v<int8_t>:
            data_type.code = DLDataTypeCode::kDLInt;
            data_type.bits = 8;
            break;
        case data_type_v<int16_t>:
            data_type.code = DLDataTypeCode::kDLInt;
            data_type.bits = 16;
            break;
        case data_type_v<int32_t>:
            data_type.code = DLDataTypeCode::kDLInt;
            data_type.bits = 32;
            break;
        case data_type_v<int64_t>:
            data_type.code = DLDataTypeCode::kDLInt;
            data_type.bits = 64;
            break;
        case data_type_v<turbomind::half_t>:
            data_type.code = DLDataTypeCode::kDLFloat;
            data_type.bits = 16;
            break;
        case data_type_v<float>:
            data_type.code = DLDataTypeCode::kDLFloat;
            data_type.bits = 32;
            break;
        case data_type_v<double>:
            data_type.code = DLDataTypeCode::kDLFloat;
            data_type.bits = 64;
            break;
        case data_type_v<turbomind::bfloat16_t>:
            data_type.code = DLDataTypeCode::kDLBfloat;
            data_type.bits = 16;
            break;
        default:
            break;
    }

    static_assert(sizeof(int64_t) == sizeof(tensor.shape(0)));

    Tensor*  ctx = new Tensor(tensor);
    DLTensor dl_tensor{const_cast<void*>(ctx->raw_data()),
                       device,
                       (int32_t)(ctx->ndim()),
                       data_type,
                       (int64_t*)ctx->shape().data(),
                       (int64_t*)(nullptr),
                       0};
    return new DLManagedTensor{dl_tensor, ctx, [](DLManagedTensor* dlmt) {  //
                                   delete (Tensor*)dlmt->manager_ctx;
                                   delete dlmt;
                               }};
}

ft::DeviceType getMemoryType(DLDevice device)
{
    switch (device.device_type) {
        case DLDeviceType::kDLCUDAHost:
            return ft::DeviceType::kCPUpinned;
        case DLDeviceType::kDLCUDA:
            return ft::DeviceType::kDEVICE;
        case DLDeviceType::kDLCPU:
        default:
            return ft::DeviceType::kCPU;
    }
}

ft::DataType getDataType(DLDataType data_type)
{
    using ft::data_type_v;
    switch (data_type.code) {
        case DLDataTypeCode::kDLUInt:
            switch (data_type.bits) {
                case 8:
                    return data_type_v<uint8_t>;
                case 16:
                    return data_type_v<uint16_t>;
                case 32:
                    return data_type_v<uint32_t>;
                case 64:
                    return data_type_v<uint64_t>;
                default:
                    return data_type_v<void>;
            }
            break;
        case DLDataTypeCode::kDLInt:
            switch (data_type.bits) {
                case 8:
                    return data_type_v<int8_t>;
                case 16:
                    return data_type_v<int16_t>;
                case 32:
                    return data_type_v<int32_t>;
                case 64:
                    return data_type_v<int64_t>;
                default:
                    return data_type_v<void>;
            }
            break;
        case DLDataTypeCode::kDLFloat:
            switch (data_type.bits) {
                case 16:
                    return data_type_v<turbomind::half_t>;
                case 32:
                    return data_type_v<float>;
                case 64:
                    return data_type_v<double>;
                default:
                    return data_type_v<void>;
            }
            break;
        case DLDataTypeCode::kDLBfloat:
            switch (data_type.bits) {
                case 16:
                    return data_type_v<turbomind::bfloat16_t>;
                default:
                    return data_type_v<void>;
            }
            break;
        case DLDataTypeCode::kDLBool:
            return data_type_v<bool>;
        default:
            return data_type_v<void>;
    }
}

std::shared_ptr<Tensor> DLManagedTensorToTritonTensor(DLManagedTensor* tensor)
{
    auto& dl_tensor = tensor->dl_tensor;
    auto  where     = getMemoryType(dl_tensor.device);
    auto  dtype     = getDataType(dl_tensor.dtype);
    assert(dl_tensor.ndim > 0);
    std::vector<ft::core::ssize_t> shape(dl_tensor.shape, dl_tensor.shape + dl_tensor.ndim);

    std::shared_ptr<void> ptr{dl_tensor.data, [tensor](void* p) {
                                  if (tensor->deleter) {
                                      tensor->deleter(tensor);
                                  }
                              }};
    return std::make_shared<Tensor>(ptr, std::move(shape), dtype, where);
}

static void safe_memcpy(void* dst, const void* src, size_t size)
{
    cudaPointerAttributes dat{};
    cudaPointerAttributes sat{};
    ft::check_cuda_error(cudaPointerGetAttributes(&dat, dst));
    ft::check_cuda_error(cudaPointerGetAttributes(&sat, src));
    try {
        if (dat.devicePointer && sat.devicePointer) {
            // Both can be accessed from current context
            ft::check_cuda_error(cudaMemcpy(dst, src, size, cudaMemcpyDefault));
        }
        else if (dat.type == cudaMemoryTypeDevice && sat.type == cudaMemoryTypeDevice) {
            if (dat.device != sat.device) {
                // On different devices, try peer memcpy
                ft::check_cuda_error(cudaMemcpyPeer(dst, dat.device, src, sat.device, size));
            }
            else {
                // Same device, switch to the device first (this is unlikely)
                ft::CudaDeviceGuard guard(dat.device);
                ft::check_cuda_error(cudaMemcpy(dst, src, size, cudaMemcpyDefault));
            }
        }
        else {
            // Unknown case, give it a try anyway
            ft::check_cuda_error(cudaMemcpy(dst, src, size, cudaMemcpyDefault));
        }
    }
    catch (...) {
        int device_id{-1};
        cudaGetDevice(&device_id);
        TM_LOG_ERROR("cudaMemcpy failed: dst=(%d, %d, %p, %p), src=(%d, %d, %p, %p), size=%s, device=%d",
                     (int)dat.type,
                     dat.device,
                     dat.devicePointer,
                     dat.hostPointer,
                     (int)sat.type,
                     sat.device,
                     sat.devicePointer,
                     sat.hostPointer,
                     std::to_string(size).c_str(),
                     device_id);
        throw;
    }
}

namespace {

struct ScopedGIL {
    ScopedGIL(const ScopedGIL&)            = delete;
    ScopedGIL& operator=(const ScopedGIL&) = delete;
    ScopedGIL(ScopedGIL&&)                 = delete;
    ScopedGIL& operator=(ScopedGIL&&)      = delete;
    ScopedGIL()
    {
        state = PyGILState_Ensure();
    }
    ~ScopedGIL()
    {
        PyGILState_Release(state);
    }
    PyGILState_STATE state;
};

}  // namespace

PYBIND11_MODULE(_turbomind, m)
{
    py::class_<ft::RequestMetrics, std::shared_ptr<ft::RequestMetrics>>(m, "RequestMetrics")
        .def(py::init())
        .def_property_readonly("enqueue_time",
                               [](ft::RequestMetrics& m) { return m.enqueue_time.load(std::memory_order_relaxed); })
        .def_property_readonly("scheduled_time",
                               [](ft::RequestMetrics& m) { return m.scheduled_time.load(std::memory_order_relaxed); });

    py::class_<ft::ScheduleMetrics, std::shared_ptr<ft::ScheduleMetrics>>(m, "ScheduleMetrics")
        .def(py::init())
        .def_readonly("total_seqs", &ft::ScheduleMetrics::total_seqs)
        .def_readonly("active_seqs", &ft::ScheduleMetrics::active_seqs)
        .def_readonly("waiting_seqs", &ft::ScheduleMetrics::waiting_seqs)
        .def_readonly("total_blocks", &ft::ScheduleMetrics::total_blocks)
        .def_readonly("active_blocks", &ft::ScheduleMetrics::active_blocks)
        .def_readonly("cached_blocks", &ft::ScheduleMetrics::cached_blocks)
        .def_readonly("free_blocks", &ft::ScheduleMetrics::free_blocks);

    py::class_<ft::SessionParam>(m, "SessionParam")
        .def(py::init([](uint64_t id, int step, bool start, bool end) {
                 if (!start && end) {
                     throw std::logic_error("unsupported arguments: start=false, end=true");
                 }
                 ft::SessionParam param{};
                 param.id         = id;
                 param.step       = step;
                 param.start_flag = start;
                 param.end_flag   = end;
                 return param;
             }),
             "id"_a,
             "step"_a,
             "start"_a,
             "end"_a)
        .def_readwrite("id", &ft::SessionParam::id)
        .def_readwrite("step", &ft::SessionParam::step)
        .def_readwrite("start", &ft::SessionParam::start_flag)
        .def_readwrite("end", &ft::SessionParam::end_flag);

    py::class_<ft::GenerationConfig>(m, "GenerationConfig")
        .def(py::init())
        .def_readwrite("max_new_tokens", &ft::GenerationConfig::max_new_tokens)
        .def_readwrite("min_new_tokens", &ft::GenerationConfig::min_new_tokens)
        .def_readwrite("eos_ids", &ft::GenerationConfig::eos_ids)
        .def_readwrite("stop_ids", &ft::GenerationConfig::stop_ids)
        .def_readwrite("bad_ids", &ft::GenerationConfig::bad_ids)
        .def_readwrite("top_p", &ft::GenerationConfig::top_p)
        .def_readwrite("top_k", &ft::GenerationConfig::top_k)
        .def_readwrite("min_p", &ft::GenerationConfig::min_p)
        .def_readwrite("temperature", &ft::GenerationConfig::temperature)
        .def_readwrite("repetition_penalty", &ft::GenerationConfig::repetition_penalty)
        .def_readwrite("random_seed", &ft::GenerationConfig::random_seed)
        .def_readwrite("output_logprobs", &ft::GenerationConfig::output_logprobs)
        .def_readwrite("output_last_hidden_state", &ft::GenerationConfig::output_last_hidden_state)
        .def_readwrite("output_logits", &ft::GenerationConfig::output_logits)
        .def("__repr__", [](const ft::GenerationConfig& c) {
            std::ostringstream oss;
            oss << c;
            return oss.str();
        });

    py::class_<ft::RequestState, std::unique_ptr<ft::RequestState>>(m, "RequestState")
        .def_readonly("status", &ft::RequestState::status)
        .def_readonly("seq_len", &ft::RequestState::seq_len);

    py::class_<ft::AtomicRequestState, std::shared_ptr<ft::AtomicRequestState>>(m, "AtomicRequestState")
        .def("consume", [](ft::AtomicRequestState& s) { return s.exchange(nullptr); });

    // data type
    {
        using namespace turbomind;
        py::enum_<ft::DataType>(m, "DataType")
            .value("TYPE_INVALID", kNull)
            .value("TYPE_BOOL", kBool)
            .value("TYPE_UINT8", kUint8)
            .value("TYPE_UINT16", kUint16)
            .value("TYPE_UINT32", kUint32)
            .value("TYPE_UINT64", kUint64)
            .value("TYPE_INT8", kInt8)
            .value("TYPE_INT16", kInt16)
            .value("TYPE_INT32", kInt32)
            .value("TYPE_INT64", kInt64)
            .value("TYPE_FP16", kFloat16)
            .value("TYPE_FP32", kFloat32)
            .value("TYPE_FP64", kFloat64)
            .value("TYPE_BF16", kBfloat16);

        // memory type
        py::enum_<ft::DeviceType>(m, "MemoryType")
            .value("MEMORY_CPU", ft::DeviceType::kCPU)
            .value("MEMORY_CPU_PINNED", ft::DeviceType::kCPUpinned)
            .value("MEMORY_GPU", ft::DeviceType::kDEVICE);
    }

    // tensor
    py::class_<Tensor, std::shared_ptr<Tensor>>(m, "Tensor")
        .def_property_readonly("where", [](const Tensor& t) { return t.device().type; })
        .def_property_readonly("type", [](const Tensor& t) { return t.dtype(); })
        .def_property_readonly("shape", [](const Tensor& t) { return t.shape(); })
        .def_property_readonly("data", [](const Tensor& t) { return t.raw_data(); })
        .def(
            "copy_from",
            [](Tensor& self, py::object obj) {
                py::capsule      cap = obj.attr("__dlpack__")();
                DLManagedTensor* dlmt =
                    static_cast<DLManagedTensor*>(PyCapsule_GetPointer(cap.ptr(), kDlTensorCapsuleName));
                auto src = DLManagedTensorToTritonTensor(dlmt);
                // take ownership of capsule's payload
                cap.set_name("used_dltensor");

                TM_CHECK_EQ(self.byte_size(), src->byte_size()) << self << " " << *src;
                safe_memcpy(self.raw_data(), src->raw_data(), self.byte_size());
            },
            "tensor"_a)
        .def(
            "__dlpack__",
            [](Tensor& self, long stream) {
                DLManagedTensor* dlmt = TritonTensorToDLManagedTensor(self);
                return py::capsule(dlmt, kDlTensorCapsuleName, [](PyObject* obj) {
                    DLManagedTensor* dlmt =
                        static_cast<DLManagedTensor*>(PyCapsule_GetPointer(obj, kDlTensorCapsuleName));
                    if (dlmt) {
                        dlmt->deleter(dlmt);
                    }
                    else {
                        // The tensor has been deleted. Clear any error from
                        // PyCapsule_GetPointer.
                        PyErr_Clear();
                    }
                });
            },
            "stream"_a = 0)
        .def("__dlpack_device__", [](const Tensor& self) {
            auto device = getDLDevice(self);
            return std::tuple<int, int>(int(device.device_type), device.device_id);
        });
    m.def(
        "from_dlpack",
        [](py::object obj) {
            py::capsule      cap = obj.attr("__dlpack__")();
            DLManagedTensor* dlmt =
                static_cast<DLManagedTensor*>(PyCapsule_GetPointer(cap.ptr(), kDlTensorCapsuleName));
            auto ret = DLManagedTensorToTritonTensor(dlmt);
            // take ownership of capsule's payload
            cap.set_name("used_dltensor");
            return ret;
        },
        "dl_managed_tensor"_a);

    py::bind_map<TensorMap, std::shared_ptr<TensorMap>>(m, "TensorMap");

    using ft::ModelRequest;
    py::class_<ModelRequest>(m, "ModelRequest")
        .def(
            "forward",
            [](ModelRequest*               model_request,
               std::shared_ptr<TensorMap>  input_tensors,
               const ft::SessionParam&     session,
               const ft::GenerationConfig& gen_cfg,
               bool                        stream_output,
               bool                        enable_metrics,
               std::function<void()>       cb) {
                ModelRequest::InputParam param{};
                param.tensors        = std::move(input_tensors);
                param.session        = session;
                param.gen_cfg        = gen_cfg;
                param.stream_output  = stream_output;
                param.enable_metrics = enable_metrics;

                auto ret = model_request->Forward(std::move(param), [cb = std::move(cb)]() {
                    try {
                        cb();
                    }
                    catch (const py::error_already_set& e) {
                        std::cerr << e.what() << std::endl;
                    }
                });
                return std::make_tuple(std::move(ret.tensors), std::move(ret.state), std::move(ret.metrics));
            },
            py::call_guard<py::gil_scoped_release>(),
            "input_tensors"_a,
            "session"_a,
            "gen_cfg"_a,
            "stream_output"_a,
            "enable_metrics"_a,
            "cb"_a)
        .def(
            "cancel",
            [](ModelRequest* model_request) {
                model_request->Cancel();  //
            },
            py::call_guard<py::gil_scoped_release>())
        .def(
            "end",
            [](ModelRequest* model_request, std::function<void(int)> cb, uint64_t session_id) {
                model_request->End(std::move(cb), session_id);  //
            },
            py::call_guard<py::gil_scoped_release>(),
            "cb"_a,
            "session_id"_a)
        .def(
            "set_grammar",
            [](ModelRequest* model_request, const xgrammar::CompiledGrammar& grammar) {
                TM_LOG_INFO("Set grammar for model_request");
                model_request->setGrammar(grammar);
            },
            py::call_guard<py::gil_scoped_release>(),
            "grammar"_a);

    // transformer model
    using ft::TurboMind;
    py::class_<TurboMind, std::shared_ptr<TurboMind>>(m, "TurboMind")
        .def_static(
            "create",
            [](std::string model_dir, std::string config, std::string weight_type) -> std::shared_ptr<TurboMind> {
                auto gil_factory = [] {  //
                    // erase the type
                    return std::static_pointer_cast<void>(std::make_shared<ScopedGIL>());
                };
                auto no_gil_deleter = [](TurboMind* ptr) {
                    pybind11::gil_scoped_release release;
                    delete ptr;
                };

                std::shared_ptr<TurboMind> model(new TurboMind(model_dir, config, gil_factory), no_gil_deleter);
                return model;
            },
            "model_dir"_a,
            "config"_a      = "",
            "weight_type"_a = "half")
        .def(
            "create_request",
            [](TurboMind* model, int deviceId) { return model->CreateRequest(); },
            py::call_guard<py::gil_scoped_release>(),
            "device_id"_a)
        .def("create_weights",
             &TurboMind::CreateWeights,
             py::call_guard<py::gil_scoped_release>(),
             "device_id"_a,
             "rank"_a)
        .def(
            "get_weights",
            [](TurboMind* model, int deviceId, int rank) { return model->GetWeights(deviceId, rank); },
            py::call_guard<py::gil_scoped_release>(),
            "device_id"_a,
            "rank"_a)
        .def(
            "process_weight",
            [](TurboMind* model, int deviceId, int rank) { model->ProcessWeights(deviceId, rank); },
            py::call_guard<py::gil_scoped_release>(),
            "device_id"_a,
            "rank"_a)
        .def(
            "create_engine",
            [](TurboMind* model, int deviceId, int rank) { model->CreateEngine(deviceId, rank); },
            py::call_guard<py::gil_scoped_release>(),
            "device_id"_a,
            "rank"_a)
        .def(
            "get_schedule_metrics",
            [](TurboMind* model, int deviceId, int rank) { return model->GetScheduleMetrics(deviceId, rank); },
            py::call_guard<py::gil_scoped_release>(),
            "device_id"_a,
            "rank"_a)
        .def(
            "sleep",
            [](TurboMind* model, int deviceId, int level) { model->Sleep(deviceId, level); },
            py::call_guard<py::gil_scoped_release>(),
            "device_id"_a,
            "level"_a)
        .def(
            "wakeup",
            [](TurboMind* model, int deviceId, const std::vector<std::string>& tags, int rank) {
                model->WakeUp(deviceId, tags, rank);
            },
            py::call_guard<py::gil_scoped_release>(),
            "device_id"_a,
            "tags"_a,
<<<<<<< HEAD
            "rank"_a);
=======
            "rank"_a)
        .def("is_dummy_node", [](LlamaTritonModel* model) { return model->isDummyNode(); })
        .def("__str__", &LlamaTritonModel::toString)
        .def("__repr__", &LlamaTritonModel::toString)
        .def("get_tensor_para_size", &LlamaTritonModel::getTensorParaSize)
        .def("get_pipeline_para_size", &LlamaTritonModel::getPipelineParaSize);
>>>>>>> def30522
}<|MERGE_RESOLUTION|>--- conflicted
+++ resolved
@@ -571,14 +571,6 @@
             py::call_guard<py::gil_scoped_release>(),
             "device_id"_a,
             "tags"_a,
-<<<<<<< HEAD
-            "rank"_a);
-=======
             "rank"_a)
-        .def("is_dummy_node", [](LlamaTritonModel* model) { return model->isDummyNode(); })
-        .def("__str__", &LlamaTritonModel::toString)
-        .def("__repr__", &LlamaTritonModel::toString)
-        .def("get_tensor_para_size", &LlamaTritonModel::getTensorParaSize)
-        .def("get_pipeline_para_size", &LlamaTritonModel::getPipelineParaSize);
->>>>>>> def30522
+        .def("is_dummy_node", [](TurboMind* model) { return model->is_dummy_node(); });
 }