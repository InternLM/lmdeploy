--- conflicted
+++ resolved
@@ -80,7 +80,6 @@
         attn_params_.max_position_embeddings = 2048;
         TM_LOG_WARNING("[LlamaTritonModel] `max_position_embeddings` is not set, default to %d.",
                        (int)attn_params_.max_position_embeddings);
-<<<<<<< HEAD
     }
 
     if (!engine_params_.max_batch_size) {
@@ -94,21 +93,6 @@
         TM_LOG_WARNING("[LlamaTritonModel] `session_len` is not set, default to %d.", (int)engine_params_.session_len);
     }
 
-=======
-    }
-
-    if (!engine_params_.max_batch_size) {
-        engine_params_.max_batch_size = 64;
-        TM_LOG_WARNING("[LlamaTritonModel] `max_batch_size` is not set, default to %d.",
-                       (int)engine_params_.max_batch_size);
-    }
-
-    if (!engine_params_.session_len) {
-        engine_params_.session_len = attn_params_.max_position_embeddings;
-        TM_LOG_WARNING("[LlamaTritonModel] `session_len` is not set, default to %d.", (int)engine_params_.session_len);
-    }
-
->>>>>>> 477f2db8
     if (!engine_params_.max_context_token_num) {
         engine_params_.max_context_token_num = engine_params_.session_len;
         TM_LOG_WARNING("[LlamaTritonModel] `max_context_token_num` is not set, default to %d.",
@@ -171,7 +155,6 @@
             TM_LOG_ERROR("[ERROR] Can't init with config %s", config.c_str());
             ft::FT_CHECK(false);
         }
-<<<<<<< HEAD
     }
 
     if (!model_dir.empty()) {
@@ -184,20 +167,6 @@
         }
     }
 
-=======
-    }
-
-    if (!model_dir.empty()) {
-        model_dir_ = model_dir;
-        const std::string inifile{model_dir + "/config.ini"};
-        reader = INIReader(inifile);
-        if (reader.ParseError() < 0) {
-            TM_LOG_ERROR("[ERROR] Can't load %s", inifile.c_str());
-            ft::FT_CHECK(false);
-        }
-    }
-
->>>>>>> 477f2db8
     model_name_          = reader.Get("llama", "model_name");
     head_num_            = reader.GetInteger("llama", "head_num");
     kv_head_num_         = reader.GetInteger("llama", "kv_head_num", 0);
