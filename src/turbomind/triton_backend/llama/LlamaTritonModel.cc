/*
 * Copyright (c) OpenMMLab. All rights reserved.
 * Copyright (c) 2020-2023, NVIDIA CORPORATION.  All rights reserved.
 *
 * Licensed under the Apache License, Version 2.0 (the "License");
 * you may not use this file except in compliance with the License.
 * You may obtain a copy of the License at
 *
 *     http://www.apache.org/licenses/LICENSE-2.0
 *
 * Unless required by applicable law or agreed to in writing, software
 * distributed under the License is distributed on an "AS IS" BASIS,
 * WITHOUT WARRANTIES OR CONDITIONS OF ANY KIND, either express or implied.
 * See the License for the specific language governing permissions and
 * limitations under the License.
 */

// Modified from
// https://github.com/NVIDIA/FasterTransformer/blob/main/src/fastertransformer/triton_backend/multi_gpu_gpt/ParallelGptTritonModel.cc

#include <cctype>
#include <optional>
#include <string>

#include <cuda_runtime.h>

#include <yaml-cpp/yaml.h>

#include "src/turbomind/comm/device_comm.h"
#include "src/turbomind/comm/host_comm.h"
#include "src/turbomind/core/allocator.h"
#include "src/turbomind/core/check.h"
#include "src/turbomind/core/data_type.h"
#include "src/turbomind/core/tensor.h"
#include "src/turbomind/engine/gateway.h"
#include "src/turbomind/engine/model_request.h"
#include "src/turbomind/kernels/activation.h"
#include "src/turbomind/models/llama/LlamaDenseWeight.h"
#include "src/turbomind/models/llama/LlamaV2.h"
#include "src/turbomind/models/llama/context.h"
#include "src/turbomind/models/llama/llama_params.h"
#include "src/turbomind/utils/cuda_utils.h"

#include "src/turbomind/triton_backend/llama/LlamaTritonModel.h"

namespace turbomind {

static std::optional<MoeParam::Method> get_moe_method()
{
    static const auto value = []() -> std::optional<MoeParam::Method> {
        const auto p = std::getenv("TM_MOE_METHOD");
        if (p) {
            std::string str(p);
            for (auto& x : str) {
                x = std::tolower(x);
            }
            if (str == "naive") {
                return MoeParam::kNaive;
            }
            else if (str == "fused") {
                return MoeParam::kFused;
            }
            else {
                std::cerr << "[WARNING] unrecognised MoE method: " << str << "\n";
            }
        }
        return {};
    }();
    return value;
}

static void parse_default_rope_param(const YAML::Node& node, RopeParam& param)
{
    param.base = node["base"].as<float>();
    param.dim  = node["dim"].as<int>();
    if (param.base == 0.f || param.dim == 0) {
        TM_LOG_ERROR("invalid rope param: base = %f, dim = %d", param.base, param.dim);
        FT_CHECK(0);
    }
}

static void parse_linear_rope_param(const YAML::Node& node, RopeParam& param)
{
    parse_default_rope_param(node, param);
    param.factor = node["factor"].as<float>();
}

static void parse_dynamic_rope_param(const YAML::Node& node, RopeParam& param)
{
    parse_linear_rope_param(node, param);
    param.max_position_embeddings = node["max_position_embeddings"].as<int>();
}

static void parse_yarn_rope_param(const YAML::Node& node, RopeParam& param)
{
    parse_dynamic_rope_param(node, param);
    param.yarn.attention_factor = node["attention_factor"].as<float>();
    param.yarn.beta_fast        = node["beta_fast"].as<float>();
    param.yarn.beta_slow        = node["beta_slow"].as<float>();
}

static void parse_llama3_rope_param(const YAML::Node& node, RopeParam& param)
{
    parse_linear_rope_param(node, param);
    param.llama3.low_freq_factor                  = node["low_freq_factor"].as<float>();
    param.llama3.high_freq_factor                 = node["high_freq_factor"].as<float>();
    param.llama3.original_max_position_embeddings = node["original_max_position_embeddings"].as<int>();
}

static void parse_mrope_rope_param(const YAML::Node& node, RopeParam& param)
{
    parse_default_rope_param(node, param);
    auto mrope_section = node["mrope_section"].as<std::vector<int>>();
    FT_CHECK(mrope_section.size() == 3);
    param.mrope.section = {mrope_section[0], mrope_section[1], mrope_section[2]};
}

static void parse_rope_param(const YAML::Node& node, RopeParam& rope)
{
    rope.type = GetRoPEType(node["type"].as<std::string>());

    switch (rope.type) {
        case RopeType::kDefault:
            parse_default_rope_param(node, rope);
            break;
        case RopeType::kLinear:
            parse_linear_rope_param(node, rope);
            break;
        case RopeType::kDynamic:
            parse_dynamic_rope_param(node, rope);
            break;
        case RopeType::kYarn:
            parse_yarn_rope_param(node, rope);
            break;
        case RopeType::kLlama3:
            parse_llama3_rope_param(node, rope);
            break;
        case RopeType::kMrope:
            parse_mrope_rope_param(node, rope);
            break;
        default:
            FT_CHECK(0);
            break;
    }
}

DataType data_type_from_string(std::string str)
{
    if (str == "fp16" || str == "float16") {
        return kFloat16;
    }
    else if (str == "bf16" || str == "bfloat16") {
        return kBfloat16;
    }
    else if (str == "fp32") {
        return kFloat32;
    }
    else if (str == "int8") {
        return kUint8;
    }
    else if (str == "int4") {
        return kUint4;
    }
    else if (str == "fp8") {
        return kFloat8_e4m3;
    }
    else if (str == "e2m1") {
        return kFloat4_e2m1;
    }
    TM_CHECK(0) << "unsupported weight type: " << str;
    return {};
}

template<typename T>
std::map<std::string, std::pair<std::regex, T>> getLoraPattern(std::string pattern, T (*func)(const std::string& s))
{
    std::map<std::string, std::pair<std::regex, T>> res;
    std::stringstream                               ss(pattern);
    std::string                                     kv;
    while (std::getline(ss, kv, ',')) {
        auto pos = kv.rfind(":");
        auto k   = kv.substr(0, pos);
        auto v   = func(kv.substr(pos + 1));
        res.emplace(k, std::make_pair(std::regex(k), v));
    }
    return res;
}

void LlamaTritonModel::handleMissingParams()
{
    if (model_param_.kv_head_num == 0) {
        model_param_.kv_head_num = model_param_.head_num;
        TM_LOG_WARNING("[LlamaTritonModel] `kv_head_num` is not set, default to `head_num` (%d).",
                       (int)model_param_.kv_head_num);
    }

    if (model_param_.embedding_size == 0) {
        model_param_.embedding_size = model_param_.vocab_size;
        TM_LOG_WARNING("[LlamaTritonModel] `embedding_size` is not set, default to `vocab_size` (%d).",
                       (int)model_param_.vocab_size);
    }

    if (!attn_param_.max_position_embeddings) {
        attn_param_.max_position_embeddings = 2048;
        TM_LOG_WARNING("[LlamaTritonModel] `max_position_embeddings` is not set, default to %d.",
                       (int)attn_param_.max_position_embeddings);
    }

    if (!engine_param_.max_batch_size) {
        engine_param_.max_batch_size = 64;
        TM_LOG_WARNING("[LlamaTritonModel] `max_batch_size` is not set, default to %d.",
                       (int)engine_param_.max_batch_size);
    }

    if (!engine_param_.session_len) {
        engine_param_.session_len = attn_param_.max_position_embeddings;
        TM_LOG_WARNING("[LlamaTritonModel] `session_len` is not set, default to %d.", (int)engine_param_.session_len);
    }

    if (!engine_param_.max_context_token_num) {
        engine_param_.max_context_token_num = engine_param_.session_len;
        TM_LOG_WARNING("[LlamaTritonModel] `max_context_token_num` is not set, default to %d.",
                       (int)engine_param_.max_context_token_num);
    }

    if (engine_param_.max_context_token_num <= engine_param_.max_batch_size) {
        engine_param_.max_context_token_num *= engine_param_.session_len;
        TM_LOG_WARNING("[LlamaTritonModel] `max_context_token_num` = %d.", (int)engine_param_.max_context_token_num);
    }

    if (!engine_param_.step_length) {
        engine_param_.step_length = 1;
    }

    if (!engine_param_.cache_max_block_count) {
        engine_param_.cache_max_block_count = .95f;
        TM_LOG_WARNING("[LlamaTritonModel] `cache_max_entry_count` is not set, default to %f.",
                       engine_param_.cache_max_block_count);
    }

    if (!attn_param_.cache_block_seq_len) {
        attn_param_.cache_block_seq_len = 128;
        TM_LOG_WARNING("[LlamaTritonModel] `cache_block_seq_len` is not set, default to %d.",
                       attn_param_.cache_block_seq_len);
    }

    if (!engine_param_.cache_chunk_size) {
        engine_param_.cache_chunk_size = engine_param_.cache_max_block_count;
        TM_LOG_WARNING("[LlamaTritonModel] `cache_chunk_size` is not set, default to %d.",
                       (int)engine_param_.cache_chunk_size);
    }

    if (!engine_param_.num_tokens_per_iter) {
        engine_param_.num_tokens_per_iter = engine_param_.max_context_token_num;
        TM_LOG_WARNING("[LlamaTritonModel] `num_tokens_per_iter` is not set, default to `max_context_token_num` (%d).",
                       (int)engine_param_.num_tokens_per_iter);
    }
}

LlamaTritonModel::~LlamaTritonModel()
{
    FT_CHECK(weights_.size() == engines_.size());

    if (gateway_) {
        gateway_->shutdown();
    }

    for (int device_id = 0; device_id < (int)engines_.size(); ++device_id) {
        // Set device id before destructing CUDA resources
        CudaDeviceGuard dev_guard(engine_param_.devices[device_id]);
        engines_[device_id].reset();
        weights_[device_id].reset();
        contexts_[device_id].reset();
        trim_default_mempool(engine_param_.devices[device_id]);
    }
}

LlamaTritonModel::LlamaTritonModel(std::string                            model_dir,
                                   std::string                            config,
                                   std::function<std::shared_ptr<void>()> ffi_ctx_factory):
    dtype_{}, model_param_{}, attn_param_{}, moe_param_{}, lora_param_{}, engine_param_{}
{
    FT_CHECK_WITH_INFO(!(config.empty() && model_dir.empty()), "invalid init options");

    YAML::Node reader;

    try {
        if (!model_dir.empty()) {
            model_dir_ = model_dir;
            const std::string config_file{model_dir + "/config.yaml"};
            reader = YAML::LoadFile(config_file);
        }

        if (!config.empty()) {
            reader = YAML::Load(config);
        }
    }
    catch (const YAML::Exception& e) {
        std::cerr << "Error reading YAML config: " << e.what() << std::endl;
        FT_CHECK(false);
    }

    const auto model_reader     = reader["model_config"];
    const auto attention_reader = reader["attention_config"];
    const auto lora_reader      = reader["lora_config"];
    const auto engine_reader    = reader["engine_config"];

    dtype_ = model_param_.data_type = data_type_from_string(model_reader["data_type"].as<std::string>());
    TM_CHECK(model_param_.data_type == kBfloat16 || model_param_.data_type == kHalf);

    model_name_                     = model_reader["model_name"].as<std::string>();
    model_param_.head_num           = model_reader["head_num"].as<int>();
    model_param_.head_dim           = model_reader["size_per_head"].as<int>();
    model_param_.kv_head_num        = model_reader["kv_head_num"].as<int>(0);
    model_param_.hidden_units       = model_reader["hidden_units"].as<int>();
    model_param_.layer_num          = model_reader["num_layer"].as<int>();
    model_param_.vocab_size         = model_reader["vocab_size"].as<int>();
    model_param_.embedding_size     = model_reader["embedding_size"].as<int>();
    model_param_.norm_eps           = model_reader["norm_eps"].as<float>();
    model_param_.tune_layer_num     = model_reader["tune_layer_num"].as<int>(1);
    model_param_.mla.q_lora_rank    = model_reader["q_lora_rank"].as<int>();
    model_param_.mla.kv_lora_rank   = model_reader["kv_lora_rank"].as<int>();
    model_param_.mla.qk_rope_dim    = model_reader["qk_rope_dim"].as<int>();
    model_param_.mla.v_head_dim     = model_reader["v_head_dim"].as<int>();
    attn_param_.cache_block_seq_len = attention_reader["cache_block_seq_len"].as<int>(0);
    model_param_.quant_policy       = engine_reader["quant_policy"].as<int>(0);

    auto inter_size = model_reader["inter_size"];
    for (auto it = inter_size.begin(); it != inter_size.end(); ++it) {
        model_param_.inter_size.push_back(it->as<int>());
    }
    model_param_.attn_sink = model_reader["attn_sink"].as<bool>();
    model_param_.mlp_bias  = model_reader["mlp_bias"].as<bool>();
    if (model_reader["activation_type"].as<std::string>("") == "gpt-oss") {
        model_param_.act_type = ActivationType::kSiluGptOss;
    }

    auto window_size = model_reader["window_size"];
    for (auto it = window_size.begin(); it != window_size.end(); ++it) {
        model_param_.window_size.push_back(it->as<int>());
    }

    model_param_.attn_bias  = model_reader["attn_bias"].as<int>(0);
    model_param_.qk_norm    = model_reader["qk_norm"].as<bool>();
    model_param_.group_size = model_reader["group_size"].as<int>(0);

    attn_param_.softmax_scale = attention_reader["softmax_scale"].as<float>(0);
    // logn attn for qwen model
    attn_param_.use_logn_attn           = attention_reader["use_logn_attn"].as<int>(0);
    attn_param_.max_position_embeddings = attention_reader["max_position_embeddings"].as<int>(0);
    // rotary embedding parameters
    parse_rope_param(attention_reader["rope_param"], attn_param_.rope);

    engine_param_.max_batch_size = engine_reader["max_batch_size"].as<int>(0);
    auto max_forward_token_num   = engine_reader["max_prefill_token_num"].as<int>(0);
    max_forward_token_num += engine_param_.max_batch_size;

    engine_param_.max_context_token_num = engine_reader["max_context_token_num"].as<int>(0);
    engine_param_.session_len           = model_reader["session_len"].as<int>(0);

    engine_param_.cache_max_block_count = engine_reader["cache_max_entry_count"].as<float>(0);
    engine_param_.cache_chunk_size      = engine_reader["cache_chunk_size"].as<int>(0);
    engine_param_.enable_prefix_caching = engine_reader["enable_prefix_caching"].as<bool>(false);
    engine_param_.enable_metrics        = engine_reader["enable_metrics"].as<bool>(false);

    engine_param_.num_tokens_per_iter = engine_reader["num_tokens_per_iter"].as<int>(0);
    engine_param_.max_prefill_iters   = engine_reader["max_prefill_iters"].as<int>(1);

    engine_param_.outer_dp_size = engine_reader["outer_dp_size"].as<int>();
    engine_param_.outer_dp_rank = 0;
    engine_param_.attn_dp_size  = engine_reader["attn_dp_size"].as<int>();
    engine_param_.attn_dp_rank  = 0;
    engine_param_.attn_tp_size  = engine_reader["attn_tp_size"].as<int>();
    engine_param_.attn_tp_rank  = 0;
    engine_param_.attn_cp_size  = engine_reader["attn_cp_size"].as<int>();
    engine_param_.attn_cp_rank  = 0;
    engine_param_.mlp_tp_size   = engine_reader["mlp_tp_size"].as<int>();
    engine_param_.mlp_tp_rank   = 0;

    engine_param_.devices = engine_reader["devices"].as<std::vector<int>>();

    // multi-node information
    engine_param_.nnodes    = engine_reader["nnodes"].as<int>();
    engine_param_.node_rank = engine_reader["node_rank"].as<int>();

    {
        auto tp                             = engine_param_.attn_tp_size * engine_param_.attn_cp_size;
        engine_param_.max_forward_token_num = ((size_t)max_forward_token_num + tp - 1) / tp * tp;
    }

    comm_size_ = engine_param_.attn_dp_size * engine_param_.attn_tp_size * engine_param_.attn_cp_size;
    FT_CHECK(engine_param_.mlp_tp_size == comm_size_);

    communicator_ = engine_reader["communicator"].as<std::string>();

    lora_param_.policy        = getLoraPolicy(reader["lora_config"]["lora_policy"].as<std::string>(""));
    lora_param_.r             = lora_reader["lora_r"].as<int>(0);
    lora_param_.scale         = lora_reader["lora_scale"].as<float>(0);
    lora_param_.max_wo_r      = lora_reader["lora_max_wo_r"].as<int>(0);
    lora_param_.rank_pattern  = getLoraPattern<int>(lora_reader["lora_rank_pattern"].as<std::string>(""),
                                                   [](const std::string& s) { return std::stoi(s); });
    lora_param_.scale_pattern = getLoraPattern<float>(lora_reader["lora_scale_pattern"].as<std::string>(""),
                                                      [](const std::string& s) { return std::stof(s); });

    moe_param_.experts_per_token = model_reader["experts_per_token"].as<int>(0);
    moe_param_.inter_size        = model_reader["expert_inter_size"].as<int>(0);
    moe_param_.shared_gate       = model_reader["moe_shared_gate"].as<bool>();
    moe_param_.norm_topk_prob    = model_reader["norm_topk_prob"].as<bool>();
    moe_param_.routed_scale      = model_reader["routed_scale"].as<float>(1.f);
    moe_param_.topk_group        = model_reader["topk_group"].as<int>(1);
    moe_param_.topk_method       = model_reader["topk_method"].as<std::string>("greedy");
    moe_param_.n_group           = model_reader["moe_group_num"].as<int>(1);
    moe_param_.router_bias       = model_reader["expert_router_bias"].as<bool>();
    YAML::Node expert_num        = model_reader["expert_num"];
    for (auto it = expert_num.begin(); it != expert_num.end(); ++it) {
        moe_param_.expert_num.push_back(it->as<int>());
    }

    handleMissingParams();

    weights_.resize(engine_param_.devices.size());
    engines_.resize(engine_param_.devices.size());
    contexts_.resize(engine_param_.devices.size());

    model_param_.weight_type        = data_type_from_string(model_reader["weight_type"].as<std::string>());
    model_param_.expert_weight_type = data_type_from_string(model_reader["expert_weight_type"].as<std::string>());

    if (auto method = get_moe_method()) {
        moe_param_.method = *method;
    }
    else {
        moe_param_.method = MoeParam::kFused;
    }

    // NOTE: This runs on Python main thread
    group_ids_.resize(engine_param_.outer_dp_size);
    for (size_t i = 0; i < group_ids_.size(); ++i) {
        // TODO: fine-grained comm control
        const std::string group_backend = (engine_param_.nnodes == 1) ? "" : "gloo";

        group_ids_[i] = comm::CreateHostGroupId(group_backend);
        group_ids_[i]->Initialize();
    }

<<<<<<< HEAD
    const int device_per_node = engine_param_.devices.size();
    const int device_offset   = device_per_node * engine_param_.node_rank;

    engine_params_.resize(device_per_node, engine_param_);
    for (int i = 0; i < device_per_node; ++i) {
        auto& e         = engine_params_[i];
        e.outer_dp_rank = (i + device_offset) / comm_size_;
        e.attn_tp_rank  = (i + device_offset) % comm_size_ % e.attn_tp_size;
        e.attn_dp_rank  = (i + device_offset) % comm_size_ / e.attn_tp_size;
        e.mlp_tp_rank   = (i + device_offset) % comm_size_;
=======
    const int device_num = engine_param_.outer_dp_size * comm_size_;
    const int tp_cp_size = engine_param_.attn_tp_size * engine_param_.attn_cp_size;

    // comm layout: outer_dp x inner(dp, tp, cp)
    engine_params_.resize(device_num, engine_param_);
    for (int i = 0; i < device_num; ++i) {
        auto& e         = engine_params_[i];
        e.outer_dp_rank = i / comm_size_;
        e.attn_cp_rank  = i % comm_size_ % e.attn_cp_size;
        e.attn_tp_rank  = i % tp_cp_size / e.attn_cp_size;
        e.attn_dp_rank  = i % comm_size_ / tp_cp_size;
        e.mlp_tp_rank   = i % comm_size_;
>>>>>>> 9dd57d39
    }

    for (int local_rank = 0; local_rank < device_per_node; ++local_rank) {
        auto& e = engine_params_[local_rank];
        if (e.attn_tp_rank == 0) {
            node_dp_ranks_.push_back(e.outer_dp_rank * e.attn_dp_size + e.attn_dp_rank);
        }
    }

    gateway_ = std::make_shared<Gateway>(
        engine_param_.outer_dp_size, engine_param_.attn_dp_size, node_dp_ranks_, ffi_ctx_factory);
    ffi_ctx_factory_ = ffi_ctx_factory;

    TM_LOG_INFO("%s", toString().c_str());
}

std::unique_ptr<ModelRequest> LlamaTritonModel::createModelInstance(int device_id)
{
    FT_CHECK(engines_[device_id] != nullptr);

    return std::make_unique<ModelRequest>(
        gateway_.get(), dtype_, engine_param_.session_len, model_param_.vocab_size, model_param_.hidden_units);
}

void LlamaTritonModel::createSharedWeights(int device_id, int rank)
{
    CudaDeviceGuard dev_guard(engine_param_.devices[device_id]);
    weights_[device_id] =
        std::make_shared<LlamaWeight>(dtype_, model_param_, engine_params_.at(device_id), lora_param_, moe_param_);
}

TensorMap LlamaTritonModel::getParams(int device_id, int rank)
{
    const auto& tensor_ptr_map = TM_CHECK_NOTNULL(weights_[device_id])->get_parameters();
    TensorMap   params;
    for (const auto& [name, tensor_ptr] : tensor_ptr_map) {
        params[name] = *tensor_ptr;
    }
    return params;
}

void LlamaTritonModel::processWeights(int device_id, int rank)
{
    CudaDeviceGuard dev_guard(engine_param_.devices[device_id]);
    FT_CHECK(weights_[device_id] != nullptr);

    cudaDeviceProp props{};
    check_cuda_error(cudaGetDeviceProperties(&props, engine_param_.devices[device_id]));

    weights_[device_id]->prepare(props);
    sync_check_cuda_error();
}

Communicators LlamaTritonModel::createCommSplits(int rank)
{
    Communicators comm{};

    const int outer_rank = rank / comm_size_;
    const int inner_rank = rank % comm_size_;

    const int tp_cp_size = engine_param_.attn_tp_size * engine_param_.attn_cp_size;
    const int color_tp   = inner_rank / tp_cp_size;
    const int color_cp   = inner_rank / engine_param_.attn_cp_size;
    const int color_dp   = inner_rank % tp_cp_size;

    comm.h_comm = group_ids_[outer_rank]->CreateCommunicator(comm_size_, inner_rank);

    comm.h_tp_group = comm.h_comm->Split(color_tp, 0);
    comm.h_dp_group = comm.h_comm->Split(color_dp, 0);

    if (comm_size_ > 1) {
        comm.d_comm = CreateDeviceCommunicator(communicator_, comm_size_, inner_rank, comm.h_comm);
        //
        comm.d_tp_group = 0;
        comm.d_cp_group = 0;
        if (engine_param_.attn_dp_size > 1) {  // has attn_dp
            comm.d_tp_group = comm.d_comm->Split(color_tp, 0, 0);
        }
        if (engine_param_.attn_cp_size > 1) {  // has attn_cp
            comm.d_cp_group = comm.d_comm->Split(color_cp, 0, 0);
        }
    }

    return comm;
}

void LlamaTritonModel::createEngine(int device_id, int rank)
{
    CudaDeviceGuard dev_guard(engine_param_.devices[device_id]);

    auto&      ctx          = contexts_[device_id];
    const bool first_create = (ctx == nullptr);
    if (first_create) {
        ctx       = std::make_shared<Context>(engine_param_.devices[device_id]);
        ctx->comm = createCommSplits(rank);
    }

    core::ContextGuard guard{ctx->core_stream, ctx->allocator, Allocator{kCPUpinned}};

    const auto& engine_param = engine_params_.at(device_id);

    // Get `h_comm` first as ctx will be moved later
    const auto h_comm = ctx->comm.h_comm;

    h_comm->Sync();

    auto model = std::make_unique<LlamaV2>(dtype_,
                                           model_param_,  //
                                           engine_param,
                                           attn_param_,
                                           moe_param_,
                                           lora_param_,
                                           *ctx,
                                           engine_param_.max_batch_size,
                                           weights_[device_id]);

    h_comm->Sync();

    try {
        const int dp_rank   = engine_param.outer_dp_rank * engine_param.attn_dp_size + engine_param.attn_dp_rank;
        engines_[device_id] = std::make_unique<Engine>(dtype_,
                                                       engine_param,  //
                                                       std::move(model),
                                                       ctx,
                                                       gateway_,
                                                       engine_param_.devices[device_id],
                                                       dp_rank);
    }
    catch (const std::exception& e) {
        TM_LOG_ERROR("[Engine][Init] %s", e.what());
        throw;
    }

    // Wait for pinned buffers to be allocated for all ranks, otherwise tuning will hang
    // due to concurrent kernel launch & cudaMallocHost

    h_comm->Sync();

    auto& engine = *engines_[device_id];

    if (first_create) {
        try {
            engine.Warmup();
        }
        catch (const std::exception& e) {
            TM_LOG_ERROR("[Engine][Warmup] %s", e.what());
            throw;
        }
    }

    h_comm->Sync();

    engine.Start();
}

ScheduleMetrics LlamaTritonModel::getScheduleMetrics(int device_id, int rank)
{
    auto& engine = *engines_[device_id];

    return engine.getScheduleMetrics();
}

void LlamaTritonModel::sleep(int device_id, int level)
{
    TM_LOG_DEBUG(__PRETTY_FUNCTION__);

    CudaDeviceGuard dev_guard(engine_param_.devices[device_id]);

    if (level == 2) {
        // free weights
        weights_[device_id]->release();
    }
    else {
        // offload weights to CPU
        TM_CHECK(moe_param_.experts_per_token == 0) << "level 1 sleep not supported for MoE model";
        weights_[device_id]->to_device(kCPU);
    }

    // free model (kv cache and buffer)
    if (device_id == 0) {
        gateway_->shutdown();
        gateway_.reset();
    }
    engines_[device_id].reset();
    contexts_[device_id]->allocator->trim(0);
    trim_default_mempool(engine_param_.devices[device_id]);
}

void LlamaTritonModel::wakeup(int device_id, const std::vector<std::string>& tags, int rank)
{
    TM_LOG_DEBUG(__PRETTY_FUNCTION__);

    CudaDeviceGuard dev_guard(engine_param_.devices[device_id]);

    std::set<std::string> keys(tags.begin(), tags.end());

    if (keys.find("weights") != keys.end()) {
        TM_CHECK(weights_[device_id] != nullptr);
        if (weights_[device_id]->is_initialized()) {
            weights_[device_id]->to_device(kDEVICE);
        }
        else {
            weights_[device_id]->initialize();
        }
    }

    if (keys.find("kv_cache") != keys.end()) {
        if (device_id == 0) {
            gateway_ = std::make_shared<Gateway>(
                engine_param_.outer_dp_size, engine_param_.attn_dp_size, node_dp_ranks_, ffi_ctx_factory_);
        }
        TM_CHECK(contexts_[device_id] != nullptr);
        contexts_[device_id]->comm.h_comm->Sync();
        createEngine(device_id, rank);
    }
}

std::string LlamaTritonModel::toString()
{
    std::stringstream ss;
    ss << "Model: "  //
       << "\nhead_num: " << model_param_.head_num << "\nkv_head_num: " << model_param_.kv_head_num
       << "\nsize_per_head: "
       << model_param_.head_dim
       //    << "\ninter_size: " << model_param_.inter_size
       << "\nnum_layer: " << model_param_.layer_num << "\nvocab_size: " << model_param_.vocab_size
       << "\nattn_bias: " << model_param_.attn_bias << "\nqk_norm: " << model_param_.qk_norm
       << "\nmax_batch_size: " << engine_param_.max_batch_size
       << "\nmax_context_token_num: " << engine_param_.max_context_token_num
       << "\nnum_tokens_per_iter: " << engine_param_.num_tokens_per_iter
       << "\nmax_prefill_iters: " << engine_param_.max_prefill_iters << "\nsession_len: " << engine_param_.session_len
       << "\ncache_max_entry_count: " << engine_param_.cache_max_block_count
       << "\ncache_block_seq_len: " << attn_param_.cache_block_seq_len
       << "\ncache_chunk_size: " << engine_param_.cache_chunk_size << "\nenable_prefix_caching: "
       << engine_param_.enable_prefix_caching
       //    << "\ntensor_para_size: " << tensor_para_size_ << "\npipeline_para_size: " << pipeline_para_size_
       << "\nmodel_name: " << model_name_ << "\nmodel_dir: " << model_dir_
       << "\nquant_policy: " << model_param_.quant_policy << "\ngroup_size: "
       << model_param_.group_size
       //    << "\nexpert_num: " << moe_param_.expert_num
       << "\nexpert_per_token: " << moe_param_.experts_per_token << "\nmoe_method: " << moe_param_.method << std::endl;

    return ss.str();
}

int LlamaTritonModel::getTensorParaSize()
{
    return engine_param_.attn_tp_size;
}

int LlamaTritonModel::getPipelineParaSize()
{
    return 1;
}

}  // namespace turbomind<|MERGE_RESOLUTION|>--- conflicted
+++ resolved
@@ -442,31 +442,19 @@
         group_ids_[i]->Initialize();
     }
 
-<<<<<<< HEAD
     const int device_per_node = engine_param_.devices.size();
     const int device_offset   = device_per_node * engine_param_.node_rank;
-
+    const int tp_cp_size      = engine_param_.attn_tp_size * engine_param_.attn_cp_size;
+
+    // comm layout: outer_dp x inner(dp, tp, cp)
     engine_params_.resize(device_per_node, engine_param_);
     for (int i = 0; i < device_per_node; ++i) {
         auto& e         = engine_params_[i];
         e.outer_dp_rank = (i + device_offset) / comm_size_;
-        e.attn_tp_rank  = (i + device_offset) % comm_size_ % e.attn_tp_size;
-        e.attn_dp_rank  = (i + device_offset) % comm_size_ / e.attn_tp_size;
+        e.attn_cp_rank  = (i + device_offset) % comm_size_ % e.attn_cp_size;
+        e.attn_tp_rank  = (i + device_offset) % tp_cp_size / e.attn_cp_size;
+        e.attn_dp_rank  = (i + device_offset) % comm_size_ / tp_cp_size;
         e.mlp_tp_rank   = (i + device_offset) % comm_size_;
-=======
-    const int device_num = engine_param_.outer_dp_size * comm_size_;
-    const int tp_cp_size = engine_param_.attn_tp_size * engine_param_.attn_cp_size;
-
-    // comm layout: outer_dp x inner(dp, tp, cp)
-    engine_params_.resize(device_num, engine_param_);
-    for (int i = 0; i < device_num; ++i) {
-        auto& e         = engine_params_[i];
-        e.outer_dp_rank = i / comm_size_;
-        e.attn_cp_rank  = i % comm_size_ % e.attn_cp_size;
-        e.attn_tp_rank  = i % tp_cp_size / e.attn_cp_size;
-        e.attn_dp_rank  = i % comm_size_ / tp_cp_size;
-        e.mlp_tp_rank   = i % comm_size_;
->>>>>>> 9dd57d39
     }
 
     for (int local_rank = 0; local_rank < device_per_node; ++local_rank) {
