--- conflicted
+++ resolved
@@ -27,11 +27,8 @@
 #include "src/turbomind/utils/allocator.h"
 #include "src/turbomind/utils/cuda_utils.h"
 #include <cuda_runtime.h>
-<<<<<<< HEAD
-=======
 #include <mutex>
 #include <yaml-cpp/yaml.h>
->>>>>>> 7dc0a5c7
 
 namespace ft = turbomind;
 
@@ -239,44 +236,6 @@
     group_size_ = model_reader["group_size"].as<int>(0);
 
     // rotary embedding parameters
-<<<<<<< HEAD
-    attn_param_.rotary_embedding_dim    = reader.GetInteger("llama", "rotary_embedding");
-    attn_param_.rotary_embedding_base   = reader.GetFloat("llama", "rope_theta", 10000.0f);
-    attn_param_.rope_scaling_type       = reader.Get("llama", "rope_scaling_type", "");
-    attn_param_.rope_scaling_factor     = reader.GetFloat("llama", "rope_scaling_factor", 0.f);
-    attn_param_.low_freq_factor         = reader.GetFloat("llama", "low_freq_factor", 1.0);
-    attn_param_.high_freq_factor        = reader.GetFloat("llama", "high_freq_factor", 1.0);
-    attn_param_.max_position_embeddings = reader.GetInteger("llama", "max_position_embeddings", 0);
-    attn_param_.use_dynamic_ntk         = reader.GetInteger("llama", "use_dynamic_ntk", 0);
-    attn_param_.use_logn_attn           = reader.GetInteger("llama", "use_logn_attn", 0);
-
-    attn_param_.original_max_position_embeddings = reader.GetInteger("llama", "original_max_position_embeddings", 0);
-
-    engine_param_.max_batch_size        = reader.GetInteger("llama", "max_batch_size", 0);
-    engine_param_.max_prefill_token_num = reader.GetInteger("llama", "max_prefill_token_num", 0);
-    engine_param_.max_context_token_num = reader.GetInteger("llama", "max_context_token_num", 0);
-    engine_param_.session_len           = reader.GetInteger("llama", "session_len", 0);
-    engine_param_.step_length           = reader.GetInteger("llama", "step_length", 0);
-
-    engine_param_.cache_max_block_count = reader.GetFloat("llama", "cache_max_entry_count", 0);
-    engine_param_.cache_chunk_size      = reader.GetInteger("llama", "cache_chunk_size", 0);
-    engine_param_.enable_prefix_caching = reader.GetBoolean("llama", "enable_prefix_caching", false);
-
-    engine_param_.num_tokens_per_iter = reader.GetInteger("llama", "num_tokens_per_iter", 0);
-    engine_param_.max_prefill_iters   = reader.GetInteger("llama", "max_prefill_iters", 1);
-
-    moe_param_.method = turbomind::MoeParam::kFused;
-    // moe_param_.method            = turbomind::MoeParam::kNaive;
-    moe_param_.expert_num        = reader.GetInteger("llama", "expert_num", 0);
-    moe_param_.experts_per_token = reader.GetInteger("llama", "experts_per_token", 0);
-    moe_param_.inter_size        = reader.GetInteger("llama", "expert_inter_size", 0);
-
-    lora_param_.policy        = ft::getLoraPolicy(reader.Get("llama", "lora_policy", ""));
-    lora_param_.r             = reader.GetInteger("llama", "lora_r", 0);
-    lora_param_.scale         = reader.GetFloat("llama", "lora_scale", 0);
-    lora_param_.max_wo_r      = reader.GetInteger("llama", "lora_max_wo_r", 0);
-    lora_param_.rank_pattern  = getLoraPattern<int>(reader.Get("llama", "lora_rank_pattern", ""),
-=======
     attn_param_.rotary_embedding_dim    = attention_reader["rotary_embedding"].as<int>();
     attn_param_.rotary_embedding_base   = attention_reader["rope_theta"].as<float>(10000.0f);
     attn_param_.rope_scaling_type       = attention_reader["rope_scaling_type"].as<std::string>("");
@@ -306,10 +265,16 @@
     lora_param_.scale         = lora_reader["lora_scale"].as<float>(0);
     lora_param_.max_wo_r      = lora_reader["lora_max_wo_r"].as<int>(0);
     lora_param_.rank_pattern  = getLoraPattern<int>(lora_reader["lora_rank_pattern"].as<std::string>(""),
->>>>>>> 7dc0a5c7
                                                    [](const std::string& s) { return std::stoi(s); });
     lora_param_.scale_pattern = getLoraPattern<float>(lora_reader["lora_scale_pattern"].as<std::string>(""),
                                                       [](const std::string& s) { return std::stof(s); });
+    
+    moe_param_.method = turbomind::MoeParam::kFused;
+    // moe_param_.method            = turbomind::MoeParam::kNaive;
+    moe_param_.expert_num        = model_reader["expert_num"].as<int>(0);
+    moe_param_.experts_per_token = model_reader["experts_per_token"].as<int>(0);
+    moe_param_.inter_size        = model_reader["expert_inter_size"].as<int>(0);
+    
     handleMissingParams();
 
     shared_state_          = std::make_shared<ft::SharedState>();
