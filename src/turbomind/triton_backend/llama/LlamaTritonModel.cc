/*
 * Copyright (c) OpenMMLab. All rights reserved.
 * Copyright (c) 2020-2023, NVIDIA CORPORATION.  All rights reserved.
 *
 * Licensed under the Apache License, Version 2.0 (the "License");
 * you may not use this file except in compliance with the License.
 * You may obtain a copy of the License at
 *
 *     http://www.apache.org/licenses/LICENSE-2.0
 *
 * Unless required by applicable law or agreed to in writing, software
 * distributed under the License is distributed on an "AS IS" BASIS,
 * WITHOUT WARRANTIES OR CONDITIONS OF ANY KIND, either express or implied.
 * See the License for the specific language governing permissions and
 * limitations under the License.
 */

// Modified from
// https://github.com/NVIDIA/FasterTransformer/blob/main/src/fastertransformer/triton_backend/multi_gpu_gpt/ParallelGptTritonModel.cc

#include <cctype>
#include <optional>
#include <string>

#include <cuda_runtime.h>

#include <yaml-cpp/yaml.h>

#include "src/turbomind/comm/device_comm.h"
#include "src/turbomind/comm/host_comm.h"
#include "src/turbomind/core/allocator.h"
#include "src/turbomind/core/check.h"
#include "src/turbomind/core/data_type.h"
#include "src/turbomind/core/tensor.h"
#include "src/turbomind/engine/gateway.h"
#include "src/turbomind/engine/model_request.h"
#include "src/turbomind/models/llama/LlamaDenseWeight.h"
#include "src/turbomind/models/llama/LlamaV2.h"
#include "src/turbomind/models/llama/context.h"
#include "src/turbomind/models/llama/llama_params.h"
#include "src/turbomind/utils/cuda_utils.h"

#include "src/turbomind/triton_backend/llama/LlamaTritonModel.h"

namespace turbomind {

static std::optional<MoeParam::Method> get_moe_method()
{
    static const auto value = []() -> std::optional<MoeParam::Method> {
        const auto p = std::getenv("TM_MOE_METHOD");
        if (p) {
            std::string str(p);
            for (auto& x : str) {
                x = std::tolower(x);
            }
            if (str == "naive") {
                return MoeParam::kNaive;
            }
            else if (str == "fused") {
                return MoeParam::kFused;
            }
            else {
                std::cerr << "[WARNING] unrecognised MoE method: " << str << "\n";
            }
        }
        return {};
    }();
    return value;
}

static void parse_default_rope_param(const YAML::Node& node, RopeParam& param)
{
    param.base = node["base"].as<float>();
    param.dim  = node["dim"].as<int>();
    if (param.base == 0.f || param.dim == 0) {
        TM_LOG_ERROR("invalid rope param: base = %f, dim = %d", param.base, param.dim);
        FT_CHECK(0);
    }
}

static void parse_linear_rope_param(const YAML::Node& node, RopeParam& param)
{
    parse_default_rope_param(node, param);
    param.factor = node["factor"].as<float>();
}

static void parse_dynamic_rope_param(const YAML::Node& node, RopeParam& param)
{
    parse_linear_rope_param(node, param);
    param.max_position_embeddings = node["max_position_embeddings"].as<int>();
}

static void parse_yarn_rope_param(const YAML::Node& node, RopeParam& param)
{
    parse_dynamic_rope_param(node, param);
    param.yarn.attention_factor = node["attention_factor"].as<float>();
    param.yarn.beta_fast        = node["beta_fast"].as<float>();
    param.yarn.beta_slow        = node["beta_slow"].as<float>();
}

static void parse_llama3_rope_param(const YAML::Node& node, RopeParam& param)
{
    parse_linear_rope_param(node, param);
    param.llama3.low_freq_factor                  = node["low_freq_factor"].as<float>();
    param.llama3.high_freq_factor                 = node["high_freq_factor"].as<float>();
    param.llama3.original_max_position_embeddings = node["original_max_position_embeddings"].as<int>();
}

static void parse_mrope_rope_param(const YAML::Node& node, RopeParam& param)
{
    parse_default_rope_param(node, param);
    auto mrope_section = node["mrope_section"].as<std::vector<int>>();
    FT_CHECK(mrope_section.size() == 3);
    param.mrope.section = {mrope_section[0], mrope_section[1], mrope_section[2]};
}

static void parse_rope_param(const YAML::Node& node, RopeParam& rope)
{
    rope.type = GetRoPEType(node["type"].as<std::string>());

    switch (rope.type) {
        case RopeType::kDefault:
            parse_default_rope_param(node, rope);
            break;
        case RopeType::kLinear:
            parse_linear_rope_param(node, rope);
            break;
        case RopeType::kDynamic:
            parse_dynamic_rope_param(node, rope);
            break;
        case RopeType::kYarn:
            parse_yarn_rope_param(node, rope);
            break;
        case RopeType::kLlama3:
            parse_llama3_rope_param(node, rope);
            break;
        case RopeType::kMrope:
            parse_mrope_rope_param(node, rope);
            break;
        default:
            FT_CHECK(0);
            break;
    }
}

template<typename T>
std::map<std::string, std::pair<std::regex, T>> getLoraPattern(std::string pattern, T (*func)(const std::string& s))
{
    std::map<std::string, std::pair<std::regex, T>> res;
    std::stringstream                               ss(pattern);
    std::string                                     kv;
    while (std::getline(ss, kv, ',')) {
        auto pos = kv.rfind(":");
        auto k   = kv.substr(0, pos);
        auto v   = func(kv.substr(pos + 1));
        res.emplace(k, std::make_pair(std::regex(k), v));
    }
    return res;
}

void LlamaTritonModel::handleMissingParams()
{
    if (model_param_.kv_head_num == 0) {
        model_param_.kv_head_num = model_param_.head_num;
        TM_LOG_WARNING("[LlamaTritonModel] `kv_head_num` is not set, default to `head_num` (%d).",
                       (int)model_param_.kv_head_num);
    }

    if (model_param_.embedding_size == 0) {
        model_param_.embedding_size = model_param_.vocab_size;
        TM_LOG_WARNING("[LlamaTritonModel] `embedding_size` is not set, default to `vocab_size` (%d).",
                       (int)model_param_.vocab_size);
    }

    if (model_param_.tokenizer_size == 0) {
        model_param_.tokenizer_size = model_param_.vocab_size;
        TM_LOG_WARNING("[LlamaTritonModel] `tokenizer_size` is not set, default to `vocab_size` (%d).",
                       (int)model_param_.vocab_size);
    }

    if (!attn_param_.max_position_embeddings) {
        attn_param_.max_position_embeddings = 2048;
        TM_LOG_WARNING("[LlamaTritonModel] `max_position_embeddings` is not set, default to %d.",
                       (int)attn_param_.max_position_embeddings);
    }

    if (!engine_param_.max_batch_size) {
        engine_param_.max_batch_size = 64;
        TM_LOG_WARNING("[LlamaTritonModel] `max_batch_size` is not set, default to %d.",
                       (int)engine_param_.max_batch_size);
    }

    if (!engine_param_.session_len) {
        engine_param_.session_len = attn_param_.max_position_embeddings;
        TM_LOG_WARNING("[LlamaTritonModel] `session_len` is not set, default to %d.", (int)engine_param_.session_len);
    }

    if (!engine_param_.max_context_token_num) {
        engine_param_.max_context_token_num = engine_param_.session_len;
        TM_LOG_WARNING("[LlamaTritonModel] `max_context_token_num` is not set, default to %d.",
                       (int)engine_param_.max_context_token_num);
    }

    if (engine_param_.max_context_token_num <= engine_param_.max_batch_size) {
        engine_param_.max_context_token_num *= engine_param_.session_len;
        TM_LOG_WARNING("[LlamaTritonModel] `max_context_token_num` = %d.", (int)engine_param_.max_context_token_num);
    }

    if (!engine_param_.step_length) {
        engine_param_.step_length = 1;
    }

    if (!engine_param_.cache_max_block_count) {
        engine_param_.cache_max_block_count = .95f;
        TM_LOG_WARNING("[LlamaTritonModel] `cache_max_entry_count` is not set, default to %f.",
                       engine_param_.cache_max_block_count);
    }

    if (!attn_param_.cache_block_seq_len) {
        attn_param_.cache_block_seq_len = 128;
        TM_LOG_WARNING("[LlamaTritonModel] `cache_block_seq_len` is not set, default to %d.",
                       attn_param_.cache_block_seq_len);
    }

    if (!engine_param_.cache_chunk_size) {
        engine_param_.cache_chunk_size = engine_param_.cache_max_block_count;
        TM_LOG_WARNING("[LlamaTritonModel] `cache_chunk_size` is not set, default to %d.",
                       (int)engine_param_.cache_chunk_size);
    }

    if (!engine_param_.num_tokens_per_iter) {
        engine_param_.num_tokens_per_iter = engine_param_.max_context_token_num;
        TM_LOG_WARNING("[LlamaTritonModel] `num_tokens_per_iter` is not set, default to `max_context_token_num` (%d).",
                       (int)engine_param_.num_tokens_per_iter);
    }
}

LlamaTritonModel::~LlamaTritonModel()
{
    FT_CHECK(weights_.size() == engines_.size());

    gateway_->shutdown();

    for (int device_id = 0; device_id < (int)engines_.size(); ++device_id) {
        // Set device id before destructing CUDA resources
        CudaDeviceGuard dev_guard(engine_param_.devices[device_id]);
        engines_[device_id].reset();
        weights_[device_id].reset();
        trim_default_mempool(engine_param_.devices[device_id]);
    }
}

LlamaTritonModel::LlamaTritonModel(DataType                               dtype,
                                   std::string                            model_dir,
                                   std::string                            config,
                                   std::function<std::shared_ptr<void>()> ffi_ctx_factory):
    dtype_{dtype}, model_param_{}, attn_param_{}, moe_param_{}, lora_param_{}, engine_param_{}
{
    FT_CHECK_WITH_INFO(!(config.empty() && model_dir.empty()), "invalid init options");

    YAML::Node reader;

    try {
        if (!model_dir.empty()) {
            model_dir_ = model_dir;
            const std::string config_file{model_dir + "/config.yaml"};
            reader = YAML::LoadFile(config_file);
        }

        if (!config.empty()) {
            reader = YAML::Load(config);
        }
    }
    catch (const YAML::Exception& e) {
        std::cerr << "Error reading YAML config: " << e.what() << std::endl;
        FT_CHECK(false);
    }

    const auto model_reader     = reader["model_config"];
    const auto attention_reader = reader["attention_config"];
    const auto lora_reader      = reader["lora_config"];
    const auto engine_reader    = reader["engine_config"];

    model_name_                     = model_reader["model_name"].as<std::string>();
    model_param_.head_num           = model_reader["head_num"].as<int>();
    model_param_.head_dim           = model_reader["size_per_head"].as<int>();
    model_param_.kv_head_num        = model_reader["kv_head_num"].as<int>(0);
    model_param_.hidden_units       = model_reader["hidden_units"].as<int>();
    model_param_.layer_num          = model_reader["num_layer"].as<int>();
    model_param_.vocab_size         = model_reader["vocab_size"].as<int>();
    model_param_.embedding_size     = model_reader["embedding_size"].as<int>();
    model_param_.tokenizer_size     = model_reader["tokenizer_size"].as<int>(0);
    model_param_.norm_eps           = model_reader["norm_eps"].as<float>();
    model_param_.tune_layer_num     = model_reader["tune_layer_num"].as<int>(1);
    model_param_.mla.q_lora_rank    = model_reader["q_lora_rank"].as<int>();
    model_param_.mla.kv_lora_rank   = model_reader["kv_lora_rank"].as<int>();
    model_param_.mla.qk_rope_dim    = model_reader["qk_rope_dim"].as<int>();
    model_param_.mla.v_head_dim     = model_reader["v_head_dim"].as<int>();
    attn_param_.cache_block_seq_len = attention_reader["cache_block_seq_len"].as<int>(0);
    model_param_.quant_policy       = engine_reader["quant_policy"].as<int>(0);
    YAML::Node inter_size           = model_reader["inter_size"];
    for (auto it = inter_size.begin(); it != inter_size.end(); ++it) {
        model_param_.inter_size.push_back(it->as<int>());
    }
    // Only weight classes need these
    model_param_.attn_bias  = model_reader["attn_bias"].as<int>(0);
    model_param_.qk_norm    = model_reader["qk_norm"].as<bool>();
    model_param_.group_size = model_reader["group_size"].as<int>(0);

    attn_param_.softmax_scale = attention_reader["softmax_scale"].as<float>(0);
    // logn attn for qwen model
    attn_param_.use_logn_attn           = attention_reader["use_logn_attn"].as<int>(0);
    attn_param_.max_position_embeddings = attention_reader["max_position_embeddings"].as<int>(0);
    // rotary embedding parameters
    parse_rope_param(attention_reader["rope_param"], attn_param_.rope);

    engine_param_.max_batch_size = engine_reader["max_batch_size"].as<int>(0);
    auto max_forward_token_num   = engine_reader["max_prefill_token_num"].as<int>(0);
    max_forward_token_num += engine_param_.max_batch_size;

    engine_param_.max_context_token_num = engine_reader["max_context_token_num"].as<int>(0);
    engine_param_.session_len           = model_reader["session_len"].as<int>(0);

    engine_param_.cache_max_block_count = engine_reader["cache_max_entry_count"].as<float>(0);
    engine_param_.cache_chunk_size      = engine_reader["cache_chunk_size"].as<int>(0);
    engine_param_.enable_prefix_caching = engine_reader["enable_prefix_caching"].as<bool>(false);
    engine_param_.enable_metrics        = engine_reader["enable_metrics"].as<bool>(false);

    engine_param_.num_tokens_per_iter = engine_reader["num_tokens_per_iter"].as<int>(0);
    engine_param_.max_prefill_iters   = engine_reader["max_prefill_iters"].as<int>(1);

    engine_param_.outer_dp_size = engine_reader["outer_dp_size"].as<int>();
    engine_param_.outer_dp_rank = 0;
    engine_param_.attn_dp_size  = engine_reader["attn_dp_size"].as<int>();
    engine_param_.attn_dp_rank  = 0;
    engine_param_.attn_tp_size  = engine_reader["attn_tp_size"].as<int>();
    engine_param_.attn_tp_rank  = 0;
    engine_param_.mlp_tp_size   = engine_reader["mlp_tp_size"].as<int>();
    engine_param_.mlp_tp_rank   = 0;

    engine_param_.devices = engine_reader["devices"].as<std::vector<int>>();

    {
        auto tp                             = engine_param_.attn_tp_size;
        engine_param_.max_forward_token_num = ((size_t)max_forward_token_num + tp - 1) / tp * tp;
    }

    comm_size_ = engine_param_.attn_dp_size * engine_param_.attn_tp_size;
    FT_CHECK(engine_param_.mlp_tp_size == comm_size_);

    communicator_ = engine_reader["communicator"].as<std::string>();

    lora_param_.policy        = getLoraPolicy(reader["lora_config"]["lora_policy"].as<std::string>(""));
    lora_param_.r             = lora_reader["lora_r"].as<int>(0);
    lora_param_.scale         = lora_reader["lora_scale"].as<float>(0);
    lora_param_.max_wo_r      = lora_reader["lora_max_wo_r"].as<int>(0);
    lora_param_.rank_pattern  = getLoraPattern<int>(lora_reader["lora_rank_pattern"].as<std::string>(""),
                                                   [](const std::string& s) { return std::stoi(s); });
    lora_param_.scale_pattern = getLoraPattern<float>(lora_reader["lora_scale_pattern"].as<std::string>(""),
                                                      [](const std::string& s) { return std::stof(s); });

    moe_param_.experts_per_token = model_reader["experts_per_token"].as<int>(0);
    moe_param_.inter_size        = model_reader["expert_inter_size"].as<int>(0);
    moe_param_.shared_gate       = model_reader["moe_shared_gate"].as<bool>();
    moe_param_.norm_topk_prob    = model_reader["norm_topk_prob"].as<bool>();
    moe_param_.routed_scale      = model_reader["routed_scale"].as<float>(1.f);
    moe_param_.topk_group        = model_reader["topk_group"].as<int>(1);
    moe_param_.topk_method       = model_reader["topk_method"].as<std::string>("greedy");
    moe_param_.n_group           = model_reader["moe_group_num"].as<int>(1);
    YAML::Node expert_num        = model_reader["expert_num"];
    for (auto it = expert_num.begin(); it != expert_num.end(); ++it) {
        moe_param_.expert_num.push_back(it->as<int>());
    }

    handleMissingParams();

    gateway_ = std::make_shared<Gateway>(engine_param_.outer_dp_size, engine_param_.attn_dp_size, ffi_ctx_factory);

    weights_.resize(engine_param_.devices.size());
    engines_.resize(engine_param_.devices.size());

    const std::string weight_type_str = model_reader["weight_type"].as<std::string>();
    if (weight_type_str == "fp16" || weight_type_str == "float16") {
        model_param_.weight_type = kFloat16;
    }
    else if (weight_type_str == "bf16" || weight_type_str == "bfloat16") {
        model_param_.weight_type = kBfloat16;
    }
    else if (weight_type_str == "fp32") {
        model_param_.weight_type = kFloat32;
    }
    else if (weight_type_str == "int8") {
        model_param_.weight_type = kUint8;
    }
    else if (weight_type_str == "int4") {
        model_param_.weight_type = kUint4;
    }
    else if (weight_type_str == "fp8") {
        model_param_.weight_type = kFloat8_e4m3;
    }
    else {
        std::cout << "[ERROR] Unsupported weight type: '" << weight_type_str << "'\n";
        FT_CHECK(0);
    }

    if (auto method = get_moe_method()) {
        moe_param_.method = *method;
    }
    else {
        moe_param_.method = MoeParam::kFused;
    }

    // NOTE: This runs on Python main thread
    group_ids_.resize(engine_param_.outer_dp_size);
    for (size_t i = 0; i < group_ids_.size(); ++i) {
        group_ids_[i] = comm::CreateHostGroupId("");
        group_ids_[i]->Initialize();
    }

    const int device_num = engine_param_.outer_dp_size * comm_size_;

    engine_params_.resize(device_num, engine_param_);
    for (int i = 0; i < device_num; ++i) {
        auto& e         = engine_params_[i];
        e.outer_dp_rank = i / comm_size_;
        e.attn_tp_rank  = i % comm_size_ % e.attn_tp_size;
        e.attn_dp_rank  = i % comm_size_ / e.attn_tp_size;
        e.mlp_tp_rank   = i % comm_size_;
    }

    TM_LOG_INFO("%s", toString().c_str());
}

std::unique_ptr<ModelRequest> LlamaTritonModel::createModelInstance(int device_id)
{
    FT_CHECK(engines_[device_id] != nullptr);

    return std::make_unique<ModelRequest>(
        gateway_.get(), dtype_, engine_param_.session_len, model_param_.vocab_size, model_param_.hidden_units);
}

void LlamaTritonModel::createSharedWeights(int device_id, int rank)
{
    CudaDeviceGuard dev_guard(engine_param_.devices[device_id]);
    weights_[rank] =
        std::make_shared<LlamaWeight>(dtype_, model_param_, engine_params_.at(rank), lora_param_, moe_param_);
    // model inited with model_dir
    // if (model_dir_ != "") {
    //     weights_[device_id]->loadModel(model_dir_);
    // }
}

TensorMap LlamaTritonModel::getParams(int device_id, int rank)
{
    const auto& tensor_ptr_map = TM_CHECK_NOTNULL(weights_[rank])->get_parameters();
    TensorMap   params;
    for (const auto& [name, tensor_ptr] : tensor_ptr_map) {
        params[name] = *tensor_ptr;
    }
    return params;
}

void LlamaTritonModel::processWeights(int device_id, int rank)
{
    CudaDeviceGuard dev_guard(engine_param_.devices[device_id]);
    FT_CHECK(weights_[device_id] != nullptr);

    cudaDeviceProp props{};
    check_cuda_error(cudaGetDeviceProperties(&props, engine_param_.devices[device_id]));

    weights_[device_id]->prepare(props);
    sync_check_cuda_error();
}

Communicators LlamaTritonModel::createCommSplits(int rank)
{
    Communicators comm{};

    const int outer_rank = rank / comm_size_;
    const int inner_rank = rank % comm_size_;

    comm.h_comm = group_ids_[outer_rank]->CreateCommunicator(comm_size_, inner_rank);

    comm.h_tp_group = comm.h_comm->Split(inner_rank / engine_param_.attn_tp_size, 0);
    comm.h_dp_group = comm.h_comm->Split(inner_rank % engine_param_.attn_tp_size, 0);

    if (comm_size_ > 1) {
        comm.d_comm = CreateDeviceCommunicator(communicator_, comm_size_, inner_rank, comm.h_comm);
        //
        comm.d_tp_group = 0;
        if (engine_param_.attn_tp_size != comm_size_) {
            comm.d_tp_group = comm.d_comm->Split(inner_rank / engine_param_.attn_tp_size, 0, 0);
        }
    }

    return comm;
}

void LlamaTritonModel::createEngine(int device_id, int rank)
{
    CudaDeviceGuard dev_guard(engine_param_.devices[device_id]);

    auto ctx = std::make_unique<Context>(engine_param_.devices[device_id]);

    core::ContextGuard guard{ctx->core_stream, ctx->allocator, Allocator{kCPUpinned}};

    ctx->comm = createCommSplits(rank);

    const auto& engine_param = engine_params_.at(rank);

    // Get `h_comm` first as ctx will be moved later
    const auto h_comm = ctx->comm.h_comm;

    h_comm->Sync();

    auto model = std::make_unique<LlamaV2>(dtype_,
                                           model_param_,  //
                                           engine_param,
                                           attn_param_,
                                           moe_param_,
                                           lora_param_,
                                           *ctx,
                                           engine_param_.max_batch_size,
                                           weights_[device_id]);

    h_comm->Sync();

    try {
        const int dp_rank   = engine_param.outer_dp_rank * engine_param.attn_dp_size + engine_param.attn_dp_rank;
        engines_[device_id] = std::make_unique<Engine>(dtype_,
                                                       engine_param_,  //
                                                       std::move(model),
                                                       std::move(ctx),
                                                       gateway_,
                                                       engine_param_.devices[device_id],
                                                       dp_rank);
    }
    catch (const std::exception& e) {
        TM_LOG_ERROR("[Engine][Init] %s", e.what());
        throw;
    }

    // Wait for pinned buffers to be allocated for all ranks, otherwise tuning will hang
    // due to concurrent kernel launch & cudaMallocHost

    h_comm->Sync();

    auto& engine = *engines_[device_id];

    try {
        engine.Warmup();
    }
    catch (const std::exception& e) {
        TM_LOG_ERROR("[Engine][Warmup] %s", e.what());
        throw;
    }

    h_comm->Sync();

    engine.Start();
}

<<<<<<< HEAD
ScheduleMetrics LlamaTritonModel::getScheduleMetrics(int device_id, int rank)
{
    CudaDeviceGuard dev_guard(engine_param_.devices[device_id]);

    auto& engine = *engines_[device_id];

    return engine.getScheduleMetrics();
=======
void LlamaTritonModel::sleep(int device_id, int level)
{
    TM_LOG_DEBUG(__PRETTY_FUNCTION__);

    CudaDeviceGuard dev_guard(engine_param_.devices[device_id]);

    if (level == 2) {
        // free weights
        weights_[device_id]->release();
    }
    else {
        // offload weights to CPU
        weights_[device_id]->to_device(kCPU);
    }

    // free kv cache
    engines_[device_id]->FreeBufferAndKVCache();
}

void LlamaTritonModel::wakeup(int device_id, const std::vector<std::string>& tags)
{
    TM_LOG_DEBUG(__PRETTY_FUNCTION__);

    CudaDeviceGuard dev_guard(engine_param_.devices[device_id]);

    std::set<std::string> keys(tags.begin(), tags.end());

    if (keys.find("weights") != keys.end()) {
        TM_CHECK(weights_[device_id] != nullptr);
        if (weights_[device_id]->is_initialized()) {
            weights_[device_id]->to_device(kDEVICE);
        }
        else {
            weights_[device_id]->initialize();
        }
    }

    if (keys.find("kv_cache") != keys.end()) {
        engines_[device_id]->InitializeBufferAndKVCache();
    }
>>>>>>> 4269dfd0
}

std::string LlamaTritonModel::toString()
{
    std::stringstream ss;
    ss << "Model: "  //
       << "\nhead_num: " << model_param_.head_num << "\nkv_head_num: " << model_param_.kv_head_num
       << "\nsize_per_head: "
       << model_param_.head_dim
       //    << "\ninter_size: " << model_param_.inter_size
       << "\nnum_layer: " << model_param_.layer_num << "\nvocab_size: " << model_param_.vocab_size
       << "\nattn_bias: " << model_param_.attn_bias << "\nqk_norm: " << model_param_.qk_norm
       << "\nmax_batch_size: " << engine_param_.max_batch_size
       << "\nmax_context_token_num: " << engine_param_.max_context_token_num
       << "\nnum_tokens_per_iter: " << engine_param_.num_tokens_per_iter
       << "\nmax_prefill_iters: " << engine_param_.max_prefill_iters << "\nsession_len: " << engine_param_.session_len
       << "\ncache_max_entry_count: " << engine_param_.cache_max_block_count
       << "\ncache_block_seq_len: " << attn_param_.cache_block_seq_len
       << "\ncache_chunk_size: " << engine_param_.cache_chunk_size << "\nenable_prefix_caching: "
       << engine_param_.enable_prefix_caching
       //    << "\ntensor_para_size: " << tensor_para_size_ << "\npipeline_para_size: " << pipeline_para_size_
       << "\nmodel_name: " << model_name_ << "\nmodel_dir: " << model_dir_
       << "\nquant_policy: " << model_param_.quant_policy << "\ngroup_size: "
       << model_param_.group_size
       //    << "\nexpert_num: " << moe_param_.expert_num
       << "\nexpert_per_token: " << moe_param_.experts_per_token << "\nmoe_method: " << moe_param_.method << std::endl;

    return ss.str();
}

int LlamaTritonModel::getTensorParaSize()
{
    return engine_param_.attn_tp_size;
}

int LlamaTritonModel::getPipelineParaSize()
{
    return 1;
}

}  // namespace turbomind<|MERGE_RESOLUTION|>--- conflicted
+++ resolved
@@ -560,7 +560,6 @@
     engine.Start();
 }
 
-<<<<<<< HEAD
 ScheduleMetrics LlamaTritonModel::getScheduleMetrics(int device_id, int rank)
 {
     CudaDeviceGuard dev_guard(engine_param_.devices[device_id]);
@@ -568,7 +567,8 @@
     auto& engine = *engines_[device_id];
 
     return engine.getScheduleMetrics();
-=======
+}
+
 void LlamaTritonModel::sleep(int device_id, int level)
 {
     TM_LOG_DEBUG(__PRETTY_FUNCTION__);
@@ -609,7 +609,6 @@
     if (keys.find("kv_cache") != keys.end()) {
         engines_[device_id]->InitializeBufferAndKVCache();
     }
->>>>>>> 4269dfd0
 }
 
 std::string LlamaTritonModel::toString()
