--- conflicted
+++ resolved
@@ -72,13 +72,10 @@
 {
     param.base = node["base"].as<float>();
     param.dim  = node["dim"].as<int>();
-<<<<<<< HEAD
-=======
     if (param.base == 0.f || param.dim == 0) {
         TM_LOG_ERROR("invalid rope param: base = %f, dim = %d", param.base, param.dim);
         FT_CHECK(0);
     }
->>>>>>> eb4cefd4
 }
 
 static void parse_linear_rope_param(const YAML::Node& node, RopeParam& param)
@@ -109,7 +106,6 @@
     param.llama3.original_max_position_embeddings = node["original_max_position_embeddings"].as<int>();
 }
 
-<<<<<<< HEAD
 static void parse_multimodal_rope_param(const YAML::Node& node, RopeParam& param)
 {
     parse_default_rope_param(node, param);
@@ -120,30 +116,8 @@
 
 static void parse_rope_param(const YAML::Node& node, RopeParam& rope)
 {
-    rope.type               = GetRoPEType(node["type"].as<std::string>());
-    const YAML::Node& param = node["param"];
-    switch (rope.type) {
-        case RopeType::kDefault:
-            parse_default_rope_param(param, rope);
-            break;
-        case RopeType::kLinear:
-            parse_linear_rope_param(param, rope);
-            break;
-        case RopeType::kDynamic:
-            parse_dynamic_rope_param(param, rope);
-            break;
-        case RopeType::kYarn:
-            parse_yarn_rope_param(param, rope);
-            break;
-        case RopeType::kLlama3:
-            parse_llama3_rope_param(param, rope);
-            break;
-        case RopeType::kMultimodal:
-            parse_multimodal_rope_param(param, rope);
-=======
-static void parse_rope_param(const YAML::Node& node, RopeParam& rope)
-{
     rope.type = GetRoPEType(node["type"].as<std::string>());
+
     switch (rope.type) {
         case RopeType::kDefault:
             parse_default_rope_param(node, rope);
@@ -159,7 +133,9 @@
             break;
         case RopeType::kLlama3:
             parse_llama3_rope_param(node, rope);
->>>>>>> eb4cefd4
+            break;
+        case RopeType::kMultimodal:
+            parse_multimodal_rope_param(node, rope);
             break;
         default:
             FT_CHECK(0);
@@ -337,13 +313,10 @@
     attn_param_.max_position_embeddings = attention_reader["max_position_embeddings"].as<int>(0);
     // rotary embedding parameters
     parse_rope_param(attention_reader["rope_param"], attn_param_.rope);
-<<<<<<< HEAD
-=======
 
     engine_param_.max_batch_size = engine_reader["max_batch_size"].as<int>(0);
     auto max_forward_token_num   = engine_reader["max_prefill_token_num"].as<int>(0);
     max_forward_token_num += engine_param_.max_batch_size;
->>>>>>> eb4cefd4
 
     engine_param_.max_context_token_num = engine_reader["max_context_token_num"].as<int>(0);
     engine_param_.session_len           = model_reader["session_len"].as<int>(0);
