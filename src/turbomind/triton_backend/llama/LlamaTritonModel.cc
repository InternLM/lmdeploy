/*
 * Copyright (c) OpenMMLab. All rights reserved.
 * Copyright (c) 2020-2023, NVIDIA CORPORATION.  All rights reserved.
 *
 * Licensed under the Apache License, Version 2.0 (the "License");
 * you may not use this file except in compliance with the License.
 * You may obtain a copy of the License at
 *
 *     http://www.apache.org/licenses/LICENSE-2.0
 *
 * Unless required by applicable law or agreed to in writing, software
 * distributed under the License is distributed on an "AS IS" BASIS,
 * WITHOUT WARRANTIES OR CONDITIONS OF ANY KIND, either express or implied.
 * See the License for the specific language governing permissions and
 * limitations under the License.
 */

// Modified from
// https://github.com/NVIDIA/FasterTransformer/blob/main/src/fastertransformer/triton_backend/multi_gpu_gpt/ParallelGptTritonModel.cc

#include <cctype>
#include <optional>
#include <string>

#include <cuda_runtime.h>

#include <yaml-cpp/yaml.h>

#include "src/turbomind/comm/device_comm.h"
#include "src/turbomind/comm/host_comm.h"
#include "src/turbomind/core/allocator.h"
#include "src/turbomind/core/check.h"
#include "src/turbomind/core/tensor.h"
#include "src/turbomind/engine/gateway.h"
#include "src/turbomind/engine/model_request.h"
#include "src/turbomind/models/llama/LlamaDenseWeight.h"
#include "src/turbomind/models/llama/LlamaV2.h"
#include "src/turbomind/models/llama/context.h"
#include "src/turbomind/models/llama/llama_params.h"
#include "src/turbomind/utils/cuda_utils.h"

#include "src/turbomind/triton_backend/llama/LlamaTritonModel.h"

namespace turbomind {

static std::optional<MoeParam::Method> get_moe_method()
{
    static const auto value = []() -> std::optional<MoeParam::Method> {
        const auto p = std::getenv("TM_MOE_METHOD");
        if (p) {
            std::string str(p);
            for (auto& x : str) {
                x = std::tolower(x);
            }
            if (str == "naive") {
                return MoeParam::kNaive;
            }
            else if (str == "fused") {
                return MoeParam::kFused;
            }
            else {
                std::cerr << "[WARNING] unrecognised MoE method: " << str << "\n";
            }
        }
        return {};
    }();
    return value;
}

static void parse_default_rope_param(const YAML::Node& node, RopeParam& param)
{
    param.base = node["base"].as<float>();
    param.dim  = node["dim"].as<int>();
    if (param.base == 0.f || param.dim == 0) {
        TM_LOG_ERROR("invalid rope param: base = %f, dim = %d", param.base, param.dim);
        FT_CHECK(0);
    }
}

static void parse_linear_rope_param(const YAML::Node& node, RopeParam& param)
{
    parse_default_rope_param(node, param);
    param.factor = node["factor"].as<float>();
}

static void parse_dynamic_rope_param(const YAML::Node& node, RopeParam& param)
{
    parse_linear_rope_param(node, param);
    param.max_position_embeddings = node["max_position_embeddings"].as<int>();
}

static void parse_yarn_rope_param(const YAML::Node& node, RopeParam& param)
{
    parse_dynamic_rope_param(node, param);
    param.yarn.attention_factor = node["attention_factor"].as<float>();
    param.yarn.beta_fast        = node["beta_fast"].as<float>();
    param.yarn.beta_slow        = node["beta_slow"].as<float>();
}

static void parse_llama3_rope_param(const YAML::Node& node, RopeParam& param)
{
    parse_linear_rope_param(node, param);
    param.llama3.low_freq_factor                  = node["low_freq_factor"].as<float>();
    param.llama3.high_freq_factor                 = node["high_freq_factor"].as<float>();
    param.llama3.original_max_position_embeddings = node["original_max_position_embeddings"].as<int>();
}

static void parse_rope_param(const YAML::Node& node, RopeParam& rope)
{
    rope.type = GetRoPEType(node["type"].as<std::string>());
    switch (rope.type) {
        case RopeType::kDefault:
            parse_default_rope_param(node, rope);
            break;
        case RopeType::kLinear:
            parse_linear_rope_param(node, rope);
            break;
        case RopeType::kDynamic:
            parse_dynamic_rope_param(node, rope);
            break;
        case RopeType::kYarn:
            parse_yarn_rope_param(node, rope);
            break;
        case RopeType::kLlama3:
            parse_llama3_rope_param(node, rope);
            break;
        default:
            FT_CHECK(0);
            break;
    }
}

template<typename T>
std::map<std::string, std::pair<std::regex, T>> getLoraPattern(std::string pattern, T (*func)(const std::string& s))
{
    std::map<std::string, std::pair<std::regex, T>> res;
    std::stringstream                               ss(pattern);
    std::string                                     kv;
    while (std::getline(ss, kv, ',')) {
        auto pos = kv.rfind(":");
        auto k   = kv.substr(0, pos);
        auto v   = func(kv.substr(pos + 1));
        res.emplace(k, std::make_pair(std::regex(k), v));
    }
    return res;
}

void LlamaTritonModel::handleMissingParams()
{
    if (model_param_.kv_head_num == 0) {
        model_param_.kv_head_num = model_param_.head_num;
        TM_LOG_WARNING("[LlamaTritonModel] `kv_head_num` is not set, default to `head_num` (%d).",
                       (int)model_param_.kv_head_num);
    }

    if (model_param_.embedding_size == 0) {
        model_param_.embedding_size = model_param_.vocab_size;
        TM_LOG_WARNING("[LlamaTritonModel] `embedding_size` is not set, default to `vocab_size` (%d).",
                       (int)model_param_.vocab_size);
    }

    if (!attn_param_.max_position_embeddings) {
        attn_param_.max_position_embeddings = 2048;
        TM_LOG_WARNING("[LlamaTritonModel] `max_position_embeddings` is not set, default to %d.",
                       (int)attn_param_.max_position_embeddings);
    }

    if (!engine_param_.max_batch_size) {
        engine_param_.max_batch_size = 64;
        TM_LOG_WARNING("[LlamaTritonModel] `max_batch_size` is not set, default to %d.",
                       (int)engine_param_.max_batch_size);
    }

    if (!engine_param_.session_len) {
        engine_param_.session_len = attn_param_.max_position_embeddings;
        TM_LOG_WARNING("[LlamaTritonModel] `session_len` is not set, default to %d.", (int)engine_param_.session_len);
    }

    if (!engine_param_.max_context_token_num) {
        engine_param_.max_context_token_num = engine_param_.session_len;
        TM_LOG_WARNING("[LlamaTritonModel] `max_context_token_num` is not set, default to %d.",
                       (int)engine_param_.max_context_token_num);
    }

    if (engine_param_.max_context_token_num <= engine_param_.max_batch_size) {
        engine_param_.max_context_token_num *= engine_param_.session_len;
        TM_LOG_WARNING("[LlamaTritonModel] `max_context_token_num` = %d.", (int)engine_param_.max_context_token_num);
    }

    if (!engine_param_.step_length) {
        engine_param_.step_length = 1;
    }

    if (!engine_param_.cache_max_block_count) {
        engine_param_.cache_max_block_count = .95f;
        TM_LOG_WARNING("[LlamaTritonModel] `cache_max_entry_count` is not set, default to %f.",
                       engine_param_.cache_max_block_count);
    }

    if (!attn_param_.cache_block_seq_len) {
        attn_param_.cache_block_seq_len = 128;
        TM_LOG_WARNING("[LlamaTritonModel] `cache_block_seq_len` is not set, default to %d.",
                       attn_param_.cache_block_seq_len);
    }

    if (!engine_param_.cache_chunk_size) {
        engine_param_.cache_chunk_size = engine_param_.cache_max_block_count;
        TM_LOG_WARNING("[LlamaTritonModel] `cache_chunk_size` is not set, default to %d.",
                       (int)engine_param_.cache_chunk_size);
    }

    if (!engine_param_.num_tokens_per_iter) {
        engine_param_.num_tokens_per_iter = engine_param_.max_context_token_num;
        TM_LOG_WARNING("[LlamaTritonModel] `num_tokens_per_iter` is not set, default to `max_context_token_num` (%d).",
                       (int)engine_param_.num_tokens_per_iter);
    }
}

LlamaTritonModel::~LlamaTritonModel()
{
    FT_CHECK(weights_.size() == engines_.size());

    gateway_->shutdown();

    for (int device_id = 0; device_id < (int)engines_.size(); ++device_id) {
        // Set device id before destructing CUDA resources
        check_cuda_error(cudaSetDevice(engine_param_.devices[device_id]));
        engines_[device_id].reset();
        weights_[device_id].reset();
        trim_default_mempool(engine_param_.devices[device_id]);
    }
}

<<<<<<< HEAD
template<typename T>
LlamaTritonModel<T>::LlamaTritonModel(std::string                            model_dir,
                                      std::string                            config,
                                      std::function<std::shared_ptr<void>()> ffi_ctx_factory):
    model_param_{}, attn_param_{}, moe_param_{}, lora_param_{}, engine_param_{}
=======
LlamaTritonModel::LlamaTritonModel(DataType                               dtype,
                                   std::string                            model_dir,
                                   std::string                            config,
                                   std::function<std::shared_ptr<void>()> ffi_ctx_factory):
    dtype_{dtype},
    model_param_{},
    attn_param_{},
    moe_param_{},
    lora_param_{},
    engine_param_{},
    weights_(getDeviceCount())
>>>>>>> c6e7fd57
{
    FT_CHECK_WITH_INFO(!(config.empty() && model_dir.empty()), "invalid init options");

    YAML::Node reader;

    try {
        if (!model_dir.empty()) {
            model_dir_ = model_dir;
            const std::string config_file{model_dir + "/config.yaml"};
            reader = YAML::LoadFile(config_file);
        }

        if (!config.empty()) {
            reader = YAML::Load(config);
        }
    }
    catch (const YAML::Exception& e) {
        std::cerr << "Error reading YAML config: " << e.what() << std::endl;
        FT_CHECK(false);
    }

    const auto model_reader     = reader["model_config"];
    const auto attention_reader = reader["attention_config"];
    const auto lora_reader      = reader["lora_config"];
    const auto engine_reader    = reader["engine_config"];

    model_name_                     = model_reader["model_name"].as<std::string>();
    model_param_.head_num           = model_reader["head_num"].as<int>();
    model_param_.head_dim           = model_reader["size_per_head"].as<int>();
    model_param_.kv_head_num        = model_reader["kv_head_num"].as<int>(0);
    model_param_.hidden_units       = model_reader["hidden_units"].as<int>();
    model_param_.layer_num          = model_reader["num_layer"].as<int>();
    model_param_.vocab_size         = model_reader["vocab_size"].as<int>();
    model_param_.embedding_size     = model_reader["embedding_size"].as<int>();
    model_param_.norm_eps           = model_reader["norm_eps"].as<float>();
    model_param_.tune_layer_num     = model_reader["tune_layer_num"].as<int>(1);
    model_param_.mla.q_lora_rank    = model_reader["q_lora_rank"].as<int>();
    model_param_.mla.kv_lora_rank   = model_reader["kv_lora_rank"].as<int>();
    model_param_.mla.qk_rope_dim    = model_reader["qk_rope_dim"].as<int>();
    model_param_.mla.v_head_dim     = model_reader["v_head_dim"].as<int>();
    attn_param_.cache_block_seq_len = attention_reader["cache_block_seq_len"].as<int>(0);
    model_param_.quant_policy       = engine_reader["quant_policy"].as<int>(0);
    YAML::Node inter_size           = model_reader["inter_size"];
    for (auto it = inter_size.begin(); it != inter_size.end(); ++it) {
        model_param_.inter_size.push_back(it->as<int>());
    }
    // Only weight classes need these
    model_param_.attn_bias  = model_reader["attn_bias"].as<int>(0);
    model_param_.qk_norm    = model_reader["qk_norm"].as<bool>();
    model_param_.group_size = model_reader["group_size"].as<int>(0);

    attn_param_.softmax_scale = attention_reader["softmax_scale"].as<float>(0);
    // logn attn for qwen model
    attn_param_.use_logn_attn           = attention_reader["use_logn_attn"].as<int>(0);
    attn_param_.max_position_embeddings = attention_reader["max_position_embeddings"].as<int>(0);
    // rotary embedding parameters
    parse_rope_param(attention_reader["rope_param"], attn_param_.rope);

<<<<<<< HEAD
    // multi-node information
    engine_param_.nnodes         = engine_reader["nnodes"].as<int>();
    engine_param_.node_rank      = engine_reader["node_rank"].as<int>();
    engine_param_.devices        = engine_reader["devices"].as<std::vector<int>>();
    engine_param_.ngpus_per_node = engine_reader["ngpus_per_node"].as<int>();
    FT_CHECK(engine_param_.devices.size() == engine_param_.ngpus_per_node);

    engine_param_.max_batch_size        = engine_reader["max_batch_size"].as<int>(0);
    engine_param_.max_prefill_token_num = engine_reader["max_prefill_token_num"].as<int>(0);
=======
    engine_param_.max_batch_size = engine_reader["max_batch_size"].as<int>(0);
    auto max_forward_token_num   = engine_reader["max_prefill_token_num"].as<int>(0);
    max_forward_token_num += engine_param_.max_batch_size;

>>>>>>> c6e7fd57
    engine_param_.max_context_token_num = engine_reader["max_context_token_num"].as<int>(0);
    engine_param_.session_len           = model_reader["session_len"].as<int>(0);

    engine_param_.cache_max_block_count = engine_reader["cache_max_entry_count"].as<float>(0);
    engine_param_.cache_chunk_size      = engine_reader["cache_chunk_size"].as<int>(0);
    engine_param_.enable_prefix_caching = engine_reader["enable_prefix_caching"].as<bool>(false);

    engine_param_.num_tokens_per_iter = engine_reader["num_tokens_per_iter"].as<int>(0);
    engine_param_.max_prefill_iters   = engine_reader["max_prefill_iters"].as<int>(1);

    engine_param_.outer_dp_size = engine_reader["outer_dp_size"].as<int>();
    engine_param_.outer_dp_rank = 0;
    engine_param_.attn_dp_size  = engine_reader["attn_dp_size"].as<int>();
    engine_param_.attn_dp_rank  = 0;
    engine_param_.attn_tp_size  = engine_reader["attn_tp_size"].as<int>();
    engine_param_.attn_tp_rank  = 0;
    engine_param_.mlp_tp_size   = engine_reader["mlp_tp_size"].as<int>();
    engine_param_.mlp_tp_rank   = 0;

    {
        auto tp                             = engine_param_.attn_tp_size;
        engine_param_.max_forward_token_num = ((size_t)max_forward_token_num + tp - 1) / tp * tp;
    }

    comm_size_ = engine_param_.attn_dp_size * engine_param_.attn_tp_size;
    FT_CHECK(engine_param_.mlp_tp_size == comm_size_);

    communicator_ = engine_reader["communicator"].as<std::string>();

    lora_param_.policy        = getLoraPolicy(reader["lora_config"]["lora_policy"].as<std::string>(""));
    lora_param_.r             = lora_reader["lora_r"].as<int>(0);
    lora_param_.scale         = lora_reader["lora_scale"].as<float>(0);
    lora_param_.max_wo_r      = lora_reader["lora_max_wo_r"].as<int>(0);
    lora_param_.rank_pattern  = getLoraPattern<int>(lora_reader["lora_rank_pattern"].as<std::string>(""),
                                                   [](const std::string& s) { return std::stoi(s); });
    lora_param_.scale_pattern = getLoraPattern<float>(lora_reader["lora_scale_pattern"].as<std::string>(""),
                                                      [](const std::string& s) { return std::stof(s); });

    moe_param_.experts_per_token = model_reader["experts_per_token"].as<int>(0);
    moe_param_.inter_size        = model_reader["expert_inter_size"].as<int>(0);
    moe_param_.shared_gate       = model_reader["moe_shared_gate"].as<bool>();
    moe_param_.norm_topk_prob    = model_reader["norm_topk_prob"].as<bool>();
    moe_param_.routed_scale      = model_reader["routed_scale"].as<float>(1.f);
    moe_param_.topk_group        = model_reader["topk_group"].as<int>(1);
    moe_param_.topk_method       = model_reader["topk_method"].as<std::string>("greedy");
    moe_param_.n_group           = model_reader["moe_group_num"].as<int>(1);
    YAML::Node expert_num        = model_reader["expert_num"];
    for (auto it = expert_num.begin(); it != expert_num.end(); ++it) {
        moe_param_.expert_num.push_back(it->as<int>());
    }

    handleMissingParams();

    weights_.resize(engine_param_.ngpus_per_node);
    engines_.resize(engine_param_.ngpus_per_node);

    const std::string weight_type_str = model_reader["weight_type"].as<std::string>();
    if (weight_type_str == "fp16" || weight_type_str == "float16") {
        model_param_.weight_type = kFloat16;
    }
    else if (weight_type_str == "bf16" || weight_type_str == "bfloat16") {
        model_param_.weight_type = kBfloat16;
    }
    else if (weight_type_str == "fp32") {
        model_param_.weight_type = kFloat32;
    }
    else if (weight_type_str == "int8") {
        model_param_.weight_type = kUint8;
    }
    else if (weight_type_str == "int4") {
        model_param_.weight_type = kUint4;
    }
    else {
        std::cout << "[ERROR] Unsupported weight type: '" << weight_type_str << "'\n";
        FT_CHECK(0);
    }

    if (auto method = get_moe_method()) {
        moe_param_.method = *method;
    }
    else {
        moe_param_.method = MoeParam::kFused;
    }

    // NOTE: This runs on Python main thread
    group_ids_.resize(engine_param_.outer_dp_size);
    for (size_t i = 0; i < group_ids_.size(); ++i) {
        // TODO: fine-grained comm control
        const std::string group_backend = (comm_size_ <= engine_param_.ngpus_per_node) ? "" : "gloo";

        group_ids_[i] = comm::CreateHostGroupId(group_backend);
        group_ids_[i]->Initialize();
    }

    const int device_num = engine_param_.outer_dp_size * comm_size_;

    engine_params_.resize(device_num, engine_param_);
    for (int i = 0; i < device_num; ++i) {
        auto& e         = engine_params_[i];
        e.outer_dp_rank = i / comm_size_;
        e.attn_tp_rank  = i % comm_size_ % e.attn_tp_size;
        e.attn_dp_rank  = i % comm_size_ / e.attn_tp_size;
        e.mlp_tp_rank   = i % comm_size_;
    }

    std::vector<int> node_dp_ranks;
    for (int local_rank = 0, offset = engine_param_.ngpus_per_node * engine_param_.node_rank;
         local_rank < engine_param_.ngpus_per_node;
         ++local_rank) {
        auto& e = engine_params_[offset + local_rank];
        if (e.attn_tp_rank == 0) {
            node_dp_ranks.push_back(e.outer_dp_rank * e.attn_dp_size + e.attn_dp_rank);
        }
    }

    gateway_ = std::make_shared<Gateway>(
        engine_param_.outer_dp_size, engine_param_.attn_dp_size, std::move(node_dp_ranks), ffi_ctx_factory);

    TM_LOG_INFO("%s", toString().c_str());
}

std::unique_ptr<ModelRequest> LlamaTritonModel::createModelInstance(int device_id)
{
    check_cuda_error(cudaSetDevice(engine_param_.devices[device_id]));

    FT_CHECK(engines_[device_id] != nullptr);

    return std::make_unique<ModelRequest>(
        gateway_.get(), dtype_, engine_param_.session_len, model_param_.vocab_size, model_param_.hidden_units);
}

void LlamaTritonModel::createSharedWeights(int device_id, int rank)
{
<<<<<<< HEAD
    check_cuda_error(cudaSetDevice(engine_param_.devices[device_id]));
    weights_[rank % engine_param_.ngpus_per_node] =
        std::make_shared<LlamaWeight<T>>(model_param_, engine_params_.at(rank), lora_param_, moe_param_);
=======
    check_cuda_error(cudaSetDevice(device_id));
    weights_[rank] =
        std::make_shared<LlamaWeight>(dtype_, model_param_, engine_params_.at(rank), lora_param_, moe_param_);
>>>>>>> c6e7fd57
    // model inited with model_dir
    // if (model_dir_ != "") {
    //     weights_[device_id]->loadModel(model_dir_);
    // }
}

TensorMap LlamaTritonModel::getParams(int device_id, int rank)
{
<<<<<<< HEAD
    check_cuda_error(cudaSetDevice(engine_param_.devices[device_id]));

    // shared_weight should be created before getParams
    FT_CHECK(weights_[rank % engine_param_.ngpus_per_node] != nullptr);

    TensorMap output = weights_[rank % engine_param_.ngpus_per_node]->getParams();

    std::unordered_map<std::string, Tensor> result;
    for (auto [name, tensor] : output) {
        result.insert({{name, Tensor{tensor.where, tensor.type, tensor.shape, tensor.data}}});
    }

    return result;
=======
    return TM_CHECK_NOTNULL(weights_[rank])->get_parameters();
>>>>>>> c6e7fd57
}

void LlamaTritonModel::processWeights(int device_id, int rank)
{
    check_cuda_error(cudaSetDevice(engine_param_.devices[device_id]));
    FT_CHECK(weights_[device_id] != nullptr);

    cudaDeviceProp props{};
    check_cuda_error(cudaGetDeviceProperties(&props, engine_param_.devices[device_id]));

    weights_[device_id]->prepare(props);
    sync_check_cuda_error();
}

Communicators LlamaTritonModel::createCommSplits(int rank)
{
    Communicators comm{};

    const int outer_rank = rank / comm_size_;
    const int inner_rank = rank % comm_size_;

    comm.h_comm = group_ids_[outer_rank]->CreateCommunicator(comm_size_, inner_rank);

    comm.h_tp_group = comm.h_comm->Split(inner_rank / engine_param_.attn_tp_size, 0);
    comm.h_dp_group = comm.h_comm->Split(inner_rank % engine_param_.attn_tp_size, 0);

    if (comm_size_ > 1) {
        comm.d_comm = CreateDeviceCommunicator(communicator_, comm_size_, inner_rank, comm.h_comm);
        //
        comm.d_tp_group = 0;
        if (engine_param_.attn_tp_size != comm_size_) {
            comm.d_tp_group = comm.d_comm->Split(inner_rank / engine_param_.attn_tp_size, 0, 0);
        }
    }

    return comm;
}

void LlamaTritonModel::createEngine(int device_id, int rank)
{
    check_cuda_error(cudaSetDevice(engine_param_.devices[device_id]));

<<<<<<< HEAD
    auto ctx = std::make_unique<Context<T>>(engine_param_.devices[device_id]);
=======
    auto ctx = std::make_unique<Context>(device_id);

    core::ContextGuard guard{ctx->core_stream, ctx->allocator, Allocator{kCPUpinned}};
>>>>>>> c6e7fd57

    ctx->comm = createCommSplits(rank);

    const auto& engine_param = engine_params_.at(rank);

    // Get `h_comm` first as ctx will be moved later
    const auto h_comm = ctx->comm.h_comm;

    h_comm->Sync();

    auto model = std::make_unique<LlamaV2>(dtype_,
                                           model_param_,  //
                                           engine_param,
                                           attn_param_,
                                           moe_param_,
                                           lora_param_,
                                           *ctx,
                                           engine_param_.max_batch_size,
                                           weights_[device_id]);

    h_comm->Sync();

    try {
        const int dp_rank   = engine_param.outer_dp_rank * engine_param.attn_dp_size + engine_param.attn_dp_rank;
<<<<<<< HEAD
        engines_[device_id] = std::make_unique<Engine<T>>(engine_param_,  //
                                                          std::move(model),
                                                          std::move(ctx),
                                                          gateway_,
                                                          engine_param_.devices[device_id],
                                                          dp_rank);
=======
        engines_[device_id] = std::make_unique<Engine>(dtype_,
                                                       engine_param_,  //
                                                       std::move(model),
                                                       std::move(ctx),
                                                       gateway_,
                                                       device_id,
                                                       dp_rank);
>>>>>>> c6e7fd57
    }
    catch (const std::exception& e) {
        TM_LOG_ERROR("[Engine][Init] %s", e.what());
        throw;
    }

    // Wait for pinned buffers to be allocated for all ranks, otherwise tuning will hang
    // due to concurrent kernel launch & cudaMallocHost

    h_comm->Sync();

    auto& engine = *engines_[device_id];

    try {
        engine.Warmup();
    }
    catch (const std::exception& e) {
        TM_LOG_ERROR("[Engine][Warmup] %s", e.what());
        throw;
    }

    h_comm->Sync();

    engine.Start();
}

std::string LlamaTritonModel::toString()
{
    std::stringstream ss;
    ss << "Model: "  //
       << "\nhead_num: " << model_param_.head_num << "\nkv_head_num: " << model_param_.kv_head_num
       << "\nsize_per_head: "
       << model_param_.head_dim
       //    << "\ninter_size: " << model_param_.inter_size
       << "\nnum_layer: " << model_param_.layer_num << "\nvocab_size: " << model_param_.vocab_size
       << "\nattn_bias: " << model_param_.attn_bias << "\nqk_norm: " << model_param_.qk_norm
       << "\nmax_batch_size: " << engine_param_.max_batch_size
       << "\nmax_context_token_num: " << engine_param_.max_context_token_num
       << "\nnum_tokens_per_iter: " << engine_param_.num_tokens_per_iter
       << "\nmax_prefill_iters: " << engine_param_.max_prefill_iters << "\nsession_len: " << engine_param_.session_len
       << "\ncache_max_entry_count: " << engine_param_.cache_max_block_count
       << "\ncache_block_seq_len: " << attn_param_.cache_block_seq_len
       << "\ncache_chunk_size: " << engine_param_.cache_chunk_size << "\nenable_prefix_caching: "
       << engine_param_.enable_prefix_caching
       //    << "\ntensor_para_size: " << tensor_para_size_ << "\npipeline_para_size: " << pipeline_para_size_
       << "\nmodel_name: " << model_name_ << "\nmodel_dir: " << model_dir_
       << "\nquant_policy: " << model_param_.quant_policy << "\ngroup_size: "
       << model_param_.group_size
       //    << "\nexpert_num: " << moe_param_.expert_num
       << "\nexpert_per_token: " << moe_param_.experts_per_token << "\nmoe_method: " << moe_param_.method << std::endl;

    return ss.str();
}

int LlamaTritonModel::getTensorParaSize()
{
    return engine_param_.attn_tp_size;
}

int LlamaTritonModel::getPipelineParaSize()
{
    return 1;
}

}  // namespace turbomind<|MERGE_RESOLUTION|>--- conflicted
+++ resolved
@@ -231,25 +231,11 @@
     }
 }
 
-<<<<<<< HEAD
-template<typename T>
-LlamaTritonModel<T>::LlamaTritonModel(std::string                            model_dir,
-                                      std::string                            config,
-                                      std::function<std::shared_ptr<void>()> ffi_ctx_factory):
-    model_param_{}, attn_param_{}, moe_param_{}, lora_param_{}, engine_param_{}
-=======
 LlamaTritonModel::LlamaTritonModel(DataType                               dtype,
                                    std::string                            model_dir,
                                    std::string                            config,
                                    std::function<std::shared_ptr<void>()> ffi_ctx_factory):
-    dtype_{dtype},
-    model_param_{},
-    attn_param_{},
-    moe_param_{},
-    lora_param_{},
-    engine_param_{},
-    weights_(getDeviceCount())
->>>>>>> c6e7fd57
+    dtype_{dtype}, model_param_{}, attn_param_{}, moe_param_{}, lora_param_{}, engine_param_{}
 {
     FT_CHECK_WITH_INFO(!(config.empty() && model_dir.empty()), "invalid init options");
 
@@ -308,22 +294,10 @@
     // rotary embedding parameters
     parse_rope_param(attention_reader["rope_param"], attn_param_.rope);
 
-<<<<<<< HEAD
-    // multi-node information
-    engine_param_.nnodes         = engine_reader["nnodes"].as<int>();
-    engine_param_.node_rank      = engine_reader["node_rank"].as<int>();
-    engine_param_.devices        = engine_reader["devices"].as<std::vector<int>>();
-    engine_param_.ngpus_per_node = engine_reader["ngpus_per_node"].as<int>();
-    FT_CHECK(engine_param_.devices.size() == engine_param_.ngpus_per_node);
-
-    engine_param_.max_batch_size        = engine_reader["max_batch_size"].as<int>(0);
-    engine_param_.max_prefill_token_num = engine_reader["max_prefill_token_num"].as<int>(0);
-=======
     engine_param_.max_batch_size = engine_reader["max_batch_size"].as<int>(0);
     auto max_forward_token_num   = engine_reader["max_prefill_token_num"].as<int>(0);
     max_forward_token_num += engine_param_.max_batch_size;
 
->>>>>>> c6e7fd57
     engine_param_.max_context_token_num = engine_reader["max_context_token_num"].as<int>(0);
     engine_param_.session_len           = model_reader["session_len"].as<int>(0);
 
@@ -342,6 +316,13 @@
     engine_param_.attn_tp_rank  = 0;
     engine_param_.mlp_tp_size   = engine_reader["mlp_tp_size"].as<int>();
     engine_param_.mlp_tp_rank   = 0;
+
+    // multi-node information
+    engine_param_.nnodes         = engine_reader["nnodes"].as<int>();
+    engine_param_.node_rank      = engine_reader["node_rank"].as<int>();
+    engine_param_.devices        = engine_reader["devices"].as<std::vector<int>>();
+    engine_param_.ngpus_per_node = engine_reader["ngpus_per_node"].as<int>();
+    FT_CHECK(engine_param_.devices.size() == engine_param_.ngpus_per_node);
 
     {
         auto tp                             = engine_param_.attn_tp_size;
@@ -457,15 +438,9 @@
 
 void LlamaTritonModel::createSharedWeights(int device_id, int rank)
 {
-<<<<<<< HEAD
     check_cuda_error(cudaSetDevice(engine_param_.devices[device_id]));
     weights_[rank % engine_param_.ngpus_per_node] =
-        std::make_shared<LlamaWeight<T>>(model_param_, engine_params_.at(rank), lora_param_, moe_param_);
-=======
-    check_cuda_error(cudaSetDevice(device_id));
-    weights_[rank] =
         std::make_shared<LlamaWeight>(dtype_, model_param_, engine_params_.at(rank), lora_param_, moe_param_);
->>>>>>> c6e7fd57
     // model inited with model_dir
     // if (model_dir_ != "") {
     //     weights_[device_id]->loadModel(model_dir_);
@@ -474,23 +449,7 @@
 
 TensorMap LlamaTritonModel::getParams(int device_id, int rank)
 {
-<<<<<<< HEAD
-    check_cuda_error(cudaSetDevice(engine_param_.devices[device_id]));
-
-    // shared_weight should be created before getParams
-    FT_CHECK(weights_[rank % engine_param_.ngpus_per_node] != nullptr);
-
-    TensorMap output = weights_[rank % engine_param_.ngpus_per_node]->getParams();
-
-    std::unordered_map<std::string, Tensor> result;
-    for (auto [name, tensor] : output) {
-        result.insert({{name, Tensor{tensor.where, tensor.type, tensor.shape, tensor.data}}});
-    }
-
-    return result;
-=======
-    return TM_CHECK_NOTNULL(weights_[rank])->get_parameters();
->>>>>>> c6e7fd57
+    return TM_CHECK_NOTNULL(weights_[rank % engine_param_.ngpus_per_node])->get_parameters();
 }
 
 void LlamaTritonModel::processWeights(int device_id, int rank)
@@ -533,13 +492,9 @@
 {
     check_cuda_error(cudaSetDevice(engine_param_.devices[device_id]));
 
-<<<<<<< HEAD
-    auto ctx = std::make_unique<Context<T>>(engine_param_.devices[device_id]);
-=======
-    auto ctx = std::make_unique<Context>(device_id);
+    auto ctx = std::make_unique<Context>(engine_param_.devices[device_id]);
 
     core::ContextGuard guard{ctx->core_stream, ctx->allocator, Allocator{kCPUpinned}};
->>>>>>> c6e7fd57
 
     ctx->comm = createCommSplits(rank);
 
@@ -564,22 +519,13 @@
 
     try {
         const int dp_rank   = engine_param.outer_dp_rank * engine_param.attn_dp_size + engine_param.attn_dp_rank;
-<<<<<<< HEAD
-        engines_[device_id] = std::make_unique<Engine<T>>(engine_param_,  //
-                                                          std::move(model),
-                                                          std::move(ctx),
-                                                          gateway_,
-                                                          engine_param_.devices[device_id],
-                                                          dp_rank);
-=======
         engines_[device_id] = std::make_unique<Engine>(dtype_,
                                                        engine_param_,  //
                                                        std::move(model),
                                                        std::move(ctx),
                                                        gateway_,
-                                                       device_id,
+                                                       engine_param_.devices[device_id],
                                                        dp_rank);
->>>>>>> c6e7fd57
     }
     catch (const std::exception& e) {
         TM_LOG_ERROR("[Engine][Init] %s", e.what());
