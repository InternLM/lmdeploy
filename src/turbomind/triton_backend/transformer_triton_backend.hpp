/*
 * Copyright (c) OpenMMLab. All rights reserved.
 * Copyright (c) 2021-2023, NVIDIA CORPORATION.  All rights reserved.
 *
 * Licensed under the Apache License, Version 2.0 (the "License");
 * you may not use this file except in compliance with the License.
 * You may obtain a copy of the License at
 *
 *     http://www.apache.org/licenses/LICENSE-2.0
 *
 * Unless required by applicable law or agreed to in writing, software
 * distributed under the License is distributed on an "AS IS" BASIS,
 * WITHOUT WARRANTIES OR CONDITIONS OF ANY KIND, either express or implied.
 * See the License for the specific language governing permissions and
 * limitations under the License.
 */

// Modified from
// https://github.com/NVIDIA/FasterTransformer/blob/main/src/fastertransformer/triton_backend/transformer_triton_backend.hpp

#pragma once

#include "src/turbomind/comm/comm.h"
#include <functional>
#include <memory>
#include <vector>

#ifdef __linux__
#include <sys/time.h>
#endif

#include "src/turbomind/utils/Tensor.h"

#include "src/turbomind/engine/model_request.h"

namespace turbomind {

using triton_stream_cb_t = std::function<void(std::shared_ptr<std::unordered_map<std::string, Tensor>>, void*)>;

struct AbstractTransformerModel;
struct AbstractTransformerModelInstance;

struct AbstractTransformerModelInstance {
    virtual ~AbstractTransformerModelInstance() = default;

    virtual std::shared_ptr<std::unordered_map<std::string, Tensor>>
    forward(std::shared_ptr<std::unordered_map<std::string, Tensor>> input_tensors) = 0;

    void registerCallback(triton_stream_cb_t cb, void* ctx)
    {
        stream_cb_  = cb;
        stream_ctx_ = ctx;
    }

    void unRegisterCallback()
    {
        stream_cb_  = nullptr;
        stream_ctx_ = nullptr;
    }

    triton_stream_cb_t stream_cb_  = nullptr;
    void*              stream_ctx_ = nullptr;
};

struct AbstractTransformerModel {

    virtual ~AbstractTransformerModel() = default;

    virtual std::unique_ptr<ModelRequest> createModelInstance(int deviceId) = 0;

    virtual void createSharedWeights(int deviceId, int rank) = 0;

    virtual std::unordered_map<std::string, Tensor> getParams(int deviceId, int rank) = 0;

    virtual void processWeights(int deviceId, int rank) = 0;

    virtual void createEngine(int device_id, int rank) = 0;

    virtual std::string toString() = 0;

<<<<<<< HEAD
    virtual std::string toString()            = 0;
    virtual int         getTensorParaSize()   = 0;
    virtual int         getPipelineParaSize() = 0;

    virtual const std::vector<int>& getDevices() const = 0;  // device map;
=======
    virtual int getTensorParaSize()   = 0;
    virtual int getPipelineParaSize() = 0;
>>>>>>> e8c8e7a0
};

}  // namespace turbomind<|MERGE_RESOLUTION|>--- conflicted
+++ resolved
@@ -78,16 +78,10 @@
 
     virtual std::string toString() = 0;
 
-<<<<<<< HEAD
-    virtual std::string toString()            = 0;
-    virtual int         getTensorParaSize()   = 0;
-    virtual int         getPipelineParaSize() = 0;
+    virtual int getTensorParaSize()   = 0;
+    virtual int getPipelineParaSize() = 0;
 
     virtual const std::vector<int>& getDevices() const = 0;  // device map;
-=======
-    virtual int getTensorParaSize()   = 0;
-    virtual int getPipelineParaSize() = 0;
->>>>>>> e8c8e7a0
 };
 
 }  // namespace turbomind