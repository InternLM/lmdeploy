import torch
from transformers.generation.logits_process import (
    MinPLogitsWarper, RepetitionPenaltyLogitsProcessor,
    TemperatureLogitsWarper, TopKLogitsWarper, TopPLogitsWarper)


def test_process_temperature():
    from lmdeploy.pytorch.engine.logits_process import _process_temperature_

    batch_size = 4
    num_tokens = 16
    scores = torch.rand(batch_size, num_tokens)
    temperatures = torch.rand(batch_size)

    gt = []
    for score, temperature in zip(scores, temperatures):
        warper = TemperatureLogitsWarper(temperature.item())
        gt.append(warper(None, score[None]))
    gt = torch.cat(gt)

    out = _process_temperature_(scores, temperatures)
    torch.testing.assert_close(out, gt)


def test_process_bad_words():
    from lmdeploy.pytorch.engine.logits_process import _process_bad_words_

    filter_value: float = -float('inf')
    batch_size = 4
    num_tokens = 16
    scores = torch.rand(batch_size, num_tokens)
    bad_words = torch.tensor([
        [0, 1],
        [3, -1],
        [4, 4],
        [-1, -1],
    ])

    out_scores = _process_bad_words_(scores, bad_words)

    for score, bw in zip(out_scores, bad_words):
        bw = bw.tolist()

        for w in bw:
            if w >= 0:
                assert score[w] == filter_value


def test_processrepetition_penalty():
    from lmdeploy.pytorch.engine.logits_process import \
        _process_repetition_penalty_
    batch_size = 4
    num_tokens = 16
    scores = torch.rand(batch_size, num_tokens)
    input_ids = torch.tensor([
        [0, 1],
        [3, 6],
        [4, 4],
        [0, 0],
    ])
    penalties = 1 + torch.rand(batch_size)

    gt = []
    for score, ids, penalty in zip(scores, input_ids, penalties):
        warper = RepetitionPenaltyLogitsProcessor(penalty.item())
        gt.append(warper(ids[None], score[None].clone()))
    gt = torch.cat(gt)

    out = _process_repetition_penalty_(scores, input_ids, penalties)
    torch.testing.assert_close(out, gt)


def test_filter_topk_sorted():
    from lmdeploy.pytorch.engine.logits_process import _filter_topk_sorted_

    batch_size = 4
    num_tokens = 16
    scores = torch.rand(batch_size, num_tokens).sort(1, descending=True)[0]
    top_k = torch.randint(4, num_tokens - 4, (batch_size, ))

    gt = []
    for score, k in zip(scores, top_k):
        warper = TopKLogitsWarper(k.item())
        gt.append(warper(None, score[None].clone()))
    gt = torch.cat(gt)

    out = _filter_topk_sorted_(scores, top_k)
    torch.testing.assert_close(out, gt)


def test_filter_topp_sorted():
    from lmdeploy.pytorch.engine.logits_process import _filter_topp_sorted_

    batch_size = 4
    num_tokens = 16
    scores = torch.rand(batch_size, num_tokens).sort(1, descending=True)[0]
    top_p = torch.rand(batch_size)

    gt = []
    for score, p in zip(scores, top_p):
        warper = TopPLogitsWarper(p.item())
        gt.append(warper(None, score[None].clone()))
    gt = torch.cat(gt)

<<<<<<< HEAD
    out = _filter_topp_sorted(scores, top_p, inplace=inplace)
    torch.testing.assert_close(out, gt)


@pytest.mark.parametrize('inplace', [True, False])
def test_filter_minp_sorted(inplace):
    from lmdeploy.pytorch.engine.logits_process import _filter_minp_sorted

    batch_size = 4
    num_tokens = 16
    scores = torch.rand(batch_size, num_tokens).sort(1, descending=True)[0]
    min_p = torch.rand(batch_size)

    gt = []
    for score, p in zip(scores, min_p):
        warper = MinPLogitsWarper(p.item())
        gt.append(warper(None, score[None].clone()))
    gt = torch.cat(gt)

    out = _filter_minp_sorted(scores, min_p, inplace=inplace)
=======
    out = _filter_topp_sorted_(scores, top_p)
>>>>>>> 5e29b90c
    torch.testing.assert_close(out, gt)<|MERGE_RESOLUTION|>--- conflicted
+++ resolved
@@ -102,8 +102,7 @@
         gt.append(warper(None, score[None].clone()))
     gt = torch.cat(gt)
 
-<<<<<<< HEAD
-    out = _filter_topp_sorted(scores, top_p, inplace=inplace)
+    out = _filter_topp_sorted_(scores, top_p)
     torch.testing.assert_close(out, gt)
 
 
@@ -123,7 +122,4 @@
     gt = torch.cat(gt)
 
     out = _filter_minp_sorted(scores, min_p, inplace=inplace)
-=======
-    out = _filter_topp_sorted_(scores, top_p)
->>>>>>> 5e29b90c
     torch.testing.assert_close(out, gt)