# yapf: disable
from lmdeploy import TurbomindEngineConfig
from lmdeploy.turbomind import update_parallel_config
from lmdeploy.turbomind.deploy.converter import (get_input_model_registered_name,
                                                 get_output_model_registered_name_and_config)
from lmdeploy.turbomind.deploy.source_model.base import INPUT_MODELS

# yapf: enable


def test_registered_models():
    for model, model_format, group_size, weight_type, register_name in [
        ('internlm/internlm2-7b', 'hf', 0, 'bfloat16', 'tm'), ('baichuan-inc/Baichuan-7B', 'hf', 0, 'float16', 'tm'),
        ('baichuan-inc/Baichuan2-7B-Chat', 'hf', 0, 'bfloat16', 'tm'),
        ('baichuan-inc/Baichuan-13B-Chat', 'hf', 0, 'bfloat16', 'tm'),
        ('baichuan-inc/Baichuan2-13B-Chat', 'hf', 0, 'bfloat16', 'tm'),
        ('internlm/internlm-chat-7b', 'hf', 0, 'float16', 'tm'),
        ('internlm/internlm2-chat-7b', 'hf', 0, 'bfloat16', 'tm'),
        ('internlm/internlm-xcomposer2-4khd-7b', 'hf', 0, 'bfloat16', 'tm'),
        ('internlm/internlm-xcomposer2-vl-7b', 'hf', 0, 'bfloat16', 'tm'),
        ('internlm/internlm-xcomposer2-7b', 'hf', 0, 'bfloat16', 'tm'),
        ('lmsys/vicuna-7b-v1.5', 'hf', 0, 'float16', 'tm'), ('01-ai/Yi-1.5-9B', 'hf', 0, 'bfloat16', 'tm'),
        ('deepseek-ai/deepseek-coder-6.7b-instruct', 'hf', 0, 'bfloat16', 'tm'),
        ('deepseek-ai/deepseek-llm-7b-chat', 'hf', 0, 'bfloat16', 'tm'),
        ('Qwen/Qwen-7B-Chat', 'hf', 0, 'bfloat16', 'tm'), ('Qwen/Qwen1.5-7B-Chat', 'hf', 0, 'bfloat16', 'tm'),
        ('Qwen/Qwen2-7B-Instruct', 'hf', 0, 'bfloat16', 'tm'), ('Qwen/Qwen-VL-Chat', 'hf', 0, 'bfloat16', 'tm'),
        ('liuhaotian/llava-v1.6-34b', 'hf', 0, 'bfloat16', 'tm'),
        ('liuhaotian/llava-v1.6-mistral-7b', 'hf', 0, 'bfloat16', 'tm'),
        ('liuhaotian/llava-v1.6-vicuna-13b', 'hf', 0, 'bfloat16', 'tm'),
        ('OpenGVLab/InternVL-Chat-V1-5', 'hf', 0, 'bfloat16', 'tm'),
        ('deepseek-ai/deepseek-vl-7b-chat', 'hf', 0, 'float16', 'tm'),
        ('Qwen/Qwen1.5-4B-Chat-AWQ', 'awq', 128, 'int4', 'tm'),
        ('solidrust/Meta-Llama-3-8B-Instruct-hf-AWQ', 'awq', 128, 'int4', 'tm'),
        ('internlm/internlm2-chat-20b-4bits', 'awq', 128, 'int4', 'tm'),
        ('internlm/internlm-xcomposer2-vl-7b-4bit', 'awq', 128, 'int4', 'tm')
    ]:
        input_name = get_input_model_registered_name(model, model_format=model_format)
        assert input_name in list(INPUT_MODELS.module_dict.keys())

        output_name, config = get_output_model_registered_name_and_config(model,
                                                                          model_format=model_format,
                                                                          dtype='auto',
                                                                          group_size=0)
        assert output_name == register_name
        assert config.model_config.group_size == group_size
        assert config.weight_type == weight_type
        assert config.session_len > 0
        assert config.model_config.model_arch is not None


def test_update_from_engine_config():
    import copy
    _, _config = get_output_model_registered_name_and_config('internlm/internlm2-chat-7b',
                                                             model_format='hf',
                                                             dtype='auto',
                                                             group_size=0)
    config = copy.deepcopy(_config)
    config.update_from_engine_config(None)
    assert (config == _config)

    config = copy.deepcopy(_config)
    engine_config = TurbomindEngineConfig()
    update_parallel_config(engine_config)
    config.update_from_engine_config(engine_config)
    assert config.model_config.attn_tp_size == 1
    assert config.session_len == 32768

    config = copy.deepcopy(_config)
    engine_config = TurbomindEngineConfig(model_format='hf',
                                          tp=2,
                                          device_num=2,
                                          session_len=4000,
                                          max_batch_size=100,
                                          cache_max_entry_count=0.5,
                                          quant_policy=8,
                                          rope_scaling_factor=3.0,
                                          use_logn_attn=True,
                                          max_prefill_iters=64,
                                          num_tokens_per_iter=256)
    update_parallel_config(engine_config)
    config.update_from_engine_config(engine_config)

    assert (config.model_config.attn_tp_size == engine_config.attn_tp_size)
    assert (config.session_len == engine_config.session_len)
    assert (config.attention_config.rope_param.type == 'dynamic')
<<<<<<< HEAD
    assert (config.attention_config.rope_param.param.factor == engine_config.rope_scaling_factor)
=======
    assert (config.attention_config.rope_param.factor == engine_config.rope_scaling_factor)
>>>>>>> eb4cefd4
    assert (config.attention_config.use_logn_attn == engine_config.use_logn_attn)


def test_dtype():
    testsets = [('auto', 'bfloat16'), ('float16', 'float16'), ('bfloat16', 'bfloat16')]
    for specified_dtype, expected_dtype in testsets:
        _, _config = get_output_model_registered_name_and_config('internlm/internlm2-chat-7b',
                                                                 model_format='hf',
                                                                 dtype=specified_dtype,
                                                                 group_size=0)
        assert _config.weight_type == expected_dtype
    for specified_dtype in ['auto', 'float16', 'bfloat16']:
        _, _config = get_output_model_registered_name_and_config('internlm/internlm2_5-20b-chat-4bit-awq',
                                                                 model_format='awq',
                                                                 dtype=specified_dtype,
                                                                 group_size=128)
        assert _config.weight_type == 'int4'<|MERGE_RESOLUTION|>--- conflicted
+++ resolved
@@ -83,11 +83,7 @@
     assert (config.model_config.attn_tp_size == engine_config.attn_tp_size)
     assert (config.session_len == engine_config.session_len)
     assert (config.attention_config.rope_param.type == 'dynamic')
-<<<<<<< HEAD
-    assert (config.attention_config.rope_param.param.factor == engine_config.rope_scaling_factor)
-=======
     assert (config.attention_config.rope_param.factor == engine_config.rope_scaling_factor)
->>>>>>> eb4cefd4
     assert (config.attention_config.use_logn_attn == engine_config.use_logn_attn)
 
 
